--- conflicted
+++ resolved
@@ -50,16 +50,6 @@
   securityDescription = $t(
     // tslint:disable-next-line:prefer-template
     'This slider helps you filter shared media before it can be submitted.\n' +
-<<<<<<< HEAD
-      '1: No security\n' +
-      '2: 65%+ rating, 5k+ views\n' +
-      '3: 75%+ rating, 40k+ views\n' +
-      '4: 80%+ rating, 300k+ views\n' +
-      '5: 85%+ rating, 900k+ views',
-  );
-
-  securityMeta = { description: this.securityDescription, max: 5, interval: 1 };
-=======
       'Off: No security\n' +
       'Low: 65%+ rating, 5k+ views\n' +
       'Medium: 75%+ rating, 40k+ views\n' +
@@ -67,7 +57,6 @@
       'Very High: 85%+ rating, 900k+ views',
   );
 
->>>>>>> a42ff3be
   bufferMeta = { tooltip: this.bufferTimeTooltip, max: 30, interval: 1 };
 
   navItems = [
