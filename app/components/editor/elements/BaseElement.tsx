import { Component, Watch } from 'vue-property-decorator';
import TsxComponent from 'components/tsx-component';
import { $t } from 'services/i18n';
import styles from './BaseElement.m.less';
import Scrollable from 'components/shared/Scrollable';

@Component({})
export default class BaseElement extends TsxComponent {
  mins = { x: 0, y: 0 };
  interval: number;
  belowMins = false;
  height = 0;
  width = 0;
  sizeWatcher: Function;

  static sizeWatcherId: number;
  static sizeWatcherCallbacks: Function[] = [];
  static addSizeWatcher(cb: Function) {
    this.sizeWatcherCallbacks.push(cb);
    if (this.sizeWatcherId) return;
    this.sizeWatcherId = window.setInterval(() => {
      this.sizeWatcherCallbacks.forEach(cb => cb());
    }, 500);
  }
  static removeSizeWatcher(watcherFunc: Function) {
    const ind = this.sizeWatcherCallbacks.findIndex(cb => cb === watcherFunc);
    if (ind !== -1) this.sizeWatcherCallbacks.splice(ind, 1);
  }

  mounted() {
<<<<<<< HEAD
    this.sizeWatcher = () => {
      this.height = this.$el.getBoundingClientRect().height;
      this.width = this.$el.getBoundingClientRect().width;
    };
    this.sizeWatcher();
    BaseElement.addSizeWatcher(this.sizeWatcher);
=======
    this.setDimensions();
    window.setInterval(() => this.setDimensions(), 500);
  }

  setDimensions() {
    if (!this.$el?.getBoundingClientRect) return;
    this.height = this.$el.getBoundingClientRect().height;
    this.width = this.$el.getBoundingClientRect().width;
>>>>>>> 0fef888a
  }

  destroyed() {
    BaseElement.removeSizeWatcher(this.sizeWatcher);
  }

  get belowMinWarning() {
    return (
      <Scrollable className={styles.container}>
        <span class={styles.empty}>{$t('This element is too small to be displayed')}</span>
      </Scrollable>
    );
  }

  get element() {
    return <div />;
  }

  @Watch('height')
  @Watch('width')
  calcBelowMins() {
    if (!this.$el) return;
    // 20px added to account for size of the resize bars and padding
    this.belowMins = this.height + 26 < this.mins.y || this.width + 26 < this.mins.x;
  }

  renderElement() {
    return this.belowMins ? this.belowMinWarning : this.element;
  }
}<|MERGE_RESOLUTION|>--- conflicted
+++ resolved
@@ -28,23 +28,13 @@
   }
 
   mounted() {
-<<<<<<< HEAD
     this.sizeWatcher = () => {
+      if (!this.$el?.getBoundingClientRect) return;
       this.height = this.$el.getBoundingClientRect().height;
       this.width = this.$el.getBoundingClientRect().width;
     };
     this.sizeWatcher();
     BaseElement.addSizeWatcher(this.sizeWatcher);
-=======
-    this.setDimensions();
-    window.setInterval(() => this.setDimensions(), 500);
-  }
-
-  setDimensions() {
-    if (!this.$el?.getBoundingClientRect) return;
-    this.height = this.$el.getBoundingClientRect().height;
-    this.width = this.$el.getBoundingClientRect().width;
->>>>>>> 0fef888a
   }
 
   destroyed() {
