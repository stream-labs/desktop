--- conflicted
+++ resolved
@@ -135,43 +135,6 @@
             enabled: settings.namedPipe.enabled,
           }
         ]
-<<<<<<< HEAD
-=======
-      },
-      {
-        nameSubCategory: 'Websockets',
-        codeSubCategory: 'websockets',
-        parameters: [
-          <IObsInput<boolean>> {
-            value: settings.websockets.enabled,
-            name: 'enabled',
-            description: 'Enabled',
-            type: 'OBS_PROPERTY_BOOL',
-            visible: true,
-            enabled: true,
-          },
-
-          <IObsInput<boolean>> {
-            value: settings.websockets.allowRemote,
-            name: 'allowRemote',
-            description: 'Allow Remote Connections',
-            type: 'OBS_PROPERTY_BOOL',
-            visible: true,
-            enabled: settings.websockets.enabled,
-          },
-
-          <IObsInput<number>> {
-            value: settings.websockets.port,
-            name: 'port',
-            description: 'Port',
-            type: 'OBS_PROPERTY_INT',
-            minVal: 0,
-            maxVal: 65535,
-            visible: true,
-            enabled: settings.websockets.enabled,
-          }
-        ]
->>>>>>> d89af4d2
       }
     ];
   }
