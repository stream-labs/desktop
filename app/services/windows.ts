--- conflicted
+++ resolved
@@ -34,11 +34,8 @@
   SourceFilters,
   MediaGallery,
   Projector,
-<<<<<<< HEAD
   AddSource,
-=======
   News,
->>>>>>> 960af6d2
 } from 'components/shared/ReactComponentList';
 
 import SourcePropertiesDeprecated from 'components/windows/SourceProperties.vue';
