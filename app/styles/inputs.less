@import 'mixins';

.input-container {
  .margin-bottom(2);

  position: relative;
  display: flex;
  align-items: flex-start;

  &.input-container--no-label {
    width: 100%;

    .input-label {
      display: none;
    }

    .input-wrapper {
      width: 100%;
    }
  }

  &.input-container--no-margin {
    margin-bottom: 0;
  }
}

.input-label {
  width: 30%;
  .padding-right(2);
}

.input-wrapper {
  width: 70%;

  .checkbox {
    &:last-child {
      margin-right: 0;
    }
  }

  .button {
    &:last-child {
      margin-right: 0;
    }
  }
}

.input-wrapper--search {
  position: relative;

  &::after {
    .absolute(@top: 0, @right: 8px, @bottom: 0);

    content: '\f002';
    font-family: "Font Awesome 5 Free", sans-serif;
    font-weight: 900;
    line-height: 32px;
  }
}

.input-wrapper.disabled {
  opacity: 0.5;

  div,
  input {
    cursor: not-allowed;
  }
}

.input--search {
  padding: 0 30px 0 8px;
  width: 100%;
}

.input-description {
  margin-top: 6px;
  font-size: 11px;
  font-style: italic;
}

<<<<<<< HEAD
span[data-role="input"],
.ModalLayout-fixed {

=======
// assume only Vue components have these containers
span[data-role="input"],
.ModalLayout-fixed,
.modal-layout-vue,
.Hotkey-bindings,
.row,
.input-wrapper--search,
.manage-scene-collections__header,
.multiselect,
[data-vv-scope] {

  // add styles for Vue inputs
>>>>>>> d83afd71

  input[type=text],
  input[type=number],
  input[type=password],
  textarea,
  textarea[type=text] {
    .radius();

    border: 1px solid var(--button);
    background: var(--input-bg);
    margin-bottom: 0;
    font-size: 14px;
    color: var(--paragraph);
    box-shadow: none;
<<<<<<< HEAD
=======
    outline: none;
>>>>>>> d83afd71
    height: 32px;
    padding: 0 @spacing;

    &:focus {
      box-shadow: none;
      background: var(--input-bg);
<<<<<<< HEAD
=======
      border-color: var(--primary);
>>>>>>> d83afd71
    }

    &:disabled:not('.ant-input'),
    .is-disabled {
      background-color: var(--button);
      border-color: var(--button);
    }

    &.input--transparent {
      border: 0;
      border-bottom: 1px dashed var(--midtone);
      padding: 0;
      height: 20px;
      background: transparent;
      border-radius: 0;
    }
  }

  textarea,
  textarea[type=text] {
    .padding();
    line-height: 20px;
<<<<<<< HEAD
=======
    min-height: 50px
>>>>>>> d83afd71
  }

}


.list-input .multiselect {
  input[type=text] {
    border: none;
    height: 20px;
    color: var(--title);
    &::placeholder {
      color: var(--paragraph);
    }
  }

  .multiselect__placeholder {
    padding-top: 0px;
    padding-left: 6px;
  }


  .multiselect__tags {
    min-height: auto;
    height: 32px;
    padding: 5px 40px 0 3px;
    background: var(--dropdown-bg);
    border-color: var(--button);
  }
  .multiselect__select:before {
    top: 55%;
  }
  &.multiselect--active .multiselect__select:before {
    top: 80%;
  }
  .multiselect__single {
    white-space: nowrap;
    text-overflow: ellipsis;
    overflow: hidden;
    font-size: 14px;
    color: var(--paragraph);
    background: var(--dropdown-bg);
  }
  .multiselect__option.multiselect__option {
    font-size: 14px;
    color: var(--paragraph);
  }

  .multiselect__option.multiselect__option--highlight {
    background: var(--dropdown-alt-bg);
    color: var(--title);
  }

  .multiselect__option--disabled {
    background: var(--dropdown-bg) !important;
  }


  .multiselect__option--selected {
    background: var(--dropdown-alt-bg);
    color: var(--title);

    &.multiselect__option--highlight {
      background: var(--dropdown-alt-bg);
    }
  }

  .multiselect__content-wrapper {
    background: var(--dropdown-bg);
    border: 1px solid var(--button);
    border-top: none;
    margin-top: -4px;
    .shadow();
  }

  .multiselect__spinner {
    height: 30px;
    background: var(--dropdown-bg);
  }

  &.multiselect--disabled {
    opacity: 0.5;
    background: none;

    .multiselect__select {
      background: none;
    }

    &:focus {
      outline: none;
    }

    .multiselect__tags {
      .multiselect__input {
        cursor: not-allowed;
      }
    }
  }

}

// Path inputs
.path__input {
  flex-grow: 1;
  border-top-right-radius: 0;
  border-bottom-right-radius: 0;
}

.path__browse-button {
  flex-shrink: 0;
  border-top-left-radius: 0;
  border-bottom-left-radius: 0;
  margin-left: -1px;
}<|MERGE_RESOLUTION|>--- conflicted
+++ resolved
@@ -78,11 +78,6 @@
   font-style: italic;
 }
 
-<<<<<<< HEAD
-span[data-role="input"],
-.ModalLayout-fixed {
-
-=======
 // assume only Vue components have these containers
 span[data-role="input"],
 .ModalLayout-fixed,
@@ -95,7 +90,6 @@
 [data-vv-scope] {
 
   // add styles for Vue inputs
->>>>>>> d83afd71
 
   input[type=text],
   input[type=number],
@@ -110,50 +104,40 @@
     font-size: 14px;
     color: var(--paragraph);
     box-shadow: none;
-<<<<<<< HEAD
-=======
     outline: none;
->>>>>>> d83afd71
     height: 32px;
     padding: 0 @spacing;
 
     &:focus {
       box-shadow: none;
       background: var(--input-bg);
-<<<<<<< HEAD
-=======
       border-color: var(--primary);
->>>>>>> d83afd71
-    }
-
-    &:disabled:not('.ant-input'),
-    .is-disabled {
-      background-color: var(--button);
-      border-color: var(--button);
-    }
-
-    &.input--transparent {
-      border: 0;
-      border-bottom: 1px dashed var(--midtone);
-      padding: 0;
-      height: 20px;
-      background: transparent;
-      border-radius: 0;
-    }
-  }
+    }
+
+  &:disabled:not('.ant-input'),
+  .is-disabled {
+    background-color: var(--button);
+    border-color: var(--button);
+  }
+
+  &.input--transparent {
+    border: 0;
+    border-bottom: 1px dashed var(--midtone);
+    padding: 0;
+    height: 20px;
+    background: transparent;
+    border-radius: 0;
+  }
+}
 
   textarea,
   textarea[type=text] {
     .padding();
     line-height: 20px;
-<<<<<<< HEAD
-=======
     min-height: 50px
->>>>>>> d83afd71
-  }
-
-}
-
+  }
+
+}
 
 .list-input .multiselect {
   input[type=text] {
