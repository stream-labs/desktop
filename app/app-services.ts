/**
 * All services must be registered in this file
 */

// OFFLINE SERVICES
export { AppService } from 'services/app';
export { InternalApiService } from 'services/api/internal-api';
export { ExternalApiService } from 'services/api/external-api';
export { ExternalApiLimitsService } from 'services/api/external-api-limits';
export { SourcesService, Source } from 'services/sources';
export { Scene, SceneItem, SceneItemFolder, ScenesService } from 'services/scenes';
export { ObsImporterService } from 'services/obs-importer';
export { TwitchStudioImporterService } from 'services/ts-importer';
export { ClipboardService } from 'services/clipboard';
export { AudioService, AudioSource } from 'services/audio';
export { HostsService, UrlService } from 'services/hosts';
export { Hotkey, HotkeysService } from 'services/hotkeys';
export { KeyListenerService } from 'services/key-listener';
export { ShortcutsService } from 'services/shortcuts';
export { CustomizationService } from 'services/customization';
export { LayoutService } from 'services/layout';
export { NotificationsService } from 'services/notifications';
export { OnboardingService } from 'services/onboarding';
export { NavigationService } from 'services/navigation';
export { PerformanceService } from 'services/performance';
export { SettingsService, OutputSettingsService } from 'services/settings';
export { VideoService } from 'services/video';
export { WindowsService } from 'services/windows';
export { TransitionsService } from 'services/transitions';
export { FontLibraryService } from 'services/font-library';
export { SourceFiltersService } from 'services/source-filters';
export { CacheUploaderService } from 'services/cache-uploader';
export { TcpServerService } from 'services/api/tcp-server';
export { IpcServerService } from 'services/api/ipc-server';
export { JsonrpcService } from 'services/api/jsonrpc';
export { DismissablesService } from 'services/dismissables';
export { SceneCollectionsServerApiService } from 'services/scene-collections/server-api';
export { SceneCollectionsService } from 'services/scene-collections';
export { TroubleshooterService } from 'services/troubleshooter';
export { GlobalSelection, Selection, SelectionService } from 'services/selection';
export { OverlaysPersistenceService } from 'services/scene-collections/overlays';
export { SceneCollectionsStateService } from 'services/scene-collections/state';
export { FileManagerService } from 'services/file-manager';
export { ProtocolLinksService } from 'services/protocol-links';
export { ProjectorService } from 'services/projector';
export { I18nService } from 'services/i18n';
export { ObsUserPluginsService } from 'services/obs-user-plugins';
export { HardwareService, DefaultHardwareService } from 'services/hardware';
export { EditorCommandsService } from 'services/editor-commands';
export { EditorService } from 'services/editor';
export { StreamSettingsService } from 'services/settings/streaming';
export { TouchBarService } from 'services/touch-bar';
export { ApplicationMenuService } from 'services/application-menu';
export { MacPermissionsService } from 'services/mac-permissions';
export { VirtualWebcamService } from 'services/virtual-webcam';
export { MetricsService } from 'services/metrics';
export { HighlighterService } from 'services/highlighter';
export { DiagnosticsService } from 'services/diagnostics';
export { RecordingModeService } from 'services/recording-mode';
export { SideNavService } from 'services/side-nav';
export { VideoSettingsService } from 'services/settings-v2/video';
export { SettingsManagerService } from 'services/settings-manager';
export { MarkersService } from 'services/markers';
export { RealmService } from 'services/realm';

// ONLINE SERVICES
export { UserService } from './services/user';
export { YoutubeService } from 'services/platforms/youtube';
export { TwitchService } from 'services/platforms/twitch';
export {
  TwitchTagsService,
  TwitchContentClassificationService,
} from 'services/platforms/twitch/index';
export { FacebookService } from 'services/platforms/facebook';
export { TikTokService } from 'services/platforms/tiktok';
export { TrovoService } from 'services/platforms/trovo';
export { RestreamService } from 'services/restream';
export { TwitterService } from 'services/integrations/twitter';
export { TwitterPlatformService } from 'services/platforms/twitter';
export { InstagramService } from 'services/platforms/instagram';
export { UsageStatisticsService } from './services/usage-statistics';
export { GameOverlayService } from 'services/game-overlay';
export { SharedStorageService } from 'services/integrations/shared-storage';
export { RemoteControlService } from 'services/api/remote-control-api';

export { MediaGalleryService } from 'services/media-gallery';
export { MediaBackupService } from 'services/media-backup';
export { OutageNotificationsService } from 'services/outage-notifications';
export { AnnouncementsService } from 'services/announcements';
export { WebsocketService } from 'services/websocket';
export { IncrementalRolloutService } from 'services/incremental-rollout';
export { CrashReporterService } from 'services/crash-reporter';
export { PatchNotesService } from 'services/patch-notes';
export { VideoEncodingOptimizationService } from 'services/video-encoding-optimizations';
export { StreamingService } from 'services/streaming';
export { StreamlabelsService } from 'services/streamlabels';
export { AutoConfigService } from 'services/auto-config';
export { PlatformAppsService } from 'services/platform-apps';
export { PlatformAppStoreService } from 'services/platform-app-store';
export { PlatformAppAssetsService } from 'services/platform-apps/platform-app-assets-service';
export { ChatService } from 'services/chat';
export { RecentEventsService } from 'services/recent-events';
export { MagicLinkService } from 'services/magic-link';
export { GrowService } from 'services/grow/grow';
export { GuestCamService } from 'services/guest-cam';
export { DualOutputService } from 'services/dual-output';

// WIDGETS
export { WidgetSource, WidgetsService } from './services/widgets';
export { BitGoalService } from 'services/widgets/settings/bit-goal';
export { DonationGoalService } from 'services/widgets/settings/donation-goal';
export { FollowerGoalService } from 'services/widgets/settings/follower-goal';
export { StarsGoalService } from 'services/widgets/settings/stars-goal';
export { SupporterGoalService } from 'services/widgets/settings/supporter-goal';
export { SubscriberGoalService } from 'services/widgets/settings/subscriber-goal';
export { CharityGoalService } from 'services/widgets/settings/charity-goal';
export { StreamBossService } from 'services/widgets/settings/stream-boss';
export { DonationTickerService } from 'services/widgets/settings/donation-ticker';
export { CreditsService } from 'services/widgets/settings/credits';
export { EventListService } from 'services/widgets/settings/event-list';
export { TipJarService } from 'services/widgets/settings/tip-jar';
export { SponsorBannerService } from 'services/widgets/settings/sponsor-banner';
export { SubGoalService } from 'services/widgets/settings/sub-goal';
export { MediaShareService } from 'services/widgets/settings/media-share';
export { AlertBoxService } from 'services/widgets/settings/alert-box';
export { SpinWheelService } from 'services/widgets/settings/spin-wheel';
export { PollService } from 'services/widgets/settings/poll';
export { EmoteWallService } from 'services/widgets/settings/emote-wall';
export { ChatHighlightService } from 'services/widgets/settings/chat-highlight';
export { SuperchatGoalService } from 'services/widgets/settings/superchat-goal';

import { AppService } from './services/app';
import { WindowsService } from './services/windows';
import { CustomizationService } from './services/customization';
import { ScenesService } from './services/scenes';
import { EditorCommandsService } from './services/editor-commands';
import { EditorService } from 'services/editor';
import { PerformanceService } from './services/performance';
import { SourcesService } from './services/sources';
import { SelectionService } from './services/selection';
import { StreamingService } from './services/streaming';
import { StreamSettingsService } from './services/settings/streaming';
import { RestreamService } from './services/restream';
import { VideoEncodingOptimizationService } from './services/video-encoding-optimizations';
import { TwitterService } from './services/integrations/twitter';
import { SettingsService } from './services/settings';
import { UserService } from './services/user';
import { TwitchService } from './services/platforms/twitch';
import { TwitterPlatformService } from './services/platforms/twitter';
import {
  TwitchTagsService,
  TwitchContentClassificationService,
} from './services/platforms/twitch/index';
import { TrovoService } from './services/platforms/trovo';
import { YoutubeService } from './services/platforms/youtube';
import { FacebookService } from './services/platforms/facebook';
import { TikTokService } from './services/platforms/tiktok';
import { DismissablesService } from './services/dismissables';
import { NavigationService } from './services/navigation';
import { AnnouncementsService } from './services/announcements';
import { PatchNotesService } from './services/patch-notes';
import { VideoService } from './services/video';
import { ChatService } from './services/chat';
import { HighlighterService } from './services/highlighter';
import { GrowService } from './services/grow/grow';
import { TransitionsService } from './services/transitions';
import { TcpServerService } from './services/api/tcp-server';
import { MagicLinkService } from './services/magic-link';
import { UsageStatisticsService } from './services/usage-statistics';
import { NotificationsService } from './services/notifications';
import { MediaBackupService } from './services/media-backup';
import { HotkeysService } from './services/hotkeys';
import { WidgetsService } from './services/widgets';
import { HostsService } from './services/hosts';
import { OnboardingService } from './services/onboarding';
import { CacheUploaderService } from './services/cache-uploader';
import { StreamlabelsService } from './services/streamlabels';
import { SceneCollectionsService } from './services/scene-collections';
import { PlatformAppsService } from './services/platform-apps';
import { MediaGalleryService } from './services/media-gallery';
import { RecentEventsService } from 'services/recent-events';
import { AudioService } from './services/audio';
import { SourceFiltersService } from './services/source-filters';
import { DiagnosticsService } from './services/diagnostics';
import { WebsocketService } from './services/websocket';
import { SpinWheelService } from 'services/widgets/settings/spin-wheel';
import { LayoutService } from './services/layout';
import { ProjectorService } from './services/projector';
import { ObsImporterService } from 'services/obs-importer';
import { DefaultHardwareService, HardwareService } from 'services/hardware';
import { AutoConfigService } from 'services/auto-config';
import { MacPermissionsService } from 'services/mac-permissions';
import { IncrementalRolloutService } from './services/incremental-rollout';
import { RecordingModeService } from 'services/recording-mode';
import { JsonrpcService } from 'services/api/jsonrpc';
import { OverlaysPersistenceService } from 'services/scene-collections/overlays';
import { PlatformAppStoreService } from 'services/platform-app-store';
import { GameOverlayService } from 'services/game-overlay';
import { GuestCamService } from 'services/guest-cam';
import { SideNavService } from './services/side-nav';
import { VideoSettingsService } from 'services/settings-v2/video';
import { SettingsManagerService } from 'services/settings-manager';
import { DualOutputService } from 'services/dual-output';
import { MarkersService } from 'services/markers';
import { SharedStorageService } from 'services/integrations/shared-storage';
import { RealmService } from 'services/realm';
import { InstagramService } from 'services/platforms/instagram';
import { TwitchStudioImporterService } from 'services/ts-importer';
<<<<<<< HEAD
import { RemoteControlService } from 'services/api/remote-control-api';
=======
import { UrlService } from 'services/hosts';
>>>>>>> d2861aeb

export const AppServices = {
  AppService,
  WindowsService,
  ScenesService,
  RecentEventsService,
  NavigationService,
  AnnouncementsService,
  SettingsService,
  CustomizationService,
  EditorCommandsService,
  EditorService,
  PerformanceService,
  SourcesService,
  SelectionService,
  PatchNotesService,
  VideoService,
  ChatService,
  StreamingService,
  StreamSettingsService,
  RestreamService,
  VideoEncodingOptimizationService,
  TwitterService,
  YoutubeService,
  FacebookService,
  TikTokService,
  UserService,
  TwitchService,
  TwitterPlatformService,
  TwitchTagsService,
  TwitchContentClassificationService,
  TrovoService,
  InstagramService,
  DismissablesService,
  HighlighterService,
  GrowService,
  TransitionsService,
  TcpServerService,
  MagicLinkService,
  MediaGalleryService,
  UsageStatisticsService,
  NotificationsService,
  MediaBackupService,
  HotkeysService,
  WidgetsService,
  HostsService,
  OnboardingService,
  CacheUploaderService,
  StreamlabelsService,
  SceneCollectionsService,
  PlatformAppsService,
  AudioService,
  SourceFiltersService,
  DiagnosticsService,
  WebsocketService,
  SpinWheelService,
  LayoutService,
  ProjectorService,
  ObsImporterService,
  TwitchStudioImporterService,
  DefaultHardwareService,
  AutoConfigService,
  MacPermissionsService,
  IncrementalRolloutService,
  RecordingModeService,
  JsonrpcService,
  OverlaysPersistenceService,
  PlatformAppStoreService,
  GameOverlayService,
  GuestCamService,
  HardwareService,
  SideNavService,
  VideoSettingsService,
  SettingsManagerService,
  DualOutputService,
  MarkersService,
  SharedStorageService,
  RealmService,
<<<<<<< HEAD
  RemoteControlService,
=======
  UrlService,
>>>>>>> d2861aeb
};<|MERGE_RESOLUTION|>--- conflicted
+++ resolved
@@ -206,11 +206,8 @@
 import { RealmService } from 'services/realm';
 import { InstagramService } from 'services/platforms/instagram';
 import { TwitchStudioImporterService } from 'services/ts-importer';
-<<<<<<< HEAD
 import { RemoteControlService } from 'services/api/remote-control-api';
-=======
 import { UrlService } from 'services/hosts';
->>>>>>> d2861aeb
 
 export const AppServices = {
   AppService,
@@ -289,9 +286,6 @@
   MarkersService,
   SharedStorageService,
   RealmService,
-<<<<<<< HEAD
   RemoteControlService,
-=======
   UrlService,
->>>>>>> d2861aeb
 };