--- conflicted
+++ resolved
@@ -69,11 +69,7 @@
   }
 
   // add new alert
-<<<<<<< HEAD
-  async addNewAlert(type: ChatbotAlertType, newAlert: any) {
-=======
   async addNewAlert(type: ChatbotAlertType, newAlert: IAlertMessage) {
->>>>>>> cd82fef0
     const newAlertsObject: IChatAlertsResponse = cloneDeep(this.chatAlerts);
     const platform = this.platformForAlertType(type);
 
