import Vue from 'vue';
import cloneDeep from 'lodash/cloneDeep';
import { Component } from 'vue-property-decorator';
import { Inject } from 'util/injector';
import { TObsFormData } from 'components/obs/inputs/ObsInput';
import { WindowsService } from 'services/windows';
import { ISourcesServiceApi } from 'services/sources';
import ModalLayout from 'components/ModalLayout.vue';
import Display from 'components/shared/Display.vue';
import GenericForm from 'components/obs/inputs/GenericForm.vue';
import { $t } from 'services/i18n';
import { Subscription } from 'rxjs/subscription';
import electron from 'electron';

@Component({
  components: {
    ModalLayout,
    Display,
<<<<<<< HEAD
    GenericForm
  },
  mixins: [windowMixin]
=======
    GenericForm,
    WidgetProperties,
    StreamlabelProperties
  }
>>>>>>> 2ffe86af
})
export default class SourceProperties extends Vue {

  @Inject()
  sourcesService: ISourcesServiceApi;

  @Inject()
  windowsService: WindowsService;

  sourceId = this.windowsService.getChildWindowQueryParams().sourceId;
  source = this.sourcesService.getSource(this.sourceId);
  properties: TObsFormData = [];
  initialProperties: TObsFormData = [];
  tainted = false;

  sourcesSubscription: Subscription;

  mounted() {
    this.properties = this.source ? this.source.getPropertiesFormData() : [];
    this.initialProperties = cloneDeep(this.properties);
    this.sourcesSubscription = this.sourcesService.sourceRemoved.subscribe(source => {
      if (source.sourceId === this.sourceId) {
        electron.remote.getCurrentWindow().close();
      }
    });
  }

  destroyed() {
    this.sourcesSubscription.unsubscribe();
  }

  get propertiesManagerUI() {
    if (this.source) return  this.source.getPropertiesManagerUI();
  }

  onInputHandler(properties: TObsFormData, changedIndex: number) {
    const source = this.sourcesService.getSource(this.sourceId);
    source.setPropertiesFormData(
      [properties[changedIndex]]
    );
    this.tainted = true;
    this.refresh();
  }

  refresh() {
    this.properties = this.source.getPropertiesFormData();
  }

  closeWindow() {
    this.windowsService.closeChildWindow();
  }

  done() {
    this.closeWindow();
  }

  cancel() {
    if (this.tainted) {
      const source = this.sourcesService.getSource(this.sourceId);
      source.setPropertiesFormData(
        this.initialProperties
      );
    }
    this.closeWindow();
  }

  get windowTitle() {
    const source = this.sourcesService.getSource(this.sourceId);
    return source ? $t('sources.propertyWindowTitle', { sourceName: source.name }) : '';
  }

}<|MERGE_RESOLUTION|>--- conflicted
+++ resolved
@@ -16,16 +16,8 @@
   components: {
     ModalLayout,
     Display,
-<<<<<<< HEAD
     GenericForm
   },
-  mixins: [windowMixin]
-=======
-    GenericForm,
-    WidgetProperties,
-    StreamlabelProperties
-  }
->>>>>>> 2ffe86af
 })
 export default class SourceProperties extends Vue {
 
