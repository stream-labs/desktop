import Vue from 'vue';
import { Subject } from 'rxjs';
import electron from 'electron';
import * as obs from '../../obs-api';
import { Service, Inject } from 'services';
import { throttle } from 'lodash-decorators';
import {
  NotificationsService,
  ENotificationType,
  ENotificationSubType,
} from 'services/notifications';
import { JsonrpcService } from './api/jsonrpc';
import { TroubleshooterService, TIssueCode } from 'services/troubleshooter';
import { $t } from 'services/i18n';
import { StreamingService, EStreamingState } from 'services/streaming';
import { VideoSettingsService } from 'services/settings-v2/video';
import { UsageStatisticsService } from './usage-statistics';
<<<<<<< HEAD
import { ViewHandler } from './core';
=======
>>>>>>> be205d49
import { RealmObject } from './realm';

interface IPerformanceState {
  CPU: number;
  numberDroppedFrames: number;
  percentageDroppedFrames: number;
  numberSkippedFrames: number;
  percentageSkippedFrames: number;
  numberLaggedFrames: number;
  percentageLaggedFrames: number;
  numberEncodedFrames: number;
  numberRenderedFrames: number;
  streamingBandwidth: number;
  frameRate: number;
}

<<<<<<< HEAD
export class PerformanceState extends RealmObject implements IPerformanceState {
  CPU: number;
  numberDroppedFrames: number;
  percentageDroppedFrames: number;
  numberSkippedFrames: number;
  percentageSkippedFrames: number;
  numberLaggedFrames: number;
  percentageLaggedFrames: number;
  numberEncodedFrames: number;
  numberRenderedFrames: number;
  streamingBandwidth: number;
  frameRate: number;

  static schema = {
    name: 'PerformanceState',
    properties: {
      CPU: { type: 'double', default: 0 },
      numberDroppedFrames: { type: 'double', default: 0 },
      percentageDroppedFrames: { type: 'double', default: 0 },
      numberSkippedFrames: { type: 'double', default: 0 },
      percentageSkippedFrames: { type: 'double', default: 0 },
      numberLaggedFrames: { type: 'double', default: 0 },
      percentageLaggedFrames: { type: 'double', default: 0 },
      numberEncodedFrames: { type: 'double', default: 0 },
      numberRenderedFrames: { type: 'double', default: 0 },
      streamingBandwidth: { type: 'double', default: 0 },
      frameRate: { type: 'double', default: 0 },
    },
  };

  get cpuPercent() {
    return this.CPU.toFixed(1);
  }

  get frameRateFixed() {
    return this.frameRate.toFixed(2);
  }

  get droppedFrames() {
    return this.numberDroppedFrames;
  }

  get percentDropped() {
    return (this.percentageDroppedFrames || 0).toFixed(1);
  }

  get bandwidth() {
    return this.streamingBandwidth.toFixed(0);
  }

  get streamQuality() {
    if (
      this.percentageDroppedFrames > 50 ||
      this.percentageLaggedFrames > 50 ||
      this.percentageSkippedFrames > 50
    ) {
      return EStreamQuality.POOR;
    }
    if (
      this.percentageDroppedFrames > 30 ||
      this.percentageLaggedFrames > 30 ||
      this.percentageSkippedFrames > 30
    ) {
      return EStreamQuality.FAIR;
    }
    return EStreamQuality.GOOD;
  }
}

PerformanceState.register();

interface INextStats {
  framesSkipped: number;
  framesEncoded: number;
  skippedFactor: number;
  framesLagged: number;
  framesRendered: number;
  laggedFactor: number;
  droppedFramesFactor: number;
}

=======
>>>>>>> be205d49
export enum EStreamQuality {
  GOOD = 'GOOD',
  FAIR = 'FAIR',
  POOR = 'POOR',
}

const injectState = RealmObject.build('PerformanceState', {
  CPU: 0,
  numberDroppedFrames: 0,
  percentageDroppedFrames: 0,
  numberSkippedFrames: 0,
  percentageSkippedFrames: 0,
  numberLaggedFrames: 0,
  percentageLaggedFrames: 0,
  numberEncodedFrames: 0,
  numberRenderedFrames: 0,
  streamingBandwidth: 0,
  frameRate: 0,

<<<<<<< HEAD
=======
  get cpuPercent() {
    return this.CPU.toFixed(1);
  },

  get frameRateFixed() {
    return this.frameRate.toFixed(2);
  },

  get droppedFrames() {
    return this.numberDroppedFrames;
  },

  get percentDropped() {
    return (this.percentageDroppedFrames || 0).toFixed(1);
  },

  get bandwidth() {
    return this.streamingBandwidth.toFixed(0);
  },

  get streamQuality() {
    if (
      this.percentageDroppedFrames > 50 ||
      this.percentageLaggedFrames > 50 ||
      this.percentageSkippedFrames > 50
    ) {
      return EStreamQuality.POOR;
    }
    if (
      this.percentageDroppedFrames > 30 ||
      this.percentageLaggedFrames > 30 ||
      this.percentageSkippedFrames > 30
    ) {
      return EStreamQuality.FAIR;
    }
    return EStreamQuality.GOOD;
  },
});

interface INextStats {
  framesSkipped: number;
  framesEncoded: number;
  skippedFactor: number;
  framesLagged: number;
  framesRendered: number;
  laggedFactor: number;
  droppedFramesFactor: number;
}

// How frequently parformance stats should be updated
const STATS_UPDATE_INTERVAL = 2 * 1000;
// Limit on interval between unique notification types
const NOTIFICATION_THROTTLE_INTERVAL = 2 * 60 * 1000;
// Time window for averaging notification issues
const SAMPLING_DURATION = 2 * 60 * 1000;
// How many samples we should take
const NUMBER_OF_SAMPLES = Math.round(SAMPLING_DURATION / STATS_UPDATE_INTERVAL);

interface IMonitorState {
  framesLagged: number;
  framesRendered: number;
  framesSkipped: number;
  framesEncoded: number;
}

>>>>>>> be205d49
// Keeps a store of up-to-date performance metrics
export class PerformanceService extends Service {
  @Inject() private notificationsService: NotificationsService;
  @Inject() private jsonrpcService: JsonrpcService;
  @Inject() private troubleshooterService: TroubleshooterService;
  @Inject() private streamingService: StreamingService;
  @Inject() private usageStatisticsService: UsageStatisticsService;
  @Inject() private videoSettingsService: VideoSettingsService;

<<<<<<< HEAD
  state = PerformanceState.inject();

  static initialState: IPerformanceState = {
    CPU: 0,
    numberDroppedFrames: 0,
    percentageDroppedFrames: 0,
    numberSkippedFrames: 0,
    percentageSkippedFrames: 0,
    numberLaggedFrames: 0,
    percentageLaggedFrames: 0,
    numberEncodedFrames: 0,
    numberRenderedFrames: 0,
    streamingBandwidth: 0,
    frameRate: 0,
  };
=======
  state = injectState();
>>>>>>> be205d49

  private historicalDroppedFrames: number[] = [];
  private historicalSkippedFrames: number[] = [];
  private historicalLaggedFrames: number[] = [];
  private shutdown = false;
  private statsRequestInProgress = false;

  // Used to report on the overall quality of a complete stream
  private streamStartSkippedFrames = 0;
  private streamStartLaggedFrames = 0;
  private streamStartRenderedFrames = 0;
  private streamStartEncodedFrames = 0;
  private streamStartTime: Date;

  statisticsUpdated = new Subject<IPerformanceState>();

  private setStats(stats: Partial<IPerformanceState>) {
    this.state.db.write(() => {
      Object.keys(stats).forEach(stat => {
        this.state[stat] = stats[stat];
      });
    });
  }

  init() {
    this.streamingService.streamingStatusChange.subscribe((state: EStreamingState) => {
      if (state === EStreamingState.Live) this.startStreamQualityMonitoring();
      if (state === EStreamingState.Ending) this.stopStreamQualityMonitoring();
    });
  }

  // Starts interval to poll updates from OBS
  startMonitoringPerformance() {
    const statsInterval = () => {
      if (this.shutdown) return;

      // Don't request more stats if we haven't finished processing the last bunch
      if (!this.statsRequestInProgress) {
        this.statsRequestInProgress = true;
        electron.ipcRenderer.send('requestPerformanceStats');
      }

      setTimeout(statsInterval, STATS_UPDATE_INTERVAL);
    };
    statsInterval();

    electron.ipcRenderer.on(
      'performanceStatsResponse',
      (e: electron.Event, am: electron.ProcessMetric[]) => {
        const stats: IPerformanceState = obs.NodeObs.OBS_API_getPerformanceStatistics();

        stats.CPU += am
          .map(proc => {
            return proc.cpu.percentCPUUsage;
          })
          .reduce((sum, usage) => sum + usage);

        this.setStats(stats);
        this.monitorAndUpdateStats();
        this.statisticsUpdated.next(this.state);
        this.statsRequestInProgress = false;
      },
    );
  }

  /**
   * Capture some analytics for the entire duration of a stream
   */
  startStreamQualityMonitoring() {
    this.streamStartSkippedFrames = this.videoSettingsService.contexts.horizontal.skippedFrames;
    this.streamStartLaggedFrames = obs.Global.laggedFrames;
    this.streamStartRenderedFrames = obs.Global.totalFrames;
    this.streamStartEncodedFrames = this.videoSettingsService.contexts.horizontal.encodedFrames;
    this.streamStartTime = new Date();
  }

  stopStreamQualityMonitoring() {
    const streamLagged =
      ((obs.Global.laggedFrames - this.streamStartLaggedFrames) /
        (obs.Global.totalFrames - this.streamStartRenderedFrames)) *
      100;
    const streamSkipped =
      ((this.videoSettingsService.contexts.horizontal.skippedFrames -
        this.streamStartSkippedFrames) /
        (this.videoSettingsService.contexts.horizontal.encodedFrames -
          this.streamStartEncodedFrames)) *
      100;
    const streamDropped = this.state.percentageDroppedFrames;
    const streamDuration = new Date().getTime() - this.streamStartTime.getTime();

    this.usageStatisticsService.recordAnalyticsEvent('StreamPerformance', {
      streamLagged,
      streamSkipped,
      streamDropped,
      streamDuration,
    });
  }

  /* Monitor frame rate statistics
  /  Update values in state
  /  Dispatch notifications when thresholds are crossed */
  private monitorAndUpdateStats() {
    /* Fetch variables only once. */
    const currentStats: IMonitorState = {
      framesLagged: obs.Global.laggedFrames,
      framesRendered: obs.Global.totalFrames,
      framesSkipped: this.videoSettingsService.contexts.horizontal.skippedFrames,
      framesEncoded: this.videoSettingsService.contexts.horizontal.encodedFrames,
    };

    const nextStats = this.nextStats(currentStats);

    this.addSample(this.historicalDroppedFrames, nextStats.droppedFramesFactor);
    this.addSample(this.historicalSkippedFrames, nextStats.skippedFactor);
    this.addSample(this.historicalLaggedFrames, nextStats.laggedFactor);

    this.sendNotifications(currentStats, nextStats);

    this.setStats({
      numberSkippedFrames: currentStats.framesSkipped,
      percentageSkippedFrames: nextStats.skippedFactor * 100,
      numberLaggedFrames: currentStats.framesLagged,
      percentageLaggedFrames: nextStats.laggedFactor * 100,
      numberEncodedFrames: currentStats.framesEncoded,
      numberRenderedFrames: currentStats.framesRendered,
    });
  }

  nextStats(currentStats: IMonitorState): INextStats {
    const framesSkipped = currentStats.framesSkipped - this.state.numberSkippedFrames;
    const framesEncoded = currentStats.framesEncoded - this.state.numberEncodedFrames;
    const skippedFactor = framesEncoded === 0 ? 0 : framesSkipped / framesEncoded;

    const framesLagged = currentStats.framesLagged - this.state.numberLaggedFrames;
    const framesRendered = currentStats.framesRendered - this.state.numberRenderedFrames;
    const laggedFactor = framesRendered === 0 ? 0 : framesLagged / framesRendered;

    const droppedFramesFactor = this.state.percentageDroppedFrames / 100;

    return {
      framesSkipped,
      framesEncoded,
      skippedFactor,
      framesLagged,
      framesRendered,
      laggedFactor,
      droppedFramesFactor,
    };
  }

  addSample(record: number[], current: number) {
    if (record.length >= NUMBER_OF_SAMPLES) {
      record.shift();
    }
    record.push(current);
  }

  averageFactor(record: number[]) {
    return record.reduce((a, b) => a + b, 0) / NUMBER_OF_SAMPLES;
  }

  checkNotification(target: number, record: number[]) {
    if (record.length < NUMBER_OF_SAMPLES) return false;
    return this.averageFactor(record) >= target;
  }

  // Check if any notification thresholds are met and send applicable notification
  sendNotifications(currentStats: IMonitorState, nextStats: INextStats) {
    const troubleshooterSettings = this.troubleshooterService.getSettings();

    // Check if skipped frames exceed notification threshold
    if (
      troubleshooterSettings.skippedEnabled &&
      currentStats.framesEncoded !== 0 &&
      nextStats.framesEncoded !== 0 &&
      this.checkNotification(troubleshooterSettings.skippedThreshold, this.historicalSkippedFrames)
    ) {
      this.pushSkippedFramesNotify(this.averageFactor(this.historicalSkippedFrames));
    }

    // Check if lagged frames exceed notification threshold
    if (
      troubleshooterSettings.laggedEnabled &&
      currentStats.framesRendered !== 0 &&
      nextStats.framesRendered !== 0 &&
      this.checkNotification(troubleshooterSettings.laggedThreshold, this.historicalLaggedFrames)
    ) {
      this.pushLaggedFramesNotify(this.averageFactor(this.historicalLaggedFrames));
    }

    // Check if dropped frames exceed notification threshold
    if (
      troubleshooterSettings.droppedEnabled &&
      this.checkNotification(troubleshooterSettings.droppedThreshold, this.historicalDroppedFrames)
    ) {
      this.pushDroppedFramesNotify(this.averageFactor(this.historicalDroppedFrames));
    }
  }

  @throttle(NOTIFICATION_THROTTLE_INTERVAL)
  private pushSkippedFramesNotify(factor: number) {
    const code: TIssueCode = 'FRAMES_SKIPPED';
    this.notificationsService.push({
      code,
      type: ENotificationType.WARNING,
      data: factor,
      lifeTime: 2 * 60 * 1000,
      showTime: true,
      subType: ENotificationSubType.SKIPPED,
      // tslint:disable-next-line:prefer-template
      message: $t('Skipped frames detected:') + Math.round(factor * 100) + '% over last 2 minutes',
      action: this.jsonrpcService.createRequest(
        Service.getResourceId(this.troubleshooterService),
        'showTroubleshooter',
        code,
      ),
    });
  }

  @throttle(NOTIFICATION_THROTTLE_INTERVAL)
  pushLaggedFramesNotify(factor: number) {
    const code: TIssueCode = 'FRAMES_LAGGED';
    this.notificationsService.push({
      code,
      type: ENotificationType.WARNING,
      data: factor,
      lifeTime: 2 * 60 * 1000,
      showTime: true,
      subType: ENotificationSubType.LAGGED,
      message: `Lagged frames detected: ${Math.round(factor * 100)}%  over last 2 minutes`,
      action: this.jsonrpcService.createRequest(
        Service.getResourceId(this.troubleshooterService),
        'showTroubleshooter',
        code,
      ),
    });
  }

  @throttle(NOTIFICATION_THROTTLE_INTERVAL)
  private pushDroppedFramesNotify(factor: number) {
    const code: TIssueCode = 'FRAMES_DROPPED';
    this.notificationsService.push({
      code,
      type: ENotificationType.WARNING,
      data: factor,
      lifeTime: 2 * 60 * 1000,
      showTime: true,
      subType: ENotificationSubType.DROPPED,
      message: `Dropped frames detected: ${Math.round(factor * 100)}%  over last 2 minutes`,
      action: this.jsonrpcService.createRequest(
        Service.getResourceId(this.troubleshooterService),
        'showTroubleshooter',
        code,
      ),
    });
  }

  stop() {
    this.shutdown = true;
<<<<<<< HEAD
    this.setStats(PerformanceService.initialState);
=======
>>>>>>> be205d49
  }
}<|MERGE_RESOLUTION|>--- conflicted
+++ resolved
@@ -15,10 +15,6 @@
 import { StreamingService, EStreamingState } from 'services/streaming';
 import { VideoSettingsService } from 'services/settings-v2/video';
 import { UsageStatisticsService } from './usage-statistics';
-<<<<<<< HEAD
-import { ViewHandler } from './core';
-=======
->>>>>>> be205d49
 import { RealmObject } from './realm';
 
 interface IPerformanceState {
@@ -35,90 +31,6 @@
   frameRate: number;
 }
 
-<<<<<<< HEAD
-export class PerformanceState extends RealmObject implements IPerformanceState {
-  CPU: number;
-  numberDroppedFrames: number;
-  percentageDroppedFrames: number;
-  numberSkippedFrames: number;
-  percentageSkippedFrames: number;
-  numberLaggedFrames: number;
-  percentageLaggedFrames: number;
-  numberEncodedFrames: number;
-  numberRenderedFrames: number;
-  streamingBandwidth: number;
-  frameRate: number;
-
-  static schema = {
-    name: 'PerformanceState',
-    properties: {
-      CPU: { type: 'double', default: 0 },
-      numberDroppedFrames: { type: 'double', default: 0 },
-      percentageDroppedFrames: { type: 'double', default: 0 },
-      numberSkippedFrames: { type: 'double', default: 0 },
-      percentageSkippedFrames: { type: 'double', default: 0 },
-      numberLaggedFrames: { type: 'double', default: 0 },
-      percentageLaggedFrames: { type: 'double', default: 0 },
-      numberEncodedFrames: { type: 'double', default: 0 },
-      numberRenderedFrames: { type: 'double', default: 0 },
-      streamingBandwidth: { type: 'double', default: 0 },
-      frameRate: { type: 'double', default: 0 },
-    },
-  };
-
-  get cpuPercent() {
-    return this.CPU.toFixed(1);
-  }
-
-  get frameRateFixed() {
-    return this.frameRate.toFixed(2);
-  }
-
-  get droppedFrames() {
-    return this.numberDroppedFrames;
-  }
-
-  get percentDropped() {
-    return (this.percentageDroppedFrames || 0).toFixed(1);
-  }
-
-  get bandwidth() {
-    return this.streamingBandwidth.toFixed(0);
-  }
-
-  get streamQuality() {
-    if (
-      this.percentageDroppedFrames > 50 ||
-      this.percentageLaggedFrames > 50 ||
-      this.percentageSkippedFrames > 50
-    ) {
-      return EStreamQuality.POOR;
-    }
-    if (
-      this.percentageDroppedFrames > 30 ||
-      this.percentageLaggedFrames > 30 ||
-      this.percentageSkippedFrames > 30
-    ) {
-      return EStreamQuality.FAIR;
-    }
-    return EStreamQuality.GOOD;
-  }
-}
-
-PerformanceState.register();
-
-interface INextStats {
-  framesSkipped: number;
-  framesEncoded: number;
-  skippedFactor: number;
-  framesLagged: number;
-  framesRendered: number;
-  laggedFactor: number;
-  droppedFramesFactor: number;
-}
-
-=======
->>>>>>> be205d49
 export enum EStreamQuality {
   GOOD = 'GOOD',
   FAIR = 'FAIR',
@@ -138,8 +50,6 @@
   streamingBandwidth: 0,
   frameRate: 0,
 
-<<<<<<< HEAD
-=======
   get cpuPercent() {
     return this.CPU.toFixed(1);
   },
@@ -205,7 +115,6 @@
   framesEncoded: number;
 }
 
->>>>>>> be205d49
 // Keeps a store of up-to-date performance metrics
 export class PerformanceService extends Service {
   @Inject() private notificationsService: NotificationsService;
@@ -215,25 +124,7 @@
   @Inject() private usageStatisticsService: UsageStatisticsService;
   @Inject() private videoSettingsService: VideoSettingsService;
 
-<<<<<<< HEAD
-  state = PerformanceState.inject();
-
-  static initialState: IPerformanceState = {
-    CPU: 0,
-    numberDroppedFrames: 0,
-    percentageDroppedFrames: 0,
-    numberSkippedFrames: 0,
-    percentageSkippedFrames: 0,
-    numberLaggedFrames: 0,
-    percentageLaggedFrames: 0,
-    numberEncodedFrames: 0,
-    numberRenderedFrames: 0,
-    streamingBandwidth: 0,
-    frameRate: 0,
-  };
-=======
   state = injectState();
->>>>>>> be205d49
 
   private historicalDroppedFrames: number[] = [];
   private historicalSkippedFrames: number[] = [];
@@ -493,9 +384,5 @@
 
   stop() {
     this.shutdown = true;
-<<<<<<< HEAD
-    this.setStats(PerformanceService.initialState);
-=======
->>>>>>> be205d49
   }
 }