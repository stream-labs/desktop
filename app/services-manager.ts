--- conflicted
+++ resolved
@@ -99,11 +99,7 @@
 import { ChatbotWidgetService } from 'services/widgets/settings/chatbot';
 import { AlertBoxService } from 'services/widgets/settings/alert-box';
 import { SpinWheelService } from 'services/widgets/settings/spin-wheel';
-<<<<<<< HEAD
-import { Rect } from './util/rect';
-=======
 import { PlatformAppAssetsService } from 'services/platform-apps/platform-app-assets-service';
->>>>>>> 4e129604
 
 const { ipcRenderer } = electron;
 
@@ -175,7 +171,6 @@
     JsonrpcService,
     SelectionService,
     Selection,
-    Rect,
     FileManagerService,
     PatchNotesService,
     ProtocolLinksService,
