--- conflicted
+++ resolved
@@ -73,16 +73,13 @@
 
   render() {
     return (
-<<<<<<< HEAD
       <div
-        class={cx(styles.titlebar, this.theme)}
-        style={{ backgroundColor: this.errorState ? 'var(--red)' : undefined }}
+        class={cx(styles.titlebar, this.theme, {
+          [styles['titlebar-mac']]: this.isMac,
+          [styles.titlebarError]: this.errorState,
+        })}
       >
-        {!this.primeTheme && (
-=======
-      <div class={cx(styles.titlebar, this.theme, { [styles['titlebar-mac']]: this.isMac })}>
         {!this.primeTheme && !this.isMac && (
->>>>>>> 73bee61f
           <img class={styles.titlebarIcon} src={require('../../media/images/icon.ico')} />
         )}
         {this.primeTheme && !this.isMac && <KevinSvg class={styles.titlebarIcon} />}
