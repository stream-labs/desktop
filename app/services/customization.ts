import { Subject } from 'rxjs';
import { PersistentStatefulService } from 'services/core/persistent-stateful-service';
import { mutation, ViewHandler } from 'services/core/stateful-service';
import {
  IObsInput,
  IObsListInput,
  IObsNumberInputValue,
  TObsFormData,
} from 'components/obs/inputs/ObsInput';
import Utils from 'services/utils';
import { $t } from 'services/i18n';
import { Inject, Service } from 'services/core';
import { UserService } from 'services/user';
import { UsageStatisticsService } from 'services/usage-statistics';
import fs from 'fs-extra';
import path from 'path';
import { AppService } from './app';
import * as obs from '../../obs-api';
import { RealmObject } from './realm';

// Maps to --background
const THEME_BACKGROUNDS = {
  'night-theme': { r: 23, g: 36, b: 45 },
  'prime-dark': { r: 17, g: 17, b: 17 },
  'day-theme': { r: 245, g: 248, b: 250 },
  'prime-light': { r: 243, g: 243, b: 243 },
};

// Maps to --section
const SECTION_BACKGROUNDS = {
  'night-theme': { r: 11, g: 22, b: 29 },
  'prime-dark': { r: 0, g: 0, b: 0 },
  'day-theme': { r: 227, g: 232, b: 235 },
  'prime-light': { r: 255, g: 255, b: 255 },
};

// Doesn't map 1:1
const DISPLAY_BACKGROUNDS = {
  'night-theme': { r: 11, g: 22, b: 29 },
  'prime-dark': { r: 37, g: 37, b: 37 },
  'day-theme': { r: 227, g: 232, b: 235 },
  'prime-light': { r: 255, g: 255, b: 255 },
};

export interface IPinnedStatistics {
  cpu: boolean;
  fps: boolean;
  droppedFrames: boolean;
  bandwidth: boolean;
}

export interface ICustomizationServiceState {
  nightMode?: string;
  theme: string;
  updateStreamInfoOnLive: boolean;
  livePreviewEnabled: boolean;
  leftDock: boolean;
  hideViewerCount: boolean;
  folderSelection: boolean;
  legacyAlertbox: boolean | null;
  livedockCollapsed: boolean;
  livedockSize: number;
  eventsSize: number;
  controlsSize: number;
  performanceMode: boolean;
  chatZoomFactor: number;
  enableBTTVEmotes: boolean;
  enableFFZEmotes: boolean;
  mediaBackupOptOut: boolean;
  navigateToLiveOnStreamStart: boolean;
  experimental?: {
    volmetersFPSLimit?: number;
  };
  designerMode: boolean;
  legacyEvents: boolean;
  pinnedStatistics: IPinnedStatistics;
  enableCrashDumps: boolean;
  enableAnnouncements: boolean;
}

class PinnedStatistics extends RealmObject {
  cpu: boolean;
  fps: boolean;
  droppedFrames: boolean;
  bandwidth: boolean;

  static schema = {
    name: 'PinnedStatistics',
    embedded: true,
    properties: {
      cpu: { type: 'bool', default: false },
      fps: { type: 'bool', default: false },
      droppedFrames: { type: 'bool', default: false },
      bandwidth: { type: 'bool', default: false },
    },
  };
}

PinnedStatistics.register({ persist: true });

export class CustomizationState extends RealmObject {
  theme: string;
  updateStreamInfoOnLive: boolean;
  livePreviewEnabled: boolean;
  leftDock: boolean;
  hideViewerCount: boolean;
  folderSelection: boolean;
  legacyAlertbox: boolean | null;
  livedockCollapsed: boolean;
  livedockSize: number;
  eventsSize: number;
  controlsSize: number;
  performanceMode: boolean;
  chatZoomFactor: number;
  enableBTTVEmotes: boolean;
  enableFFZEmotes: boolean;
  mediaBackupOptOut: boolean;
  navigateToLiveOnStreamStart: boolean;
  designerMode: boolean;
  legacyEvents: boolean;
  pinnedStatistics: PinnedStatistics;
  enableCrashDumps: boolean;
  enableAnnouncements: boolean;

  static schema = {
    name: 'CustomizationState',
    properties: {
      theme: { type: 'string', default: 'night-theme' },
      updateStreamInfoOnLive: { type: 'bool', default: true },
      livePreviewEnabled: { type: 'bool', default: true },
      leftDock: { type: 'bool', default: false },
      hideViewerCount: { type: 'bool', default: false },
      folderSelection: { type: 'bool', default: false },
      legacyAlertbox: { type: 'bool', default: false },
      livedockCollapsed: { type: 'bool', default: true },
      livedockSize: { type: 'double', default: 0 },
      eventsSize: { type: 'double', default: 156 },
      controlsSize: { type: 'double', default: 240 },
      performanceMode: { type: 'bool', default: false },
      chatZoomFactor: { type: 'double', default: 1 },
      enableBTTVEmotes: { type: 'bool', default: false },
      enableFFZEmotes: { type: 'bool', default: false },
      mediaBackupOptOut: { type: 'bool', default: false },
      navigateToLiveOnStreamStart: { type: 'bool', default: true },
      legacyEvents: { type: 'bool', default: false },
      designerMode: { type: 'bool', default: false },
      pinnedStatistics: { type: 'PinnedStatistics', default: {} },
      enableCrashDumps: { type: 'bool', default: true },
      enableAnnouncements: { type: 'bool', default: true },
    },
  };

  protected onCreated(): void {
    const data = localStorage.getItem('PersistentStatefulService-CustomizationService');

    if (data) {
      const parsed = JSON.parse(data);
<<<<<<< HEAD
      const oldDefaults = {
        theme: 'night-theme',
        updateStreamInfoOnLive: true,
        livePreviewEnabled: true,
        leftDock: false,
        hideViewerCount: false,
        livedockCollapsed: true,
        livedockSize: 0,
        eventsSize: 156,
        controlsSize: 240,
        performanceMode: false,
        chatZoomFactor: 1,
        enableBTTVEmotes: false,
        enableFFZEmotes: false,
        mediaBackupOptOut: false,
        folderSelection: false,
        navigateToLiveOnStreamStart: true,
        legacyEvents: false,
        designerMode: false,
        pinnedStatistics: {
          cpu: false,
          fps: false,
          droppedFrames: false,
          bandwidth: false,
        },
        legacyAlertbox: false,
        experimental: {
          // put experimental features here
        },
        enableCrashDumps: true,
        enableAnnouncements: true,
      };

      const oldData = { ...oldDefaults, ...parsed };

      this.db.write(() => {
        this.theme = oldData.theme;
        this.updateStreamInfoOnLive = oldData.updateStreamInfoOnLive;
        this.livePreviewEnabled = oldData.livePreviewEnabled;
        this.leftDock = oldData.leftDock;
        this.hideViewerCount = oldData.hideViewerCount;
        this.livedockCollapsed = oldData.livedockCollapsed;
        this.livedockSize = oldData.livedockSize;
        this.eventsSize = oldData.eventsSize;
        this.controlsSize = oldData.controlsSize;
        this.performanceMode = oldData.performanceMode;
        this.chatZoomFactor = oldData.chatZoomFactor;
        this.enableBTTVEmotes = oldData.enableBTTVEmotes;
        this.enableFFZEmotes = oldData.enableFFZEmotes;
        this.mediaBackupOptOut = oldData.mediaBackupOptOut;
        this.folderSelection = oldData.folderSelection;
        this.navigateToLiveOnStreamStart = oldData.navigateToLiveOnStreamStart;
        this.legacyEvents = oldData.legacyEvents;
        this.designerMode = oldData.designerMode;
        this.pinnedStatistics.cpu = oldData.pinnedStatistics.cpu;
        this.pinnedStatistics.fps = oldData.pinnedStatistics.fps;
        this.pinnedStatistics.droppedFrames = oldData.pinnedStatistics.droppedFrames;
        this.pinnedStatistics.bandwidth = oldData.pinnedStatistics.bandwidth;
        this.legacyAlertbox = oldData.legacyAlertbox;
        this.enableCrashDumps = oldData.enableCrashDumps;
        this.enableAnnouncements = oldData.enableAnnouncements;
=======

      this.db.write(() => {
        Object.assign(this, parsed);
>>>>>>> fc2ceadc
      });
    }
  }

  get isDarkTheme() {
    return ['night-theme', 'prime-dark'].includes(this.theme);
  }

  get displayBackground() {
    return DISPLAY_BACKGROUNDS[this.theme];
  }
}

CustomizationState.register({ persist: true });

/**
 * This class is used to store general UI behavior flags
 * that are sticky across application runtimes.
 */
export class CustomizationService extends Service {
  @Inject() userService: UserService;
  @Inject() usageStatisticsService: UsageStatisticsService;
  @Inject() appService: AppService;

  settingsChanged = new Subject<DeepPartial<CustomizationState>>();

  state = CustomizationState.inject();

  init() {
    super.init();
    this.setLiveDockCollapsed(true); // livedock is always collapsed on app start
    this.ensureCrashDumpFolder();
    this.setObsTheme();

    this.userService.userLoginFinished.subscribe(() => this.setInitialLegacyAlertboxState());

    if (
      this.state.pinnedStatistics.cpu ||
      this.state.pinnedStatistics.fps ||
      this.state.pinnedStatistics.droppedFrames ||
      this.state.pinnedStatistics.bandwidth
    ) {
      this.usageStatisticsService.recordFeatureUsage('PinnedPerformanceStatistics');
    }
  }

  setInitialLegacyAlertboxState() {
    if (!this.userService.views.isLoggedIn) return;

    // switch all new users to the new alertbox by default
    if (this.state.legacyAlertbox === null) {
      const registrationDate = this.userService.state.createdAt;
      const legacyAlertbox = registrationDate < new Date('October 26, 2021').valueOf();
      this.setSettings({ legacyAlertbox });
    }
  }

  setSettings(settingsPatch: DeepPartial<CustomizationState>) {
    this.state.db.write(() => {
      this.state.deepPatch(settingsPatch);
    });

    if (settingsPatch.enableCrashDumps != null) this.ensureCrashDumpFolder();

    this.settingsChanged.next(settingsPatch);
  }

  get currentTheme() {
    return this.state.theme;
  }

  setTheme(theme: string) {
    obs.NodeObs.OBS_content_setDayTheme(['day-theme', 'prime-light'].includes(theme));
    return this.setSettings({ theme });
  }

  get themeBackground() {
    return THEME_BACKGROUNDS[this.currentTheme];
  }

  get sectionBackground() {
    return SECTION_BACKGROUNDS[this.currentTheme];
  }

  get isDarkTheme() {
    return this.state.isDarkTheme;
  }

  setUpdateStreamInfoOnLive(update: boolean) {
    this.setSettings({ updateStreamInfoOnLive: update });
  }

  setLivePreviewEnabled(enabled: boolean) {
    this.setSettings({ livePreviewEnabled: enabled });
  }

  setLeftDock(enabled: boolean) {
    this.setSettings({ leftDock: enabled });
  }

  setLiveDockCollapsed(collapsed: boolean) {
    this.setSettings({ livedockCollapsed: collapsed });
  }

  setHiddenViewerCount(hidden: boolean) {
    this.setSettings({ hideViewerCount: hidden });
  }

  setMediaBackupOptOut(optOut: boolean) {
    this.setSettings({ mediaBackupOptOut: optOut });
  }

  togglePerformanceMode() {
    this.setSettings({ performanceMode: !this.state.performanceMode });
  }

  setObsTheme() {
    obs.NodeObs.OBS_content_setDayTheme(!this.isDarkTheme);
  }

  get themeOptions() {
    const options = [
      { value: 'night-theme', label: $t('Night') },
      { value: 'day-theme', label: $t('Day') },
    ];

    if (this.userService.isPrime) {
      options.push(
        { value: 'prime-dark', label: $t('Obsidian Ultra') },
        { value: 'prime-light', label: $t('Alabaster Ultra') },
      );
    }
    return options;
  }

  restoreDefaults() {
    this.state.reset();
  }

  /**
   * Ensures that the existence of the crash dump folder matches the setting
   */
  ensureCrashDumpFolder() {
    const crashDumpDirectory = path.join(this.appService.appDataDirectory, 'CrashMemoryDump');

    // We do not care about the result of these calls;
    if (this.state.enableCrashDumps) {
      fs.ensureDir(crashDumpDirectory);
    } else {
      fs.remove(crashDumpDirectory);
    }
  }
}<|MERGE_RESOLUTION|>--- conflicted
+++ resolved
@@ -155,73 +155,8 @@
 
     if (data) {
       const parsed = JSON.parse(data);
-<<<<<<< HEAD
-      const oldDefaults = {
-        theme: 'night-theme',
-        updateStreamInfoOnLive: true,
-        livePreviewEnabled: true,
-        leftDock: false,
-        hideViewerCount: false,
-        livedockCollapsed: true,
-        livedockSize: 0,
-        eventsSize: 156,
-        controlsSize: 240,
-        performanceMode: false,
-        chatZoomFactor: 1,
-        enableBTTVEmotes: false,
-        enableFFZEmotes: false,
-        mediaBackupOptOut: false,
-        folderSelection: false,
-        navigateToLiveOnStreamStart: true,
-        legacyEvents: false,
-        designerMode: false,
-        pinnedStatistics: {
-          cpu: false,
-          fps: false,
-          droppedFrames: false,
-          bandwidth: false,
-        },
-        legacyAlertbox: false,
-        experimental: {
-          // put experimental features here
-        },
-        enableCrashDumps: true,
-        enableAnnouncements: true,
-      };
-
-      const oldData = { ...oldDefaults, ...parsed };
-
-      this.db.write(() => {
-        this.theme = oldData.theme;
-        this.updateStreamInfoOnLive = oldData.updateStreamInfoOnLive;
-        this.livePreviewEnabled = oldData.livePreviewEnabled;
-        this.leftDock = oldData.leftDock;
-        this.hideViewerCount = oldData.hideViewerCount;
-        this.livedockCollapsed = oldData.livedockCollapsed;
-        this.livedockSize = oldData.livedockSize;
-        this.eventsSize = oldData.eventsSize;
-        this.controlsSize = oldData.controlsSize;
-        this.performanceMode = oldData.performanceMode;
-        this.chatZoomFactor = oldData.chatZoomFactor;
-        this.enableBTTVEmotes = oldData.enableBTTVEmotes;
-        this.enableFFZEmotes = oldData.enableFFZEmotes;
-        this.mediaBackupOptOut = oldData.mediaBackupOptOut;
-        this.folderSelection = oldData.folderSelection;
-        this.navigateToLiveOnStreamStart = oldData.navigateToLiveOnStreamStart;
-        this.legacyEvents = oldData.legacyEvents;
-        this.designerMode = oldData.designerMode;
-        this.pinnedStatistics.cpu = oldData.pinnedStatistics.cpu;
-        this.pinnedStatistics.fps = oldData.pinnedStatistics.fps;
-        this.pinnedStatistics.droppedFrames = oldData.pinnedStatistics.droppedFrames;
-        this.pinnedStatistics.bandwidth = oldData.pinnedStatistics.bandwidth;
-        this.legacyAlertbox = oldData.legacyAlertbox;
-        this.enableCrashDumps = oldData.enableCrashDumps;
-        this.enableAnnouncements = oldData.enableAnnouncements;
-=======
-
       this.db.write(() => {
         Object.assign(this, parsed);
->>>>>>> fc2ceadc
       });
     }
   }
