<template>
  <div class="container">
    <div class="header">
      <i class="icon-settings icon-btn" @click="isFilterOpened = true"></i>
      <i class="icon-settings icon-btn" @click="isLocalFilterOpened = true"></i>
    </div>
    <div class="content">
      <div class="list">
        <div class="row" v-for="(item, index) of items" :key="index" @dblclick="pinnedComment = item" :title="itemToString(item)">
          <!-- TODO: 種別判定と出し分け -->
<<<<<<< HEAD
          <div class="comment-number">{{ item.chat.no }}</div>
          <div class="comment-body">{{ item.chat.content }}</div>
          <div class="comment-misc" @click.stop="showCommentMenu(item)"><i class="icon-btn icon-ellipsis-vertical"></i></div>
=======
          <div class="comment-number">{{ item.no }}</div>
          <div class="comment-body">{{ item.content }}</div>
          <div class="comment-misc" @click.stop="showCommentMenu(item)">…</div>
>>>>>>> 5dae9132
        </div>
        <div class="sentinel" ref="sentinel"></div>
      </div>
      <div class="pinned" v-if="Boolean(pinnedComment)">
<<<<<<< HEAD
        <div class="comment-number">{{ pinnedComment.chat.no }}</div>
        <div class="comment-body">{{ itemToString(pinnedComment) }}</div>
=======
        <div class="comment-body">
          <div class="comment-number">{{ pinnedComment.no }}</div>
          {{ itemToString(pinnedComment) }}
        </div>
>>>>>>> 5dae9132
        <div class="close"><i class="icon-close icon-btn" @click="pinnedComment = null"></i></div>
      </div>
      <div class="scroll-to-latest" v-if="!isLatestVisible && items.length > 0">最新のコメントへ移動<i class="icon-down-arrow"></i></div>
    </div>
    <comment-form class="comment-form" />
    <comment-filter class="overlay" @close="isFilterOpened = false" v-if="isFilterOpened"/>
    <comment-local-filter class="overlay" @close="isLocalFilterOpened = false" v-if="isLocalFilterOpened" />
  </div>
</template>

<script lang="ts" src="./CommentViewer.vue.ts"></script>
<style lang="less" scoped>
@import "../../styles/_colors";
@import "../../styles/mixins";

.container {
  width: 100%;
  flex-grow: 1;
  background-color: @bg-tertiary;

  display: flex;
}

.header {
  flex-shrink: 0;
  height: 40px;
  line-height: 40px;
  text-align: right;

  padding-right: 16px;

  background-color: @bg-quinary;
}

.content {
  flex-grow: 1;
  position: relative;
  display: flex;
  flex-direction: column;
}

.list {
  flex-grow: 1;
  overflow-y: scroll;
}

.row {
  font-size: 12px;
  height: 32px;
  line-height: 32px;
  width: 100%;

  display: flex;
  flex-direction: row;

  &:hover {
    background-color: @hover;

     > .comment-body {
       color: @white;
     }

    > .comment-misc {
      display: flex;
      align-items: center;
      padding-left: 8px;
      color: @light-grey;
    }
  }

  &:first-child {
    margin-top: 8px;
  }

  & > .comment-number {
    min-width: 40px;
    padding-left: 16px;
    text-align: right;
    flex-shrink: 0;
    box-sizing: border-box;
    color: @grey;
  }

  & > .comment-body {
    margin-left: 16px;
    overflow-x: hidden;
    white-space: nowrap;
    text-overflow: ellipsis;
    flex-grow: 1;
    color: @light-grey;
  }

  & > .comment-misc {
    display: none;
    width: 32px;
    flex-shrink: 0;
    text-align: center;
  }
}

.sentinel {
  pointer-events: none;
  height: 4px;
  margin-top: -4px;
}

.pinned {
  font-size: 12px;
  position: absolute;
  top: 8px;
  left: 8px;
  right: 8px;
  border: 1px solid @text-secondary;
  background-color: rgba(@border, .9);
  border-radius: 4px; 
  display: flex;
  padding: 12px 16px;

  & > .comment-number {
    color: @light-grey;
    flex-shrink: 0;
  }

  & > .comment-body {
    color: @white;
    margin-left: 16px;
    flex-grow: 1;
    word-break: break-word;
  }

  & > .close {
    height: 18px;
    flex-shrink: 0;
    display: flex;
    align-items: center;
    margin-left: 16px;

    & > .icon-btn {
      margin: 0;
      font-size: 10px;
    }
  }
}

.scroll-to-latest {
  display: flex;
  align-items: center;
  font-size: 12px;
  transform: translateX(-50%);
  position: absolute;
  left: 50%;
  bottom: 16px;
  height: 32px;
  line-height: 32px;
  padding: 0 16px;
  text-align: center;
  background-color: @text-secondary;
  color: @white;
  border-radius: 16px;
  box-shadow: 0 0 4px rgba(@black, .5);
  cursor: pointer;

  > i {
    font-size: 10px;
    margin-left: 8px;
  }
}

.comment-form {
  flex-shrink: 0;
}

.overlay {
  z-index: 2; // AreaSwitcherのheaderより大きく
  position: absolute;
  height: 100%;
}
</style><|MERGE_RESOLUTION|>--- conflicted
+++ resolved
@@ -8,28 +8,17 @@
       <div class="list">
         <div class="row" v-for="(item, index) of items" :key="index" @dblclick="pinnedComment = item" :title="itemToString(item)">
           <!-- TODO: 種別判定と出し分け -->
-<<<<<<< HEAD
-          <div class="comment-number">{{ item.chat.no }}</div>
-          <div class="comment-body">{{ item.chat.content }}</div>
-          <div class="comment-misc" @click.stop="showCommentMenu(item)"><i class="icon-btn icon-ellipsis-vertical"></i></div>
-=======
           <div class="comment-number">{{ item.no }}</div>
           <div class="comment-body">{{ item.content }}</div>
-          <div class="comment-misc" @click.stop="showCommentMenu(item)">…</div>
->>>>>>> 5dae9132
+          <div class="comment-misc" @click.stop="showCommentMenu(item)"><i class="icon-btn icon-ellipsis-vertical"></i></div>
         </div>
         <div class="sentinel" ref="sentinel"></div>
       </div>
       <div class="pinned" v-if="Boolean(pinnedComment)">
-<<<<<<< HEAD
-        <div class="comment-number">{{ pinnedComment.chat.no }}</div>
-        <div class="comment-body">{{ itemToString(pinnedComment) }}</div>
-=======
+        <div class="comment-number">{{ pinnedComment.no }}</div>
         <div class="comment-body">
-          <div class="comment-number">{{ pinnedComment.no }}</div>
           {{ itemToString(pinnedComment) }}
         </div>
->>>>>>> 5dae9132
         <div class="close"><i class="icon-close icon-btn" @click="pinnedComment = null"></i></div>
       </div>
       <div class="scroll-to-latest" v-if="!isLatestVisible && items.length > 0">最新のコメントへ移動<i class="icon-down-arrow"></i></div>
