--- conflicted
+++ resolved
@@ -1,21 +1,6 @@
 {
   "Show details": "Detayları göster",
   "Hide details": "Detayları gizle",
-<<<<<<< HEAD
-  "API Token": "API Token",
-  "Generate new": "Yeni oluştur",
-  "Port": "Bağlantı noktası",
-  "IP Addresses": "IP Addresses",
-  "Click to show": "Görüntülemek için tıklayın",
-  "The free Streamlabs Controller app allows you to control Streamlabs Desktop from your iOS or Android device. You must be logged in to use this feature.": "The free Streamlabs Controller app allows you to control Streamlabs Desktop from your iOS or Android device. You must be logged in to use this feature.",
-  "Allow Controller app connections": "Allow Controller app connections",
-  "Connected Devices": "Connected Devices",
-  "Disconnect": "Disconnect",
-  "No devices connected": "No devices connected",
-  "Some third party applications connect to Streamlabs Desktop via websockets connection. Toggle this to allow such connections and display connection info.": "Some third party applications connect to Streamlabs Desktop via websockets connection. Toggle this to allow such connections and display connection info.",
-  "Warning: Displaying this portion on stream may leak sensitive information.": "Warning: Displaying this portion on stream may leak sensitive information.",
-  "Allow third party connections": "Allow third party connections",
-=======
   "API Token": "API Belirteci",
   "Generate new": "Yeni oluştur",
   "Port": "Bağlantı noktası",
@@ -29,6 +14,5 @@
   "Some third party applications connect to Streamlabs Desktop via websockets connection. Toggle this to allow such connections and display connection info.": "Bazı üçüncü taraf uygulamalar, Streamlabs Desktop’a websockets bağlantısı üzerinden bağlanır. Bu tür bağlantılara izin vermek ve bağlantı bilgilerini görüntülemek için bunu açın.",
   "Warning: Displaying this portion on stream may leak sensitive information.": "Uyarı: Bu bölümün yayın sırasında gösterilmesi hassas bilgileri sızdırılmasına yol açabilir.",
   "Allow third party connections": "Üçüncü taraf bağlantılarına izin ver",
->>>>>>> 3aa441c9
   "Host": "Host"
 }