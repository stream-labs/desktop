--- conflicted
+++ resolved
@@ -5,14 +5,13 @@
 import * as obs from '../../../obs-api';
 import { SettingsManagerService } from 'services/settings-manager';
 
-<<<<<<< HEAD
 interface IVideoSettingsServiceState {
   videoContext: obs.IVideo;
   forceGPU: boolean;
-=======
+}
+
 export function invalidFps(num: number, den: number) {
   return num / den > 1000 || num / den < 1;
->>>>>>> a377ed31
 }
 
 @InitAfter('UserService')
@@ -57,24 +56,15 @@
   }
 
   migrateSettings() {
-<<<<<<< HEAD
-    Object.keys(this.videoSettings).forEach(
-      (key: keyof obs.IAdvancedStreaming | keyof obs.ISimpleStreaming) => {
-        this.SET_VIDEO_SETTING(key, this.videoSettings[key]);
-      },
-    );
-
-    this.SET_FORCE_GPU(this.settingsManagerService.forceGPURRendering);
-=======
     Object.keys(this.videoSettings).forEach((key: keyof obs.IVideo) => {
       this.SET_VIDEO_SETTING(key, this.videoSettings[key]);
     });
+    this.SET_FORCE_GPU(this.settingsManagerService.forceGPURRendering);
 
     if (invalidFps(this.state.videoContext.fpsNum, this.state.videoContext.fpsDen)) {
       this.setVideoSetting('fpsNum', 30);
       this.setVideoSetting('fpsDen', 1);
     }
->>>>>>> a377ed31
   }
 
   establishVideoContext() {
