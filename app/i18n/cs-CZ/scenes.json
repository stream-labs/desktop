{
  "Please enter the name of the Scenes Collection": "Zadejte název kolekce scén",
  "The scene name is required": "Název scény je vyžadované pole",
  "Please enter the name of the scene": "Zadejte název scény",
  "Manage Scene Collections": "Spravovat kolekci scén",
<<<<<<< HEAD
  "Create Scene Collection": "Create Scene Collection",
=======
  "Create Scene Collection": "Vytvořte kolekci scén",
>>>>>>> 3aa441c9
  "There needs to be at least one scene.": "Je nutné vytvořit alespoň jednu scénu.",
  "Projector:": "Projektor:",
  "Projector: Output": "Projektor: Výstup",
  "This is where your Scene Collections live. Clicking the title will dropdown a menu where you can view & manage.": "Zde najdete svoje kolekce scén. Kliknutím na název rozbalíte nabídku, ve které můžete vše zobrazit a spravovat.",
  "Are you sure you want to remove %{collectionName}?": "Opravdu chcete odebrat kolekci %{collectionName}?",
  "Create Scene Projector": "Vytvořit projekci scény",
  "Preview is disabled in performance mode": "Použití náhledu je v režimu výkonu zakázáno",
  "Your preview is currently disabled": "Náhled je aktuálně nedostupný",
  "Are you sure you want to remove %sceneName%?": "Opravdu chcete odebrat scénu %sceneName%?",
  "Performance Mode": "Režim výkonu",
  "Create Output Projector": "Vytvořit projekci výstupu",
  "Studio Mode": "Režim Studio",
  "Are you sure you want to remove %{sceneName}?": "Opravdu chcete odebrat scénu %{sceneName}?",
  "Are you sure you want to remove these %{count} items?": "Opravdu chcete odebrat tyto položky (%{count})?",
  "Disable Performance Mode": "Zakázat režim výkonu",
  "Scene Collections": "Kolekce scén",
  "The building blocks of your scene. Also contains widgets.": "Základní prvky pro sestavení scény. Obsahuje také widgety.",
  "Add a new Source to your Scene. Includes widgets.": "Přidání nového zdroje do scény. Zahrnuje widgety.",
  "Remove Sources from your Scene.": "Odebrání zdroje ze scény.",
  "Open the Source Properties.": "Otevření vlastností zdroje.",
  "Add a Group so you can move multiple Sources at the same time.": "Přidejte skupinu, se kterou můžete přesouvat více zdrojů současně.",
  "Cloud Backup": "Zálohování v cloudu",
  "Your media files are currently being synced with the cloud. ": "Vaše mediální soubory jsou v současné době synchronizovány v cloudu. ",
  "It is recommended that you wait until this finishes before going live.": "Před přechodem do živého vysílání doporučujeme počkat, že se akce dokončí.",
  "Go Live Anyway": "Rovnou přejít na živé vysílání",
  "Wait": "Počkat",
  "Add a new Scene.": "Přidání nové scény.",
  "Remove Scene.": "Odstranění scény.",
  "Edit Scene Transitions.": "Úprava přechodů scény.",
  "Rename Scene": "Přejmenovat scénu",
  "Name Scene": "Pojmenovat scénu",
  "Rename Folder": "Přejmenovat složku",
  "Name Folder": "Pojmenovat složku",
  "Switch Scenes": "Přepnout scény",
  "Failed to load scene collection.  A new one will be created instead.": "Načtení kolekce scén se nezdařilo.  Místo toho se vytvoří nová.",
  "New Scene": "Nová scéna",
  "Projector": "Projektor",
  "Your Scene Collections:": "Vaše kolekce scén:",
  "Add New Scene Collection:": "Přidat novou kolekci scén:",
  "Search Scene Collections": "Vyhledat kolekci scén",
  "Start fresh and build from scratch": "Začněte znovu a tvořte od začátku",
  "Load existing scenes from OBS": "Načíst existující scény z OBS",
  "Template": "Šablona",
  "Choose a template from our theme library": "Vyberte si šablonu z naší knihovny motivů",
  "Enter a Scene Collection Name": "Zadejte název kolekce scén",
  "Copy of %{collectionName}": "Kopie %{collectionName}",
  "Your Scene Collections": "Vaše kolekce scén",
  "Dual Output Mode": "Režim Dual Output",
  "Horizontal Output": "Vodorovný výstup",
  "Vertical Output": "Svislý výstup",
  "Arrange sources here for a vertical scene layout.": "Zde uspořádejte zdroje pro svislé rozložení scény.",
  "Arrange sources here for a horizontal scene layout.": "Zde uspořádejte zdroje pro vodorovné rozložení scény.",
  "Toggle Dual Output Mode.": "Přepínání režimu Dual Output.",
  "Cannot hide dual output toggles in dual output mode.": "V režimu Dual Output nelze skrýt přepínače Dual Output.",
  "Choose a template from our overlay library": "Vyberte si šablonu z naší knihovny překrytí",
  "Log in to choose a template from our overlay library": "Přihlaste se a vyberte si šablonu z naší knihovny překrytí.",
  "Loading scene...": "Načítání scény...",
  "Import from OBS": "Import z OBS",
  "Import from Twitch": "Import ze služby Twitch",
<<<<<<< HEAD
  "Import from Twitch Studio": "Import from Twitch Studio",
  "Load existing scenes from Twitch Studio": "Načtení existujících scén z Twitch Studio",
  "Start Fresh": "Start Fresh"
=======
  "Import from Twitch Studio": "Import ze služby Twitch Studio",
  "Load existing scenes from Twitch Studio": "Načtení existujících scén z Twitch Studio",
  "Start Fresh": "Začít znovu"
>>>>>>> 3aa441c9
}<|MERGE_RESOLUTION|>--- conflicted
+++ resolved
@@ -3,11 +3,7 @@
   "The scene name is required": "Název scény je vyžadované pole",
   "Please enter the name of the scene": "Zadejte název scény",
   "Manage Scene Collections": "Spravovat kolekci scén",
-<<<<<<< HEAD
-  "Create Scene Collection": "Create Scene Collection",
-=======
   "Create Scene Collection": "Vytvořte kolekci scén",
->>>>>>> 3aa441c9
   "There needs to be at least one scene.": "Je nutné vytvořit alespoň jednu scénu.",
   "Projector:": "Projektor:",
   "Projector: Output": "Projektor: Výstup",
@@ -67,13 +63,7 @@
   "Loading scene...": "Načítání scény...",
   "Import from OBS": "Import z OBS",
   "Import from Twitch": "Import ze služby Twitch",
-<<<<<<< HEAD
-  "Import from Twitch Studio": "Import from Twitch Studio",
-  "Load existing scenes from Twitch Studio": "Načtení existujících scén z Twitch Studio",
-  "Start Fresh": "Start Fresh"
-=======
   "Import from Twitch Studio": "Import ze služby Twitch Studio",
   "Load existing scenes from Twitch Studio": "Načtení existujících scén z Twitch Studio",
   "Start Fresh": "Začít znovu"
->>>>>>> 3aa441c9
 }