import { Inject } from 'services/core/injector';
import { UserService } from '../user';
import { ScenesService, SceneItem, Scene } from '../scenes';
import { SourcesService } from '../sources';
<<<<<<< HEAD
import { VideoService } from '../video';
import { HostsService, UrlService } from '../hosts';
=======
import { HostsService } from '../hosts';
>>>>>>> 65e9f1c4
import { ScalableRectangle } from 'util/ScalableRectangle';
import namingHelpers from 'util/NamingHelpers';
import fs from 'fs';
import { ServicesManager } from 'services-manager';
import { authorizedHeaders, handleResponse } from 'util/requests';
import { ISerializableWidget, IWidgetSource, IWidgetsServiceApi } from './widgets-api';
import { WidgetType, WidgetDefinitions, WidgetTesters } from './widgets-data';
import { mutation, StatefulService, ViewHandler } from '../core/stateful-service';
import { WidgetSource } from './widget-source';
import { InitAfter } from 'services/core/service-initialization-observer';
import Vue from 'vue';
import cloneDeep from 'lodash/cloneDeep';
import { Subject, Subscription } from 'rxjs';
import { Throttle } from 'lodash-decorators';
import { EditorCommandsService } from 'services/editor-commands';
import { TWindowComponentName } from '../windows';
import { THttpMethod } from './settings/widget-settings';
import { TPlatform } from '../platforms';
import { getAlertsConfig, TAlertType } from './alerts-config';
import { getWidgetsConfig } from './widgets-config';
import { WidgetDisplayData } from '.';
import { DualOutputService } from 'services/dual-output';
import { TDisplayType, VideoSettingsService } from 'services/settings-v2';

export interface IWidgetSourcesState {
  widgetSources: Dictionary<IWidgetSource>;
}

class WidgetsServiceViews extends ViewHandler<IWidgetSourcesState> {
  get userService() {
    return this.getServiceViews(UserService);
  }

  get widgetSources(): WidgetSource[] {
    return Object.keys(this.state.widgetSources).map(id => this.getWidgetSource(id));
  }

  getWidgetSource(sourceId: string): WidgetSource {
    return this.state.widgetSources[sourceId] ? new WidgetSource(sourceId) : null;
  }

  // hack since in the current iteration HostsService cannot have views be fetched
  @Inject() hostsService: HostsService;
  @Inject() urlService: UrlService;

  get testers(): { name: string; url: string }[] {
    if (!this.userService.isLoggedIn) return;
    return WidgetTesters.filter(tester => {
      return tester.platforms.includes(this.userService.platform.type);
    }).map(tester => {
      return {
        name: tester.name,
        url: tester.url(this.urlService.protocol, this.hostsService.streamlabs, this.userService.platform.type),
      };
    });
  }
}

@InitAfter('SourcesService')
export class WidgetsService
  extends StatefulService<IWidgetSourcesState>
  implements IWidgetsServiceApi {
  static initialState: IWidgetSourcesState = {
    widgetSources: {},
  };

  @Inject() userService: UserService;
  @Inject() scenesService: ScenesService;
  @Inject() sourcesService: SourcesService;
  @Inject() hostsService: HostsService;
<<<<<<< HEAD
  @Inject() urlService: UrlService;
  @Inject() videoService: VideoService;
=======
>>>>>>> 65e9f1c4
  @Inject() editorCommandsService: EditorCommandsService;
  @Inject() dualOutputService: DualOutputService;
  @Inject() videoSettingsService: VideoSettingsService;

  widgetDisplayData = WidgetDisplayData(); // cache widget display data

  protected init() {
    // sync widgetSources with sources

    this.sourcesService.sourceAdded.subscribe(sourceModel => {
      this.register(sourceModel.sourceId);
    });

    this.sourcesService.sourceUpdated.subscribe(sourceModel => {
      // sync widgets when propertiesManagerType has been changed
      if (
        sourceModel.propertiesManagerType === 'widget' &&
        !this.state.widgetSources[sourceModel.sourceId]
      ) {
        this.register(sourceModel.sourceId);
      } else if (
        sourceModel.propertiesManagerType !== 'widget' &&
        this.state.widgetSources[sourceModel.sourceId]
      ) {
        this.unregister(sourceModel.sourceId);
      }
    });

    this.sourcesService.sourceRemoved.subscribe(sourceModel => {
      if (!this.state.widgetSources[sourceModel.sourceId]) return;
      this.unregister(sourceModel.sourceId);
    });
  }

  get views() {
    return new WidgetsServiceViews(this.state);
  }

  // This is only here to get the obs-importer test working until I can figure out why.
  get widgetSources(): WidgetSource[] {
    return Object.keys(this.state.widgetSources).map(id => this.getWidgetSource(id));
  }

  getWidgetSource(sourceId: string): WidgetSource {
    return this.state.widgetSources[sourceId] ? new WidgetSource(sourceId) : null;
  }

  createWidget(type: WidgetType, name?: string): SceneItem {
    if (!this.userService.isLoggedIn) return;

    const widget = this.widgetsConfig[type] || WidgetDefinitions[type];
    const widgetTransform = this.widgetsConfig[type]?.defaultTransform || WidgetDefinitions[type];

    const suggestedName =
      name ||
      namingHelpers.suggestName(name || WidgetDisplayData()[type]?.name, (name: string) => {
        return this.sourcesService.views.getSourcesByName(name).length;
      });

    // Calculate initial position
    const rect = new ScalableRectangle({
      x: 0,
      y: 0,
      width: widgetTransform.width,
      height: widgetTransform.height,
    });

    rect.withAnchor(widgetTransform.anchor, () => {
      rect.x = widgetTransform.x * this.videoSettingsService.baseResolutions.horizontal.baseWidth;
      rect.y = widgetTransform.y * this.videoSettingsService.baseResolutions.horizontal.baseHeight;
    });

    const item = this.editorCommandsService.executeCommand(
      'CreateNewItemCommand',
      this.scenesService.views.activeSceneId,
      suggestedName,
      'browser_source',
      {
        url: this.widgetsConfig[type]
          ? widget.url
          : widget.url(this.hostsService.streamlabs, this.userService.widgetToken),
        width: widgetTransform.width,
        height: widgetTransform.height,
      },
      {
        sourceAddOptions: {
          propertiesManager: 'widget',
          propertiesManagerSettings: {
            widgetType: type,
          },
        },
        initialTransform: {
          position: {
            x: rect.x,
            y: rect.y,
          },
        },
        display: 'horizontal',
      },
    );

    return item;
  }

  getWidgetUrl(type: WidgetType) {
    if (!this.userService.isLoggedIn || !WidgetDefinitions[type]) return;
    return WidgetDefinitions[type].url(this.urlService.protocol, this.hostsService.streamlabs, this.userService.widgetToken);
  }

  getWidgetComponent(type: WidgetType): TWindowComponentName {
    return WidgetType[type] as TWindowComponentName;
  }

  getWidgetSettingsService(type: WidgetType): any {
    const servicesManager: ServicesManager = ServicesManager.instance;
    const serviceName = `${this.getWidgetComponent(type)}Service`;
    return servicesManager.getResource(serviceName);
  }

  /**
   * @deprecated use .playAlert() instead
   */
  @Throttle(1000)
  test(testerName: string) {
    const tester = this.views.testers.find(tester => tester.name === testerName);
    const headers = authorizedHeaders(this.userService.apiToken);
    fetch(new Request(tester.url, { headers }));
  }

  @Throttle(1000)
  playAlert(alertType: TAlertType) {
    const config = this.alertsConfig[alertType];
    const headers = authorizedHeaders(this.userService.apiToken);
    fetch(new Request(config.url(), { headers }));
  }

  private previewSourceWatchers: Dictionary<Subscription> = {};

  /**
   * sync widget previewSource settings with widget source
   */
  syncPreviewSource(sourceId: string, previewSourceId: string) {
    if (this.previewSourceWatchers[previewSourceId]) {
      throw new Error('PreviewSource is already watching');
    }

    this.previewSourceWatchers[previewSourceId] = this.sourcesService.sourceUpdated.subscribe(
      sourceModel => {
        if (sourceModel.sourceId !== sourceId) return;
        const widget = this.views.getWidgetSource(sourceId);
        const source = widget.getSource();
        const newPreviewSettings = cloneDeep(source.getSettings());
        delete newPreviewSettings.shutdown;
        const config = this.widgetsConfig[widget.type];
        newPreviewSettings.url =
          config?.previewUrl || widget.getSettingsService().getApiSettings().previewUrl;
        const previewSource = widget.getPreviewSource();
        previewSource.updateSettings(newPreviewSettings);
        previewSource.refresh();
      },
    );
  }

  stopSyncPreviewSource(previewSourceId: string) {
    this.previewSourceWatchers[previewSourceId].unsubscribe();
    delete this.previewSourceWatchers[previewSourceId];
  }

  /**
   * Save a widget file to the given path
   * @param path the path to the save the widget file
   * @param widgetItemId the id of the widget to save
   */
  async saveWidgetFile(path: string, widgetItemId: string) {
    const widgetItem = this.scenesService.views.getSceneItem(widgetItemId);
    const data = this.exportWidgetJSON(widgetItem);
    const json = JSON.stringify(data, null, 2);

    await new Promise<void>((resolve, reject) => {
      fs.writeFile(path, json, err => {
        if (err) {
          reject(err);
        } else {
          resolve();
        }
      });
    });
  }

  /**
   * Detects widget type by URL
   * Used for converting browser_source to streamlabs widgets when importing OBS scene collection
   * returns -1 if it's no type detected
   */
  getWidgetTypeByUrl(url: string): WidgetType {
    if (!this.userService.views.isLoggedIn) return -1;

    const type = Number(
      Object.keys(WidgetDefinitions).find(WidgetType => {
        let regExpStr = WidgetDefinitions[WidgetType].url(this.hostsService.streamlabs, '')
          .split('?')[0]
          .replace(/\//g, '\\/');
        regExpStr = `${regExpStr}([A-z0-9]+)?(\\?token=[A-z0-9]+)?$`; // allow only 'token' get param
        return new RegExp(regExpStr).test(url);
      }),
    );
    return isNaN(type) ? -1 : type;
  }

  private register(sourceId: string) {
    const source = this.sourcesService.views.getSource(sourceId);
    if (source.getPropertiesManagerType() !== 'widget') return;
    const widgetType = source.getPropertiesManagerSettings().widgetType;

    this.ADD_WIDGET_SOURCE({
      sourceId: source.sourceId,
      type: widgetType,
      previewSourceId: '',
    });
  }

  private unregister(sourceId: string) {
    if (!this.state.widgetSources[sourceId]) return;
    const widgetSource = this.views.getWidgetSource(sourceId);
    if (widgetSource.previewSourceId) widgetSource.destroyPreviewSource();
    this.REMOVE_WIDGET_SOURCE(sourceId);
  }

  /**
   * Exports a serializable object representing the widget
   * which can be saved into a file and imported later.
   * @param widgetItem the SceneItem of the widget to export
   */
  private exportWidgetJSON(widgetItem: SceneItem): ISerializableWidget {
    const source = widgetItem.getSource();

    if (source.getPropertiesManagerType() !== 'widget') {
      throw new Error('Cannot export widget JSON for non-widget');
    }

    const settings = { ...source.getObsInput().settings };
    settings.url = '';

    return {
      settings,
      name: source.name,
      type: source.getPropertiesManagerSettings().widgetType,
      x:
        widgetItem.transform.position.x /
        this.videoSettingsService.baseResolutions.horizontal.baseWidth,
      y:
        widgetItem.transform.position.y /
        this.videoSettingsService.baseResolutions.horizontal.baseHeight,
      scaleX:
        widgetItem.transform.scale.x /
        this.videoSettingsService.baseResolutions.horizontal.baseWidth,
      scaleY:
        widgetItem.transform.scale.y /
        this.videoSettingsService.baseResolutions.horizontal.baseHeight,
    };
  }

  /**
   * Load a widget file from the given path
   * @param path the path to the widget file to laod
   * @param sceneId the id of the scene to load into
   */
  async loadWidgetFile(path: string, sceneId: string) {
    const scene = this.scenesService.views.getScene(sceneId);
    const json = await new Promise<string>((resolve, reject) => {
      fs.readFile(path, (err, data) => {
        if (err) {
          reject();
        } else {
          resolve(data.toString());
        }
      });
    });

    const widget = JSON.parse(json);
    this.importWidgetJSON(widget, scene);
  }

  /**
   * Imports a serialized widget into a scene
   * @param widget the widget to import
   * @param scene the scene to import into
   */
  private importWidgetJSON(widget: ISerializableWidget, scene: Scene) {
    let widgetItem: SceneItem;

    // First, look for an existing widget of the same type
    widgetItem = scene.getItems().find(item => {
      const source = item.getSource();
      if (source.getPropertiesManagerType() !== 'widget') return false;
      return source.getPropertiesManagerSettings().widgetType === widget.type;
    });

    // Otherwise, create a new one
    if (!widgetItem) {
      widgetItem = scene.createAndAddSource(scene.name, 'browser_source', {
        display: 'horizontal',
      });
    }

    // create widget from horizontal scene item
    this.createWidgetFromJSON(
      widget,
      widgetItem,
      this.videoSettingsService.baseResolutions.horizontal.baseWidth,
      this.videoSettingsService.baseResolutions.horizontal.baseHeight,
      'horizontal',
    );

    // if this is a dual output scene, also create the vertical scene item
    if (this.dualOutputService.views.hasNodeMap()) {
      Promise.resolve(
        this.dualOutputService.actions.return.createOrAssignOutputNode(
          widgetItem,
          'vertical',
          false,
          widgetItem.sceneId,
        ),
      ).then(verticalSceneItem => {
        this.createWidgetFromJSON(
          widget,
          verticalSceneItem,
          this.videoSettingsService.baseResolutions.horizontal.baseWidth,
          this.videoSettingsService.baseResolutions.horizontal.baseHeight,
          'vertical',
        );
      });
    }
  }

  createWidgetFromJSON(
    widget: ISerializableWidget,
    widgetItem: SceneItem,
    baseWidth: number,
    baseHeight: number,
    display: TDisplayType,
  ) {
    const source = widgetItem.getSource();

    source.setName(widget.name);
    source.updateSettings(widget.settings);
    source.replacePropertiesManager('widget', { widgetType: widget.type });

    widgetItem.setTransform({
      position: {
        x: display === 'vertical' ? 0 : widget.x * baseWidth,
        y: display === 'vertical' ? 0 : widget.y * baseHeight,
      },
      scale: {
        x: widget.scaleX * baseWidth,
        y: widget.scaleY * baseHeight,
      },
    });
  }

  get widgetsConfig() {
    return getWidgetsConfig(this.urlService.protocol, this.hostsService.streamlabs, this.userService.widgetToken);
  }

  get alertsConfig() {
    const platforms = Object.keys(this.userService.views.platforms || []) as TPlatform[];
    return getAlertsConfig(this.urlService.protocol, this.hostsService.streamlabs, platforms);
  }

  // make a request to widgets API
  async request(req: { url: string; method?: THttpMethod; body?: any }): Promise<any> {
    const method = req.method || 'GET';
    const headers = authorizedHeaders(this.userService.apiToken);
    headers.append('Content-Type', 'application/json');

    const request = new Request(req.url, {
      headers,
      method,
      body: req.body ? JSON.stringify(req.body) : void 0,
    });

    return fetch(request)
      .then(res => {
        return Promise.resolve(res);
      })
      .then(handleResponse);
  }

  settingsInvalidated = new Subject();

  /**
   * Ask the WidgetSetting window to re-load data
   */
  invalidateSettingsWindow() {
    this.settingsInvalidated.next();
  }

  @mutation()
  private ADD_WIDGET_SOURCE(widgetSource: IWidgetSource) {
    Vue.set(this.state.widgetSources, widgetSource.sourceId, widgetSource);
  }

  @mutation()
  private REMOVE_WIDGET_SOURCE(sourceId: string) {
    Vue.delete(this.state.widgetSources, sourceId);
  }
}<|MERGE_RESOLUTION|>--- conflicted
+++ resolved
@@ -2,12 +2,8 @@
 import { UserService } from '../user';
 import { ScenesService, SceneItem, Scene } from '../scenes';
 import { SourcesService } from '../sources';
-<<<<<<< HEAD
 import { VideoService } from '../video';
 import { HostsService, UrlService } from '../hosts';
-=======
-import { HostsService } from '../hosts';
->>>>>>> 65e9f1c4
 import { ScalableRectangle } from 'util/ScalableRectangle';
 import namingHelpers from 'util/NamingHelpers';
 import fs from 'fs';
@@ -78,11 +74,8 @@
   @Inject() scenesService: ScenesService;
   @Inject() sourcesService: SourcesService;
   @Inject() hostsService: HostsService;
-<<<<<<< HEAD
   @Inject() urlService: UrlService;
   @Inject() videoService: VideoService;
-=======
->>>>>>> 65e9f1c4
   @Inject() editorCommandsService: EditorCommandsService;
   @Inject() dualOutputService: DualOutputService;
   @Inject() videoSettingsService: VideoSettingsService;
