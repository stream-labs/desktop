import React, { useCallback, useEffect, useMemo, useState } from 'react';
import * as remote from '@electron/remote';
import cx from 'classnames';
import Animation from 'rc-animate';
import { Menu } from 'antd';
import pick from 'lodash/pick';
import { initStore, useController } from 'components-react/hooks/zustand';
import { EStreamingState } from 'services/streaming';
import { EAppPageSlot, ILoadedApp } from 'services/platform-apps';
import { getPlatformService, TPlatform } from 'services/platforms';
import { $t } from 'services/i18n';
import { Services } from '../service-provider';
import Chat from './Chat';
import styles from './LiveDock.m.less';
import Tooltip from 'components-react/shared/Tooltip';
import PlatformAppPageView from 'components-react/shared/PlatformAppPageView';
import ResizeBar from 'components-react/root/ResizeBar';
import { useVuex } from 'components-react/hooks';
import { useRealmObject } from 'components-react/hooks/realm';
import { $i } from 'services/utils';
import { TikTokChatInfo } from './TiktokChatInfo';
import { ShareStreamLink } from './ShareStreamLink';

const LiveDockCtx = React.createContext<LiveDockController | null>(null);

class LiveDockController {
  private streamingService = Services.StreamingService;
  private youtubeService = Services.YoutubeService;
  private facebookService = Services.FacebookService;
  private trovoService = Services.TrovoService;
  private kickService = Services.KickService;
  private tiktokService = Services.TikTokService;
  private userService = Services.UserService;
  private customizationService = Services.CustomizationService;
  private platformAppsService = Services.PlatformAppsService;
  private appService = Services.AppService;
  private chatService = Services.ChatService;
  private windowsService = Services.WindowsService;
  private restreamService = Services.RestreamService;

  store = initStore({
    canAnimate: false,
    selectedChat: 'default',
  });

  get applicationLoading() {
    return this.appService.state.loading;
  }

  get streamingStatus() {
    return this.streamingService.state.streamingStatus;
  }

  get isStreaming() {
    return this.streamingService.isStreaming;
  }

  get currentViewers() {
    return this.streamingService.views.viewerCount.toString();
  }

  get pageSlot() {
    return EAppPageSlot.Chat;
  }

  get canAnimate() {
    return this.store.canAnimate;
  }

  get selectedChat() {
    return this.store.selectedChat;
  }

  get liveText() {
    if (this.streamingStatus === EStreamingState.Live) return 'Live';
    if (this.streamingStatus === EStreamingState.Starting) return 'Starting';
    if (this.streamingStatus === EStreamingState.Ending) return 'Ending';
    if (this.streamingStatus === EStreamingState.Reconnecting) return 'Reconnecting';
    return 'Offline';
  }

  get platform() {
    return this.userService.platform?.type;
  }

  get offlineImageSrc() {
    const mode = this.customizationService.isDarkTheme ? 'night' : 'day';
    return $i(`images/sleeping-kevin-${mode}.png`);
  }

  get hideStyleBlockers() {
    return this.windowsService.state.main.hideStyleBlockers;
  }

  get hasChatTabs() {
    return this.chatTabs.length > 1;
  }

  get defaultPlatformChatVisible() {
    return this.store.selectedChat === 'default';
  }

  get restreamChatUrl() {
    return this.restreamService.chatUrl;
  }

  get chatApps(): ILoadedApp[] {
    return this.platformAppsService.enabledApps.filter(app => {
      return !!app.manifest.pages.find(page => {
        return page.slot === EAppPageSlot.Chat;
      });
    });
  }

  get chatTabs(): { name: string; value: string }[] {
    if (!this.userService.state.auth) return [];
    const tabs: { name: string; value: string }[] = [
      {
        name: getPlatformService(this.userService.state.auth.primaryPlatform).displayName,
        value: 'default',
      },
    ].concat(
      this.chatApps
        .filter(app => !app.poppedOutSlots.includes(this.pageSlot))
        .map(app => {
          return {
            name: app.manifest.name,
            value: app.id,
          };
        }),
    );
    if (this.restreamService.shouldGoLiveWithRestream) {
      tabs.push({
        name: $t('Multistream'),
        value: 'restream',
      });
    }
    return tabs;
  }

  get isRestreaming() {
    return this.restreamService.shouldGoLiveWithRestream;
  }

  get isPopOutAllowed() {
    if (this.defaultPlatformChatVisible) return false;
    if (this.store.selectedChat === 'restream') return false;
    const chatPage = this.platformAppsService.views
      .getApp(this.store.selectedChat)
      .manifest.pages.find(page => page.slot === EAppPageSlot.Chat);
    if (!chatPage) return false;
    // Default result is true
    return chatPage.allowPopout == null ? true : chatPage.allowPopout;
  }

  get isTikTok() {
    return this.userService.platform?.type === 'tiktok';
  }

  get canEditChannelInfo(): boolean {
    // Twitter & Tiktok don't support editing title after going live
    if (this.isPlatform('twitter') && !this.isRestreaming) return false;
    if (this.isPlatform('tiktok') && !this.isRestreaming) return false;
    if (this.isPlatform('kick') && !this.isRestreaming) return false;

    return (
      this.streamingService.views.isMidStreamMode ||
      this.userService.state.auth?.primaryPlatform === 'twitch'
    );
  }

  getElapsedStreamTime() {
    return this.streamingService.formattedDurationInCurrentStreamingState;
  }

  isPlatform(platforms: TPlatform | TPlatform[]) {
    if (!this.platform) return false;
    if (Array.isArray(platforms)) return platforms.includes(this.platform);
    return this.platform === platforms;
  }

  openPlatformStream() {
    let url = '';
    if (this.platform === 'youtube') url = this.youtubeService.streamPageUrl;
    if (this.platform === 'facebook') url = this.facebookService.streamPageUrl;
    if (this.platform === 'trovo') url = this.trovoService.streamPageUrl;
    if (this.platform === 'kick') url = this.kickService.streamPageUrl;
    if (this.platform === 'tiktok') url = this.tiktokService.streamPageUrl;
    remote.shell.openExternal(url);
  }

  openPlatformDash() {
    let url = '';
    if (this.platform === 'youtube') url = this.youtubeService.dashboardUrl;
    if (this.platform === 'facebook') url = this.facebookService.streamDashboardUrl;
    if (this.platform === 'tiktok') url = this.tiktokService.dashboardUrl;
    if (this.platform === 'kick') url = this.kickService.dashboardUrl;
    remote.shell.openExternal(url);
  }

  refreshChat() {
    if (this.store.selectedChat === 'default') {
      this.chatService.refreshChat();
      return;
    }
    if (this.store.selectedChat === 'restream') {
      this.restreamService.refreshChat();
      return;
    }
    this.platformAppsService.refreshApp(this.store.selectedChat);
  }

  popOut() {
    this.platformAppsService.popOutAppPage(this.store.selectedChat, this.pageSlot);
    this.store.setState(s => {
      s.selectedChat = 'default';
    });
  }

  setCollapsed(livedockCollapsed: boolean) {
    this.store.setState(s => {
      s.canAnimate = true;
    });
    this.windowsService.actions.updateStyleBlockers('main', true);
    this.customizationService.actions.setSettings({ livedockCollapsed });
    setTimeout(() => {
      this.store.setState(s => {
        s.canAnimate = false;
      });
      this.windowsService.actions.updateStyleBlockers('main', false);
    }, 300);
  }

  toggleViewerCount() {
    this.customizationService.actions.setHiddenViewerCount(
      !this.customizationService.state.hideViewerCount,
    );
  }

  showEditStreamInfo() {
    this.streamingService.actions.showEditStream();
  }

  showMultistreamChatInfo() {
    this.chatService.actions.showMultistreamChatWindow();
  }
}

interface ILiveDockProps {
  maxDockWidth: number;
  minDockWidth: number;
  setLiveDockWidth: (offset: number) => void;
  onLeft?: boolean;
}

export default function LiveDockWithContext(p: ILiveDockProps) {
  const controller = useMemo(() => new LiveDockController(), []);
  const onLeft = p.onLeft || false;
  return (
    <LiveDockCtx.Provider value={controller}>
      <LiveDock {...p} />
    </LiveDockCtx.Provider>
  );
}

function LiveDock(p: ILiveDockProps) {
  const ctrl = useController(LiveDockCtx);

  const [visibleChat, setVisibleChat] = useState('default');
  const [elapsedStreamTime, setElapsedStreamTime] = useState('');

  const {
    isPlatform,
    isStreaming,
    isRestreaming,
    hasChatTabs,
    chatTabs,
    applicationLoading,
    hideStyleBlockers,
    currentViewers,
    pageSlot,
    canAnimate,
    liveText,
    isPopOutAllowed,
    streamingStatus,
  } = useVuex(() =>
    pick(ctrl, [
      'isPlatform',
      'isStreaming',
      'isRestreaming',
      'hasChatTabs',
      'chatTabs',
      'applicationLoading',
      'hideStyleBlockers',
      'pageSlot',
      'canAnimate',
      'currentViewers',
      'liveText',
      'isPopOutAllowed',
      'streamingStatus',
    ]),
  );

  const liveDockSize = useRealmObject(Services.CustomizationService.state).livedockSize;
  const collapsed = useRealmObject(Services.CustomizationService.state).livedockCollapsed;
  const hideViewerCount = useRealmObject(Services.CustomizationService.state).hideViewerCount;
  const viewerCount = hideViewerCount ? $t('Viewers Hidden') : currentViewers;

  const onResize = useCallback((offset: number) => {
    p.setLiveDockWidth(liveDockSize + offset);
  }, []);

  useEffect(() => {
    if (streamingStatus === EStreamingState.Starting && collapsed) {
      ctrl.setCollapsed(false);
    }

    const elapsedInterval = window.setInterval(() => {
      if (streamingStatus === EStreamingState.Live) {
        setElapsedStreamTime(ctrl.getElapsedStreamTime());
      } else {
        setElapsedStreamTime('');
      }
    }, 200);

    return () => clearInterval(elapsedInterval);
  }, [streamingStatus]);

  useEffect(() => {
    if (isRestreaming && streamingStatus === EStreamingState.Starting) {
      Services.RestreamService.actions.refreshChat();
      return;
    }

    if (!isRestreaming && visibleChat === 'restream') {
      setVisibleChat('default');
      return;
    }
  }, [visibleChat, isRestreaming, streamingStatus]);

  function toggleCollapsed() {
    collapsed ? ctrl.setCollapsed(false) : ctrl.setCollapsed(true);
  }

  // Safe getter/setter prevents getting stuck on the chat
  // for an app that was unloaded.
  function setChat(key: string) {
    ctrl.store.setState(s => {
      if (!ctrl.chatApps.find(app => app.id === key) && !['default', 'restream'].includes(key)) {
        s.selectedChat = 'default';
        setVisibleChat('default');
      } else {
        s.selectedChat = key;
        setVisibleChat(key);
      }
    });
  }

  const chat = useMemo(() => {
    const primaryChat = Services.UserService.state.auth!.primaryPlatform;
    const showTiktokInfo =
      visibleChat === 'tiktok' || (visibleChat === 'default' && primaryChat === 'tiktok');

    if (showTiktokInfo) {
      return <TikTokChatInfo />;
    }

    const showInstagramInfo = primaryChat === 'instagram';
    if (showInstagramInfo) {
      // FIXME: empty tab
      return <></>;
    }

    return (
      <Chat
        restream={isRestreaming && visibleChat === 'restream'}
        key={visibleChat}
        visibleChat={visibleChat}
        setChat={setChat}
      />
    );
  }, [Services.UserService.state.auth!.primaryPlatform, visibleChat]);

  return (
    <div
      className={cx(styles.liveDock, {
        [styles.collapsed]: collapsed,
        [styles.canAnimate]: canAnimate,
        [styles.liveDockLeft]: p.onLeft,
      })}
      style={{ width: liveDockSize + 'px' }}
    >
      <div className={styles.liveDockChevron} onClick={toggleCollapsed}>
        <i
          className={cx({
            'icon-back': (!p.onLeft && collapsed) || (p.onLeft && !collapsed),
            ['icon-down icon-right']: (p.onLeft && collapsed) || (!p.onLeft && !collapsed),
          })}
        />
      </div>
      <Animation transitionName={p.onLeft ? 'ant-slide-right' : 'ant-slide'}>
        {!collapsed && (
<<<<<<< HEAD
          <ResizeBar
            className={cx(styles.liveDockResizeBar, styles.liveDockResizeBarLeft)}
            position="right"
            onInput={(val: number) => onResize(val)}
            max={p.maxDockWidth}
            min={p.minDockWidth}
            value={liveDockSize}
          >
            <>
              <div className={styles.liveDockExpandedContents}>
                <div className={styles.liveDockHeader}>
                  <div className="flex flex--center">
                    <div
                      className={cx(styles.liveDockPulse, {
                        [styles.liveDockOffline]: !isStreaming,
                      })}
                    />
                    <span className={styles.liveDockText}>{liveText}</span>
                    <span className={styles.liveDockTimer}>{elapsedStreamTime}</span>
                  </div>
                  <div className={styles.liveDockViewerCount}>
                    <i
                      className={cx({
                        ['icon-view']: !hideViewerCount,
                        ['icon-hide']: hideViewerCount,
                      })}
                      onClick={() => ctrl.toggleViewerCount()}
=======
          <div className={styles.liveDockExpandedContents}>
            <div className={styles.liveDockHeader}>
              <div className="flex flex--center">
                <div
                  className={cx(styles.liveDockPulse, {
                    [styles.liveDockOffline]: !isStreaming,
                  })}
                />
                <span className={styles.liveDockText}>{liveText}</span>
                <span className={styles.liveDockTimer}>{elapsedStreamTime}</span>
              </div>
              <div className={styles.liveDockViewerCount} onClick={() => ctrl.toggleViewerCount()}>
                <i
                  className={cx({
                    ['icon-view']: !hideViewerCount,
                    ['icon-hide']: hideViewerCount,
                  })}
                />
                <span className={styles.liveDockViewerCountCount}>{viewerCount}</span>
                {Number(viewerCount) >= 0 && <span>{$t('viewers')}</span>}
              </div>
            </div>

            <div className={styles.liveDockInfo}>
              <div className={styles.liveDockPlatformTools}>
                {ctrl.canEditChannelInfo && (
                  <Tooltip
                    title={$t('Edit your stream title and description')}
                    placement="right"
                    autoAdjustOverflow={false}
                  >
                    <i onClick={() => ctrl.showEditStreamInfo()} className="icon-edit" />
                  </Tooltip>
                )}
                {isPlatform(['youtube', 'facebook', 'trovo', 'tiktok', 'kick']) && isStreaming && (
                  <Tooltip
                    title={$t('View your live stream in a web browser')}
                    placement="right"
                    autoAdjustOverflow={false}
                  >
                    <i onClick={() => ctrl.openPlatformStream()} className="icon-studio" />
                  </Tooltip>
                )}
                {isStreaming && <ShareStreamLink />}
                {isPlatform(['youtube', 'facebook', 'tiktok']) && isStreaming && (
                  <Tooltip
                    title={$t('Go to Live Dashboard')}
                    placement="right"
                    autoAdjustOverflow={false}
                  >
                    <i onClick={() => ctrl.openPlatformDash()} className="icon-settings" />
                  </Tooltip>
                )}
              </div>
              <div className="flex">
                {(isPlatform(['twitch', 'trovo', 'facebook', 'kick']) ||
                  (isPlatform(['youtube', 'twitter']) && isStreaming) ||
                  (isPlatform(['tiktok']) && isRestreaming)) && (
                  <a onClick={() => ctrl.refreshChat()}>{$t('Refresh Chat')}</a>
                )}
              </div>
            </div>
            {!hideStyleBlockers &&
              (isPlatform(['twitch', 'trovo']) ||
                (isStreaming &&
                  isPlatform(['youtube', 'facebook', 'twitter', 'tiktok', 'kick']))) && (
                <div className={styles.liveDockChat}>
                  {hasChatTabs && <ChatTabs visibleChat={visibleChat} setChat={setChat} />}

                  {!applicationLoading && !collapsed && chat}
                  {!['default', 'restream'].includes(visibleChat) && (
                    <PlatformAppPageView
                      className={styles.liveDockPlatformAppWebview}
                      appId={visibleChat}
                      pageSlot={pageSlot}
                      key={visibleChat}
>>>>>>> d6d29666
                    />
                    <span className={styles.liveDockViewerCountCount}>{viewerCount}</span>
                    {Number(viewerCount) >= 0 && <span>{$t('viewers')}</span>}
                  </div>
                </div>

                <div className={styles.liveDockInfo}>
                  <div className={styles.liveDockPlatformTools}>
                    {ctrl.canEditChannelInfo && (
                      <Tooltip
                        title={$t('Edit your stream title and description')}
                        placement="right"
                        autoAdjustOverflow={false}
                      >
                        <i onClick={() => ctrl.showEditStreamInfo()} className="icon-edit" />
                      </Tooltip>
                    )}
                    {isPlatform(['youtube', 'facebook', 'trovo', 'tiktok']) && isStreaming && (
                      <Tooltip
                        title={$t('View your live stream in a web browser')}
                        placement="right"
                        autoAdjustOverflow={false}
                      >
                        <i onClick={() => ctrl.openPlatformStream()} className="icon-studio" />
                      </Tooltip>
                    )}
                    {isPlatform(['youtube', 'facebook', 'tiktok']) && isStreaming && (
                      <Tooltip
                        title={$t('Go to Live Dashboard')}
                        placement="right"
                        autoAdjustOverflow={false}
                      >
                        <i onClick={() => ctrl.openPlatformDash()} className="icon-settings" />
                      </Tooltip>
                    )}
                  </div>
                  <div className="flex">
                    {(isPlatform(['twitch', 'trovo', 'facebook']) ||
                      (isPlatform(['youtube', 'twitter']) && isStreaming) ||
                      (isPlatform(['tiktok']) && isRestreaming)) && (
                      <a onClick={() => ctrl.refreshChat()}>{$t('Refresh Chat')}</a>
                    )}
                  </div>
                </div>
                {!hideStyleBlockers &&
                  (isPlatform(['twitch', 'trovo']) ||
                    (isStreaming && isPlatform(['youtube', 'facebook', 'twitter', 'tiktok']))) && (
                    <div className={styles.liveDockChat}>
                      {hasChatTabs && (
                        <div className="flex">
                          <Menu
                            defaultSelectedKeys={[visibleChat]}
                            onClick={ev => setChat(ev.key)}
                            mode="horizontal"
                          >
                            {chatTabs.map(tab => (
                              <Menu.Item key={tab.value}>{tab.name}</Menu.Item>
                            ))}
                          </Menu>
                          {isPopOutAllowed && (
                            <Tooltip title={$t('Pop out to new window')} placement="left">
                              <i
                                className={cx(styles.liveDockChatAppsPopout, 'icon-pop-out-1')}
                                onClick={() => ctrl.popOut()}
                              />
                            </Tooltip>
                          )}
                        </div>
                      )}
                      {!applicationLoading && !collapsed && (
                        <Chat
                          restream={visibleChat === 'restream'}
                          key={visibleChat}
                          visibleChat={visibleChat}
                          setChat={setChat}
                        />
                      )}
                      {isPlatform(['youtube', 'facebook']) && isStreaming && (
                        <Tooltip title={$t('Go to Live Dashboard')} placement="right">
                          <i onClick={() => ctrl.openPlatformDash()} className="icon-settings" />
                        </Tooltip>
                      )}
                    </div>
                  )}
                <div className="flex">
                  {(isPlatform(['twitch', 'trovo', 'facebook']) ||
                    (isPlatform(['youtube', 'twitter']) && isStreaming)) && (
                    <a onClick={() => ctrl.refreshChat()}>{$t('Refresh Chat')}</a>
                  )}
                </div>
<<<<<<< HEAD
=======
              )}
            {(!ctrl.platform ||
              (isPlatform(['youtube', 'facebook', 'twitter', 'tiktok', 'kick']) &&
                !isStreaming)) && (
              <div className={cx('flex flex--center flex--column', styles.liveDockChatOffline)}>
                <img className={styles.liveDockChatImgOffline} src={ctrl.offlineImageSrc} />
                {!hideStyleBlockers && <span>{$t('Your chat is currently offline')}</span>}
>>>>>>> d6d29666
              </div>
              {!hideStyleBlockers &&
                (isPlatform(['twitch', 'trovo']) ||
                  (isStreaming && isPlatform(['youtube', 'facebook', 'twitter', 'tiktok']))) && (
                  <div className={styles.liveDockChat}>
                    {hasChatTabs && <ChatTabs visibleChat={visibleChat} setChat={setChat} />}
                    {!applicationLoading && !collapsed && chat}
                    {!['default', 'restream'].includes(visibleChat) && (
                      <PlatformAppPageView
                        className={styles.liveDockPlatformAppWebview}
                        appId={visibleChat}
                        pageSlot={pageSlot}
                        key={visibleChat}
                      />
                    )}
                  </div>
                )}
              {(!ctrl.platform ||
                (isPlatform(['youtube', 'facebook', 'twitter', 'tiktok']) && !isStreaming)) && (
                <div className={cx('flex flex--center flex--column', styles.liveDockChatOffline)}>
                  <img className={styles.liveDockChatImgOffline} src={ctrl.offlineImageSrc} />
                  {!hideStyleBlockers && <span>{$t('Your chat is currently offline')}</span>}
                </div>
              )}
            </>
          </ResizeBar>
        )}
      </Animation>
    </div>
  );
}

function ChatTabs(p: { visibleChat: string; setChat: (key: string) => void }) {
  const ctrl = useController(LiveDockCtx);
  return (
    <div className="flex">
      <Menu
        defaultSelectedKeys={[p.visibleChat]}
        onClick={ev => p.setChat(ev.key)}
        mode="horizontal"
      >
        {ctrl.chatTabs.map(tab => (
          <Menu.Item key={tab.value}>{tab.name}</Menu.Item>
        ))}
      </Menu>
      <div className={styles.liveDockChatTabsIcons}>
        {ctrl.isPopOutAllowed && (
          <Tooltip title={$t('Pop out to new window')} placement="topRight">
            <i
              className={cx(styles.liveDockChatTabsPopout, 'icon-pop-out-1')}
              onClick={() => ctrl.popOut()}
            />
          </Tooltip>
        )}
        <Tooltip
          title={$t(
            'You can now reply to Twitch, YouTube and Facebook messages in Multistream chat. Click to learn more.',
          )}
          placement="topRight"
          onClick={ctrl.showMultistreamChatInfo}
        >
          <i
            className={cx(styles.liveDockChatTabsInfo, 'icon-information')}
            onClick={ctrl.showMultistreamChatInfo}
          />
        </Tooltip>
      </div>
    </div>
  );
}<|MERGE_RESOLUTION|>--- conflicted
+++ resolved
@@ -400,7 +400,6 @@
       </div>
       <Animation transitionName={p.onLeft ? 'ant-slide-right' : 'ant-slide'}>
         {!collapsed && (
-<<<<<<< HEAD
           <ResizeBar
             className={cx(styles.liveDockResizeBar, styles.liveDockResizeBarLeft)}
             position="right"
@@ -428,84 +427,6 @@
                         ['icon-hide']: hideViewerCount,
                       })}
                       onClick={() => ctrl.toggleViewerCount()}
-=======
-          <div className={styles.liveDockExpandedContents}>
-            <div className={styles.liveDockHeader}>
-              <div className="flex flex--center">
-                <div
-                  className={cx(styles.liveDockPulse, {
-                    [styles.liveDockOffline]: !isStreaming,
-                  })}
-                />
-                <span className={styles.liveDockText}>{liveText}</span>
-                <span className={styles.liveDockTimer}>{elapsedStreamTime}</span>
-              </div>
-              <div className={styles.liveDockViewerCount} onClick={() => ctrl.toggleViewerCount()}>
-                <i
-                  className={cx({
-                    ['icon-view']: !hideViewerCount,
-                    ['icon-hide']: hideViewerCount,
-                  })}
-                />
-                <span className={styles.liveDockViewerCountCount}>{viewerCount}</span>
-                {Number(viewerCount) >= 0 && <span>{$t('viewers')}</span>}
-              </div>
-            </div>
-
-            <div className={styles.liveDockInfo}>
-              <div className={styles.liveDockPlatformTools}>
-                {ctrl.canEditChannelInfo && (
-                  <Tooltip
-                    title={$t('Edit your stream title and description')}
-                    placement="right"
-                    autoAdjustOverflow={false}
-                  >
-                    <i onClick={() => ctrl.showEditStreamInfo()} className="icon-edit" />
-                  </Tooltip>
-                )}
-                {isPlatform(['youtube', 'facebook', 'trovo', 'tiktok', 'kick']) && isStreaming && (
-                  <Tooltip
-                    title={$t('View your live stream in a web browser')}
-                    placement="right"
-                    autoAdjustOverflow={false}
-                  >
-                    <i onClick={() => ctrl.openPlatformStream()} className="icon-studio" />
-                  </Tooltip>
-                )}
-                {isStreaming && <ShareStreamLink />}
-                {isPlatform(['youtube', 'facebook', 'tiktok']) && isStreaming && (
-                  <Tooltip
-                    title={$t('Go to Live Dashboard')}
-                    placement="right"
-                    autoAdjustOverflow={false}
-                  >
-                    <i onClick={() => ctrl.openPlatformDash()} className="icon-settings" />
-                  </Tooltip>
-                )}
-              </div>
-              <div className="flex">
-                {(isPlatform(['twitch', 'trovo', 'facebook', 'kick']) ||
-                  (isPlatform(['youtube', 'twitter']) && isStreaming) ||
-                  (isPlatform(['tiktok']) && isRestreaming)) && (
-                  <a onClick={() => ctrl.refreshChat()}>{$t('Refresh Chat')}</a>
-                )}
-              </div>
-            </div>
-            {!hideStyleBlockers &&
-              (isPlatform(['twitch', 'trovo']) ||
-                (isStreaming &&
-                  isPlatform(['youtube', 'facebook', 'twitter', 'tiktok', 'kick']))) && (
-                <div className={styles.liveDockChat}>
-                  {hasChatTabs && <ChatTabs visibleChat={visibleChat} setChat={setChat} />}
-
-                  {!applicationLoading && !collapsed && chat}
-                  {!['default', 'restream'].includes(visibleChat) && (
-                    <PlatformAppPageView
-                      className={styles.liveDockPlatformAppWebview}
-                      appId={visibleChat}
-                      pageSlot={pageSlot}
-                      key={visibleChat}
->>>>>>> d6d29666
                     />
                     <span className={styles.liveDockViewerCountCount}>{viewerCount}</span>
                     {Number(viewerCount) >= 0 && <span>{$t('viewers')}</span>}
@@ -523,7 +444,7 @@
                         <i onClick={() => ctrl.showEditStreamInfo()} className="icon-edit" />
                       </Tooltip>
                     )}
-                    {isPlatform(['youtube', 'facebook', 'trovo', 'tiktok']) && isStreaming && (
+                    {isPlatform(['youtube', 'facebook', 'trovo', 'tiktok', 'kick']) && isStreaming && (
                       <Tooltip
                         title={$t('View your live stream in a web browser')}
                         placement="right"
@@ -543,7 +464,7 @@
                     )}
                   </div>
                   <div className="flex">
-                    {(isPlatform(['twitch', 'trovo', 'facebook']) ||
+                    {(isPlatform(['twitch', 'trovo', 'facebook', 'kick']) ||
                       (isPlatform(['youtube', 'twitter']) && isStreaming) ||
                       (isPlatform(['tiktok']) && isRestreaming)) && (
                       <a onClick={() => ctrl.refreshChat()}>{$t('Refresh Chat')}</a>
@@ -552,7 +473,8 @@
                 </div>
                 {!hideStyleBlockers &&
                   (isPlatform(['twitch', 'trovo']) ||
-                    (isStreaming && isPlatform(['youtube', 'facebook', 'twitter', 'tiktok']))) && (
+                    (isStreaming &&
+                      isPlatform(['youtube', 'facebook', 'twitter', 'tiktok', 'kick']))) && (
                     <div className={styles.liveDockChat}>
                       {hasChatTabs && (
                         <div className="flex">
@@ -596,20 +518,11 @@
                     <a onClick={() => ctrl.refreshChat()}>{$t('Refresh Chat')}</a>
                   )}
                 </div>
-<<<<<<< HEAD
-=======
-              )}
-            {(!ctrl.platform ||
-              (isPlatform(['youtube', 'facebook', 'twitter', 'tiktok', 'kick']) &&
-                !isStreaming)) && (
-              <div className={cx('flex flex--center flex--column', styles.liveDockChatOffline)}>
-                <img className={styles.liveDockChatImgOffline} src={ctrl.offlineImageSrc} />
-                {!hideStyleBlockers && <span>{$t('Your chat is currently offline')}</span>}
->>>>>>> d6d29666
               </div>
               {!hideStyleBlockers &&
                 (isPlatform(['twitch', 'trovo']) ||
-                  (isStreaming && isPlatform(['youtube', 'facebook', 'twitter', 'tiktok']))) && (
+                  (isStreaming &&
+                    isPlatform(['youtube', 'facebook', 'twitter', 'tiktok', 'kick']))) && (
                   <div className={styles.liveDockChat}>
                     {hasChatTabs && <ChatTabs visibleChat={visibleChat} setChat={setChat} />}
                     {!applicationLoading && !collapsed && chat}
@@ -624,7 +537,8 @@
                   </div>
                 )}
               {(!ctrl.platform ||
-                (isPlatform(['youtube', 'facebook', 'twitter', 'tiktok']) && !isStreaming)) && (
+                (isPlatform(['youtube', 'facebook', 'twitter', 'tiktok', 'kick']) &&
+                  !isStreaming)) && (
                 <div className={cx('flex flex--center flex--column', styles.liveDockChatOffline)}>
                   <img className={styles.liveDockChatImgOffline} src={ctrl.offlineImageSrc} />
                   {!hideStyleBlockers && <span>{$t('Your chat is currently offline')}</span>}
