/// <reference path="./index.d.ts" />
import NameFolder from './windows/NameFolder';
import NewsBanner from './root/NewsBanner';
<<<<<<< HEAD
import PatchNotes from './pages/PatchNotes';
=======
import TitleBar from './shared/TitleBar';
>>>>>>> d0ecdecb
import Chat from './root/Chat';

// list of React components for usage inside Vue components
export const components = {
  NameFolder,
  NewsBanner,
<<<<<<< HEAD
  PatchNotes,
=======
  TitleBar,
>>>>>>> d0ecdecb
  Chat,
};<|MERGE_RESOLUTION|>--- conflicted
+++ resolved
@@ -1,21 +1,15 @@
 /// <reference path="./index.d.ts" />
 import NameFolder from './windows/NameFolder';
 import NewsBanner from './root/NewsBanner';
-<<<<<<< HEAD
 import PatchNotes from './pages/PatchNotes';
-=======
 import TitleBar from './shared/TitleBar';
->>>>>>> d0ecdecb
 import Chat from './root/Chat';
 
 // list of React components for usage inside Vue components
 export const components = {
   NameFolder,
   NewsBanner,
-<<<<<<< HEAD
   PatchNotes,
-=======
   TitleBar,
->>>>>>> d0ecdecb
   Chat,
 };