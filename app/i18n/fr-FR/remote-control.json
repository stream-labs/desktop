{
  "Show details": "Afficher les détails",
  "Hide details": "Masquer les détails",
  "API Token": "API Token",
  "Generate new": "Générer un nouveau jeton",
  "Port": "Port",
  "IP Addresses": "IP Addresses",
  "Click to show": "Cliquer pour afficher",
  "The free Streamlabs Controller app allows you to control Streamlabs Desktop from your iOS or Android device. You must be logged in to use this feature.": "The free Streamlabs Controller app allows you to control Streamlabs Desktop from your iOS or Android device. You must be logged in to use this feature.",
<<<<<<< HEAD
  "Allow remote connections": "Allow remote connections",
  "Connected Devices": "Connected Devices",
  "Disconnect": "Disconnect",
  "No devices connected": "No devices connected"
=======
  "Allow Controller app connections": "Allow Controller app connections",
  "Connected Devices": "Connected Devices",
  "Disconnect": "Disconnect",
  "No devices connected": "No devices connected",
  "Some third party applications connect to Streamlabs Desktop via websockets connection. Toggle this to allow such connections and display connection info.": "Some third party applications connect to Streamlabs Desktop via websockets connection. Toggle this to allow such connections and display connection info.",
  "Warning: Displaying this portion on stream may leak sensitive information.": "Warning: Displaying this portion on stream may leak sensitive information.",
  "Allow third party connections": "Allow third party connections",
  "Host": "Host"
>>>>>>> afcccf9d
}<|MERGE_RESOLUTION|>--- conflicted
+++ resolved
@@ -7,12 +7,6 @@
   "IP Addresses": "IP Addresses",
   "Click to show": "Cliquer pour afficher",
   "The free Streamlabs Controller app allows you to control Streamlabs Desktop from your iOS or Android device. You must be logged in to use this feature.": "The free Streamlabs Controller app allows you to control Streamlabs Desktop from your iOS or Android device. You must be logged in to use this feature.",
-<<<<<<< HEAD
-  "Allow remote connections": "Allow remote connections",
-  "Connected Devices": "Connected Devices",
-  "Disconnect": "Disconnect",
-  "No devices connected": "No devices connected"
-=======
   "Allow Controller app connections": "Allow Controller app connections",
   "Connected Devices": "Connected Devices",
   "Disconnect": "Disconnect",
@@ -21,5 +15,4 @@
   "Warning: Displaying this portion on stream may leak sensitive information.": "Warning: Displaying this portion on stream may leak sensitive information.",
   "Allow third party connections": "Allow third party connections",
   "Host": "Host"
->>>>>>> afcccf9d
 }