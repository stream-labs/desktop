--- conflicted
+++ resolved
@@ -1,22 +1,11 @@
-<<<<<<< HEAD
-import { PersistentStatefulService } from 'services/core/persistent-stateful-service';
-import { mutation } from 'services/core/stateful-service';
-=======
-import { PersistentStatefulService } from 'services/persistent-stateful-service';
-import { mutation, Service } from 'services/stateful-service';
->>>>>>> 13654f02
+import { PersistentStatefulService, mutation, Service, Inject } from 'services';
 import electron from 'electron';
 import Util from 'services/utils';
 import { notes } from './notes';
 import { NavigationService } from 'services/navigation';
-<<<<<<< HEAD
-import { Inject } from 'services/core/injector';
-=======
-import { Inject } from 'util/injector';
 import { $t } from 'services/i18n';
 import { NotificationsService, ENotificationType } from 'services/notifications';
 import { JsonrpcService } from 'services/api/jsonrpc/jsonrpc';
->>>>>>> 13654f02
 
 interface IPatchNotesState {
   lastVersionSeen: string;
