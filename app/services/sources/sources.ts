--- conflicted
+++ resolved
@@ -374,8 +374,6 @@
 
   showSourceProperties(sourceId: string) {
     this.windowsService.closeChildWindow();
-
-<<<<<<< HEAD
     const source = this.getSource(sourceId);
     const isWidget = source.getPropertiesManagerType() === 'widget';
 
@@ -390,7 +388,8 @@
       WidgetType.Credits,
       WidgetType.EventList,
       WidgetType.StreamBoss,
-      WidgetType.TipJar
+      WidgetType.TipJar,
+      WidgetType.SponsorBanner
     ];
 
     if (isWidget) {
@@ -408,43 +407,6 @@
         });
 
         return;
-=======
-    if (this.customizationService.getSettings().experimental.newWidgets) {
-      const source = this.getSource(sourceId);
-      const isWidget = source.getPropertiesManagerType() === 'widget';
-
-      // show a custom component for widgets below
-      const widgetsWhitelist = [
-        WidgetType.BitGoal,
-        WidgetType.DonationGoal,
-        WidgetType.FollowerGoal,
-        WidgetType.ChatBox,
-        WidgetType.ViewerCount,
-        WidgetType.DonationTicker,
-        WidgetType.Credits,
-        WidgetType.EventList,
-        WidgetType.StreamBoss,
-        WidgetType.TipJar,
-        WidgetType.SponsorBanner
-      ];
-
-      if (isWidget) {
-        const widgetType = source.getPropertiesManagerSettings().widgetType;
-        if (widgetsWhitelist.includes(widgetType)) {
-          const componentName = this.widgetsService.getWidgetComponent(widgetType);
-
-          this.windowsService.showWindow({
-            componentName,
-            queryParams: { sourceId },
-            size: {
-              width: 600,
-              height: 800
-            }
-          });
-
-          return;
-        }
->>>>>>> d5676e7c
       }
     }
 
