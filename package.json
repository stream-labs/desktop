--- conflicted
+++ resolved
@@ -62,12 +62,7 @@
     "serial": true
   },
   "dependencies": {
-<<<<<<< HEAD
     "@electron/remote": "2.0.8",
-    "@reduxjs/toolkit": "^1.5.1",
-=======
-    "@electron/remote": "^2.0.1",
->>>>>>> 907da25c
     "abort-controller": "^3.0.0",
     "archiver": "2.1.1",
     "aws-sdk": "^2.344.0",
@@ -151,7 +146,6 @@
     "dotenv": "8.2.0",
     "electron": "17.4.1",
     "electron-builder": "22.14.5",
-    "electron-chromedriver": "^14.0.0",
     "electron-devtools-installer": "3.1.1",
     "electron-notarize": "1.0.0",
     "eslint": "7.15.0",
@@ -210,7 +204,7 @@
     "traverse": "0.6.6",
     "tree-kill": "1.2.2",
     "ts-loader": "8.0.11",
-    "ts-node": "7.0.1",
+    "ts-node": "^10.7.0",
     "typedoc": "0.22.10",
     "typescript": "4.5.5",
     "urijs": "1.19.7",
