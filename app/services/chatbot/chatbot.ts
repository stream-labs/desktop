--- conflicted
+++ resolved
@@ -253,13 +253,6 @@
     );
   }
 
-<<<<<<< HEAD
-  fetchQuotes(page = 1, query = '') {
-    return this.api('GET', `quotes?page=${page}&query=${query}`, {})
-      .then((response: ITimersResponse) => {
-        this.UPDATE_TIMERS(response);
-      });
-=======
   fetchQuotes(page = this.state.quotesResponse.pagination.current, query = '') {
     return this.api('GET', `quotes?page=${page}&query=${query}`, {}).then(
       (response: IQuotesResponse) => {
@@ -275,7 +268,6 @@
         this.UPDATE_QUOTE_PREFERENCES(response);
       }
     );
->>>>>>> d5fc731e
   }
 
   //
