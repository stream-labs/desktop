--- conflicted
+++ resolved
@@ -1,8 +1,5 @@
 import { mutation, StatefulService } from 'services/stateful-service';
-<<<<<<< HEAD
-=======
 import { lazyModule } from 'util/lazy-module';
->>>>>>> a42ff3be
 import path from 'path';
 import fs from 'fs';
 import { BehaviorSubject, Subject } from 'rxjs';
@@ -15,15 +12,10 @@
 import { HostsService } from 'services/hosts';
 import { authorizedHeaders, handleResponse } from 'util/requests';
 import { UserService } from 'services/user';
-<<<<<<< HEAD
-import { compact, trim, without } from 'lodash';
-import uuid from 'uuid/v4';
-=======
 import { trim, without } from 'lodash';
 import { PlatformContainerManager } from './container-manager';
 import ExecuteInCurrentWindow from 'util/execute-in-current-window';
 import { NavigationService } from 'services/navigation';
->>>>>>> a42ff3be
 
 const DEV_PORT = 8081;
 
@@ -311,16 +303,6 @@
 
   loadApp(app: ILoadedApp) {
     const { id, appToken } = app;
-<<<<<<< HEAD
-    if (
-      this.state.loadedApps.find(
-        loadedApp => loadedApp.id === app.id && loadedApp.unpacked === app.unpacked,
-      )
-    ) {
-      return;
-    }
-=======
->>>>>>> a42ff3be
 
     this.LOAD_APP(app);
     if (app.unpacked && app.appPath) {
@@ -455,37 +437,17 @@
   async refreshApp(appId: string) {
     const app = this.getApp(appId);
 
-<<<<<<< HEAD
-    if (!app.unpacked) {
-      this.appReload.next(appId);
-      return;
-    }
-    const manifestPath = path.join(app.appPath, 'manifest.json');
-
-    if (!(await this.fileExists(manifestPath))) {
-      this.unloadApp(app);
-      return 'Error: manifest.json is missing!';
-    }
-
-    const manifest = JSON.parse(await this.loadManifestFromDisk(manifestPath));
-=======
     // For unpacked apps, we need to fully reload them,
     // since they may contain manifest.json changes.
     if (app.unpacked) {
       const error = await this.loadUnpackedApp(app.appPath, app.appToken);
->>>>>>> a42ff3be
 
       if (error) return error;
     } else {
       this.containerManager.refreshContainers(app);
     }
 
-<<<<<<< HEAD
-    this.UPDATE_APP_MANIFEST(appId, manifest);
-    this.appReload.next(appId);
-=======
     this.sourceRefresh.next(appId);
->>>>>>> a42ff3be
   }
 
   private getAppIdFromServer(appToken: string): Promise<string> {
@@ -526,141 +488,6 @@
     });
   }
 
-<<<<<<< HEAD
-  exposeAppApi(
-    appId: string,
-    webContentsId: number,
-    electronWindowId: number,
-    slobsWindowId: string,
-    transformSubjectId: string,
-  ) {
-    const app = this.getApp(appId);
-    const api = this.apiManager.getApi(
-      app,
-      webContentsId,
-      electronWindowId,
-      slobsWindowId,
-      this.getTransformSubject(transformSubjectId),
-    );
-
-    // Namespace under v1 for now.  Eventually we may want to add
-    // a v2 API.
-    this.guestApiService.exposeApi(webContentsId, { v1: api });
-  }
-
-  sessionsInitialized: Dictionary<boolean> = {};
-
-  /**
-   * Returns a session partition id for the app id.
-   * These are non-persistent for now
-   */
-  getAppPartition(appId: string) {
-    const app = this.getApp(appId);
-    const userId = this.userService.platformId;
-    const partition = `platformApp-${appId}-${userId}`;
-
-    if (!this.sessionsInitialized[partition]) {
-      const session = electron.remote.session.fromPartition(partition);
-      const frameUrls: string[] = [];
-      let mainFrame = '';
-
-      session.webRequest.onBeforeRequest((details, cb) => {
-        const parsed = url.parse(details.url);
-
-        if (details.resourceType === 'mainFrame') mainFrame = url.parse(details.url).hostname;
-
-        if (parsed.hostname === 'cvp.twitch.tv' && (details.resourceType = 'script')) {
-          cb({});
-          return;
-        }
-
-        if (details.resourceType === 'subFrame') {
-          // Subframes from other origins are allowed to load scripts.  The same origin
-          // policy will prevent them from accessing the parent window.
-          if (parsed.hostname !== mainFrame) {
-            frameUrls.push(details.url);
-            cb({});
-            return;
-          }
-        }
-
-        if (details['referrer'] && frameUrls.includes(details['referrer'])) {
-          cb({});
-          return;
-        }
-
-        if (details.resourceType === 'script') {
-          const scriptWhitelist = [
-            'https://cdn.streamlabs.com/slobs-platform/lib/streamlabs-platform.js',
-            'https://cdn.streamlabs.com/slobs-platform/lib/streamlabs-platform.min.js',
-          ];
-
-          const scriptDomainWhitelist = ['www.googletagmanager.com', 'www.google-analytics.com'];
-
-          const parsed = url.parse(details.url);
-
-          if (scriptWhitelist.includes(details.url)) {
-            cb({});
-            return;
-          }
-
-          if (scriptDomainWhitelist.includes(parsed.hostname)) {
-            cb({});
-            return;
-          }
-
-          if (details.url.startsWith(app.appUrl)) {
-            cb({});
-            return;
-          }
-
-          if (parsed.host === `localhost:${DEV_PORT}`) {
-            cb({});
-            return;
-          }
-
-          // Let through all chrome dev tools requests
-          if (parsed.protocol === 'chrome-devtools:') {
-            cb({});
-            return;
-          }
-          // Cancel all other script requests.
-          // TODO: Handle production apps
-          console.log('canceling', details);
-          cb({ cancel: true });
-          return;
-        }
-
-        // Let through all other requests (XHR, assets, etc)
-        cb({});
-      });
-
-      this.sessionsInitialized[partition] = true;
-    }
-
-    return partition;
-  }
-
-  getPageUrlForSlot(appId: string, slot: EAppPageSlot) {
-    const app = this.getApp(appId);
-    const page = app.manifest.pages.find(page => page.slot === slot);
-    if (!page) return null;
-
-    return this.getPageUrl(appId, page.file);
-  }
-
-  isAppSlotPersistent(appId: string, slot: EAppPageSlot) {
-    const app = this.getApp(appId);
-    if (!app) return false;
-
-    const page = app.manifest.pages.find(page => page.slot === slot);
-    if (!page) return false;
-
-    return !!page.persistent;
-  }
-
-=======
->>>>>>> a42ff3be
   getPageUrlForSource(appId: string, appSourceId: string, settings = '') {
     const app = this.getApp(appId);
 
@@ -746,10 +573,7 @@
     return this.state.loadedApps.filter(app => !app.unpacked);
   }
 
-<<<<<<< HEAD
-=======
   @ExecuteInCurrentWindow()
->>>>>>> a42ff3be
   getApp(appId: string): ILoadedApp {
     // edge case for when there are 2 apps with same id
     // when one is unpacked and one is prod
