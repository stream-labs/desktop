import Vue from 'vue';
import { Component, Watch } from 'vue-property-decorator';
import SideNav from '../SideNav';
import { NewsBanner, TitleBar, Grow } from 'components/shared/ReactComponent';
import { ScenesService } from 'services/scenes';
import { PlatformAppsService } from 'services/platform-apps';
import { EditorCommandsService } from '../../app-services';
import VueResize from 'vue-resize';
import { $t } from 'services/i18n';
import fs from 'fs';
Vue.use(VueResize);

// Pages
import Studio from '../pages/Studio';
import PlatformAppStore from '../pages/PlatformAppStore.vue';
import BrowseOverlays from 'components/pages/BrowseOverlays.vue';
import AlertboxLibrary from 'components/pages/AlertboxLibrary';
import Onboarding from '../pages/Onboarding';
import LayoutEditor from '../pages/LayoutEditor';
import { Inject } from '../../services/core/injector';
import { CustomizationService } from 'services/customization';
import { NavigationService } from 'services/navigation';
import { AppService } from 'services/app';
import { UserService } from 'services/user';
import { IModalOptions, WindowsService } from 'services/windows';
import LiveDock from '../LiveDock.vue';
import StudioFooter from '../StudioFooter.vue';
import { PatchNotes, Loader, Highlighter } from '../shared/ReactComponent';
import PlatformAppMainPage from '../pages/PlatformAppMainPage.vue';
import electron from 'electron';
import ResizeBar from 'components/shared/ResizeBar.vue';
import PlatformMerge from 'components/pages/PlatformMerge';
import { getPlatformService } from 'services/platforms';
import ModalWrapper from '../shared/modals/ModalWrapper';
import antdThemes from 'styles/antd/index';

const loadedTheme = () => {
  const customizationState = localStorage.getItem('PersistentStatefulService-CustomizationService');
  if (customizationState) {
    return JSON.parse(customizationState)?.theme;
  }
};

@Component({
  components: {
    TitleBar,
    SideNav,
    Studio,
    BrowseOverlays,
    Onboarding,
    LiveDock,
    StudioFooter,
    CustomLoader: Loader,
    PatchNotes,
    NewsBanner,
    PlatformAppMainPage,
    PlatformAppStore,
    ResizeBar,
    PlatformMerge,
    LayoutEditor,
    AlertboxLibrary,
    ModalWrapper,
<<<<<<< HEAD
    Highlighter,
=======
    Grow,
>>>>>>> 4abca6a2
  },
})
export default class Main extends Vue {
  @Inject() customizationService: CustomizationService;
  @Inject() navigationService: NavigationService;
  @Inject() appService: AppService;
  @Inject() userService: UserService;
  @Inject() windowsService: WindowsService;
  @Inject() scenesService: ScenesService;
  @Inject() platformAppsService: PlatformAppsService;
  @Inject() editorCommandsService: EditorCommandsService;

  private modalOptions: IModalOptions = {
    renderFn: null,
  };

  created() {
    window.addEventListener('resize', this.windowSizeHandler);
  }

  mounted() {
    antdThemes[this.theme].use();
    WindowsService.modalChanged.subscribe(modalOptions => {
      this.modalOptions = { ...this.modalOptions, ...modalOptions };
    });
    this.updateLiveDockContraints();
  }

  get uiReady() {
    return this.$store.state.bulkLoadFinished && this.$store.state.i18nReady;
  }

  @Watch('theme')
  updateAntd(newTheme: string, oldTheme: string) {
    antdThemes[oldTheme].unuse();
    antdThemes[newTheme].use();
  }

  @Watch('uiReady')
  initializeResize() {
    this.$nextTick(() => {
      const dockWidth = this.customizationService.state.livedockSize;
      if (dockWidth < 1) {
        // migrate from old percentage value to the pixel value
        this.resetWidth();
      }
      this.handleResize();
    });
  }

  destroyed() {
    window.removeEventListener('resize', this.windowSizeHandler);
  }

  minEditorWidth = 500;

  get title() {
    return this.windowsService.state.main.title;
  }

  get page() {
    return this.navigationService.state.currentPage;
  }

  get params() {
    return this.navigationService.state.params;
  }

  get theme() {
    if (this.$store.state.bulkLoadFinished) {
      return this.customizationService.currentTheme;
    }

    return loadedTheme() || 'night-theme';
  }

  get applicationLoading() {
    return this.appService.state.loading;
  }

  get showLoadingSpinner() {
    return (
      this.appService.state.loading && this.page !== 'Onboarding' && this.page !== 'BrowseOverlays'
    );
  }

  get isLoggedIn() {
    return this.userService.isLoggedIn;
  }

  get renderDock() {
    return (
      this.isLoggedIn &&
      !this.isOnboarding &&
      this.hasLiveDock &&
      getPlatformService(this.userService.platform.type).liveDockEnabled &&
      !this.showLoadingSpinner
    );
  }

  get liveDockSize() {
    return this.customizationService.state.livedockSize;
  }

  get isDockCollapsed() {
    return this.customizationService.state.livedockCollapsed;
  }

  get leftDock() {
    return this.customizationService.state.leftDock;
  }

  get isOnboarding() {
    return this.navigationService.state.currentPage === 'Onboarding';
  }

  get platformApps() {
    return this.platformAppsService.enabledApps;
  }

  get errorAlert() {
    return this.appService.state.errorAlert;
  }

  async isDirectory(path: string) {
    return new Promise<boolean>((resolve, reject) => {
      fs.lstat(path, (err, stats) => {
        if (err) {
          reject(err);
        }
        resolve(stats.isDirectory());
      });
    });
  }

  async onDropHandler(event: DragEvent) {
    if (this.page !== 'Studio') return;

    const fileList = event.dataTransfer.files;

    if (fileList.length < 1) return;

    const files: string[] = [];
    let fi = fileList.length;
    while (fi--) files.push(fileList.item(fi).path);

    const isDirectory = await this.isDirectory(files[0]).catch(err => {
      console.error('Error checking if drop is directory', err);
      return false;
    });

    if (files.length > 1 || isDirectory) {
      electron.remote.dialog
        .showMessageBox(electron.remote.getCurrentWindow(), {
          message: $t('Are you sure you want to import multiple files?'),
          type: 'warning',
          buttons: [$t('Cancel'), $t('OK')],
        })
        .then(({ response }) => {
          if (!response) return;
          this.executeFileDrop(files);
        });
    } else {
      this.executeFileDrop(files);
    }
  }

  executeFileDrop(files: string[]) {
    this.editorCommandsService.executeCommand(
      'AddFilesCommand',
      this.scenesService.views.activeSceneId,
      files,
    );
  }

  $refs: {
    mainMiddle: HTMLDivElement;
  };

  compactView = false;

  get mainResponsiveClasses() {
    const classes = [];

    if (this.compactView) {
      classes.push('main-middle--compact');
    }

    return classes.join(' ');
  }

  windowWidth: number;

  hasLiveDock = true;

  windowResizeTimeout: number;

  minDockWidth = 290;
  maxDockWidth = this.minDockWidth;

  updateLiveDockContraints() {
    const appRect = this.$root.$el.getBoundingClientRect();
    this.maxDockWidth = Math.min(appRect.width - this.minEditorWidth, appRect.width / 2);
    this.minDockWidth = Math.min(290, this.maxDockWidth);
  }

  windowSizeHandler() {
    if (!this.windowsService.state.main.hideStyleBlockers) {
      this.onResizeStartHandler();
    }
    this.windowWidth = window.innerWidth;

    clearTimeout(this.windowResizeTimeout);

    this.hasLiveDock = this.windowWidth >= 1070;
    if (this.page === 'Studio') {
      this.hasLiveDock = this.windowWidth >= this.minEditorWidth + 100;
    }
    this.windowResizeTimeout = window.setTimeout(() => {
      this.windowsService.actions.updateStyleBlockers('main', false);
      this.updateLiveDockContraints();
      this.updateWidth();
    }, 200);
  }

  handleResize() {
    this.compactView = this.$refs.mainMiddle.clientWidth < 1200;
  }

  handleEditorWidth(width: number) {
    this.minEditorWidth = width;
  }

  onResizeStartHandler() {
    this.windowsService.actions.updateStyleBlockers('main', true);
  }

  onResizeStopHandler(offset: number) {
    this.setWidth(this.customizationService.state.livedockSize + offset);
    this.windowsService.actions.updateStyleBlockers('main', false);
  }

  setWidth(width: number) {
    this.customizationService.actions.setSettings({
      livedockSize: this.validateWidth(width),
    });
  }

  validateWidth(width: number): number {
    let constrainedWidth = Math.max(this.minDockWidth, width);
    constrainedWidth = Math.min(this.maxDockWidth, width);
    return constrainedWidth;
  }

  updateWidth() {
    const width = this.customizationService.state.livedockSize;
    if (width !== this.validateWidth(width)) this.setWidth(width);
  }

  resetWidth() {
    const appRect = this.$root.$el.getBoundingClientRect();
    const defaultWidth = appRect.width * 0.28;
    this.setWidth(defaultWidth);
  }
}<|MERGE_RESOLUTION|>--- conflicted
+++ resolved
@@ -60,11 +60,8 @@
     LayoutEditor,
     AlertboxLibrary,
     ModalWrapper,
-<<<<<<< HEAD
     Highlighter,
-=======
     Grow,
->>>>>>> 4abca6a2
   },
 })
 export default class Main extends Vue {
