--- conflicted
+++ resolved
@@ -3,15 +3,10 @@
 import { DataNode } from 'rc-tree/lib/interface';
 import { TreeProps } from 'rc-tree/lib/Tree';
 import cx from 'classnames';
-import { SourcesService } from 'services/sources';
-import { ScenesService, TSceneNode, isItem } from 'services/scenes';
-import { SelectionService } from 'services/selection';
+import { TSceneNode, isItem } from 'services/scenes';
 import { EditMenu } from 'util/menus/EditMenu';
 import { $t } from 'services/i18n';
-import { EditorCommandsService } from 'services/editor-commands';
 import { EPlaceType } from 'services/editor-commands/commands/reorder-nodes';
-import { AudioService } from 'services/audio';
-import { StreamingService } from 'services/streaming';
 import { EDismissable } from 'services/dismissables';
 import { assertIsDefined, getDefined } from 'util/properties-type-guards';
 import useBaseElement from './hooks';
@@ -20,16 +15,10 @@
 import HelpTip from 'components-react/shared/HelpTip';
 import Translate from 'components-react/shared/Translate';
 import { DualOutputSourceSelector } from './DualOutputSourceSelector';
-import { WidgetsService } from '../../../app-services';
-import { GuestCamService } from 'app-services';
-<<<<<<< HEAD
 import { Services } from 'components-react/service-provider';
 import { initStore, useController } from '../../hooks/zustand';
 import { useVuex } from '../../hooks';
 
-=======
-import { DualOutputService } from 'services/dual-output';
->>>>>>> 85aceb7c
 interface ISourceMetadata {
   id: string;
   title: string;
@@ -47,7 +36,6 @@
   toggleAll?: boolean;
 }
 
-<<<<<<< HEAD
 class SourceSelectorController {
   private scenesService = Services.ScenesService;
   private sourcesService = Services.SourcesService;
@@ -57,18 +45,7 @@
   private streamingService = Services.StreamingService;
   private audioService = Services.AudioService;
   private guestCamService = Services.GuestCamService;
-=======
-export class SourceSelectorModule {
-  private scenesService = inject(ScenesService);
-  private sourcesService = inject(SourcesService);
-  private widgetsService = inject(WidgetsService);
-  private selectionService = inject(SelectionService);
-  private editorCommandsService = inject(EditorCommandsService);
-  private streamingService = inject(StreamingService);
-  private audioService = inject(AudioService);
-  private guestCamService = inject(GuestCamService);
-  private dualOutputService = inject(DualOutputService);
->>>>>>> 85aceb7c
+  private dualOutputService = Services.DualOutputService;
 
   sourcesTooltip = $t('The building blocks of your scene. Also contains widgets.');
   addSourceTooltip = $t('Add a new Source to your Scene. Includes widgets.');
@@ -434,8 +411,6 @@
     return this.selectionService.state.lastSelectedId;
   }
 
-<<<<<<< HEAD
-=======
   get isDualOutputActive() {
     return this.dualOutputService.views.dualOutputMode;
   }
@@ -471,9 +446,6 @@
     return this.dualOutputService.views.activeDisplays.vertical;
   }
 
-  watchSelected = injectWatch(() => this.lastSelectedId, this.expandSelectedFolders);
-
->>>>>>> 85aceb7c
   async expandSelectedFolders() {
     if (this.callCameFromInsideTheHouse) {
       this.callCameFromInsideTheHouse = false;
@@ -741,7 +713,6 @@
 }
 
 function ItemsTree() {
-<<<<<<< HEAD
   const controller = useController(SourceSelectorCtx);
   const { getTreeData, showContextMenu, makeActive, toggleFolder, handleSort, store } = controller;
   const { showTreeMask, expandedFoldersIds } = store.useState(s => ({
@@ -762,21 +733,6 @@
       }),
     [],
   );
-=======
-  const {
-    nodeData,
-    getTreeData,
-    selectionItemIds,
-    expandedFoldersIds,
-    selectiveRecordingEnabled,
-    showContextMenu,
-    makeActive,
-    toggleFolder,
-    handleSort,
-    showTreeMask,
-    setShowTreeMask,
-  } = useModule(SourceSelectorModule);
->>>>>>> 85aceb7c
 
   // Force a rerender when the state of selective recording changes
   const [selectiveRecordingToggled, setSelectiveRecordingToggled] = useState(false);
@@ -803,7 +759,7 @@
       >
         {showTreeMask && <div className={styles.treeMask} data-name="treeMask" />}
         <Tree
-          selectedKeys={selectionItemIds}
+          selectedKeys={activeItemIds}
           expandedKeys={expandedFoldersIds}
           onSelect={(selectedKeys, info) => makeActive(info)}
           onExpand={(selectedKeys, info) => toggleFolder(info.node.key as string)}
