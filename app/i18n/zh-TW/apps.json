--- conflicted
+++ resolved
@@ -3,10 +3,6 @@
   "Reload": "重新載入",
   "Unpacked vers loaded": "解壓縮版本已載入",
   "You must unload unpacked version before enabling this app.": "在啟用此應用程式之前，您必須先卸載解壓縮版本。",
-<<<<<<< HEAD
-  "Pop Out": "彈出"
-=======
   "Pop Out": "彈出",
   "The developer has ended support for this app. The app may continue to work, but it won't recieve any updates. If you wish to uninstall, please follow the directions here.": "The developer has ended support for this app. The app may continue to work, but it won't recieve any updates. If you wish to uninstall, please follow the directions here."
->>>>>>> 16a9e1ec
 }