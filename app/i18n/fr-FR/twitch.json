{
  "Twitch Category": "Catégorie Twitch",
  "Twitch Tags": "Tags Twitch",
  "You need to re-login to access Twitch tags": "Vous devez vous reconnecter pour accéder aux tags Twitch",
  "Do not include special characters or spaces in your tag": "N’incluez pas de caractères spéciaux ou d’espaces dans votre tag.",
  "For example: \"Speedrunning\" or \"FirstPlaythrough\"": "Par exemple: \"Speedrunning\" ou \"FirstPlaythrough\".",
<<<<<<< HEAD
  "Your Twitch access token has expired. Please log in with Twitch to continue.": "Your Twitch access token has expired. Please log in with Twitch to continue.",
  "While updating your Twitch channel info, some tags were removed due to moderation rules: %{tags}": "While updating your Twitch channel info, some tags were removed due to moderation rules: %{tags}",
  "Content Classification": "Content Classification",
  "Content classification": "Content classification",
  "Stream features branded content": "Stream features branded content",
  "Twitch Studio Import": "Twitch Studio Import",
  "Import from Twitch Studio": "Import from Twitch Studio",
  "Import your scenes and sources from Twitch Studio.": "Import your scenes and sources from Twitch Studio.",
  "Importing Your Existing Settings From Twitch Studio": "Importing Your Existing Settings From Twitch Studio",
  "Importing from Twitch Studio is an experimental feature under active development. Some source types are unable to be imported, and not all settings will be carried over.": "Importing from Twitch Studio is an experimental feature under active development. Some source types are unable to be imported, and not all settings will be carried over."
=======
  "Your Twitch access token has expired. Please log in with Twitch to continue.": "Ton jeton d'accès à Twitch a expiré. Connecte-toi à Twitch pour continuer.",
  "While updating your Twitch channel info, some tags were removed due to moderation rules: %{tags}": "Lors de la mise à jour des infos de ta chaîne Twitch, certains libellés ont été supprimés en raison des règles de modération : %{tags}",
  "Content Classification": "Classification du contenu",
  "Content classification": "Classification du contenu",
  "Stream features branded content": "Le stream propose du contenu de marque",
  "Twitch Studio Import": "Import Twitch Studio",
  "Import from Twitch Studio": "Importer depuis Twitch Studio",
  "Import your scenes and sources from Twitch Studio.": "Importe tes scènes et tes sources depuis Twitch Studio.",
  "Importing Your Existing Settings From Twitch Studio": "Importer tes paramètres existants depuis Twitch Studio",
  "Importing from Twitch Studio is an experimental feature under active development. Some source types are unable to be imported, and not all settings will be carried over.": "L'importation depuis Twitch Studio est une fonctionnalité expérimentale en cours de développement. Certains types de sources ne peuvent pas être importés, et tous les paramètres ne seront pas transmis."
>>>>>>> 39843688
}<|MERGE_RESOLUTION|>--- conflicted
+++ resolved
@@ -4,18 +4,6 @@
   "You need to re-login to access Twitch tags": "Vous devez vous reconnecter pour accéder aux tags Twitch",
   "Do not include special characters or spaces in your tag": "N’incluez pas de caractères spéciaux ou d’espaces dans votre tag.",
   "For example: \"Speedrunning\" or \"FirstPlaythrough\"": "Par exemple: \"Speedrunning\" ou \"FirstPlaythrough\".",
-<<<<<<< HEAD
-  "Your Twitch access token has expired. Please log in with Twitch to continue.": "Your Twitch access token has expired. Please log in with Twitch to continue.",
-  "While updating your Twitch channel info, some tags were removed due to moderation rules: %{tags}": "While updating your Twitch channel info, some tags were removed due to moderation rules: %{tags}",
-  "Content Classification": "Content Classification",
-  "Content classification": "Content classification",
-  "Stream features branded content": "Stream features branded content",
-  "Twitch Studio Import": "Twitch Studio Import",
-  "Import from Twitch Studio": "Import from Twitch Studio",
-  "Import your scenes and sources from Twitch Studio.": "Import your scenes and sources from Twitch Studio.",
-  "Importing Your Existing Settings From Twitch Studio": "Importing Your Existing Settings From Twitch Studio",
-  "Importing from Twitch Studio is an experimental feature under active development. Some source types are unable to be imported, and not all settings will be carried over.": "Importing from Twitch Studio is an experimental feature under active development. Some source types are unable to be imported, and not all settings will be carried over."
-=======
   "Your Twitch access token has expired. Please log in with Twitch to continue.": "Ton jeton d'accès à Twitch a expiré. Connecte-toi à Twitch pour continuer.",
   "While updating your Twitch channel info, some tags were removed due to moderation rules: %{tags}": "Lors de la mise à jour des infos de ta chaîne Twitch, certains libellés ont été supprimés en raison des règles de modération : %{tags}",
   "Content Classification": "Classification du contenu",
@@ -26,5 +14,4 @@
   "Import your scenes and sources from Twitch Studio.": "Importe tes scènes et tes sources depuis Twitch Studio.",
   "Importing Your Existing Settings From Twitch Studio": "Importer tes paramètres existants depuis Twitch Studio",
   "Importing from Twitch Studio is an experimental feature under active development. Some source types are unable to be imported, and not all settings will be carried over.": "L'importation depuis Twitch Studio est une fonctionnalité expérimentale en cours de développement. Certains types de sources ne peuvent pas être importés, et tous les paramètres ne seront pas transmis."
->>>>>>> 39843688
 }