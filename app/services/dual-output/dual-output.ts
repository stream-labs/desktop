--- conflicted
+++ resolved
@@ -38,6 +38,7 @@
   destinationSettings: Dictionary<IDualOutputDestinationSetting>;
   dualOutputMode: boolean;
   videoSettings: IDisplayVideoSettings;
+  isLoading: boolean;
 }
 
 class DualOutputViews extends ViewHandler<IDualOutputServiceState> {
@@ -295,6 +296,7 @@
         vertical: false,
       },
     },
+    isLoading: false,
   };
 
   get views() {
@@ -397,6 +399,7 @@
    */
   // @RunInLoadingMode()
   confirmOrAssignSceneNodes(sceneId: string) {
+    this.SET_IS_LOADING(true);
     const sceneItems = this.scenesService.views.getSceneItemsBySceneId(sceneId);
     if (!sceneItems) return;
 
@@ -447,18 +450,12 @@
       const display = verticalNodeIds?.has(sceneItem.id) ? 'vertical' : 'horizontal';
       this.assignNodeContext(sceneItem, sceneItem?.display ?? display);
     });
-<<<<<<< HEAD
-=======
     this.SET_IS_LOADING(false);
->>>>>>> cd7046a3
   }
 
   // @RunInLoadingMode()
   createSceneNodes(sceneId: string) {
-<<<<<<< HEAD
-=======
     this.SET_IS_LOADING(true);
->>>>>>> cd7046a3
     // establish vertical context if it doesn't exist
     if (this.state.dualOutputMode && !this.videoSettingsService.contexts.vertical) {
       this.videoSettingsService.establishVideoContext('vertical');
@@ -473,6 +470,7 @@
       false,
       'vertical',
     );
+    this.SET_IS_LOADING(false);
   }
 
   /**
@@ -585,13 +583,10 @@
 
   updateVideoSettings(settings: IVideoInfo, display: TDisplayType = 'horizontal') {
     this.UPDATE_VIDEO_SETTING(settings, display);
-<<<<<<< HEAD
-=======
   }
 
   setIsLoading(status: boolean) {
     this.SET_IS_LOADING(status);
->>>>>>> cd7046a3
   }
 
   @mutation()
@@ -649,13 +644,10 @@
   @mutation()
   private UPDATE_VIDEO_SETTING(setting: IVideoInfo, display: TDisplayType = 'vertical') {
     this.state.videoSettings[display] = { ...setting };
-<<<<<<< HEAD
-=======
   }
 
   @mutation()
   private SET_IS_LOADING(status: boolean) {
     this.state = { ...this.state, isLoading: status };
->>>>>>> cd7046a3
   }
 }