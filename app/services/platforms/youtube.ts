--- conflicted
+++ resolved
@@ -78,7 +78,6 @@
     });
   }
 
-<<<<<<< HEAD
   ableToStream(): Promise<void> {
     const endpoint =
       'liveBroadcasts?part=contentDetails&mine=true&broadcastType=persistent';
@@ -96,8 +95,6 @@
       });
   }
 
-=======
->>>>>>> 22730e65
   @requiresToken()
   fetchBoundStreamId(): Promise<string> {
     const endpoint =
