import { mutation, StatefulService } from 'services/stateful-service';
import path from 'path';
import fs from 'fs';
import request from 'request';
import { Inject } from 'util/injector';
import { HostsService } from 'services/hosts';
import { UserService } from 'services/user';
import electron from 'electron';
<<<<<<< HEAD
import { isUrl } from '../util/requests';
=======
import { getChecksum, isUrl } from 'util/requests';
>>>>>>> a42ff3be

const uuid = window['require']('uuid/v4');

export enum EMediaFileStatus {
  Checking,
  Synced,
  Uploading,
  Downloading,
}

export enum EGlobalSyncStatus {
  Syncing,
  Synced,
}

interface IMediaFile {
  id: string; // SLOBS ID
  serverId?: number; // Server ID
  name: string;
  status: EMediaFileStatus;
  filePath: string;
  syncLock: string;
}

interface IMediaBackupState {
  files: IMediaFile[];
}

interface IMediaFileDataResponse {
  checksum: string;
  filename: string;
  modified: string;
  url: string;
}

const ONE_GIGABYTE = Math.pow(10, 9);

export class MediaBackupService extends StatefulService<IMediaBackupState> {
  @Inject() hostsService: HostsService;
  @Inject() userService: UserService;

  static initialState: IMediaBackupState = { files: [] };

  /**
   * Gets a string suitable to act as a local file id
   */
  getLocalFileId() {
    return uuid();
  }

  /**
   * Fetches the global sync status.
   * Will be "synced" if all files are synced
   * Will be "syncing" if at least 1 file is syncing
   */
  get globalSyncStatus(): EGlobalSyncStatus {
    const syncing = this.state.files.find(file => file.status !== EMediaFileStatus.Synced);

    if (syncing) return EGlobalSyncStatus.Syncing;

    return EGlobalSyncStatus.Synced;
  }

  /**
   * Registers a new file
   */
  async createNewFile(localId: string, filePath: string): Promise<IMediaFile> {
    let name: string;

    if (isUrl(filePath)) {
      return;
    }

    try {
      name = path.parse(filePath).base;
    } catch (e) {
      console.warn(`[Media Backup] Got unparseable path ${filePath}`);
      return null;
    }

    let stats: fs.Stats;

    try {
      stats = await new Promise<fs.Stats>((resolve, reject) => {
        fs.lstat(filePath, (err, stats) => {
          if (err) {
            reject(err);
          } else {
            resolve(stats);
          }
        });
      });
    } catch (e) {
      // Lots of people have media sources that point to files that no
      // longer exist.  We want to silently do nothing in this scenario.
      console.warn(`[Media Backup] Error fetching stats for: ${filePath}`);
      return null;
    }

    if (stats.size > ONE_GIGABYTE) {
      // We don't upload files larger than 1 gigabyte
      return null;
    }

    const syncLock = uuid();

    const file: IMediaFile = {
      name,
      filePath,
      syncLock,
      id: localId,
      status: EMediaFileStatus.Uploading,
    };

    if (!fs.existsSync(filePath)) return null;

    this.INSERT_FILE(file);

    let data: { id: number };

    try {
      data = await this.withRetry(() => this.uploadFile(filePath));
    } catch (e) {
      console.error('[Media Backup] Error uploading file:', e);

      // We don't surface errors to the user currently
      if (this.validateSyncLock(localId, syncLock)) {
        this.UPDATE_FILE(localId, { status: EMediaFileStatus.Synced });
      }

      return null;
    }

    if (this.validateSyncLock(localId, syncLock)) {
      file.serverId = data.id;
      file.status = EMediaFileStatus.Synced;
      this.UPDATE_FILE(localId, file);
      return file;
    }

    return null;
  }

  /**
   * Checks the file for integrity and downloads a new copy if necessary
   * @param localId the local id of the file
   * @param serverId the server id of the file
   * @param originalFilePath the original path of the file when it was
   * uploaded.  This is an optimization to prevent having a duplicate of
   * the media in the users cache on the PC that the originally uploaded
   * the media from.
   */
  async syncFile(localId: string, serverId: number, originalFilePath: string): Promise<IMediaFile> {
    const name = path.parse(originalFilePath).base;

    const syncLock = uuid();

    const file: IMediaFile = {
      name,
      serverId,
      syncLock,
      id: localId,
      filePath: originalFilePath,
      status: EMediaFileStatus.Checking,
    };

    this.INSERT_FILE(file);

    let data: IMediaFileDataResponse;

    try {
      data = await this.withRetry(() => this.getFileData(serverId));
    } catch (e) {
      console.error(`[Media Backup] Ran out of retries fetching data ${e.body}`);

      // At the moment, we don't surface sync errors to the user
      if (this.validateSyncLock(localId, syncLock)) {
        this.UPDATE_FILE(localId, { status: EMediaFileStatus.Synced });
      }
      return null;
    }

    // These are the 2 locations that will be checked for valid media files
    const filesToCheck = [originalFilePath, this.getMediaFilePath(serverId, data.filename)];

    for (const fileToCheck of filesToCheck) {
      if (fs.existsSync(fileToCheck)) {
        let checksum: string;

        try {
          checksum = await this.withRetry(() => getChecksum(fileToCheck));
        } catch (e) {
          // This is not a fatal error, we can download a new copy
          console.warn(`[Media Backup] Error calculating checksum: ${e}`);
        }

        if (checksum && checksum === data.checksum) {
          if (this.validateSyncLock(localId, syncLock)) {
            file.filePath = fileToCheck;
            file.status = EMediaFileStatus.Synced;
            this.UPDATE_FILE(localId, file);
            return file;
          }
        }

        console.debug(`[Media Backup] Got checksum mismatch: ${checksum} =/= ${data.checksum}`);
      }
    }

    // We need to download a new copy of this file from the server
    if (!this.validateSyncLock(localId, syncLock)) return null;
    this.UPDATE_FILE(localId, { status: EMediaFileStatus.Downloading });
    let downloadedPath: string;

    try {
      downloadedPath = await this.withRetry(() =>
        this.downloadFile(data.url, serverId, data.filename),
      );
    } catch (e) {
      console.error(`[Media Backup] Error downloading file: ${e.body}`);

      // At the moment, we don't surface sync errors to the user
      if (this.validateSyncLock(localId, syncLock)) {
        this.UPDATE_FILE(localId, { status: EMediaFileStatus.Synced });
      }
      return null;
    }

    if (this.validateSyncLock(localId, syncLock)) {
      file.status = EMediaFileStatus.Synced;
      file.filePath = downloadedPath;
      this.UPDATE_FILE(localId, file);

      return file;
    }
  }

  private async uploadFile(filePath: string) {
    const checksum = await getChecksum(filePath);
    const file = fs.createReadStream(filePath);

    const formData = {
      checksum,
      file,
<<<<<<< HEAD
=======
      modified: new Date().toISOString(),
>>>>>>> a42ff3be
    };

    return await new Promise<{ id: number }>((resolve, reject) => {
      const req = request.post(
        {
          formData,
          url: `${this.apiBase}/upload`,
          headers: this.authedHeaders,
        },
        (err, res, body) => {
          if (Math.floor(res.statusCode / 100) === 2) {
            resolve(JSON.parse(body));
          } else {
            reject(res);
          }
        },
      );
    });
  }

  private getFileData(id: number) {
    return new Promise<IMediaFileDataResponse>((resolve, reject) => {
      request(
        {
          url: `${this.apiBase}/${id}`,
          headers: this.authedHeaders,
        },
        (err, res, body) => {
          if (Math.floor(res.statusCode / 100) === 2) {
            resolve(JSON.parse(body));
          } else {
            reject(res);
          }
        },
      );
<<<<<<< HEAD
    });
  }

  private getChecksum(filePath: string) {
    return new Promise<string>((resolve, reject) => {
      const file = fs.createReadStream(filePath);
      const hash = crypto.createHash('md5');

      file.on('data', data => hash.update(data));
      file.on('end', () => resolve(hash.digest('hex')));
      file.on('error', e => reject(e));
=======
>>>>>>> a42ff3be
    });
  }

  private downloadFile(url: string, serverId: number, filename: string) {
    this.ensureMediaDirectory();
    const filePath = this.getMediaFilePath(serverId, filename);

    return new Promise<string>((resolve, reject) => {
      const stream = fs.createWriteStream(filePath);
      request(url).pipe(stream);

      stream.on('finish', () => resolve(filePath));
      stream.on('error', e => reject(e));
    });
  }

  private async withRetry<T>(executor: () => Promise<T>): Promise<T> {
    let retries = 2;

    while (true) {
      try {
        return await executor();
      } catch (e) {
        if (retries <= 0) throw e;
        retries -= 1;
      }
    }
  }

  /**
   * Validates that no other file has started uploading or
   * downloading more recently for this source
   */
  private validateSyncLock(id: string, syncLock: string) {
    return !!this.state.files.find(file => {
      return file.id === id && file.syncLock === syncLock;
    });
  }

  private getMediaFilePath(serverId: number, filename: string) {
    return path.join(this.mediaDirectory, `${serverId.toString()}-${filename}`);
  }

  private get apiBase() {
    return `https://${this.hostsService.media}/api/v5/slobs/media`;
  }

  private get authedHeaders() {
    return { Authorization: `Bearer ${this.userService.apiToken}` };
  }

  private ensureMediaDirectory() {
    if (!fs.existsSync(this.mediaDirectory)) {
      fs.mkdirSync(this.mediaDirectory);
    }
  }

  private get mediaDirectory() {
    return path.join(electron.remote.app.getPath('userData'), 'Media');
  }

  @mutation()
  INSERT_FILE(file: IMediaFile) {
    // First remove the existing one, if it is exists
    this.state.files = this.state.files.filter(storeFile => {
      return storeFile.id !== file.id;
    });

    this.state.files.push({ ...file });
  }

  @mutation()
  UPDATE_FILE(id: string, patch: Partial<IMediaFile>) {
    this.state.files.forEach(file => {
      if (file.id === id) {
        Object.assign(file, patch);
      }
    });
  }
}<|MERGE_RESOLUTION|>--- conflicted
+++ resolved
@@ -6,11 +6,7 @@
 import { HostsService } from 'services/hosts';
 import { UserService } from 'services/user';
 import electron from 'electron';
-<<<<<<< HEAD
-import { isUrl } from '../util/requests';
-=======
 import { getChecksum, isUrl } from 'util/requests';
->>>>>>> a42ff3be
 
 const uuid = window['require']('uuid/v4');
 
@@ -255,10 +251,7 @@
     const formData = {
       checksum,
       file,
-<<<<<<< HEAD
-=======
       modified: new Date().toISOString(),
->>>>>>> a42ff3be
     };
 
     return await new Promise<{ id: number }>((resolve, reject) => {
@@ -294,20 +287,6 @@
           }
         },
       );
-<<<<<<< HEAD
-    });
-  }
-
-  private getChecksum(filePath: string) {
-    return new Promise<string>((resolve, reject) => {
-      const file = fs.createReadStream(filePath);
-      const hash = crypto.createHash('md5');
-
-      file.on('data', data => hash.update(data));
-      file.on('end', () => resolve(hash.digest('hex')));
-      file.on('error', e => reject(e));
-=======
->>>>>>> a42ff3be
     });
   }
 
