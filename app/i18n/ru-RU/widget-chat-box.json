{
  "Visual Settings": "Настройки визуализации",
  "Font Settings": "Настройки шрифта",
  "Chatter": "Обсуждение",
  "Always Show Messages": "Всегда показывать сообщения",
  "Show Moderator Badges": "Показывать значки модераторов",
  "Show Subscriber Badges": "Показывать значки подписчиков",
  "Show Turbo Badges": "Показывать значки Turbo",
  "Show Twitch Prime Badges": "Показывать значки Twitch Prime",
  "Show Bits Badges": "Показать значки Bits",
  "Show Top Coin Holder Badges": "Показать значок держателя наибольшего количества монет",
  "Enable BetterTTV Emotes": "Включить эмодзи BetterTTV",
  "Enable FrankerFaceZ Emotes": "Включить эмодзи FrankerFaceZ",
  "Enable 7TV Emotes": "Включить эмодзи 7TV",
  "Text Color": "Цвет текста",
  "Font Size": "Размер шрифта",
  "Muted Chatters": "Отключенные пользователи чата",
  "Hide Commands": "Скрыть команды",
  "Background Color": "Цвет фона",
  "Show Platform Icons": "Показать значки платформ",
  "Theme": "Тема",
  "Badges": "Значки",
  "Extra Emotes": "Дополнительные эмодзи",
  "Chat Delay": "Задержка чата",
<<<<<<< HEAD
  "Hide Delay": "Hide Delay",
=======
  "Hide Delay": "Скрыть задержку",
>>>>>>> 672fd52e
  "Disable Message Animations": "Отключить анимацию сообщений",
  "Hide Characters": "Скрыть символы",
  "Hide Common Chat Bots": "Скрыть распространенные чат-боты",
  "Hide commands starting with `!`": "Скрыть команды, начинающиеся с «!»"
}<|MERGE_RESOLUTION|>--- conflicted
+++ resolved
@@ -22,11 +22,7 @@
   "Badges": "Значки",
   "Extra Emotes": "Дополнительные эмодзи",
   "Chat Delay": "Задержка чата",
-<<<<<<< HEAD
-  "Hide Delay": "Hide Delay",
-=======
   "Hide Delay": "Скрыть задержку",
->>>>>>> 672fd52e
   "Disable Message Animations": "Отключить анимацию сообщений",
   "Hide Characters": "Скрыть символы",
   "Hide Common Chat Bots": "Скрыть распространенные чат-боты",
