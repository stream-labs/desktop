<template>
  <div>
    <!-- batch actions -->
    <div class="align-items--inline align-items--top text-align--right padding--10">
      <button
        @click="onResetDefaultCommands"
        class="chatbot__button--reset button button--default margin--10"
      >
        {{ $t('Reset Commands') }}
      </button>
      <input
        v-model="searchQuery"
        type="text"
        class="chatbot__input--search width--auto margin--10"
        placeholder="Search"
      />
    </div>

    <!-- slugs -->
    <div
      class="padding--10"
      v-for="(commands, slugName, index) in commandSlugs"
      :key="index"
    >
      <div
        class="chatbot__dropdown-header"
        :class="{'chatbot__dropdown-header--hidden': !visible[slugName]}"
        @click="toggleVisible(slugName)"
      >
        <i class="icon-down cursor--pointer"></i>
        <span>{{ $t(slugName) }}</span>
      </div>

      <!-- commands in slug -->
      <table v-if="visible[slugName]">
        <thead>
          <tr>
            <th> {{ $t('Command') }} </th>
            <th> {{ $t('Description') }} </th>
            <th> {{ $t('Static Permission') }} </th>
            <th></th>
          </tr>
        </thead>
        <tbody>
          <tr
            v-for="(command, commandName, index) in commands"
            :key="index"
            v-if="matchesQuery(commandName, command)"
          >
            <td> {{ command.command }} </td>
            <td> {{ $t(command.description) }} </td>
            <td> {{ command.static_permission ? $t(chatbotPermissionsEnums[command.static_permission.level]) : '-' }} </td>
            <td>
              <div class="align-items--inline">
                <ToggleInput
                  v-if="typeof command.enabled === 'boolean'"
                  :value="command.enabled"
                  @input="toggleEnableCommand(slugName, commandName, !command.enabled)"
                />
                <i
                  class="icon-edit padding--5 cursor--pointer"
                  @click="openCommandWindow(slugName, commandName, command)"
                />
              </div>
            </td>
          </tr>
        </tbody>
      </table>
    </div>
  </div>
</template>

<script lang='ts' src="./ChatbotDefaultCommands.vue.ts"></script>

<style lang="less" scoped>
@import "../../../../styles/index";


.chatbot__dropdown-header {
  .align-items--inline;
  .padding();
  border-color: @teal;
  background-color: #eaf9f5;
  color: @teal;
  border-style: solid;
  border-width: 1px 0;
  margin-bottom: 15px;

  &.chatbot__dropdown-header--hidden {
    .icon-down {
      transform: rotate(180deg);
    }
  }

  .icon-down {
    font-size: 5px;
    .icon--margin();
    .transition();
  }
}

table tr {

  td:first-child {
    width: 300px;
  }

  td:nth-child(3),
  th:nth-child(3) {
    width: 200px;
    .text-align--right;
  }
  td:last-child {
    width: 100px;
    .align-items--inline;
    .text-align(@right);
    .padding-right();
    color: @white;

    .icon-edit {
      font-size: 10px;
<<<<<<< HEAD
      .transition();

      &:hover {
        color: @teal;
      }
=======
      .icon-hover();
>>>>>>> fd629956
    }
  }
}


.night-theme {

  .chatbot__dropdown-header {
    border-color: #274959;
    background-color: rgba(27, 47,57, 0.68);
    color: white;
  }

  tbody tr {
    border: 2px solid transparent;
    .transition();

    td {
      color: white;
    }

    td:last-child {
      .icon-edit {
        .night-icon-hover();
      }
    }
  }
  tbody tr:nth-child(odd) {
    background-color: @navy-secondary;
  }
  tbody tr:nth-child(even) {
    background-color: @navy;
  }

}
</style><|MERGE_RESOLUTION|>--- conflicted
+++ resolved
@@ -119,15 +119,7 @@
 
     .icon-edit {
       font-size: 10px;
-<<<<<<< HEAD
-      .transition();
-
-      &:hover {
-        color: @teal;
-      }
-=======
       .icon-hover();
->>>>>>> fd629956
     }
   }
 }
