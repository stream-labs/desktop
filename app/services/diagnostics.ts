--- conflicted
+++ resolved
@@ -143,15 +143,12 @@
   @Inject() videoEncodingOptimizationService: VideoEncodingOptimizationService;
   @Inject() transitionsService: TransitionsService;
   @Inject() recordingModeService: RecordingModeService;
-<<<<<<< HEAD
   @Inject() appService: AppService;
+  @Inject() dualOutputService: DualOutputService;
 
   get cacheDir() {
     return this.appService.appDataDirectory;
   }
-=======
-  @Inject() dualOutputService: DualOutputService;
->>>>>>> c0a783c0
 
   static defaultState: IDiagnosticsServiceState = {
     streams: [],
