import Vue from 'vue';
import { Component } from 'vue-property-decorator';
import { metadata } from 'components/shared/inputs';
import VFormGroup from 'components/shared/inputs/VFormGroup.vue';
import ValidatedForm from 'components/shared/inputs/ValidatedForm.vue';
import { PlatformAppsService } from 'services/platform-apps';
import { Inject } from 'util/injector';

@Component({
  components: { VFormGroup, ValidatedForm },
})
export default class AppPlatformDeveloperSettings extends Vue {
  @Inject() platformAppsService: PlatformAppsService;

  appPathMetadata = metadata.file({
    title: 'Unpacked App Path',
    description:
      'This is the path to your unpacked app.  ' +
      'It should be a folder containing a valid manifest.json',
    directory: true,
  });

  appPathValue = this.currentlyLoadedUnpackedApp ? this.currentlyLoadedUnpackedApp.appPath : '';

  appTokenMetadata = metadata.text({
    title: 'App Token',
    description:
      'This token allows you app to authenticate with the ' +
      'streamlabs API.  Visit dev-platform.streamlabs.com to create a developer account ' +
      'and get a test app token.',
  });

  appTokenValue = this.currentlyLoadedUnpackedApp ? this.currentlyLoadedUnpackedApp.appToken : '';

  get currentlyLoadedUnpackedApp() {
    if (this.platformAppsService.enabledApps.length === 0) return null;

    return this.platformAppsService.enabledApps.find(app => app.unpacked);
  }

  loading = false;
  error = '';

  async loadApp() {
    if (!this.appPathValue) return;
    if (!this.appTokenValue) return;

    if (this.currentlyLoadedUnpackedApp) {
      this.platformAppsService.unloadApp(this.currentlyLoadedUnpackedApp);
    }

    this.loading = true;

    try {
<<<<<<< HEAD
      this.error = await this.platformAppsService.installUnpackedApp(
=======
      this.error = await this.platformAppsService.loadUnpackedApp(
>>>>>>> a42ff3be
        this.appPathValue,
        this.appTokenValue,
      );
    } catch (e) {
      this.error =
        'There was an error loading this app, please try again ' +
        'or contact the Streamlabs development team for assistance.';
    }

    this.loading = false;
  }

  async reloadApp() {
    this.loading = true;
    this.error = '';

    try {
<<<<<<< HEAD
      this.error = await this.platformAppsService.reloadApp(this.currentlyLoadedUnpackedApp.id);
=======
      this.error = await this.platformAppsService.refreshApp(this.currentlyLoadedUnpackedApp.id);
>>>>>>> a42ff3be
    } catch (e) {
      this.error =
        'There was an error loading this app, please try again ' +
        'or contact the Streamlabs development team for assistance.';
    }

    this.loading = false;
  }

  unloadApp() {
    this.platformAppsService.unloadApp(this.currentlyLoadedUnpackedApp);
  }
}<|MERGE_RESOLUTION|>--- conflicted
+++ resolved
@@ -52,11 +52,7 @@
     this.loading = true;
 
     try {
-<<<<<<< HEAD
-      this.error = await this.platformAppsService.installUnpackedApp(
-=======
       this.error = await this.platformAppsService.loadUnpackedApp(
->>>>>>> a42ff3be
         this.appPathValue,
         this.appTokenValue,
       );
@@ -74,11 +70,7 @@
     this.error = '';
 
     try {
-<<<<<<< HEAD
-      this.error = await this.platformAppsService.reloadApp(this.currentlyLoadedUnpackedApp.id);
-=======
       this.error = await this.platformAppsService.refreshApp(this.currentlyLoadedUnpackedApp.id);
->>>>>>> a42ff3be
     } catch (e) {
       this.error =
         'There was an error loading this app, please try again ' +
