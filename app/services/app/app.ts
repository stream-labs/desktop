--- conflicted
+++ resolved
@@ -23,11 +23,8 @@
 import { FacemasksService } from 'services/facemasks';
 import { OutageNotificationsService } from 'services/outage-notifications';
 import { CrashReporterService } from 'services/crash-reporter';
-<<<<<<< HEAD
 import { PlatformAppsService } from 'services/platform-apps';
-=======
 import { AnnouncementsService } from 'services/announcements';
->>>>>>> 85a58c86
 
 interface IAppState {
   loading: boolean;
