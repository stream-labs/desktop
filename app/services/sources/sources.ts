--- conflicted
+++ resolved
@@ -602,11 +602,7 @@
       // 'monitor_capture',
       // 'window_capture',
       // 'game_capture',
-<<<<<<< HEAD
       'dshow_input',
-=======
-      // 'dshow_input',
->>>>>>> 2a132517
       // 'wasapi_input_capture',
       // 'wasapi_output_capture',
       // 'decklink-input',
