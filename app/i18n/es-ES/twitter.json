--- conflicted
+++ resolved
@@ -3,15 +3,8 @@
   "Custom URL with": "URL personalizada con",
   "Share Your Stream": "Compartir su stream",
   "Connect to Twitter": "Conectar a Twitter",
-<<<<<<< HEAD
-  "Enable Tweet Sharing": "Activar uso compartido de Tweet",
-  "Tweet when going live": "Tweet al emitir en directo",
-  "Unlink Twitter": "Desvincular Twitter",
-  "Tweet & Go Live": "Tweet e iniciar directo"
-=======
   "Enable Tweet Sharing": "Activar uso compartido de tuit",
   "Tweet when going live": "Tuit al emitir en directo",
   "Unlink Twitter": "Desvincular Twitter",
   "Tweet & Go Live": "Tuit e iniciar directo"
->>>>>>> 53d2db29
 }