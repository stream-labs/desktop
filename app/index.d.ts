--- conflicted
+++ resolved
@@ -55,12 +55,9 @@
 declare module 'font-manager';
 declare module 'vue-codemirror';
 declare module 'recursive-readdir';
-<<<<<<< HEAD
-declare module '*.svg';
-=======
 declare module 'vue-toasted';
 declare module 'hyperform';
->>>>>>> 113faf4d
+declare module '*.svg';
 
 // uncomment to allow TS to import components without type definitions
 // webpack still checks the module existence
