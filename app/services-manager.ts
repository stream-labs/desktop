--- conflicted
+++ resolved
@@ -4,12 +4,8 @@
 import { ObsImporterService } from './services/obs-importer';
 import { YoutubeService } from './services/platforms/youtube';
 import { TwitchService } from './services/platforms/twitch';
-<<<<<<< HEAD
 import { MixerService } from './services/platforms/mixer';
-import { ScenesService, SceneItem, Scene } from './services/scenes';
-=======
 import { ScenesService, SceneItem, SceneItemFolder, Scene, SceneItemNode } from './services/scenes';
->>>>>>> b9924af7
 import { ClipboardService } from './services/clipboard';
 import { AudioService, AudioSource } from './services/audio';
 import { CustomizationService } from './services/customization';
