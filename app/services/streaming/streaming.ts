import Vue from 'vue';
import { mutation, StatefulService } from 'services/core/stateful-service';
import {
  EOutputCode,
  Global,
  NodeObs,
  SimpleStreamingFactory,
  ServiceFactory,
  VideoEncoderFactory,
  AudioEncoderFactory,
  DelayFactory,
  ReconnectFactory,
  NetworkFactory,
} from '../../../obs-api';
import { Inject } from 'services/core/injector';
import moment from 'moment';
import padStart from 'lodash/padStart';
import { IOutputSettings, OutputSettingsService } from 'services/settings';
import { WindowsService } from 'services/windows';
import { Subject } from 'rxjs';
import {
  ERecordingState,
  EReplayBufferState,
  EStreamingState,
  IGoLiveSettings,
  IStreamInfo,
  IStreamingServiceApi,
  IStreamingServiceState,
  IStreamSettings,
  TGoLiveChecklistItemState,
} from './streaming-api';
import { UsageStatisticsService } from 'services/usage-statistics';
import { $t } from 'services/i18n';
import { getPlatformService, TPlatform, TStartStreamOptions } from 'services/platforms';
import { UserService } from 'services/user';
import {
  ENotificationSubType,
  ENotificationType,
  INotification,
  NotificationsService,
} from 'services/notifications';
import { VideoEncodingOptimizationService } from 'services/video-encoding-optimizations';
import { VideoSettingsService, TDisplayType } from 'services/settings-v2/video';
import { StreamSettingsService } from '../settings/streaming';
import { RestreamService, TOutputOrientation } from 'services/restream';
import Utils from 'services/utils';
import cloneDeep from 'lodash/cloneDeep';
import isEqual from 'lodash/isEqual';
import {
  createStreamError,
  IStreamError,
  StreamError,
  TStreamErrorType,
  formatUnknownErrorMessage,
  formatStreamErrorMessage,
  throwStreamError,
} from './stream-error';
import { authorizedHeaders } from 'util/requests';
import { HostsService } from '../hosts';
import { assertIsDefined, getDefined } from 'util/properties-type-guards';
import { StreamInfoView } from './streaming-view';
import { GrowService } from 'services/grow/grow';
import * as remote from '@electron/remote';
import { RecordingModeService } from 'services/recording-mode';
import { MarkersService } from 'services/markers';
import { byOS, OS } from 'util/operating-systems';
import { DualOutputService } from 'services/dual-output';
import { capitalize } from 'lodash';
import { TikTokService } from 'services/platforms/tiktok';
<<<<<<< HEAD
import { YoutubeService } from 'app-services';
=======
import { YoutubeService } from 'services/platforms/youtube';
>>>>>>> 10511641

enum EOBSOutputType {
  Streaming = 'streaming',
  Recording = 'recording',
  ReplayBuffer = 'replay-buffer',
}

enum EOBSOutputSignal {
  Starting = 'starting',
  Start = 'start',
  Stopping = 'stopping',
  Stop = 'stop',
  Deactivate = 'deactivate',
  Reconnect = 'reconnect',
  ReconnectSuccess = 'reconnect_success',
  Wrote = 'wrote',
  WriteError = 'writing_error',
}

export interface IOBSOutputSignalInfo {
  type: EOBSOutputType;
  signal: EOBSOutputSignal;
  code: EOutputCode;
  error: string;
  service: string; // 'default' | 'vertical'
}

export class StreamingService
  extends StatefulService<IStreamingServiceState>
  implements IStreamingServiceApi {
  @Inject() private streamSettingsService: StreamSettingsService;
  @Inject() private outputSettingsService: OutputSettingsService;
  @Inject() private windowsService: WindowsService;
  @Inject() private usageStatisticsService: UsageStatisticsService;
  @Inject() private notificationsService: NotificationsService;
  @Inject() private userService: UserService;
  @Inject() private videoEncodingOptimizationService: VideoEncodingOptimizationService;
  @Inject() private restreamService: RestreamService;
  @Inject() private hostsService: HostsService;
  @Inject() private growService: GrowService;
  @Inject() private recordingModeService: RecordingModeService;
  @Inject() private videoSettingsService: VideoSettingsService;
  @Inject() private markersService: MarkersService;
  @Inject() private dualOutputService: DualOutputService;
  @Inject() private tikTokService: TikTokService;
  @Inject() private youtubeService: YoutubeService;

  streamingStatusChange = new Subject<EStreamingState>();
  recordingStatusChange = new Subject<ERecordingState>();
  replayBufferStatusChange = new Subject<EReplayBufferState>();
  replayBufferFileWrite = new Subject<string>();
  streamInfoChanged = new Subject<StreamInfoView<any>>();
  signalInfoChanged = new Subject<IOBSOutputSignalInfo>();
  latestRecordingPath = new Subject<string>();
  streamErrorCreated = new Subject<string>();

  // Dummy subscription for stream deck
  streamingStateChange = new Subject<void>();

  powerSaveId: number;

  // TODO
  extraOutputs: any[] = [];

  private resolveStartStreaming: Function = () => {};
  private rejectStartStreaming: Function = () => {};

  static initialState: IStreamingServiceState = {
    streamingStatus: EStreamingState.Offline,
    streamingStatusTime: new Date().toISOString(),
    recordingStatus: ERecordingState.Offline,
    recordingStatusTime: new Date().toISOString(),
    replayBufferStatus: EReplayBufferState.Offline,
    replayBufferStatusTime: new Date().toISOString(),
    selectiveRecording: false,
    dualOutputMode: false,
    info: {
      settings: null,
      lifecycle: 'empty',
      error: null,
      warning: '',
      checklist: {
        applyOptimizedSettings: 'not-started',
        twitch: 'not-started',
        youtube: 'not-started',
        facebook: 'not-started',
        tiktok: 'not-started',
        trovo: 'not-started',
        kick: 'not-started',
        twitter: 'not-started',
        instagram: 'not-started',
        setupMultistream: 'not-started',
        setupDualOutput: 'not-started',
        startVideoTransmission: 'not-started',
      },
    },
  };

  init() {
    NodeObs.OBS_service_connectOutputSignals((info: IOBSOutputSignalInfo) => {
      this.signalInfoChanged.next(info);
      this.handleOBSOutputSignal(info);
    });

    // watch for StreamInfoView at emit `streamInfoChanged` event if something has been hanged there
    this.store.watch(
      () => {
        this.views.chatUrl; // read `chatUrl` to tell vuex that this computed property is reactive
        return this.views;
      },
      val => {
        // show the error if child window is closed
        if (
          val.info.error &&
          !this.windowsService.state.child.isShown &&
          this.streamSettingsService.protectedModeEnabled
        ) {
          this.showGoLiveWindow();
        }
        this.streamInfoChanged.next(val);
      },
      {
        deep: true,
      },
    );
  }

  get views() {
    return new StreamInfoView(this.state);
  }

  /**
   * sync the settings from platforms with the local state
   */
  async prepopulateInfo() {
    const platforms = this.views.enabledPlatforms;

    this.UPDATE_STREAM_INFO({ lifecycle: 'prepopulate', error: null });

    // prepopulate settings for all platforms in parallel mode
    await Promise.all(
      platforms.map(async platform => {
        const service = getPlatformService(platform);

        // check eligibility for restream
        // primary platform is always available to stream into
        // prime users are eligible for streaming to any platform
        const primeRequired = this.isPrimeRequired(platform);

        if (primeRequired && !this.views.isDualOutputMode) {
          this.setError('PRIME_REQUIRED');
          this.UPDATE_STREAM_INFO({ lifecycle: 'empty' });
          return;
        }

        try {
          await service.prepopulateInfo();
        } catch (e: unknown) {
          // cast all PLATFORM_REQUEST_FAILED errors to PREPOPULATE_FAILED
          if (e instanceof StreamError) {
            const type =
              (e.type as TStreamErrorType) === 'PLATFORM_REQUEST_FAILED'
                ? 'PREPOPULATE_FAILED'
                : e.type || 'UNKNOWN_ERROR';
            const error = this.handleTypedStreamError(e, type, `Failed to prepopulate ${platform}`);
            this.setError(error, platform);
          } else {
            this.setError('PREPOPULATE_FAILED', platform);
          }

          this.UPDATE_STREAM_INFO({ lifecycle: 'empty' });
          return;
        }
      }),
    );

    // successfully prepopulated
    this.UPDATE_STREAM_INFO({ lifecycle: 'waitForNewSettings' });
  }

  /**
   * Determine if platform requires an ultra subscription for streaming
   */
  isPrimeRequired(platform: TPlatform): boolean {
    // users can always stream to tiktok
    if (platform === 'tiktok') return false;

    if (!this.views.isPrimaryPlatform(platform) && !this.userService.isPrime) {
      const primaryPlatform = this.userService.state.auth?.primaryPlatform;

      // grandfathered users allowed to stream primary + FB
      if (!this.restreamService.state.grandfathered) {
        return false;
      } else if (!this.restreamService.state.grandfathered) {
        return true;
      } else if (
        isEqual([primaryPlatform, platform], ['twitch', 'facebook']) ||
        isEqual([primaryPlatform, platform], ['youtube', 'facebook'])
      ) {
        return false;
      } else {
        return true;
      }
    }

    return false;
  }

  /**
   * set platform stream settings
   */
  async handleSetupPlatform(
    platform: TPlatform,
    settings: IGoLiveSettings,
    unattendedMode: boolean,
    assignContext: boolean = false,
  ) {
    const service = getPlatformService(platform);
    try {
      // don't update settings for twitch in unattendedMode
      const settingsForPlatform =
        !assignContext && platform === 'twitch' && unattendedMode ? undefined : settings;

      if (assignContext) {
        const display = settings.platforms[platform]?.display;
        await this.runCheck(platform, () => service.beforeGoLive(settingsForPlatform, display));
      } else {
        await this.runCheck(platform, () =>
          service.beforeGoLive(settingsForPlatform, 'horizontal'),
        );
      }
    } catch (e: unknown) {
      this.handleSetupPlatformError(e, platform);
    }
  }

  /**
   * Make a transition to Live
   */
  async goLive(newSettings?: IGoLiveSettings) {
    // don't interact with API in logged out mode and when protected mode is disabled
    if (
      !this.userService.isLoggedIn ||
      (!this.streamSettingsService.state.protectedModeEnabled &&
        this.userService.state.auth?.primaryPlatform !== 'twitch') // twitch is a special case
    ) {
      this.finishStartStreaming();
      return;
    }

    // clear the current stream info
    this.RESET_STREAM_INFO();

    // if settings are not provided then GoLive window has been not shown
    // consider this as unattendedMode
    const unattendedMode = !newSettings;

    // use default settings if no new settings provided
    const settings = newSettings || cloneDeep(this.views.savedSettings);

    /**
     * Set custom destination stream settings
     */
    settings.customDestinations.forEach(destination => {
      // only update enabled custom destinations
      if (!destination.enabled) return;

      if (!destination.display) {
        // set display to horizontal by default if it does not exist
        destination.display = 'horizontal';
      }

      // preserve user's dual output display setting but correctly go live to custom destinations in single output mode
      const display = this.views.isDualOutputMode ? destination.display : 'horizontal';

      destination.video = this.videoSettingsService.contexts[display];
      destination.mode = this.views.getDisplayContextName(display);
    });
    // save enabled platforms to reuse setting with the next app start
    this.streamSettingsService.setSettings({ goLiveSettings: settings });

    // save current settings in store so we can re-use them if something will go wrong
    this.SET_GO_LIVE_SETTINGS(settings);

    // show the GoLive checklist
    this.UPDATE_STREAM_INFO({ lifecycle: 'runChecklist' });

    // all platforms to stream
    const platforms = this.views.enabledPlatforms;

    /**
     * SET PLATFORM STREAM SETTINGS
     */

    for (const platform of platforms) {
      await this.setPlatformSettings(platform, settings, unattendedMode);

      // if (platform === 'youtube') {
      //   const yt = settings.customDestinations[settings.customDestinations.length - 1];

      //   if (yt) {
      //     yt.video = this.videoSettingsService.contexts[yt.display];
      //   }
      // }
    }

    /**
     * SET MULTISTREAM SETTINGS
     */
    if (this.views.isMultiplatformMode) {
      // setup restream

      // check the Restream service is available
      let ready = false;
      try {
        await this.runCheck(
          'setupMultistream',
          async () => (ready = await this.restreamService.checkStatus()),
        );
      } catch (e: unknown) {
        // don't set error to allow multistream setup to continue in go live window
        console.error('Error fetching restreaming service', e);
      }
      // Assume restream is down
      if (!ready) {
        console.error('Restream service is not available');
        this.setError('RESTREAM_DISABLED');
        return;
      }

      // update restream settings
      try {
        await this.runCheck('setupMultistream', async () => {
          // enable restream on the backend side
          if (!this.restreamService.state.enabled) await this.restreamService.setEnabled(true);
          await this.restreamService.beforeGoLive();
        });
      } catch (e: unknown) {
        const error = this.handleTypedStreamError(
          e,
          'RESTREAM_SETUP_FAILED',
          'Failed to setup restream',
        );
        this.setError(error);
        return;
      }
    }

    /**
     * SET DUAL OUTPUT SETTINGS
     */
    if (this.views.isDualOutputMode) {
      const horizontalDestinations: string[] = this.views.activeDisplayDestinations.horizontal;
      const horizontalPlatforms: TPlatform[] = this.views.activeDisplayPlatforms.horizontal;
      const horizontalStream = horizontalDestinations.concat(horizontalPlatforms as string[]);

      const verticalDestinations: string[] = this.views.activeDisplayDestinations.vertical;
      const verticalPlatforms: TPlatform[] = this.views.activeDisplayPlatforms.vertical;
      const verticalStream = verticalDestinations.concat(verticalPlatforms as string[]);

      const allPlatforms = this.views.enabledPlatforms;
      const allDestinations = this.views.customDestinations
        .filter(dest => dest.enabled)
        .map(dest => dest.url);

      // record dual output analytics event
      this.usageStatisticsService.recordAnalyticsEvent('DualOutput', {
        type: 'StreamingDualOutput',
        platforms: JSON.stringify(allPlatforms),
        destinations: JSON.stringify(allDestinations),
        horizontal: JSON.stringify(horizontalStream),
        vertical: JSON.stringify(verticalStream),
      });

      // if needed, set up multistreaming for dual output
      const shouldMultistreamDisplay = this.views.getShouldMultistreamDisplay(settings);

      const destinationDisplays = this.views.activeDisplayDestinations;

      // setup youtube vertical
      if (
        this.views.isDualOutputMode &&
        this.views.enabledPlatforms.includes('youtube') &&
        this.views.getPlatformSettings('youtube').hasExtraOutputs &&
        /*
         * Super safe so we don't ever bypass validation due to the toggles
         * or `hasExtraOutputs` not being reset.
         * TODO: might not cover free TikTok, but probably by design
         */
        (this.userService.views.isPrime || this.views.enabledPlatforms.length === 1)
      ) {
        // This really belongs as a YT check
        await this.runCheck('setupDualOutput', async () => {
          // TODO: this needs to fail gracefully, failing to create stream
          // (for example due to rate limits), leaves streaming window in
          // infinite load and other streams won't start.
          const ytVertical = await this.youtubeService.createVertical(settings);

          this.videoSettingsService.validateVideoContext('vertical');
          this.extraOutputs.push(ytVertical);
        });
      }

      for (const display in shouldMultistreamDisplay) {
        const key = display as keyof typeof shouldMultistreamDisplay;
        // set up restream service to multistream display
        if (shouldMultistreamDisplay[key]) {
          // set up restream service to multistream display
          // check the restream service is available
          let ready = false;
          try {
            await this.runCheck(
              'setupDualOutput',
              async () => (ready = await this.restreamService.checkStatus()),
            );
          } catch (e: unknown) {
            console.error('Error fetching restreaming service', e);
          }
          // Assume restream is down
          if (!ready) {
            console.error('Restream service is not available in dual output setup');
            this.setError('DUAL_OUTPUT_RESTREAM_DISABLED');
            return;
          }

          // update restream settings
          try {
            await this.runCheck('setupDualOutput', async () => {
              // enable restream on the backend side
              if (!this.restreamService.state.enabled) await this.restreamService.setEnabled(true);

              const mode: TOutputOrientation = display === 'horizontal' ? 'landscape' : 'portrait';
              await this.restreamService.beforeGoLive(display as TDisplayType, mode);
            });
          } catch (e: unknown) {
            const error = this.handleTypedStreamError(
              e,
              'DUAL_OUTPUT_SETUP_FAILED',
              'Failed to setup dual output restream',
            );
            this.setError(error);
            return;
          }
        } else if (destinationDisplays[key].length > 0) {
          // if a custom destination is enabled for single streaming
          // move the relevant OBS context to custom ingest mode

          const destination = this.views.customDestinations.find(d => d.display === display);
          try {
            await this.runCheck('setupDualOutput', async () => {
              if (destination) {
                this.streamSettingsService.setSettings(
                  {
                    streamType: 'rtmp_custom',
                  },
                  display as TDisplayType,
                );
                this.streamSettingsService.setSettings(
                  {
                    key: destination.streamKey,
                    server: destination.url,
                  },
                  display as TDisplayType,
                );
                console.log('set up custom destination', destination);
              } else {
                console.error('Custom destination not found');
              }
              await Promise.resolve();
            });
          } catch (e: unknown) {
            const error = this.handleTypedStreamError(
              e,
              'DUAL_OUTPUT_SETUP_FAILED',
              'Failed to setup dual output custom destination',
            );
            this.setError(error);
            return;
          }
        }
      }

      // finish setting up dual output
      try {
        await this.runCheck('setupDualOutput', async () => await Promise.resolve());
      } catch (e: unknown) {
        const error = this.handleTypedStreamError(
          e,
          'DUAL_OUTPUT_SETUP_FAILED',
          'Failed to setup dual output',
        );
        this.setError(error);
        return;
      }
    }

    // apply optimized settings
    const optimizer = this.videoEncodingOptimizationService;
    if (optimizer.state.useOptimizedProfile && settings.optimizedProfile) {
      if (unattendedMode && optimizer.canApplyProfileFromCache()) {
        optimizer.applyProfileFromCache();
      } else {
        optimizer.applyProfile(settings.optimizedProfile);
      }
      await this.runCheck('applyOptimizedSettings');
    }

    // start video transmission
    try {
      await this.runCheck('startVideoTransmission', () => this.finishStartStreaming());
    } catch (e: unknown) {
      return;
    }

    // check if we should show the waring about the disabled Auto-start
    if (settings.platforms.youtube?.enabled && !settings.platforms.youtube.enableAutoStart) {
      this.SET_WARNING('YT_AUTO_START_IS_DISABLED');
    }

    // all done
    if (this.state.streamingStatus === EStreamingState.Live) {
      this.UPDATE_STREAM_INFO({ lifecycle: 'live' });
      this.createGameAssociation(this.views.game);
      this.recordAfterStreamStartAnalytics(settings);
    }
  }

  async setPlatformSettings(
    platform: TPlatform,
    settings: IGoLiveSettings,
    unattendedMode: boolean,
  ) {
    const service = getPlatformService(platform);

    // in dual output mode, assign context by settings
    // in single output mode, assign context to 'horizontal' by default
    const display = this.views.isDualOutputMode
      ? settings.platforms[platform]?.display
      : 'horizontal';

    try {
      // don't update settings for twitch in unattendedMode
      const settingsForPlatform =
        !this.views.isDualOutputMode && platform === 'twitch' && unattendedMode
          ? undefined
          : settings;

      await this.runCheck(platform, () => service.beforeGoLive(settingsForPlatform, display));
    } catch (e: unknown) {
      this.handleSetupPlatformError(e, platform);

      // if TikTok is the only platform going live and the user is banned, prevent the stream from attempting to start
      if (
        e instanceof StreamError &&
        e.type === 'TIKTOK_USER_BANNED' &&
        this.views.enabledPlatforms.length === 1
      ) {
        throwStreamError('TIKTOK_USER_BANNED', e);
      }
    }
  }

  handleSetupPlatformError(e: unknown, platform: TPlatform) {
    console.error(`Error running beforeGoLive for platform ${platform}\n`, e);

    // cast all PLATFORM_REQUEST_FAILED errors to SETTINGS_UPDATE_FAILED
    if (e instanceof StreamError) {
      e.type =
        (e.type as TStreamErrorType) === 'PLATFORM_REQUEST_FAILED'
          ? 'SETTINGS_UPDATE_FAILED'
          : e.type || 'UNKNOWN_ERROR';
      this.setError(e, platform);
    } else {
      this.setError('SETTINGS_UPDATE_FAILED', platform);
    }
    return;
  }

  private recordAfterStreamStartAnalytics(settings: IGoLiveSettings) {
    if (settings.customDestinations.filter(dest => dest.enabled).length) {
      this.usageStatisticsService.recordFeatureUsage('CustomStreamDestination');
      this.usageStatisticsService.recordAnalyticsEvent('StreamCustomDestinations', {
        type: 'stream',
        destinations: this.views.enabledCustomDestinationHosts,
      });
    }

    // send analytics for Facebook
    if (settings.platforms.facebook?.enabled) {
      const fbSettings = settings.platforms.facebook;
      this.usageStatisticsService.recordFeatureUsage('StreamToFacebook');
      if (fbSettings.game) {
        this.usageStatisticsService.recordFeatureUsage('StreamToFacebookGaming');
      }
      if (fbSettings.liveVideoId) {
        this.usageStatisticsService.recordFeatureUsage('StreamToFacebookScheduledVideo');
      }
      if (fbSettings.destinationType === 'me') {
        this.usageStatisticsService.recordFeatureUsage('StreamToFacebookTimeline');
      } else if (fbSettings.destinationType === 'group') {
        this.usageStatisticsService.recordFeatureUsage('StreamToFacebookGroup');
      } else {
        this.usageStatisticsService.recordFeatureUsage('StreamToFacebookPage');
      }
    }

    // send analytics for TikTok
    if (settings.platforms.tiktok?.enabled) {
      this.usageStatisticsService.recordFeatureUsage('StreamToTikTok');
      this.usageStatisticsService.recordAnalyticsEvent('StreamToTikTokSettings', {
        type: 'stream',
        connectedPlatforms: this.views.linkedPlatforms,
        enabledPlatforms: this.views.enabledPlatforms,
        enabledDestinations: this.views.enabledCustomDestinationHosts,
        dualOutputMode: this.views.isDualOutputMode,
      });
    }

    if (settings.platforms.instagram?.enabled) {
      this.usageStatisticsService.recordFeatureUsage('StreamToInstagram');
    }
  }

  /**
   * Update stream stetting while being live
   */
  async updateStreamSettings(settings: IGoLiveSettings): Promise<boolean> {
    const lifecycle = this.state.info.lifecycle;

    // save current settings in store so we can re-use them if something will go wrong
    this.SET_GO_LIVE_SETTINGS(settings);

    // run checklist
    this.UPDATE_STREAM_INFO({ lifecycle: 'runChecklist' });

    // call putChannelInfo for each platform
    const platforms = this.views.getEnabledPlatforms(settings.platforms);

    platforms.forEach(platform => {
      this.UPDATE_STREAM_INFO({
        checklist: { ...this.state.info.checklist, [platform]: 'not-started' },
      });
    });

    for (const platform of platforms) {
      const service = getPlatformService(platform);
      const newSettings = getDefined(settings.platforms[platform]);
      try {
        await this.runCheck(platform, () => service.putChannelInfo(newSettings));
      } catch (e: unknown) {
        return this.handleUpdatePlatformError(e, platform);
      }
    }

    // save updated settings locally
    this.streamSettingsService.setSettings({ goLiveSettings: settings });
    // finish the 'runChecklist' step
    this.UPDATE_STREAM_INFO({ lifecycle });
    return true;
  }

  handleUpdatePlatformError(e: unknown, platform: TPlatform) {
    const message = `Error running putChannelInfo for platform ${platform}`;
    // cast all PLATFORM_REQUEST_FAILED errors to SETTINGS_UPDATE_FAILED
    if (e instanceof StreamError) {
      const type =
        (e.type as TStreamErrorType) === 'PLATFORM_REQUEST_FAILED'
          ? 'SETTINGS_UPDATE_FAILED'
          : e.type || 'UNKNOWN_ERROR';
      const error = this.handleTypedStreamError(e, type, message);
      this.setError(error, platform);
    } else {
      const error = this.handleTypedStreamError(e, 'SETTINGS_UPDATE_FAILED', message);
      this.setError(error, platform);
    }
    return false;
  }

  handleTypedStreamError(
    e: unknown,
    type: TStreamErrorType,
    message: string,
  ): StreamError | TStreamErrorType {
    console.error(message, e as any);

    // restream errors returns an object with key value pairs for error details
    if (e instanceof StreamError && type.split('_').includes('RESTREAM')) {
      const messages: string[] = [];
      const details: string[] = [];

      Object.entries(e).forEach(([key, value]: [string, string]) => {
        const name = capitalize(key.replace(/([A-Z])/g, ' $1'));
        // only show the error message for the stream key and server url to the user for security purposes
        if (['streamKey', 'serverUrl'].includes(key)) {
          messages.push(`${name}: ${value}`);
        } else {
          details.push(`${name}: ${value}`);
        }
      });

      e.message = messages.join('. ');
      e.details = details.join('.');
    }

    return e instanceof StreamError ? { ...e, type } : type;
  }

  /**
   * Schedule stream for eligible platforms
   */
  async scheduleStream(settings: IStreamSettings, time: number) {
    const destinations = settings.platforms;
    const platforms = (Object.keys(destinations) as TPlatform[]).filter(
      dest => destinations[dest]?.enabled && this.views.supports('stream-schedule', [dest]),
    ) as ('facebook' | 'youtube')[];
    for (const platform of platforms) {
      const service = getPlatformService(platform);
      assertIsDefined(service.scheduleStream);
      await service.scheduleStream(time, getDefined(destinations[platform]));
    }
  }

  /**
   * Run task and update the checklist item status based on task result
   */
  private async runCheck(
    checkName: keyof IStreamInfo['checklist'],
    cb?: (...args: unknown[]) => Promise<unknown>,
  ) {
    this.SET_CHECKLIST_ITEM(checkName, 'pending');
    try {
      if (cb) await cb();
      this.SET_CHECKLIST_ITEM(checkName, 'done');
    } catch (e: unknown) {
      this.SET_CHECKLIST_ITEM(checkName, 'failed');
      throw e;
    }
  }

  @mutation()
  private UPDATE_STREAM_INFO(infoPatch: Partial<IStreamInfo>) {
    this.state.info = { ...this.state.info, ...infoPatch };
  }

  /**
   * Set the error state for the GoLive window
   */
  private setError(errorTypeOrError?: TStreamErrorType | StreamError, platform?: TPlatform) {
    const target = platform
      ? this.views.getPlatformDisplayName(platform)
      : $t('Custom Destination');

    if (typeof errorTypeOrError === 'object') {
      // an error object has been passed as a first arg
      if (platform) errorTypeOrError.platform = platform;

      // handle error message for user and diag report
      const messages = formatStreamErrorMessage(errorTypeOrError, target);
      this.streamErrorUserMessage = messages.user;
      this.streamErrorReportMessage = messages.report;

      this.SET_ERROR(errorTypeOrError);
    } else {
      // an error type has been passed as a first arg
      const errorType = errorTypeOrError as TStreamErrorType;
      const error = createStreamError(errorType);
      if (platform) error.platform = platform;
      // handle error message for user and diag report
      const messages = formatStreamErrorMessage(errorType, target);
      this.streamErrorUserMessage = messages.user;
      this.streamErrorReportMessage = messages.report;

      this.SET_ERROR(error);
    }

    const error = this.state.info.error;
    assertIsDefined(error);
    console.error(`Streaming ${error}`);

    // add follow-up action to report if there is an action
    this.streamErrorCreated.next(this.streamErrorReportMessage);
  }

  resetInfo() {
    this.RESET_STREAM_INFO();
  }

  resetError() {
    this.RESET_ERROR();
    if (this.state.info.checklist.startVideoTransmission === 'done') {
      this.UPDATE_STREAM_INFO({ lifecycle: 'live' });
    }
  }

  resetStreamInfo() {
    this.RESET_STREAM_INFO();
  }

  @mutation()
  private SET_ERROR(error: IStreamError) {
    this.state.info.error = error;
  }

  @mutation()
  private RESET_ERROR() {
    this.state.info.error = null;
  }

  @mutation()
  private SET_CHECKLIST_ITEM(
    itemName: keyof IStreamInfo['checklist'],
    state: TGoLiveChecklistItemState,
  ) {
    Vue.set(this.state.info, 'checklist', { ...this.state.info.checklist, [itemName]: state });
  }

  @mutation()
  private RESET_STREAM_INFO() {
    this.state.info = cloneDeep(StreamingService.initialState.info);
  }

  getModel() {
    return this.state;
  }

  get isStreaming() {
    return this.state.streamingStatus !== EStreamingState.Offline;
  }

  get isRecording() {
    return this.state.recordingStatus !== ERecordingState.Offline;
  }

  get isReplayBufferActive() {
    return this.state.replayBufferStatus !== EReplayBufferState.Offline;
  }

  get isIdle(): boolean {
    return !this.isStreaming && !this.isRecording;
  }

  setSelectiveRecording(enabled: boolean) {
    // Selective recording cannot be toggled while live
    if (this.state.streamingStatus !== EStreamingState.Offline) return;

    if (enabled) this.usageStatisticsService.recordFeatureUsage('SelectiveRecording');

    this.SET_SELECTIVE_RECORDING(enabled);
    Global.multipleRendering = enabled;
  }

  setDualOutputMode(enabled: boolean) {
    // Dual output cannot be toggled while live
    if (this.state.streamingStatus !== EStreamingState.Offline) return;

    if (enabled) {
      this.dualOutputService.actions.setDualOutputMode(true, true);
      this.usageStatisticsService.recordFeatureUsage('DualOutput');
    }

    this.SET_DUAL_OUTPUT_MODE(enabled);
  }

  /**
   * @deprecated Use toggleStreaming instead
   */
  startStreaming() {
    this.toggleStreaming();
  }

  /**
   * @deprecated Use toggleStreaming instead
   */
  stopStreaming() {
    this.toggleStreaming();
  }

  async finishStartStreaming(): Promise<unknown> {
    // register a promise that we should reject or resolve in the `handleObsOutputSignal`
    const startStreamingPromise = new Promise((resolve, reject) => {
      this.resolveStartStreaming = resolve;
      this.rejectStartStreaming = reject;
    });

    const shouldConfirm = this.streamSettingsService.settings.warnBeforeStartingStream;

    if (shouldConfirm) {
      const goLive = await remote.dialog.showMessageBox(Utils.getMainWindow(), {
        title: $t('Go Live'),
        type: 'warning',
        message: $t('Are you sure you want to start streaming?'),
        buttons: [$t('Cancel'), $t('Go Live')],
      });

      if (!goLive.response) {
        return Promise.reject();
      }
    }

    this.powerSaveId = remote.powerSaveBlocker.start('prevent-display-sleep');

    // start streaming
    if (this.views.isDualOutputMode) {
      // start dual output

      const horizontalContext = this.videoSettingsService.contexts.horizontal;
      const verticalContext = this.videoSettingsService.contexts.vertical;

      NodeObs.OBS_service_setVideoInfo(horizontalContext, 'horizontal');
      NodeObs.OBS_service_setVideoInfo(verticalContext, 'vertical');

      const { extraOutputs } = this;
      extraOutputs.forEach(output => {
        console.log('creating extra output for ', output.name);
        try {
          const stream = SimpleStreamingFactory.create();
          console.log('created simple factory');
          stream.enforceServiceBitrate = false;
          stream.enableTwitchVOD = false;

          const context = this.videoSettingsService.contexts[output.display];
          console.log('setting context to ', context);
          stream.video = context;

          // TODO: how to fetch encoders from the other streams
          stream.videoEncoder = VideoEncoderFactory.create('obs_x264', 'video-encoder');
          stream.audioEncoder = AudioEncoderFactory.create();

          const service = ServiceFactory.create('rtmp_common', output.name, {
            key: output.streamKey,
            server: output.url,
            username: '',
            password: '',
            use_auth: false,
            streamType: 'rtmp_custom',
          });

          stream.service = service;

          // TODO: are all this necessary
          stream.delay = DelayFactory.create();
          stream.reconnect = ReconnectFactory.create();
          stream.network = NetworkFactory.create();

          stream.signalHandler = this.handleOBSOutputSignal;
          output.stream = stream;

          // TODO: are we handling signals, or do we need to
        } catch (e: unknown) {
          console.error(e);
          throw e;
        }
      });

      // Do not start vertical stream if YT is the only platform and
      // is assigned to "both" outputs. We create vertical broadcast
      // separately.
      const shouldStartVertical = this.views.enabledPlatforms.length > 1;

      const signalChanged = this.signalInfoChanged.subscribe((signalInfo: IOBSOutputSignalInfo) => {
        console.log('on signal changed', signalInfo.service, signalInfo.code);

        if (signalInfo.service === 'default') {
          if (signalInfo.code !== 0) {
            NodeObs.OBS_service_stopStreaming(true, 'horizontal');
            NodeObs.OBS_service_stopStreaming(true, 'vertical');

            extraOutputs.forEach(output => {
              console.log('destroying stream for ', output.name);
              output.stream?.stop();

              SimpleStreamingFactory.destroy(output.stream);
            });

            this.extraOutputs = [];
          }

          if (signalInfo.signal === EOBSOutputSignal.Start) {
            if (shouldStartVertical) {
              console.log('starting vertical');

              NodeObs.OBS_service_startStreaming('vertical');
            }

            extraOutputs.forEach(output => {
              console.log('starting stream for ', output.name);
              output.stream?.start();
            });

            signalChanged.unsubscribe();
          }
        }
      });

      if (shouldStartVertical) {
        // Confusing as we're indeed starting the horizontal stream here, but
        // "start video transmission" does not ever resolve presumably because
        // it assumes the vertical stream was starting too.
        console.log('starting horizontal');

        NodeObs.OBS_service_startStreaming('horizontal');
      } else {
        console.log('skipped creating vertical stream (done separately)');
        NodeObs.OBS_service_startStreaming();
      }
      // sleep for 1 second to allow the first stream to start
      await new Promise(resolve => setTimeout(resolve, 1000));
    } else {
      // start single output
      const horizontalContext = this.videoSettingsService.contexts.horizontal;
      NodeObs.OBS_service_setVideoInfo(horizontalContext, 'horizontal');

      NodeObs.OBS_service_startStreaming();
    }

    const recordWhenStreaming = this.streamSettingsService.settings.recordWhenStreaming;

    if (recordWhenStreaming && this.state.recordingStatus === ERecordingState.Offline) {
      this.toggleRecording();
    }

    const replayWhenStreaming = this.streamSettingsService.settings.replayBufferWhileStreaming;

    if (replayWhenStreaming && this.state.replayBufferStatus === EReplayBufferState.Offline) {
      this.startReplayBuffer();
    }

    startStreamingPromise
      .then(() => {
        // run afterGoLive hooks
        try {
          this.views.enabledPlatforms.forEach(platform => {
            getPlatformService(platform).afterGoLive();
          });
        } catch (e: unknown) {
          console.error('Error running afterGoLive for platform', e);
        }
      })
      .catch(() => {
        console.warn('startStreamingPromise was rejected');
      });

    return startStreamingPromise;
  }

  async toggleStreaming(options?: TStartStreamOptions, force = false) {
    if (this.views.isDualOutputMode && !this.views.getCanStreamDualOutput() && this.isIdle) {
      this.notificationsService.actions.push({
        message: $t('Set up Go Live Settings for Dual Output Mode in the Go Live window.'),
        type: ENotificationType.WARNING,
        lifeTime: 2000,
      });
      this.showGoLiveWindow();
      return;
    }

    if (this.state.streamingStatus === EStreamingState.Offline) {
      if (this.recordingModeService.views.isRecordingModeEnabled) return;

      // in the "force" mode just try to start streaming without updating channel info
      if (force) {
        await this.finishStartStreaming();
        return Promise.resolve();
      }
      try {
        await this.goLive();
        return Promise.resolve();
      } catch (e: unknown) {
        return Promise.reject(e);
      }
    }

    if (
      this.state.streamingStatus === EStreamingState.Starting ||
      this.state.streamingStatus === EStreamingState.Live ||
      this.state.streamingStatus === EStreamingState.Reconnecting
    ) {
      const shouldConfirm = this.streamSettingsService.settings.warnBeforeStoppingStream;

      if (shouldConfirm) {
        const endStream = await remote.dialog.showMessageBox(Utils.getMainWindow(), {
          title: $t('End Stream'),
          type: 'warning',
          message: $t('Are you sure you want to stop streaming?'),
          buttons: [$t('Cancel'), $t('End Stream')],
        });

        if (!endStream.response) return;
      }

      if (this.powerSaveId) {
        remote.powerSaveBlocker.stop(this.powerSaveId);
      }

      if (this.views.isDualOutputMode) {
        const signalChanged = this.signalInfoChanged.subscribe(
          (signalInfo: IOBSOutputSignalInfo) => {
            console.log('stopping vertical');
            console.log('on signal changed 2', signalInfo.service, signalInfo.signal);

            if (
              signalInfo.service === 'default' &&
              signalInfo.signal === EOBSOutputSignal.Deactivate
            ) {
              // TODO: these are probably too much but DO does it this way on
              // several signal states, so we follow suit
              this.extraOutputs.forEach(output => {
                console.log('stopping stream for ', output.name);
                output.stream?.stop();
                SimpleStreamingFactory.destroy(output.stream);
              });
              this.extraOutputs = [];
              NodeObs.OBS_service_stopStreaming(false, 'vertical');
              signalChanged.unsubscribe();
            }
          },
        );
        console.log('stopping horizontal');

        NodeObs.OBS_service_stopStreaming(false, 'horizontal');
        // sleep for 1 second to allow the first stream to stop
        await new Promise(resolve => setTimeout(resolve, 1000));
      } else {
        NodeObs.OBS_service_stopStreaming(false);
      }

      const keepRecording = this.streamSettingsService.settings.keepRecordingWhenStreamStops;
      if (!keepRecording && this.state.recordingStatus === ERecordingState.Recording) {
        this.toggleRecording();
      }

      const keepReplaying = this.streamSettingsService.settings.keepReplayBufferStreamStops;
      if (!keepReplaying && this.state.replayBufferStatus === EReplayBufferState.Running) {
        this.stopReplayBuffer();
      }

      this.windowsService.closeChildWindow();
      this.views.enabledPlatforms.forEach(platform => {
        const service = getPlatformService(platform);
        if (service.afterStopStream) service.afterStopStream();
      });
      this.UPDATE_STREAM_INFO({ lifecycle: 'empty' });
      return Promise.resolve();
    }

    if (this.state.streamingStatus === EStreamingState.Ending) {
      console.log('on streamingStatus ending');
      if (this.views.isDualOutputMode) {
        NodeObs.OBS_service_stopStreaming(true, 'horizontal');
        NodeObs.OBS_service_stopStreaming(true, 'vertical');
      } else {
        NodeObs.OBS_service_stopStreaming(true);
      }
      return Promise.resolve();
    }
  }

  /**
   * @deprecated Use toggleRecording instead
   */
  startRecording() {
    this.toggleRecording();
  }

  /**
   * @deprecated Use toggleRecording instead
   */
  stopRecording() {
    this.toggleRecording();
  }

  toggleRecording() {
    if (this.state.recordingStatus === ERecordingState.Recording) {
      NodeObs.OBS_service_stopRecording();
      return;
    }

    if (this.state.recordingStatus === ERecordingState.Offline) {
      NodeObs.OBS_service_startRecording();
      return;
    }
  }

  splitFile() {
    if (this.state.recordingStatus === ERecordingState.Recording) {
      NodeObs.OBS_service_splitFile();
    }
  }

  startReplayBuffer() {
    if (this.state.replayBufferStatus !== EReplayBufferState.Offline) return;

    this.usageStatisticsService.recordFeatureUsage('ReplayBuffer');
    NodeObs.OBS_service_startReplayBuffer();
  }

  stopReplayBuffer() {
    if (this.state.replayBufferStatus === EReplayBufferState.Running) {
      NodeObs.OBS_service_stopReplayBuffer(false);
    } else if (this.state.replayBufferStatus === EReplayBufferState.Stopping) {
      NodeObs.OBS_service_stopReplayBuffer(true);
    }
  }

  saveReplay() {
    if (this.state.replayBufferStatus === EReplayBufferState.Running) {
      this.SET_REPLAY_BUFFER_STATUS(EReplayBufferState.Saving);
      this.replayBufferStatusChange.next(EReplayBufferState.Saving);
      NodeObs.OBS_service_processReplayBufferHotkey();
    }
  }

  /**
   * Show the GoLiveWindow
   * Prefill fields with data if `prepopulateOptions` provided
   */
  showGoLiveWindow(prepopulateOptions?: IGoLiveSettings['prepopulateOptions']) {
    const height = this.views.linkedPlatforms.length > 1 ? 750 : 650;
    const width = 900;

    this.windowsService.showWindow({
      componentName: 'GoLiveWindow',
      title: $t('Go Live'),
      size: {
        height,
        width,
      },
      queryParams: prepopulateOptions,
    });
  }

  showEditStream() {
    const height = 750;
    const width = 900;

    this.windowsService.showWindow({
      componentName: 'EditStreamWindow',
      title: $t('Update Stream Info'),
      size: {
        height,
        width,
      },
    });
  }

  get delayEnabled() {
    return this.streamSettingsService.settings.delayEnable;
  }

  get delaySeconds() {
    return this.streamSettingsService.settings.delaySec;
  }

  get delaySecondsRemaining() {
    if (!this.delayEnabled) return 0;

    if (
      this.state.streamingStatus === EStreamingState.Starting ||
      this.state.streamingStatus === EStreamingState.Ending
    ) {
      const elapsedTime = moment().unix() - this.streamingStateChangeTime.unix();
      return Math.max(this.delaySeconds - elapsedTime, 0);
    }

    return 0;
  }

  /**
   * Gives a formatted time that the streaming output has been in
   * its current state.
   */
  get formattedDurationInCurrentStreamingState() {
    const formattedTime = this.formattedDurationSince(this.streamingStateChangeTime);
    if (formattedTime === '07:50:00' && this.userService?.platform?.type === 'facebook') {
      const msg = $t('You are 10 minutes away from the 8 hour stream limit');
      const existingTimeupNotif = this.notificationsService.views
        .getUnread()
        .filter((notice: INotification) => notice.message === msg);
      if (existingTimeupNotif.length !== 0) return formattedTime;
      this.notificationsService.push({
        type: ENotificationType.INFO,
        lifeTime: 600000,
        showTime: true,
        message: msg,
      });
    }
    return formattedTime;
  }

  get formattedDurationInCurrentRecordingState() {
    return this.formattedDurationSince(moment(this.state.recordingStatusTime));
  }

  get streamingStateChangeTime() {
    return moment(this.state.streamingStatusTime);
  }

  private sendReconnectingNotification() {
    const msg = $t('Stream has disconnected, attempting to reconnect.');
    const existingReconnectNotif = this.notificationsService.views
      .getUnread()
      .filter((notice: INotification) => notice.message === msg);
    if (existingReconnectNotif.length !== 0) return;
    this.notificationsService.push({
      type: ENotificationType.WARNING,
      subType: ENotificationSubType.DISCONNECTED,
      lifeTime: -1,
      showTime: true,
      message: msg,
    });
  }

  private clearReconnectingNotification() {
    const notice = this.notificationsService.views
      .getAll()
      .find(
        (notice: INotification) =>
          notice.message === $t('Stream has disconnected, attempting to reconnect.'),
      );
    if (!notice) return;
    this.notificationsService.markAsRead(notice.id);
  }

  private formattedDurationSince(timestamp: moment.Moment) {
    const duration = moment.duration(moment().diff(timestamp));
    const seconds = padStart(duration.seconds().toString(), 2, '0');
    const minutes = padStart(duration.minutes().toString(), 2, '0');
    const dayHours = duration.days() * 24;
    const hours = padStart((dayHours + duration.hours()).toString(), 2, '0');

    return `${hours}:${minutes}:${seconds}`;
  }

  private outputErrorOpen = false;
  private streamErrorUserMessage = '';
  private streamErrorReportMessage = '';

  private handleOBSOutputSignal(info: IOBSOutputSignalInfo) {
    console.debug('OBS Output signal: ', info);

    const singlePlatformUsingDualOutput =
      this.views.isDualOutputMode && this.views.enabledPlatforms.length === 1;

    const shouldResolve =
      !this.views.isDualOutputMode ||
      (this.views.isDualOutputMode &&
        (info.service === 'vertical' || singlePlatformUsingDualOutput));

    const time = new Date().toISOString();

    if (info.type === EOBSOutputType.Streaming) {
      if (info.signal === EOBSOutputSignal.Start && shouldResolve) {
        this.SET_STREAMING_STATUS(EStreamingState.Live, time);
        this.resolveStartStreaming();
        this.streamingStatusChange.next(EStreamingState.Live);

        let streamEncoderInfo: Partial<IOutputSettings> = {};
        let game: string = '';

        try {
          streamEncoderInfo = this.outputSettingsService.getSettings();
          game = this.views.game;
        } catch (e: unknown) {
          console.error('Error fetching stream encoder info: ', e);
        }

        const eventMetadata: Dictionary<any> = {
          ...streamEncoderInfo,
          game,
        };

        if (this.videoEncodingOptimizationService.state.useOptimizedProfile) {
          eventMetadata.useOptimizedProfile = true;
        }

        const streamSettings = this.streamSettingsService.settings;

        eventMetadata.streamType = streamSettings.streamType;
        eventMetadata.platform = streamSettings.platform;
        eventMetadata.server = streamSettings.server;
        eventMetadata.outputMode = this.views.isDualOutputMode ? 'dual' : 'single';
        eventMetadata.platforms = this.views.protectedModeEnabled
          ? [
              ...this.views.enabledPlatforms,
              /*
               * This is to be consistent with `stream_end`, unsure what multiple `custom_rtmp`'s
               * provide on their own without URL, but it could be a privacy or payload size issue.
               */
              ...this.views.customDestinations.filter(d => d.enabled).map(_ => 'custom_rtmp'),
            ]
          : ['custom_rtmp'];

        if (eventMetadata.platforms.includes('youtube')) {
          eventMetadata.streamId = this.youtubeService.state.streamId;
          eventMetadata.broadcastId = this.youtubeService.state.settings?.broadcastId;
        }

        this.usageStatisticsService.recordEvent('stream_start', eventMetadata);
        this.usageStatisticsService.recordAnalyticsEvent('StreamingStatus', {
          code: info.code,
          status: EStreamingState.Live,
          service: streamSettings.service,
        });
        this.usageStatisticsService.recordFeatureUsage('Streaming');
      } else if (info.signal === EOBSOutputSignal.Starting && shouldResolve) {
        this.SET_STREAMING_STATUS(EStreamingState.Starting, time);
        this.streamingStatusChange.next(EStreamingState.Starting);
      } else if (info.signal === EOBSOutputSignal.Stop) {
        this.SET_STREAMING_STATUS(EStreamingState.Offline, time);
        this.RESET_STREAM_INFO();
        this.rejectStartStreaming();
        this.streamingStatusChange.next(EStreamingState.Offline);
        this.usageStatisticsService.recordAnalyticsEvent('StreamingStatus', {
          code: info.code,
          status: EStreamingState.Offline,
        });
      } else if (info.signal === EOBSOutputSignal.Stopping) {
        this.sendStreamEndEvent();
        this.SET_STREAMING_STATUS(EStreamingState.Ending, time);
        this.streamingStatusChange.next(EStreamingState.Ending);
      } else if (info.signal === EOBSOutputSignal.Reconnect) {
        this.SET_STREAMING_STATUS(EStreamingState.Reconnecting);
        this.streamingStatusChange.next(EStreamingState.Reconnecting);
        this.sendReconnectingNotification();
      } else if (info.signal === EOBSOutputSignal.ReconnectSuccess) {
        this.SET_STREAMING_STATUS(EStreamingState.Live);
        this.streamingStatusChange.next(EStreamingState.Live);
        this.clearReconnectingNotification();
      }
    } else if (info.type === EOBSOutputType.Recording) {
      const nextState: ERecordingState = ({
        [EOBSOutputSignal.Start]: ERecordingState.Recording,
        [EOBSOutputSignal.Starting]: ERecordingState.Starting,
        [EOBSOutputSignal.Stop]: ERecordingState.Offline,
        [EOBSOutputSignal.Stopping]: ERecordingState.Stopping,
        [EOBSOutputSignal.Wrote]: ERecordingState.Wrote,
      } as Dictionary<ERecordingState>)[info.signal];

      // We received a signal we didn't recognize
      if (!nextState) return;

      if (info.signal === EOBSOutputSignal.Start) {
        this.usageStatisticsService.recordFeatureUsage('Recording');
        this.usageStatisticsService.recordAnalyticsEvent('RecordingStatus', {
          status: nextState,
          code: info.code,
        });
      }

      if (info.signal === EOBSOutputSignal.Wrote) {
        const filename = NodeObs.OBS_service_getLastRecording();
        const parsedFilename = byOS({
          [OS.Mac]: filename,
          [OS.Windows]: filename.replace(/\//, '\\'),
        });
        this.recordingModeService.actions.addRecordingEntry(parsedFilename);
        this.markersService.actions.exportCsv(parsedFilename);
        this.recordingModeService.addRecordingEntry(parsedFilename);
        this.latestRecordingPath.next(filename);
        // Wrote signals come after Offline, so we return early here
        // to not falsely set our state out of Offline
        return;
      }

      this.SET_RECORDING_STATUS(nextState, time);
      this.recordingStatusChange.next(nextState);
    } else if (info.type === EOBSOutputType.ReplayBuffer) {
      const nextState: EReplayBufferState = ({
        [EOBSOutputSignal.Start]: EReplayBufferState.Running,
        [EOBSOutputSignal.Stopping]: EReplayBufferState.Stopping,
        [EOBSOutputSignal.Stop]: EReplayBufferState.Offline,
        [EOBSOutputSignal.Wrote]: EReplayBufferState.Running,
        [EOBSOutputSignal.WriteError]: EReplayBufferState.Running,
      } as Dictionary<EReplayBufferState>)[info.signal];

      if (nextState) {
        this.SET_REPLAY_BUFFER_STATUS(nextState, time);
        this.replayBufferStatusChange.next(nextState);
      }

      if (info.signal === EOBSOutputSignal.Wrote) {
        this.usageStatisticsService.recordAnalyticsEvent('ReplayBufferStatus', {
          status: 'wrote',
          code: info.code,
        });
        this.replayBufferFileWrite.next(NodeObs.OBS_service_getLastReplay());
      }
    }

    if (info.code) {
      if (this.outputErrorOpen) {
        console.warn('Not showing error message because existing window is open.', info);

        const messages = formatUnknownErrorMessage(
          info,
          this.streamErrorUserMessage,
          this.streamErrorReportMessage,
        );

        this.streamErrorCreated.next(messages.report);

        return;
      }

      let errorText = this.streamErrorUserMessage;
      let details = '';
      let linkToDriverInfo = false;
      let showNativeErrorMessage = false;
      let diagReportMessage = this.streamErrorUserMessage;

      if (info.code === EOutputCode.BadPath) {
        errorText = $t(
          'Invalid Path or Connection URL.  Please check your settings to confirm that they are valid.',
        );
        diagReportMessage = diagReportMessage.concat(errorText);
      } else if (info.code === EOutputCode.ConnectFailed) {
        errorText = $t(
          'Failed to connect to the streaming server.  Please check your internet connection.',
        );
        diagReportMessage = diagReportMessage.concat(errorText);
      } else if (info.code === EOutputCode.Disconnected) {
        errorText = $t(
          'Disconnected from the streaming server.  Please check your internet connection.',
        );
        diagReportMessage = diagReportMessage.concat(errorText);
      } else if (info.code === EOutputCode.InvalidStream) {
        errorText = $t(
          'Could not access the specified channel or stream key. Please log out and back in to refresh your credentials. If the problem persists, there may be a problem connecting to the server.',
        );
        diagReportMessage = diagReportMessage.concat(errorText);
      } else if (info.code === EOutputCode.NoSpace) {
        errorText = $t('There is not sufficient disk space to continue recording.');
        diagReportMessage = diagReportMessage.concat(errorText);
      } else if (info.code === EOutputCode.Unsupported) {
        errorText =
          $t(
            'The output format is either unsupported or does not support more than one audio track.  ',
          ) + $t('Please check your settings and try again.');
        diagReportMessage = diagReportMessage.concat(errorText);
      } else if (info.code === EOutputCode.OutdatedDriver) {
        linkToDriverInfo = true;
        errorText = $t(
          'An error occurred with the output. This is usually caused by out of date video drivers. Please ensure your Nvidia or AMD drivers are up to date and try again.',
        );
        diagReportMessage = diagReportMessage.concat(errorText);
      } else {
        // -4 is used for generic unknown messages in OBS. Both -4 and any other code
        // we don't recognize should fall into this branch and show a generic error.

        if (!this.userService.isLoggedIn) {
          const messages = formatStreamErrorMessage('LOGGED_OUT_ERROR');

          errorText = messages.user;
          diagReportMessage = messages.report;
          if (messages.details) details = messages.details;

          showNativeErrorMessage = details !== '';
        } else if (info.error && typeof info.error === 'string') {
          const messages = formatUnknownErrorMessage(
            info,
            this.streamErrorUserMessage,
            this.streamErrorReportMessage,
          );

          errorText = messages.user;
          diagReportMessage = messages.report;
          if (messages.details) details = messages.details;

          showNativeErrorMessage = details !== '';
        }
      }

      const buttons = [$t('OK')];

      const title = {
        [EOBSOutputType.Streaming]: $t('Streaming Error'),
        [EOBSOutputType.Recording]: $t('Recording Error'),
        [EOBSOutputType.ReplayBuffer]: $t('Replay Buffer Error'),
      }[info.type];

      if (linkToDriverInfo) buttons.push($t('Learn More'));
      if (showNativeErrorMessage) {
        buttons.push($t('More'));
      }

      this.outputErrorOpen = true;
      const errorType = 'error';
      remote.dialog
        .showMessageBox(Utils.getMainWindow(), {
          buttons,
          title,
          type: errorType,
          message: errorText,
        })
        .then(({ response }) => {
          if (linkToDriverInfo && response === 1) {
            this.outputErrorOpen = false;
            remote.shell.openExternal(
              'https://howto.streamlabs.com/streamlabs-obs-19/nvidia-graphics-driver-clean-install-tutorial-7000',
            );
          } else {
            let expectedResponse = 1;
            if (linkToDriverInfo) {
              expectedResponse = 2;
            }
            if (showNativeErrorMessage && response === expectedResponse) {
              const buttons = [$t('OK')];
              remote.dialog
                .showMessageBox({
                  buttons,
                  title,
                  type: errorType,
                  message: details,
                })
                .then(({ response }) => {
                  this.outputErrorOpen = false;
                  this.streamErrorUserMessage = '';
                  this.streamErrorReportMessage = '';
                })
                .catch(() => {
                  this.outputErrorOpen = false;
                });
            } else {
              this.outputErrorOpen = false;
            }
          }
        })
        .catch(() => {
          this.outputErrorOpen = false;
        });

      this.windowsService.actions.closeChildWindow();

      // pass streaming error to diag report
      if (info.type === EOBSOutputType.Streaming || !this.userService.isLoggedIn) {
        this.streamErrorCreated.next(diagReportMessage);
      }
    }
  }

  private sendStreamEndEvent() {
    const data: Dictionary<any> = {};
    data.viewerCounts = {};
    data.duration = Math.round(moment().diff(moment(this.state.streamingStatusTime)) / 1000);
    data.game = this.views.game;
    data.outputMode = this.views.isDualOutputMode ? 'dual' : 'single';

    if (this.views.protectedModeEnabled) {
      data.platforms = this.views.enabledPlatforms;

      this.views.customDestinations.forEach(() => {
        data.platforms.push('custom_rtmp');
      });

      this.views.enabledPlatforms.forEach(platform => {
        const service = getPlatformService(platform);

        if (service.hasCapability('viewerCount')) {
          data.viewerCounts[platform] = {
            average: service.averageViewers,
            peak: service.peakViewers,
          };
        }
      });
    } else {
      data.platforms = ['custom_rtmp'];
    }

    if (data.platforms.includes('youtube')) {
      data.streamId = this.youtubeService.state.streamId;
      data.broadcastId = this.youtubeService.state.settings?.broadcastId;
    }

    this.recordGoals(data.duration);
    this.usageStatisticsService.recordEvent('stream_end', data);
  }

  private recordGoals(duration: number) {
    if (!this.userService.isLoggedIn) return;
    const hoursStreamed = Math.floor(duration / 60 / 60);
    this.growService.incrementGoal('stream_hours_per_month', hoursStreamed);
    this.growService.incrementGoal('stream_times_per_week', 1);
    if (this.restreamService.settings.enabled) {
      this.growService.incrementGoal('multistream_per_week', 1);
    }
  }

  /**
   * Used to track in aggregate which overlays streamers are using
   * most often for which games, in order to offer a better search
   * experience in the overlay library.
   * @param game the name of the game
   */
  createGameAssociation(game: string) {
    const url = `https://${this.hostsService.overlays}/api/overlay-games-association`;

    const headers = authorizedHeaders(this.userService.apiToken);
    headers.append('Content-Type', 'application/x-www-form-urlencoded');

    const body = `game=${encodeURIComponent(game)}`;
    const request = new Request(url, { headers, body, method: 'POST' });

    // This is best effort data gathering, don't explicitly handle errors
    return fetch(request);
  }

  @mutation()
  private SET_STREAMING_STATUS(status: EStreamingState, time?: string) {
    this.state.streamingStatus = status;
    if (time) this.state.streamingStatusTime = time;
  }

  @mutation()
  private SET_RECORDING_STATUS(status: ERecordingState, time: string) {
    this.state.recordingStatus = status;
    this.state.recordingStatusTime = time;
  }

  @mutation()
  private SET_REPLAY_BUFFER_STATUS(status: EReplayBufferState, time?: string) {
    this.state.replayBufferStatus = status;
    if (time) this.state.replayBufferStatusTime = time;
  }

  @mutation()
  private SET_SELECTIVE_RECORDING(enabled: boolean) {
    this.state.selectiveRecording = enabled;
  }

  @mutation()
  private SET_DUAL_OUTPUT_MODE(enabled: boolean) {
    this.state.dualOutputMode = enabled;
  }

  @mutation()
  private SET_WARNING(warningType: 'YT_AUTO_START_IS_DISABLED') {
    this.state.info.warning = warningType;
  }

  @mutation()
  private SET_GO_LIVE_SETTINGS(settings: IGoLiveSettings) {
    this.state.info.settings = settings;
  }
}<|MERGE_RESOLUTION|>--- conflicted
+++ resolved
@@ -67,11 +67,7 @@
 import { DualOutputService } from 'services/dual-output';
 import { capitalize } from 'lodash';
 import { TikTokService } from 'services/platforms/tiktok';
-<<<<<<< HEAD
 import { YoutubeService } from 'app-services';
-=======
-import { YoutubeService } from 'services/platforms/youtube';
->>>>>>> 10511641
 
 enum EOBSOutputType {
   Streaming = 'streaming',
