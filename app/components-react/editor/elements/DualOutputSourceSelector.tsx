import React, { useMemo } from 'react';
import { Services } from 'components-react/service-provider';
import { useVuex } from 'components-react/hooks';
import { useModule } from 'slap';
import { SourceSelectorModule } from './SourceSelector';

interface IDualOutputSourceSelector {
  nodeId: string;
  sceneId?: string;
}
export function DualOutputSourceSelector(p: IDualOutputSourceSelector) {
  const { toggleVisibility, makeActive, horizontalActive, verticalActive } = useModule(
    SourceSelectorModule,
  );
  const { DualOutputService } = Services;

  const v = useVuex(() => ({
    verticalNodeId:
      DualOutputService.views.verticalNodeIds && horizontalActive
        ? DualOutputService.views.activeSceneNodeMap[p.nodeId]
        : p.nodeId,
<<<<<<< HEAD
    isHorizontalVisible: DualOutputService.views.getIsHorizontalVisible(p.nodeId, p?.sceneId),
    isVerticalVisible: DualOutputService.views.getIsVerticalVisible(p.nodeId, p?.sceneId),
=======
    isHorizontalVisible:
      !DualOutputService.views.isLoading &&
      DualOutputService.views.getIsHorizontalVisible(p.nodeId, p?.sceneId),
    isVerticalVisible:
      !DualOutputService.views.isLoading &&
      DualOutputService.views.getIsVerticalVisible(p.nodeId, p?.sceneId),
    isLoading: DualOutputService.views.isLoading && !DualOutputService.views.hasVerticalNodes,
>>>>>>> 698c85dc
  }));

  const showHorizontalToggle = useMemo(() => {
    return horizontalActive;
  }, [horizontalActive]);

  const showVerticalToggle = useMemo(() => {
    return v?.verticalNodeId && verticalActive;
  }, [v?.verticalNodeId, verticalActive]);

  return (
    <>
      {showHorizontalToggle && (
        <i
          onClick={() => {
            toggleVisibility(p.nodeId);
            makeActive(p.nodeId);
          }}
          className={v.isHorizontalVisible ? 'icon-desktop' : 'icon-desktop-hide'}
        />
      )}

      {showVerticalToggle && (
        <i
          onClick={() => {
            toggleVisibility(v.verticalNodeId);
            makeActive(v.verticalNodeId);
          }}
          className={v.isVerticalVisible ? 'icon-phone-case' : 'icon-phone-case-hide'}
        />
      )}
    </>
  );
}<|MERGE_RESOLUTION|>--- conflicted
+++ resolved
@@ -19,10 +19,6 @@
       DualOutputService.views.verticalNodeIds && horizontalActive
         ? DualOutputService.views.activeSceneNodeMap[p.nodeId]
         : p.nodeId,
-<<<<<<< HEAD
-    isHorizontalVisible: DualOutputService.views.getIsHorizontalVisible(p.nodeId, p?.sceneId),
-    isVerticalVisible: DualOutputService.views.getIsVerticalVisible(p.nodeId, p?.sceneId),
-=======
     isHorizontalVisible:
       !DualOutputService.views.isLoading &&
       DualOutputService.views.getIsHorizontalVisible(p.nodeId, p?.sceneId),
@@ -30,7 +26,6 @@
       !DualOutputService.views.isLoading &&
       DualOutputService.views.getIsVerticalVisible(p.nodeId, p?.sceneId),
     isLoading: DualOutputService.views.isLoading && !DualOutputService.views.hasVerticalNodes,
->>>>>>> 698c85dc
   }));
 
   const showHorizontalToggle = useMemo(() => {
