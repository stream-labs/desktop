import path from 'path';
import { Service } from 'services/core/service';
import { Inject } from 'services/core/injector';
import { UserService } from 'services/user';
import { CustomizationService, ICustomizationServiceState } from 'services/customization';
import electron, { ipcRenderer } from 'electron';
import url from 'url';
import { WindowsService } from 'services/windows';
import { $t } from 'services/i18n';
import { WidgetsService, WidgetType } from 'services/widgets';
import { InitAfter } from './core';
import Utils from './utils';
import { StreamingService } from './streaming';
import { GuestApiHandler } from 'util/guest-api-handler';
import { ChatHighlightService, IChatHighlightMessage } from './widgets/settings/chat-highlight';
import { assertIsDefined } from 'util/properties-type-guards';
<<<<<<< HEAD
import * as remote from '@electron/remote';
=======
import { SourcesService } from 'app-services';
>>>>>>> 6ebfc2c9

export function enableBTTVEmotesScript(isDarkTheme: boolean) {
  /*eslint-disable */
return `
localStorage.setItem('bttv_clickTwitchEmotes', true);
localStorage.setItem('bttv_darkenedMode', ${
  isDarkTheme ? 'true' : 'false'
});

var bttvscript = document.createElement('script');
bttvscript.setAttribute('src','https://cdn.betterttv.net/betterttv.js');
document.head.appendChild(bttvscript);

function loadLazyEmotes() {
  var els = document.getElementsByClassName('lazy-emote');

  Array.prototype.forEach.call(els, el => {
    const src = el.getAttribute('data-src');
    if (el.src !== 'https:' + src) el.src = src;
  });

  setTimeout(loadLazyEmotes, 1000);
}

loadLazyEmotes();
0;
`
  /*eslint-enable */
}

@InitAfter('StreamingService')
export class ChatService extends Service {
  @Inject() userService: UserService;
  @Inject() customizationService: CustomizationService;
  @Inject() windowsService: WindowsService;
  @Inject() streamingService: StreamingService;
  @Inject() chatHighlightService: ChatHighlightService;
  @Inject() widgetsService: WidgetsService;
  @Inject() sourcesService: SourcesService;

  private chatView: Electron.BrowserView | null;
  private chatUrl = '';
  private electronWindowId: number | null;
  private exposedHighlightApi = false;

  init() {
    this.chatUrl = this.streamingService.views.chatUrl;

    // listen `streamInfoChanged` to init or deinit the chat
    this.streamingService.streamInfoChanged.subscribe(streamInfo => {
      if (streamInfo.chatUrl === this.chatUrl) return; // chatUrl has not been changed

      // chat url has been changed, set the new chat url
      const oldChatUrl = this.chatUrl;
      this.chatUrl = streamInfo.chatUrl;

      // chat url has been changed to an empty string, unmount chat
      if (oldChatUrl && !this.chatUrl) {
        this.unmountChat();
        return;
      }

      // chat url changed to a new valid url, reload chat
      this.loadUrl();
    });

    this.userService.userLogout.subscribe(() => {
      this.deinitChat();
    });

    this.sourcesService.sourceAdded.subscribe(async source => {
      if (
        source.propertiesManagerType === 'widget' &&
        source.propertiesManagerSettings?.widgetType === WidgetType.ChatHighlight
      ) {
        this.exposeHighlightApi();
        this.refreshChat();
      }
    });
  }

  async refreshChat() {
    await this.loadUrl();
  }

  hasChatHighlightWidget(): boolean {
    return !!this.widgetsService
      .getWidgetSources()
      .find(source => source.type === WidgetType.ChatHighlight);
  }

  async mountChat(electronWindowId: number) {
    if (!this.chatView) this.initChat();
    this.electronWindowId = electronWindowId;
    const win = remote.BrowserWindow.fromId(electronWindowId);
    if (this.chatView && win) win.addBrowserView(this.chatView);
  }

  setChatBounds(position: IVec2, size: IVec2) {
    if (!this.chatView) return;

    this.chatView.setBounds({
      x: Math.round(position.x),
      y: Math.round(position.y),
      width: Math.round(size.x),
      height: Math.round(size.y),
    });
  }

  unmountChat() {
    if (!this.electronWindowId) return; // already unmounted
    const win = remote.BrowserWindow.fromId(this.electronWindowId);
    if (this.chatView && win) win.removeBrowserView(this.chatView);
    this.electronWindowId = null;
  }

  private initChat() {
    if (this.chatView) return;
    if (!this.userService.isLoggedIn) return;

    const partition = this.userService.state.auth?.partition;

    this.chatView = new remote.BrowserView({
      webPreferences: {
        partition,
        nodeIntegration: false,
        contextIsolation: true,
        preload: path.resolve(remote.app.getAppPath(), 'bundles', 'guest-api'),
      },
    });

    electron.ipcRenderer.sendSync('webContents-enableRemote', this.chatView.webContents.id);

    this.bindWindowListener();
    this.bindDomReadyListener();

    this.customizationService.settingsChanged.subscribe(changed => {
      this.handleSettingsChanged(changed);
    });

    if (this.chatUrl) this.loadUrl();
  }

  private deinitChat() {
    // @ts-ignore: typings are incorrect
    this.unmountChat();
    this.exposedHighlightApi = false;
    this.chatView = null;
  }

  private async loadUrl() {
    if (!this.chatUrl) return; // user has logged out
    if (!this.chatView) return; // chat was already deinitialized

    // try to load chat url
    await this.chatView.webContents.loadURL(this.chatUrl).catch(this.handleRedirectError);

    // sometimes it fails to load chat
    // try to load again if needed
    await Utils.sleep(1000);
    if (this.chatView.webContents.getURL() !== this.chatUrl) {
      await this.chatView.webContents.loadURL(this.chatUrl).catch(this.handleRedirectError);
    }
  }

  handleRedirectError(e: Error) {
    // This error happens when the page redirects, which is expected for chat
    if (!e.message.match(/\(\-3\) loading/)) {
      throw e;
    }
  }

  private bindWindowListener() {
    if (!this.chatView) return; // chat was already deinitialized

    electron.ipcRenderer.send('webContents-preventPopup', this.chatView.webContents.id);

    if (this.userService.platformType === 'youtube') {
      // Preventing navigation has to be done in the main process
      ipcRenderer.send('webContents-bindYTChat', this.chatView.webContents.id);

      this.chatView.webContents.on('will-navigate', (e, targetUrl) => {
        const parsed = url.parse(targetUrl);

        if (parsed.hostname === 'accounts.google.com') {
          remote.dialog
            .showMessageBox(Utils.getMainWindow(), {
              title: $t('YouTube Chat'),
              message: $t(
                'This action cannot be performed inside Streamlabs OBS. To interact with chat, you can open this chat in a web browser.',
              ),
              buttons: [$t('OK'), $t('Open In Web Browser')],
            })
            .then(({ response }) => {
              if (response === 1) {
                remote.shell.openExternal(this.chatUrl);
              }
            });
        }
      });
    }

    this.chatView.webContents.on('new-window', (evt, targetUrl) => {
      const parsedUrl = url.parse(targetUrl);
      const protocol = parsedUrl.protocol;

      if (protocol === 'http:' || protocol === 'https:') {
        if (
          parsedUrl.host &&
          parsedUrl.query &&
          (parsedUrl.host === 'twitch.tv' || parsedUrl.host.endsWith('.twitch.tv')) &&
          parsedUrl.query.includes('ffz-settings')
        ) {
          this.windowsService.createOneOffWindow(
            {
              componentName: 'FFZSettings',
              title: $t('FrankerFaceZ Settings'),
              queryParams: {},
              size: {
                width: 800,
                height: 800,
              },
            },
            'ffz-settings',
          );
        } else {
          remote.shell.openExternal(targetUrl);
        }
      }
    });
  }

  private exposeHighlightApi() {
    if (!this.chatView) return;
    if (!this.hasChatHighlightWidget() || this.exposedHighlightApi) return;

    new GuestApiHandler().exposeApi(this.chatView.webContents.id, {
      pinMessage: (messageData: IChatHighlightMessage) =>
        this.chatHighlightService.pinMessage(messageData),
      unpinMessage: () => this.chatHighlightService.unpinMessage(),
      showUnpinButton: this.chatHighlightService.hasPinnedMessage,
    });

    this.exposedHighlightApi = true;
  }

  private bindDomReadyListener() {
    if (!this.chatView) return; // chat was already deinitialized

    const settings = this.customizationService.state;
    this.exposeHighlightApi();

    this.chatView.webContents.on('dom-ready', () => {
      if (!this.chatView) return; // chat was already deinitialized

      this.chatView.webContents.setZoomFactor(settings.chatZoomFactor);

      if (settings.enableBTTVEmotes && this.userService.platform?.type === 'twitch') {
        this.chatView.webContents.executeJavaScript(
          enableBTTVEmotesScript(this.customizationService.isDarkTheme),
          true,
        );
      }

      if (settings.enableFFZEmotes && this.userService.platform?.type === 'twitch') {
        this.chatView.webContents.executeJavaScript(
          `
          var ffzscript1 = document.createElement('script');
          ffzscript1.setAttribute('src','https://cdn.frankerfacez.com/script/script.min.js');
          document.head.appendChild(ffzscript1);
          0;
        `,
          true,
        );
      }
      if (this.userService.platform?.type === 'twitch' && this.hasChatHighlightWidget()) {
        setTimeout(() => {
          if (!this.chatView) return;
          const chatHighlightScript = require('!!raw-loader!./widgets/settings/chat-highlight-script.js');
          assertIsDefined(chatHighlightScript.default);
          this.chatView.webContents.executeJavaScript(chatHighlightScript.default, true);
        }, 10000);
      }

      // facebook chat doesn't fit our layout by default
      // inject a script that removes scrollbars and sets auto width for the chat
      if (this.userService.platform?.type === 'facebook') {
        Utils.sleep(2000).then(() => {
          if (!this.chatView) return;
          this.chatView.webContents
            .executeJavaScript(
              `
                document.querySelector('html').style.overflowY='hidden !important';
                var chatContainer = document.querySelector('div[data-pagelet="page"] > div');
                chatContainer.style.marginLeft = '0';
                chatContainer.style.marginRight = '0';
                `,
              true,
            )
            .catch(e => {});
        });
      }
    });
  }

  private handleSettingsChanged(changed: Partial<ICustomizationServiceState>) {
    if (!this.chatView) return;
    if (changed.chatZoomFactor) {
      this.chatView.webContents.setZoomFactor(changed.chatZoomFactor);
    }

    if (changed.enableBTTVEmotes != null || changed.enableFFZEmotes != null) {
      this.refreshChat();
    }
  }
}<|MERGE_RESOLUTION|>--- conflicted
+++ resolved
@@ -14,11 +14,8 @@
 import { GuestApiHandler } from 'util/guest-api-handler';
 import { ChatHighlightService, IChatHighlightMessage } from './widgets/settings/chat-highlight';
 import { assertIsDefined } from 'util/properties-type-guards';
-<<<<<<< HEAD
 import * as remote from '@electron/remote';
-=======
 import { SourcesService } from 'app-services';
->>>>>>> 6ebfc2c9
 
 export function enableBTTVEmotesScript(isDarkTheme: boolean) {
   /*eslint-disable */
