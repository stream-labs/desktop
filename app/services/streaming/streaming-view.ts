import { ViewHandler } from '../core';
import { IGoLiveSettings, IStreamingServiceState, IStreamSettings } from './streaming-api';
import { StreamSettingsService } from '../settings/streaming';
import { UserService } from '../user';
import { RestreamService } from '../restream';
import { getPlatformService, TPlatform, TPlatformCapability } from '../platforms';
<<<<<<< HEAD
import { cloneDeep, difference } from 'lodash';
import { IncrementalRolloutService, TwitterService } from '../../app-services';
import { EAvailableFeatures } from '../incremental-rollout';
=======
import cloneDeep from 'lodash/cloneDeep';
import difference from 'lodash/difference';
import { TwitterService } from '../../app-services';
>>>>>>> 9d7f93a2

/**
 * The stream info view is responsible for keeping
 * reliable, up-to-date information about the user's
 * channel and current stream in the Vuex store for
 * components to make use of.
 */
export class StreamInfoView extends ViewHandler<IStreamingServiceState> {
  constructor(state: IStreamingServiceState, private getGoLiveSettings?: () => IGoLiveSettings) {
    super(state);
  }

  get settings(): IGoLiveSettings {
    return this.getGoLiveSettings ? this.getGoLiveSettings() : this.savedSettings;
  }

  private get userView() {
    return this.getServiceViews(UserService);
  }

  private get restreamView() {
    return this.getServiceViews(RestreamService);
  }

  private get streamSettingsView() {
    return this.getServiceViews(StreamSettingsService);
  }

  private get twitterView() {
    return this.getServiceViews(TwitterService);
  }

  private get incrementalRolloutView() {
    return this.getServiceViews(IncrementalRolloutService);
  }

  get info() {
    return this.state.info;
  }

  get error() {
    return this.info.error;
  }

  get lifecycle() {
    return this.info.lifecycle;
  }

  get customDestinations() {
    return this.settings.customDestinations || [];
  }

  get platforms() {
    return this.settings.platforms;
  }

  get checklist() {
    return this.info.checklist;
  }

  get game() {
    return this.commonFields.game;
  }

  getPlatformDisplayName(platform: TPlatform): string {
    return getPlatformService(platform).displayName;
  }

  // REMOVE
  get warning(): string {
    return this.state.info.warning;
  }

  /**
   * Returns a sorted list of all platforms (linked and unlinked)
   */
  get allPlatforms(): TPlatform[] {
    const allPlatforms: TPlatform[] = ['twitch', 'facebook', 'youtube'];
    if (this.incrementalRolloutView.featureIsEnabled(EAvailableFeatures.tiktok)) {
      allPlatforms.push('tiktok');
    }
    return this.sortPlatforms(allPlatforms);
  }

  /**
   * Returns a list of linked platforms available for restream
   */
  get linkedPlatforms(): TPlatform[] {
    if (!this.userView.state.auth) return [];
    if (!this.restreamView.canEnableRestream || !this.protectedModeEnabled) {
      return [this.userView.auth!.primaryPlatform];
    }
    return this.allPlatforms.filter(p => this.checkPlatformLinked(p));
  }

  get protectedModeEnabled() {
    return this.streamSettingsView.state.protectedModeEnabled;
  }

  /**
   * Returns a list of enabled for streaming platforms
   */
  get enabledPlatforms(): TPlatform[] {
    return this.getEnabledPlatforms(this.settings.platforms);
  }

  /**
   * Returns a list of enabled platforms with useCustomFields==false
   */
  get platformsWithoutCustomFields(): TPlatform[] {
    return this.enabledPlatforms.filter(platform => !this.platforms[platform].useCustomFields);
  }

  checkEnabled(platform: TPlatform) {
    return this.enabledPlatforms.includes(platform);
  }

  /**
   * Returns a list of enabled for streaming platforms from the given settings object
   */
  getEnabledPlatforms(platforms: IStreamSettings['platforms']): TPlatform[] {
    return Object.keys(platforms).filter(
      (platform: TPlatform) =>
        this.linkedPlatforms.includes(platform) && platforms[platform].enabled,
    ) as TPlatform[];
  }

  get isMultiplatformMode(): boolean {
    return (
      this.protectedModeEnabled &&
      (this.enabledPlatforms.length > 1 ||
        this.settings.customDestinations.filter(dest => dest.enabled).length > 0)
    );
  }

  get isMidStreamMode(): boolean {
    return this.state.streamingStatus !== 'offline';
  }

  /**
   * Returns total viewer count for all enabled platforms
   */
  get viewerCount(): number {
    if (!this.enabledPlatforms.length) return 0;
    return this.enabledPlatforms
      .map(platform => getPlatformService(platform).state.viewersCount)
      .reduce((c1, c2) => c1 + c2);
  }

  /**
   * Chat url of a primary platform
   */
  get chatUrl(): string {
    if (!this.userView.auth) return '';
    return getPlatformService(this.userView.auth.primaryPlatform).chatUrl;
  }

  getTweetText(streamTitle: string) {
    return `${streamTitle} ${this.twitterView.url}`;
  }

  /**
   * Prepares and returns the initial settings for the GoLive window
   */
  get savedSettings(): IGoLiveSettings {
    const destinations = {} as IGoLiveSettings['platforms'];
    this.linkedPlatforms.forEach(platform => {
      destinations[platform as string] = this.getSavedPlatformSettings(platform);
    });

    // if user recently added a new platform then it doesn't have default title and description
    // so set the title and description from other platforms
    const platforms = this.applyCommonFields(destinations);

    const savedGoLiveSettings = this.streamSettingsView.state.goLiveSettings;

    return {
      platforms,
      advancedMode: !!this.streamSettingsView.state.goLiveSettings?.advancedMode,
      optimizedProfile: undefined,
      customDestinations: savedGoLiveSettings?.customDestinations || [],
    };
  }

  get isAdvancedMode(): boolean {
    return this.enabledPlatforms.length > 1 && this.settings.advancedMode;
  }

  /**
   * Returns common fields for the stream such as title, description, game
   */
  getCommonFields(platforms: IGoLiveSettings['platforms']) {
    const commonFields = {
      title: '',
      description: '',
      game: '',
    };
    const destinations = Object.keys(platforms) as TPlatform[];
    const enabledDestinations = destinations.filter(dest => platforms[dest].enabled);
    const destinationsWithCommonSettings = enabledDestinations.filter(
      dest => !platforms[dest].useCustomFields,
    );
    const destinationWithCustomSettings = difference(
      enabledDestinations,
      destinationsWithCommonSettings,
    );

    // search fields in platforms that don't use custom settings first
    destinationsWithCommonSettings.forEach(platform => {
      const destSettings = platforms[platform];
      Object.keys(commonFields).forEach(fieldName => {
        if (commonFields[fieldName] || !destSettings[fieldName]) return;
        commonFields[fieldName] = destSettings[fieldName];
      });
    });

    // search fields in platforms that have custom fields
    destinationWithCustomSettings.forEach(platform => {
      const destSettings = platforms[platform];
      Object.keys(commonFields).forEach(fieldName => {
        if (commonFields[fieldName] || !destSettings[fieldName]) return;
        commonFields[fieldName] = destSettings[fieldName];
      });
    });

    return commonFields;
  }

  applyCommonFields(platforms: IGoLiveSettings['platforms']): IGoLiveSettings['platforms'] {
    const commonFields = this.getCommonFields(platforms);
    const result = {} as IGoLiveSettings['platforms'];
    Object.keys(platforms).forEach(platform => {
      result[platform] = platforms[platform];
      result[platform].title = platforms[platform].title || commonFields.title;
      result[platform].description = platforms[platform].description || commonFields.description;
    });
    return result;
  }

  /**
   * return common fields for the stream such title, description, game
   */
  get commonFields(): { title: string; description: string; game: string } {
    return this.getCommonFields(this.settings.platforms);
  }

  /**
   * Sort the platform list
   * - the primary platform is always first
   * - linked platforms are always on the top of the list
   * - the rest has an alphabetic sort
   */
  sortPlatforms(platforms: TPlatform[]): TPlatform[] {
    platforms = platforms.sort();
    return [
      ...platforms.filter(p => this.checkPrimaryPlatform(p)),
      ...platforms.filter(p => !this.checkPrimaryPlatform(p) && this.checkPlatformLinked(p)),
      ...platforms.filter(p => !this.checkPlatformLinked(p)),
    ];
  }

  /**
   * returns `true` if all target platforms have prepopulated their settings
   */
  isPrepopulated(): boolean {
    return this.enabledPlatforms.map(getPlatformService).every(p => p.state.isPrepopulated);
  }

  /**
   * Returns true if given platforms have a capability
   */
  supports(capability: TPlatformCapability, targetPlatforms?: TPlatform[]): boolean {
    const platforms = targetPlatforms || this.enabledPlatforms;
    for (const platform of platforms) {
      if (getPlatformService(platform).capabilities.has(capability)) return true;
    }
    return false;
  }

  checkPlatformLinked(platform: TPlatform): boolean {
    if (!this.userView.auth?.platforms) return false;
    return !!this.userView.auth?.platforms[platform];
  }

  checkPrimaryPlatform(platform: TPlatform) {
    return platform === this.userView.auth?.primaryPlatform;
  }

  get isLoading() {
    const { error, lifecycle } = this.info;
    return !error && ['empty', 'prepopulate'].includes(lifecycle);
  }

  /**
   * Validates settings and returns an error string
   */
  validateSettings<T extends IStreamSettings>(settings: T): string {
    return '';
  }

  /**
   * Return true if one of the checks has been failed
   */
  hasFailedChecks(): boolean {
    return !!Object.keys(this.state.info.checklist).find(
      check => this.state.info.checklist[check] === 'failed',
    );
  }

  /**
   * Return true if one of the checks is in a pending state
   */
  hasPendingChecks(): boolean {
    return !!Object.keys(this.state.info.checklist).find(
      check => this.state.info.checklist[check] === 'pending',
    );
  }

  /**
   * Return settings for a single platform
   */
  getPlatformSettings<T extends TPlatform>(platform: T): IGoLiveSettings['platforms'][T] {
    return this.settings.platforms[platform];
  }

  /**
   * Returns Go-Live settings for a given platform
   */
  private getSavedPlatformSettings(platform: TPlatform) {
    const service = getPlatformService(platform);
    const savedDestinations = this.streamSettingsView.state.goLiveSettings?.platforms;
    const { enabled, useCustomFields } = (savedDestinations && savedDestinations[platform]) || {
      enabled: false,
      useCustomFields: false,
    };
    const settings = cloneDeep(service.state.settings);

    // don't reuse broadcastId and thumbnail for Youtube
    if (settings && settings['broadcastId']) settings['broadcastId'] = '';
    if (settings && settings['thumbnail']) settings['thumbnail'] = '';

    // don't reuse liveVideoId for Facebook
    if (platform === 'facebook' && settings && settings['liveVideoId']) {
      settings['liveVideoId'] = '';
    }

    return {
      ...settings,
      useCustomFields,
      enabled: enabled || this.checkPrimaryPlatform(platform),
    };
  }
}<|MERGE_RESOLUTION|>--- conflicted
+++ resolved
@@ -4,15 +4,10 @@
 import { UserService } from '../user';
 import { RestreamService } from '../restream';
 import { getPlatformService, TPlatform, TPlatformCapability } from '../platforms';
-<<<<<<< HEAD
-import { cloneDeep, difference } from 'lodash';
 import { IncrementalRolloutService, TwitterService } from '../../app-services';
 import { EAvailableFeatures } from '../incremental-rollout';
-=======
 import cloneDeep from 'lodash/cloneDeep';
 import difference from 'lodash/difference';
-import { TwitterService } from '../../app-services';
->>>>>>> 9d7f93a2
 
 /**
  * The stream info view is responsible for keeping
