import React, { useState, useEffect, useCallback, useRef } from 'react';
import debounce from 'lodash/debounce';
import { StatefulService } from '../services/core';
import { createBinding, TBindings } from './shared/inputs';
import { useForm } from './shared/inputs/Form';
import { FormInstance } from 'antd/lib/form/hooks/useForm';

/**
 * Creates a reactive state for a React component based on Vuex store
 */
export function useVuex<TReturnValue>(selector: () => TReturnValue, deep = true): TReturnValue {
  const [state, setState] = useState(selector);
  useEffect(() => {
    const unsubscribe = StatefulService.store.watch(
      () => selector(),
      newState => {
        setState(newState);
      },
      { deep },
    );
    return () => {
      unsubscribe();
    };
  }, []);

  return state;
}

/**
 * onCreate shortcut
 * Helpful if you need to calculate an immutable initial state for a component
 */
export function useOnCreate<TReturnValue>(cb: () => TReturnValue) {
  return useState(cb)[0];
}

/**
 * onDestroy shortcut
 */
export function useOnDestroy(cb: () => void) {
  useEffect(() => cb, []);
}

/**
 * Create a debounced version of the function
 */
export function useDebounce<T extends (...args: any[]) => any>(ms = 0, cb: T) {
  return useCallback(debounce(cb, ms), []);
}

/**
 * Init state with an async callback
 * TODO investigate if we can just use a library for the async code https://github.com/slorber/react-async-hook
 */
export function useAsyncState<TStateType>(
  defaultState: TStateType | (() => TStateType),
  asyncCb?: (initialState: TStateType) => Promise<TStateType>,
): [TStateType, (newState: TStateType) => unknown, Promise<TStateType | null> | undefined] {
  // define a state
  const [state, setState] = useState(defaultState);

  let isDestroyed = false;

  // create and save the promise if provided
  const [promise] = useState(() => {
    if (asyncCb) {
      return asyncCb(state).then(newState => {
        // do not update the state if the component has been destroyed
        if (isDestroyed) return null;
        setState(newState);
        return newState;
      });
    }
  });

  useOnDestroy(() => {
    isDestroyed = true;
  });

  return [state, setState, promise];
}

/**
 * Create the state object and return helper methods
 */
export function useFormState<T extends object>(initializer: T | (() => T)): TUseFormStateResult<T> {
  const [s, setStateRaw] = useState<T>(initializer);

  // create a reference to the last actual state
  const stateRef = useRef(s);

  // use isDestroyed flag to prevent updating state on destroyed components
  const isDestroyedRef = useRef(false);
  useOnDestroy(() => {
    isDestroyedRef.current = true;
  });

  // create a reference to AntForm
  const form = useForm();

  function setState(newState: T) {
    if (isDestroyedRef.current) return;
    // keep the reference in sync when we update the state
    stateRef.current = newState;
    setStateRaw(newState);
  }

  // create a function for state patching
  function updateState(patch: Partial<T>) {
    setState({ ...stateRef.current, ...patch });
  }

  function setItem<TDict extends keyof T, TKey extends keyof T[TDict]>(
    dictionaryName: TDict,
    key: TKey,
    value: T[TDict][TKey],
  ): void {
    setState({
      ...stateRef.current,
      [dictionaryName]: { ...stateRef.current[dictionaryName], [key]: value },
    });
  }

  return {
    s,
    setState,
    updateState,
    setItem,
    bind: createBinding(() => stateRef.current, setState),
    stateRef,
    form,
  };
}

type TUseFormStateResult<TState extends object> = {
  s: TState;
  setState: (p: TState) => unknown;
  updateState: (p: Partial<TState>) => unknown;
  setItem: <TDict extends keyof TState, TKey extends keyof TState[TDict]>(
    dictionaryName: TDict,
    key: TKey,
    value: TState[TDict][TKey],
  ) => unknown;
  bind: TBindings<TState>;
  stateRef: { current: TState };
  form: FormInstance<TState>;
};

/**
 * Returns a function for force updating of the component
 * Use it only for frequently used components for optimization purposes
 *
 * Current implementation from
 * https://github.com/ant-design/ant-design/blob/master/components/_util/hooks/useForceUpdate.ts
 */
export function useForceUpdate() {
  const [, forceUpdate] = React.useReducer(x => x + 1, 0);
  return forceUpdate;
}

/**
 * Sets a function that guarantees a re-render and fresh state on every tick of the delay
 */
<<<<<<< HEAD
export function useRenderInterval(callback: () => void, delay: number, condition?: boolean) {
  const [tick, setTick] = useState(0);

  useEffect(() => {
    let timeout: number;
    if (condition) {
      timeout = window.setTimeout(() => {
        callback();
        setTick(tick + 1);
      }, delay);
    }

    return () => clearTimeout(timeout);
=======
export function useRenderInterval(callback: () => void, delay: number, condition = true) {
  const [tick, setTick] = useState(0);

  useEffect(() => {
    if (condition) {
      const timeout = window.setTimeout(() => {
        callback();
        setTick(tick + 1);
      }, delay);

      return () => clearTimeout(timeout);
    }
>>>>>>> 175d8886
  }, [tick, condition]);
}<|MERGE_RESOLUTION|>--- conflicted
+++ resolved
@@ -161,21 +161,6 @@
 /**
  * Sets a function that guarantees a re-render and fresh state on every tick of the delay
  */
-<<<<<<< HEAD
-export function useRenderInterval(callback: () => void, delay: number, condition?: boolean) {
-  const [tick, setTick] = useState(0);
-
-  useEffect(() => {
-    let timeout: number;
-    if (condition) {
-      timeout = window.setTimeout(() => {
-        callback();
-        setTick(tick + 1);
-      }, delay);
-    }
-
-    return () => clearTimeout(timeout);
-=======
 export function useRenderInterval(callback: () => void, delay: number, condition = true) {
   const [tick, setTick] = useState(0);
 
@@ -188,6 +173,5 @@
 
       return () => clearTimeout(timeout);
     }
->>>>>>> 175d8886
   }, [tick, condition]);
 }