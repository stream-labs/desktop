--- conflicted
+++ resolved
@@ -135,14 +135,10 @@
 import { TransitionsService } from './services/transitions';
 import { MagicLinkService } from './services/magic-link';
 import { UsageStatisticsService } from './services/usage-statistics';
-<<<<<<< HEAD
 import { NotificationsService } from './services/notifications';
 import { MediaBackupService } from './services/media-backup';
-=======
 import { HotkeysService } from './services/hotkeys';
-import { MediaBackupService } from './services/media-backup';
 import { WidgetsService } from './services/widgets';
->>>>>>> 27d754a9
 
 export const AppServices = {
   WindowsService,
@@ -172,12 +168,8 @@
   TransitionsService,
   MagicLinkService,
   UsageStatisticsService,
-<<<<<<< HEAD
   NotificationsService,
   MediaBackupService,
-=======
   HotkeysService,
-  MediaBackupService,
   WidgetsService,
->>>>>>> 27d754a9
 };