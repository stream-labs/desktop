import Vue from 'vue';
import URI from 'urijs';
import { defer } from 'lodash';
<<<<<<< HEAD
import { PersistentStatefulService } from './persistent-stateful-service';
import { Inject } from '../util/injector';
import { mutation } from './stateful-service';
=======
import { PersistentStatefulService } from 'services/persistent-stateful-service';
import { Inject } from 'util/injector';
import { handleErrors, authorizedHeaders } from 'util/requests';
import { mutation } from 'services/stateful-service';
>>>>>>> d89af4d2
import electron from 'electron';
import { HostsService } from './hosts';
import {
  getPlatformService,
  IPlatformAuth,
  TPlatform,
  IPlatformService,
  IStreamingSetting
} from './platforms';
import { CustomizationService } from 'services/customization';
import Raven from 'raven-js';
import { AppService } from 'services/app';
import { SceneCollectionsService } from 'services/scene-collections';
import { Subject } from 'rxjs/Subject';
import { Observable } from 'rxjs/Observable';
import { mergeStatic } from 'rxjs/operator/merge';
import { WindowsService } from 'services/windows';
<<<<<<< HEAD
import { SettingsService } from 'services/settings';
import {
  cpu as systemInfoCpu,
  graphics as systemInfoGraphics,
  osInfo as systemInfoOsInfo,
  uuid as systemInfoUuid,
} from 'systeminformation';
import {
  totalmem as nodeTotalMem,
  freemem as nodeFreeMem,
  cpus as nodeCpus,
  release as nodeOsRelease,
} from 'os';
import { memoryUsage as nodeMemUsage } from 'process';
=======
import uuid from 'uuid/v4';
>>>>>>> d89af4d2

// Eventually we will support authing multiple platforms at once
interface IUserServiceState {
  auth?: IPlatformAuth;
}

export class UserService extends PersistentStatefulService<IUserServiceState> {
  @Inject() hostsService: HostsService;
  @Inject() customizationService: CustomizationService;
  @Inject() appService: AppService;
  @Inject() sceneCollectionsService: SceneCollectionsService;
  @Inject() windowsService: WindowsService;
  @Inject() settingsService: SettingsService;

  @mutation()
  LOGIN(auth: IPlatformAuth) {
    Vue.set(this.state, 'auth', auth);
  }

  @mutation()
  LOGOUT() {
    Vue.delete(this.state, 'auth');
  }

  @mutation()
  private SET_PLATFORM_TOKEN(token: string) {
    this.state.auth.platform.token = token;
  }

  @mutation()
  private SET_CHANNEL_ID(id: string) {
    this.state.auth.platform.channelId = id;
  }

  userLogin = new Subject<IPlatformAuth>();
  userLogout = new Subject<void>();
  userLoginState: Observable<IPlatformAuth | void> = mergeStatic(this.userLogin, this.userLogout);

  init() {
    super.init();
    this.setRavenContext();
    this.validateLogin().then(() => {
      this.updatePlatformUserInfo();
    });
  }

  mounted() {
    // This is used for faking authentication in tests
    electron.ipcRenderer.on(
      'testing-fakeAuth',
      (e: Electron.Event, auth: any) => {
        this.LOGIN(auth);
        this.setRavenContext();
      }
    );
  }

  // Makes sure the user's login is still good
  validateLogin(): Promise<void> {
    if (!this.isLoggedIn()) return Promise.resolve();

    console.log('validateLogin: this.platform=' + JSON.stringify(this.platform));
    const service = getPlatformService(this.platform.type);
    if (service && service.isLoggedIn) {
      return service.isLoggedIn().then(valid => {
        if (!valid) {
          this.LOGOUT();
          this.userLogout.next();
        }
      });
    }

    // ここに来るパターンは存在しないはず
    console.error('unexpected state: There is no proper instance of the platform service');
    this.LOGOUT();
    return Promise.resolve();
  }

  isLoggedIn() {
    return !!(this.state.auth && this.state.auth.apiToken);
  }

  /**
   * This is a uuid that persists across the application lifetime and uniquely
   * identifies this particular installation of N Air, even when the user is
   * not logged in.
   */
  getLocalUserId() {
    const localStorageKey = 'NAirLocalUserId';
    let userId = localStorage.getItem(localStorageKey);

    if (!userId) {
      userId = uuid();
      localStorage.setItem(localStorageKey, userId);
    }

    return userId;
  }

  get apiToken() {
    if (this.isLoggedIn()) return this.state.auth.apiToken;
  }

  get platform() {
    if (this.isLoggedIn()) {
      return this.state.auth.platform;
    }
  }

  get username() {
    if (this.isLoggedIn()) {
      return this.state.auth.platform.username;
    }
  }
  get userIcon() {
    if (this.isLoggedIn()) {
      return this.state.auth.platform.userIcon;
    }
  }
  get platformId() {
    if (this.isLoggedIn()) {
      return this.state.auth.platform.id;
    }
  }
  get platformUserPageURL() {
    if (this.isLoggedIn()) {
      const platform = getPlatformService(this.state.auth.platform.type);
      if (platform.getUserPageURL !== undefined) {
        return platform.getUserPageURL();
      }
      return '';
    }
  }

  get channelId() {
    if (this.isLoggedIn()) {
      return this.state.auth.platform.channelId;
    }
  }

  private async login(service: IPlatformService, auth: IPlatformAuth) {
    this.LOGIN(auth);
    this.userLogin.next(auth);
    this.setRavenContext();
    await this.sceneCollectionsService.setupNewUser();
  }

  async logOut() {
    // Attempt to sync scense before logging out
    this.appService.startLoading();

    // TODO niconico専用なので抽象化する
    getPlatformService('niconico').logout();

    await this.sceneCollectionsService.save();

    /* DEBUG
    await this.sceneCollectionsService.safeSync();
    */
    this.userLogout.next();
    this.LOGOUT();
    electron.remote.session.defaultSession.clearStorageData({ storages: ['cookies'] });
    this.appService.finishLoading();
  }

  /**
   * Starts the authentication process.  Multiple callbacks
   * can be passed for various events.
   */
  startAuth(
    platform: TPlatform,
    onWindowShow: (...args: any[]) => any,
    onAuthStart: (...args: any[]) => any,
    onAuthCancel: (...args: any[]) => any,
    onAuthFinish: (...args: any[]) => any
  ) {
    const service = getPlatformService(platform);
    console.log('startAuth service = ' + JSON.stringify(service));

    const authWindow = new electron.remote.BrowserWindow({
      ...service.authWindowOptions,
      alwaysOnTop: false,
      show: false,
      webPreferences: {
        nodeIntegration: false,
        nativeWindowOpen: true,
        sandbox: true
      }
    });

    authWindow.webContents.on('did-navigate', async (e, url) => {
      const parsed = this.parseAuthFromUrl(url);
      console.log('parsed = ' + JSON.stringify(parsed)); // DEBUG

      if (parsed) {
        authWindow.close();
        onAuthStart();
        await this.login(service, parsed);
        defer(onAuthFinish);
      }
    });

    authWindow.once('ready-to-show', () => {
      authWindow.show();
      defer(onWindowShow);
    });

    authWindow.once('close', () => {
      onAuthCancel();
    });

    authWindow.setMenu(null);
    authWindow.loadURL(service.authUrl);
  }

  /**
   * ユーザアイコンなどの情報だけ更新する
   * FIXME: validateLoginが成功した後にHTTPエラーが返ってくると説明なしにウィンドウが出てしまう
   */
  private updatePlatformUserInfo() {
    if (!this.isLoggedIn()) return;

    const service = getPlatformService(this.platform.type);

    const authWindow = new electron.remote.BrowserWindow({
      ...service.authWindowOptions,
      alwaysOnTop: false,
      show: false,
      webPreferences: {
        nodeIntegration: false,
        nativeWindowOpen: true,
        sandbox: true
      }
    });

    authWindow.webContents.on('did-navigate', (e, url) => {
      const parsed = this.parseAuthFromUrl(url);

      if (parsed) {
        authWindow.close();
        this.LOGIN(parsed);
        this.userLogin.next(parsed);
        this.setRavenContext();
      } else {
        // 認可されていない場合は画面を出して操作可能にする
        authWindow.show();
      }
    });

    authWindow.setMenu(null);
    authWindow.loadURL(service.authUrl);
  }

  updatePlatformToken(token: string) {
    this.SET_PLATFORM_TOKEN(token);
  }

  updatePlatformChannelId(id: string) {
    this.SET_CHANNEL_ID(id);
  }

  /**
   * Parses tokens out of the auth URL
   */
  private parseAuthFromUrl(url: string) {
    const query = URI.parseQuery(URI.parse(url).query) as Dictionary<string>;

    if (
      query.token &&
      query.platform_username &&
      query.platform_token &&
      query.platform_id &&
      query.oauth_token
    ) {
      return {
        apiToken: query.oauth_token,
        platform: {
          type: query.platform,
          username: query.platform_username,
          token: query.platform_token,
          id: query.platform_id,
          userIcon: query.platform_user_icon,
        }
      } as IPlatformAuth;
    }

    return false;
  }

  /**
   * Registers the current user information with Raven so
   * we can view more detailed information in sentry.
   */
  async setRavenContext() {
    if (!this.isLoggedIn()) return;
    Raven.setUserContext({ username: this.username, id: this.platformId });
    Raven.setExtraContext(await this.getUserExtraContext());
  }

  async getUserExtraContext() {
    try{
      const [graphics, cpu, osInfo, osUuid] = await Promise.all([
        systemInfoGraphics(),
        systemInfoCpu(),
        systemInfoOsInfo(),
        systemInfoUuid(),
      ]);

      return {
        platform: this.platform ? this.platform.type : 'not logged in',
        cpuModel: nodeCpus()[0].model,
        cpuCores: `physical:${cpu.physicalCores} logical:${cpu.cores}`,
        gpus: graphics.controllers,
        os: `${osInfo.distro} ${osInfo.release}`,
        osUuid: osUuid.os,
        memTotal: nodeTotalMem(),
        memAvailable: nodeFreeMem(),
        memUsage: nodeMemUsage(),
      };
    } catch (err) {
      return {
        platform: this.platform ? this.platform.type : 'not logged in',
        cpuModel: nodeCpus()[0].model,
        cpuCores: `logical:${nodeCpus().length}`,
        os: nodeOsRelease(),
        memTotal: nodeTotalMem(),
        memAvailable: nodeFreeMem(),
        memUsage: nodeMemUsage(),
        exceptionWhenGetSystemInfo: err
      };
    }
  }

  popoutRecentEvents() {
    this.windowsService.createOneOffWindow({
      componentName: 'RecentEvents',
      size: {
        width: 800,
        height: 600
      }
    }, 'RecentEvents');
  }

  async updateStreamSettings(programId: string = ''): Promise<IStreamingSetting> {
    return await getPlatformService(this.platform.type).setupStreamSettings(programId);
  }

  isNiconicoLoggedIn() {
    return this.isLoggedIn() && this.platform && this.platform.type === 'niconico';
  }
}

/**
 * You can use this decorator to ensure the user is logged in
 * before proceeding
 */
export function requiresLogin() {
  return (target: any, methodName: string, descriptor: PropertyDescriptor) => {
    const original = descriptor.value;

    return {
      ...descriptor,
      value(...args: any[]) {
        // TODO: Redirect to login if not logged in?
<<<<<<< HEAD
        if (UserService.instance.isLoggedIn()) {
          return original.apply(target, args);
        }
=======
        if (UserService.instance.isLoggedIn()) return original.apply(target, args);
>>>>>>> d89af4d2
      }
    };
  };
}<|MERGE_RESOLUTION|>--- conflicted
+++ resolved
@@ -1,16 +1,9 @@
 import Vue from 'vue';
 import URI from 'urijs';
 import { defer } from 'lodash';
-<<<<<<< HEAD
-import { PersistentStatefulService } from './persistent-stateful-service';
-import { Inject } from '../util/injector';
-import { mutation } from './stateful-service';
-=======
 import { PersistentStatefulService } from 'services/persistent-stateful-service';
 import { Inject } from 'util/injector';
-import { handleErrors, authorizedHeaders } from 'util/requests';
 import { mutation } from 'services/stateful-service';
->>>>>>> d89af4d2
 import electron from 'electron';
 import { HostsService } from './hosts';
 import {
@@ -28,7 +21,6 @@
 import { Observable } from 'rxjs/Observable';
 import { mergeStatic } from 'rxjs/operator/merge';
 import { WindowsService } from 'services/windows';
-<<<<<<< HEAD
 import { SettingsService } from 'services/settings';
 import {
   cpu as systemInfoCpu,
@@ -43,9 +35,7 @@
   release as nodeOsRelease,
 } from 'os';
 import { memoryUsage as nodeMemUsage } from 'process';
-=======
 import uuid from 'uuid/v4';
->>>>>>> d89af4d2
 
 // Eventually we will support authing multiple platforms at once
 interface IUserServiceState {
@@ -410,13 +400,9 @@
       ...descriptor,
       value(...args: any[]) {
         // TODO: Redirect to login if not logged in?
-<<<<<<< HEAD
         if (UserService.instance.isLoggedIn()) {
           return original.apply(target, args);
         }
-=======
-        if (UserService.instance.isLoggedIn()) return original.apply(target, args);
->>>>>>> d89af4d2
       }
     };
   };
