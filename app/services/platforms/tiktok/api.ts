--- conflicted
+++ resolved
@@ -28,7 +28,6 @@
 export type TTikTokLiveScopeTypes = 'approved' | 'not-approved' | 'legacy' | 'denied';
 
 export interface ITikTokLiveScopeResponse {
-<<<<<<< HEAD
   platform: TPlatform | string;
   reason: ETikTokLiveScopeReason;
   can_be_live?: boolean;
@@ -38,21 +37,11 @@
 
 export interface ITikTokGamesData extends ITikTokLiveScopeResponse {
   categories: ITikTokGame[];
-=======
   platform: TPlatform | string;
   reason: ETikTokLiveScopeReason;
   can_be_live?: boolean;
   user?: ITikTokUserData;
   info?: any[] | null[] | undefined[] | ITikTokGame[] | ITikTokGamesData | any;
-}
-
-export interface ITikTokGamesData {
-  platform: TPlatform | string;
-  info: {
-    categories: ITikTokGame[];
-  };
-  reason: ETikTokLiveScopeReason;
->>>>>>> f06dec13
 }
 
 interface ITikTokGame {
