{
  "You have been logged out": "Tu sesión se ha cerrado",
  "This element is too small to be displayed": "Este elemento es demasiado pequeño para mostrarse",
  "This element requires Selective Recording to be enabled": "Este elemento requiere la activación de Grabación selectiva",
  "Grant Permissions": "Otorgar permisos",
  "Streamlabs needs additional permissions. Grant permissions in the pop-up dialogs to continue.": "Streamlabs necesita permisos adicionales. Otorga permisos en los cuadros emergentes para continuar.",
  "Microphone": "Micrófono",
<<<<<<< HEAD
  "Webcam": "Cámara Web",
  "You've merged a Streamlabs ID to your account, please log back in to ensure you have the right credentials.": "You've merged a Streamlabs ID to your account, please log back in to ensure you have the right credentials.",
  "Enable Live Streaming?": "Activar streaming en tiempo real?",
  "Streamlabs is currently in recording mode, which hides live streaming features. Would you like to enable live streaming features? You can disable them again in General settings.": "Streamlabs is currently in recording mode, which hides live streaming features. Would you like to enable live streaming features? You can disable them again in General settings.",
  "Enable Streaming": "Enable Streaming"
=======
  "Webcam": "Cámara web",
  "You've merged a Streamlabs ID to your account, please log back in to ensure you have the right credentials.": "Has integrado Streamlabs ID con tu cuenta. Debes volver a iniciar sesión para cerciorarte de que tienes las credenciales requeridas.",
  "Enable Live Streaming?": "¿Activar streaming en tiempo real?",
  "Streamlabs is currently in recording mode, which hides live streaming features. Would you like to enable live streaming features? You can disable them again in General settings.": "Streamlabs está en modo de grabación, que oculta funciones de streaming de vídeo en tiempo real. ¿Quieres activar las funciones de streaming de vídeo en tiempo real? Las puedes volver a desactivar en la sección de configuración general.",
  "Enable Streaming": "Activar streaming"
>>>>>>> 672fd52e
}<|MERGE_RESOLUTION|>--- conflicted
+++ resolved
@@ -5,17 +5,9 @@
   "Grant Permissions": "Otorgar permisos",
   "Streamlabs needs additional permissions. Grant permissions in the pop-up dialogs to continue.": "Streamlabs necesita permisos adicionales. Otorga permisos en los cuadros emergentes para continuar.",
   "Microphone": "Micrófono",
-<<<<<<< HEAD
-  "Webcam": "Cámara Web",
-  "You've merged a Streamlabs ID to your account, please log back in to ensure you have the right credentials.": "You've merged a Streamlabs ID to your account, please log back in to ensure you have the right credentials.",
-  "Enable Live Streaming?": "Activar streaming en tiempo real?",
-  "Streamlabs is currently in recording mode, which hides live streaming features. Would you like to enable live streaming features? You can disable them again in General settings.": "Streamlabs is currently in recording mode, which hides live streaming features. Would you like to enable live streaming features? You can disable them again in General settings.",
-  "Enable Streaming": "Enable Streaming"
-=======
   "Webcam": "Cámara web",
   "You've merged a Streamlabs ID to your account, please log back in to ensure you have the right credentials.": "Has integrado Streamlabs ID con tu cuenta. Debes volver a iniciar sesión para cerciorarte de que tienes las credenciales requeridas.",
   "Enable Live Streaming?": "¿Activar streaming en tiempo real?",
   "Streamlabs is currently in recording mode, which hides live streaming features. Would you like to enable live streaming features? You can disable them again in General settings.": "Streamlabs está en modo de grabación, que oculta funciones de streaming de vídeo en tiempo real. ¿Quieres activar las funciones de streaming de vídeo en tiempo real? Las puedes volver a desactivar en la sección de configuración general.",
   "Enable Streaming": "Activar streaming"
->>>>>>> 672fd52e
 }