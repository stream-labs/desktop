import { HostsService } from 'services/hosts';
import { StatefulService, Inject, mutation } from 'services/core';
import { UserService, LoginLifecycle } from 'services/user';
import { authorizedHeaders, handleResponse } from 'util/requests';
import { $t } from 'services/i18n';
import { WindowsService } from 'services/windows';
import { WebsocketService, TSocketEvent, IEventSocketEvent } from 'services/websocket';
import pick from 'lodash/pick';
import uuid from 'uuid/v4';
import { Subscription } from 'rxjs';

export interface IRecentEvent {
  name?: string;
  from?: string;
  type: string;
  platform: string;
  created_at: string;
  display_name?: string;
  from_display_name?: string;
  amount?: string;
  crate_item?: any;
  message?: string;
  product?: string;
  viewers?: number;
  host_type?: 'manual' | 'auto';
  raiders?: number;
  formatted_amount?: string;
  sub_plan?: string;
  months?: number;
  streak_months?: number;
  gifter?: string;
  currency?: string;
  skill?: string;
  since?: string;
  displayString?: string;
  comment?: string;
  title?: string;
  iso8601Created?: string;
  createdAt?: string;
  streamer?: string;
  giftType?: string;
  _id?: string;
  read: boolean;
  hash: string;
  isTest?: boolean;
  repeat?: boolean;
  // uuid is local and will NOT persist across app restarts/ fetches
  uuid: string;
}

interface IRecentEventsConfig {
  eventsPanelMuted: boolean;
  settings: Dictionary<any>;
}

interface ICommonRecentEventConfig {
  donation: boolean;
  redemption: boolean;
  merch: boolean;
}

interface ITwitchRecentEventsConfig {
  follow: boolean;
  subscription: boolean;
  subscription_tier_1: boolean;
  subscription_tier_2: boolean;
  subscription_tier_3: boolean;
  filter_subscription_3_months: boolean;
  filter_subscription_6_months: boolean;
  filter_subscription_9_months: boolean;
  filter_subscription_12_months: boolean;
  filter_subscription_minimum_enabled: boolean;
  filter_subscription_minimum_months: number;
  primesub: boolean;
  resub: boolean;
  resub_tier_1: boolean;
  resub_tier_2: boolean;
  resub_tier_3: boolean;
  resub_prime: boolean;
  gifted_sub: boolean;
  gifted_sub_tier_1: boolean;
  gifted_sub_tier_2: boolean;
  gifted_sub_tier_3: boolean;
  host: boolean;
  bits: boolean;
  raid: boolean;
}

interface IYouTubeRecentEventsConfig {
  subscriber: boolean;
  sponsor: boolean;
  superchat: boolean;
}

interface IMixerRecentEventsConfig {
  follow: boolean;
  subscription: boolean;
  resub: boolean;
  host: boolean;
  sticker: boolean;
  effect: boolean;
}

interface IFacebookRecentEventsConfig {
  follow: boolean;
  facebook_support: boolean;
  facebook_like: boolean;
  facebook_share: boolean;
  facebook_stars: boolean;
}

interface IRecentEventsState {
  recentEvents: IRecentEvent[];
  muted: boolean;
  filterConfig: Dictionary<any>;
}

const subscriptionMap = (subPlan: string) => {
  return {
    '1000': $t('Tier 1'),
    '2000': $t('Tier 2'),
    '3000': $t('Tier 3'),
    Prime: $t('Prime'),
  }[subPlan];
};

const filterName = (key: string) => {
  return {
    donation: $t('Donations'),
    redemption: $t('Redemptions'),
    merch: $t('Merch'),
    follow: $t('Follows'),
    subscription: $t('Subs'),
    subscription_tier_1: $t('Tier 1'),
    subscription_tier_2: $t('Tier 2'),
    subscription_tier_3: $t('Tier 3'),
    filter_subscription_3_months: $t('3 Months'),
    filter_subscription_6_months: $t('6 Months'),
    filter_subscription_9_months: $t('9 Months'),
    filter_subscription_12_months: $t('12 Months'),
    filter_subscription_minimum_enabled: $t('Minimum'),
    filter_subscription_minimum_months: $t('months'),
    primesub: $t('Prime'),
    resub: $t('Resubs'),
    resub_tier_1: $t('Tier 1'),
    resub_tier_2: $t('Tier 2'),
    resub_tier_3: $t('Tier 3'),
    resub_prime: $t('Prime'),
    gifted_sub: $t('Gifted'),
    host: $t('Hosts'),
    bits: $t('Bits'),
    raid: $t('Raids'),
    subscriber: $t('Subscribers'),
    sponsor: $t('Members'),
    superchat: $t('Super Chats'),
    sticker: $t('Stickers'),
    effect: $t('Effects'),
    facebook_support: $t('Supports'),
    facebook_like: $t('Likes'),
    facebook_share: $t('Shares'),
    facebook_stars: $t('Stars'),
  }[key];
};

/**
 * This function duplicates per-event logic from streamlabs.com for
 * creating cache keys used in fetching read status of events and
 * serves as the best proxy for a unique identifier for each
 * event. Should be refactored when backend is rewritten for consistency
 */
function getHashForRecentEvent(event: IRecentEvent) {
  switch (event.type) {
    case 'donation':
      return [event.type, event.name, event.message, parseInt(event.amount, 10)].join(':');
    case 'bits':
      return [event.type, event.name, event.message, parseInt(event.amount, 10)].join(':');
    case 'donordrivedonation':
      return [event.type, event.name, event.message, parseInt(event.amount, 10)].join(':');
    case 'eldonation':
      return [event.type, event.name, event.message, parseInt(event.amount, 10)].join(':');
    case 'follow':
      return [event.type, event.name, event.message].join(':');
    case 'host':
      return [event.type, event.name, event.host_type].join(':');
    case 'justgivingdonation':
      return [event.type, event.name, event.message, parseInt(event.amount, 10)].join(':');
    case 'loyalty_store_redemption':
      return [event.type, event.from, event.message].join(':');
    case 'pledge':
      return [event.type, event.name, parseInt(event.amount, 10), event.from].join(':');
    case 'prime_sub_gift':
      return [event.type, event.name, event.streamer, event.giftType].join(':');
    case 'raid':
      return [event.type, event.name, event.from].join(':');
    case 'redemption':
      return [event.type, event.name, event.message].join(':');
    case 'sticker':
      return [event.name, event.type, event.currency].join(':');
    case 'subscription':
      return [event.type, event.name, event.message].join(':');
    case 'superchat':
      return [event.type, event.name, event.message].join(':');
    case 'superheart':
      return [event.type, event.name, event.message, parseInt(event.amount, 10)].join(':');
    case 'tiltifydonation':
      return [event.type, event.name, event.message, parseInt(event.amount, 10)].join(':');
    case 'treat':
      return [event.type, event.name, event.title, event.message, event.createdAt].join(':');
    case 'like':
      return [event.type, event.name, event._id].join(':');
    case 'share':
      return [event.type, event.name, event._id].join(':');
    case 'stars':
      return [event.type, event.name, event.message, parseInt(event.amount, 10)].join(':');
    case 'support':
      return [event.type, event.name, event._id].join(':');
    case 'merch':
      return [event.type, event.message, event.createdAt].join(':');
    default:
      return [event.type, event._id].join(':');
  }
}

const SUPPORTED_EVENTS = [
  'merch',
  'donation',
  'facemaskdonation',
  'follow',
  'subscription',
  'bits',
  'host',
  'raid',
  'sticker',
  'effect',
  'like',
  'stars',
  'support',
  'share',
  'superchat',
  'pledge',
  'eldonation',
  'tiltifydonation',
  'donordrivedonation',
  'justgivingdonation',
  'treat',
];

export class RecentEventsService extends StatefulService<IRecentEventsState> {
  @Inject() private hostsService: HostsService;
  @Inject() private userService: UserService;
  @Inject() private windowsService: WindowsService;
  @Inject() private websocketService: WebsocketService;

  static initialState: IRecentEventsState = { recentEvents: [], muted: false, filterConfig: {} };

  lifecycle: LoginLifecycle;
  socketConnection: Subscription = null;

  async initialize() {
    this.lifecycle = await this.userService.withLifecycle({
      init: this.syncEventsState,
      destroy: () => Promise.resolve(this.onLogout()),
      context: this,
    });
  }

  async syncEventsState() {
    const config = await this.fetchConfig();
    this.applyConfig(config);
    this.formEventsArray();
<<<<<<< HEAD
    this.websocketService.socketEvent.subscribe(this.onSocketEvent.bind(this));
    return;
=======
    this.subscribeToSocketConnection();
    return this.fetchMutedState();
>>>>>>> 68701723
  }

  subscribeToSocketConnection() {
    this.socketConnection = this.websocketService.socketEvent.subscribe(ev =>
      this.onSocketEvent(ev),
    );
  }

  unsubscribeFromSocketConnection() {
    this.socketConnection.unsubscribe();
  }

  onLogout() {
    this.SET_RECENT_EVENTS([]);
    this.unsubscribeFromSocketConnection();
  }

  fetchRecentEvents(): Promise<{ data: Dictionary<IRecentEvent[]> }> {
    const typeString = this.getEventTypesString();
    const url = `https://${this.hostsService.streamlabs}/api/v5/slobs/recentevents/${
      this.userService.widgetToken
    }?types=${typeString}`;
    const headers = authorizedHeaders(this.userService.apiToken);
    const request = new Request(url, { headers });
    return fetch(request)
      .then(handleResponse)
      .catch(() => null);
  }

  async fetchConfig() {
    const url = `https://${
      this.hostsService.streamlabs
    }/api/v5/slobs/widget/config?widget=recent_events`;
    const headers = authorizedHeaders(this.userService.apiToken);
    return fetch(new Request(url, { headers }))
      .then(handleResponse)
      .catch(() => null);
  }

  private async formEventsArray() {
    const events = await this.fetchRecentEvents();
    let eventArray: IRecentEvent[] = [];
    if (!events.data) return;
    Object.keys(events.data).forEach(key => {
      const fortifiedEvents = events.data[key].map(event => {
        event.hash = getHashForRecentEvent(event);
        event.uuid = uuid();
        return event;
      });

      // This server response returns a ton of stuff. We remove the noise
      // before adding it to the store.
      const culledEvents = fortifiedEvents.map(event => {
        return pick(event, [
          'name',
          'from',
          'type',
          'platform',
          'created_at',
          'display_name',
          'from_display_name',
          'amount',
          'crate_item',
          'message',
          'product',
          'viewers',
          'host_type',
          'raiders',
          'formatted_amount',
          'sub_plan',
          'months',
          'streak_months',
          'gifter',
          'currency',
          'skill',
          'since',
          'displayString',
          'comment',
          'title',
          'read',
          'hash',
          'uuid',
        ]);
      });

      eventArray = eventArray.concat(culledEvents);
    });

    // Format string of keys to look for in server event cache
    const hashValues = eventArray.map(event => event.hash).join('|##|');

    // Get read status for all events
    const readReceipts = await this.fetchReadReceipts(hashValues);
    eventArray.forEach(event => {
      event.read = readReceipts[event.hash] ? readReceipts[event.hash] : false;
    });

    eventArray.sort((a: IRecentEvent, b: IRecentEvent) => {
      return new Date(b.created_at).getTime() - new Date(a.created_at).getTime();
    });

    this.SET_RECENT_EVENTS(eventArray);
  }

  async fetchReadReceipts(hashValues: string): Promise<{ data: Dictionary<boolean> }> {
    const url = `https://${this.hostsService.streamlabs}/api/v5/slobs/readreceipts`;
    const headers = authorizedHeaders(
      this.userService.apiToken,
      new Headers({ 'Content-Type': 'application/json' }),
    );
    const request = new Request(url, { headers });
    const body = JSON.stringify({
      hashValues,
    });
    return await fetch(new Request(url, { headers, body, method: 'POST' })).then(handleResponse);
  }

  async repeatAlert(event: IRecentEvent) {
    const headers = authorizedHeaders(
      this.userService.apiToken,
      new Headers({ 'Content-Type': 'application/json' }),
    );
    const url = `https://${this.hostsService.streamlabs}/api/v5/slobs/widget/repeatalert`;
    const body = JSON.stringify({
      data: event,
      type: event.type,
      token: this.userService.widgetToken,
    });
    return await fetch(new Request(url, { headers, body, method: 'POST' })).then(handleResponse);
  }

  async readAlert(event: IRecentEvent) {
    this.TOGGLE_RECENT_EVENT_READ(event.uuid);
    const url = `https://${this.hostsService.streamlabs}/api/v5/slobs/widget/readalert`;
    const headers = authorizedHeaders(
      this.userService.apiToken,
      new Headers({ 'Content-Type': 'application/json' }),
    );
    const body = JSON.stringify({
      eventHash: event.hash,
      read: event.read,
    });
    const request = new Request(url, { headers, body, method: 'POST' });
    return await fetch(request).then(handleResponse);
  }

  async postUpdateFilterPreferences() {
    const url = `https://${this.hostsService.streamlabs}/api/v5/slobs/widget/recentevents`;
    const headers = authorizedHeaders(
      this.userService.apiToken,
      new Headers({ 'Content-Type': 'application/json' }),
    );
    const body = JSON.stringify(this.state.filterConfig);
    const request = new Request(url, { headers, body, method: 'POST' });
    return await fetch(request).then(handleResponse);
  }

  async skipAlert() {
    const url = `https://${this.hostsService.streamlabs}/api/v5/slobs/alerts/skip`;
    const headers = authorizedHeaders(this.userService.apiToken);
    const request = new Request(url, { headers, method: 'POST' });
    return await fetch(request).then(handleResponse);
  }

  async pauseAlertQueue() {
    const url = `https://${this.hostsService.streamlabs}/api/v5/slobs/alerts/pause_queue`;
    const headers = authorizedHeaders(this.userService.apiToken);
    const request = new Request(url, { headers, method: 'POST' });
    return fetch(request).then(handleResponse);
  }

  async unpauseAlertQueue() {
    const url = `https://${this.hostsService.streamlabs}/api/v5/slobs/alerts/unpause_queue`;
    const headers = authorizedHeaders(this.userService.apiToken);
    const request = new Request(url, { headers, method: 'POST' });
    return fetch(request).then(handleResponse);
  }

  get filters() {
    const mainFilters = pick(this.state.filterConfig, [
      'donation',
      'merch',
      'follow',
      'host',
      'bits',
      'raid',
      'subscriber',
      'sponsor',
      'superchat',
      'sticker',
      'effect',
      'facebook_support',
      'facebook_like',
      'facebook_share',
      'facebook_stars',
    ]);

    const subFilters = pick(this.state.filterConfig, [
      'subscription',
      'subscription_tier_1',
      'subscription_tier_2',
      'subscription_tier_3',
      'primesub',
      'gifted_sub',
    ]);

    const resubFilters = pick(this.state.filterConfig, [
      'resub',
      'resub_tier_1',
      'resub_tier_2',
      'resub_tier_3',
      'resub_prime',
      'filter_subscription_3_months',
      'filter_subscription_6_months',
      'filter_subscription_9_months',
      'filter_subscription_12_months',
      'filter_subscription_minimum_enabled',
      'filter_subscription_minimum_months',
    ]);

    const main = {};
    const sub = {};
    const resub = {};

    Object.keys(mainFilters).forEach(filter => {
      main[filter] = {
        value: mainFilters[filter],
        name: filterName(filter),
      };
    });

    Object.keys(subFilters).forEach(filter => {
      sub[filter] = {
        value: subFilters[filter],
        name: filterName(filter),
      };
    });

    Object.keys(resubFilters).forEach(filter => {
      resub[filter] = {
        value: resubFilters[filter],
        name: filterName(filter),
      };
    });

    return {
      main,
      sub,
      resub,
    };
  }

  updateFilterPreference(key: string, value: any) {
    this.SET_SINGLE_FILTER_CONFIG(key, value);
    this.postUpdateFilterPreferences().then(() => {
      this.formEventsArray();
    });
  }

  getEventTypesString() {
    return Object.keys(this.state.filterConfig)
      .filter((type: any) => this.state.filterConfig[type] === true)
      .join(',');
  }

  applyConfig(config: IRecentEventsConfig) {
    this.SET_MUTED(config.eventsPanelMuted);
    this.SET_FILTER_CONFIG(config.settings);
  }

  getSubString(event: IRecentEvent) {
    if (event.platform === 'youtube') {
      return $t('has sponsored since %{date}', { date: event.since });
    }
    if (event.gifter) {
      return $t('has gifted a sub (%{tier}) to', {
        tier: subscriptionMap(event.sub_plan),
      });
    }
    if (event.months > 1 && event.streak_months && event.streak_months > 1) {
      return $t('has resubscribed (%{tier}) for %{streak} months in a row! (%{months} total)', {
        tier: subscriptionMap(event.sub_plan),
        streak: event.streak_months,
        months: event.months,
      });
    }
    if (event.months > 1) {
      return $t('has resubscribed (%{tier}) for %{months} months', {
        tier: subscriptionMap(event.sub_plan),
        months: event.months,
      });
    }
    return $t('has subscribed (%{tier})', { tier: subscriptionMap(event.sub_plan) });
  }

  onSocketEvent(e: TSocketEvent) {
    if (e.type === 'eventsPanelSettingsUpdate') {
      if (e.message.muted != null) {
        this.SET_MUTED(e.message.muted);
      }
    }

    if (SUPPORTED_EVENTS.includes(e.type)) {
      this.onEventSocket(e as IEventSocketEvent);
    }
  }

  shouldFilterSubscription(event: IRecentEvent) {
    if (!this.state.filterConfig.subscription) {
      return false;
    }

    if (!this.state.filterConfig.subscription_tier_1 && event.sub_plan.toString() === '1000') {
      return false;
    }

    if (!this.state.filterConfig.subscription_tier_2 && event.sub_plan.toString() === '2000') {
      return false;
    }

    if (!this.state.filterConfig.subscription_tier_3 && event.sub_plan.toString() === '3000') {
      return false;
    }

    if (!this.state.filterConfig.primesub && event.sub_plan.toString() === 'Prime') {
      return false;
    }

    if (!this.state.filterConfig.gifted_sub && event.gifter) {
      return false;
    }

    return true;
  }

  shouldFilterResub(event: IRecentEvent) {
    if (!this.state.filterConfig.resub) {
      return false;
    }

    if (!this.state.filterConfig.resub_tier_1 && event.sub_plan.toString() === '1000') {
      return false;
    }

    if (!this.state.filterConfig.resub_tier_2 && event.sub_plan.toString() === '2000') {
      return false;
    }

    if (!this.state.filterConfig.resub_tier_3 && event.sub_plan.toString() === '3000') {
      return false;
    }

    if (!this.state.filterConfig.resub_prime && event.sub_plan.toString() === 'Prime') {
      return false;
    }

    if (!this.state.filterConfig.gifted_sub && event.gifter) {
      return false;
    }

    if (!this.state.filterConfig.filter_subscription_3_months && event.months < 3) {
      return false;
    }

    if (!this.state.filterConfig.filter_subscription_6_months && event.months < 6) {
      return false;
    }

    if (!this.state.filterConfig.filter_subscription_9_months && event.months < 9) {
      return false;
    }

    if (!this.state.filterConfig.filter_subscription_12_months && event.months < 12) {
      return false;
    }

    if (
      this.state.filterConfig.filter_subscription_minimum_enabled &&
      event.months < this.state.filterConfig.filter_subscription_minimum_months
    ) {
      return false;
    }

    return true;
  }

  isAllowed(event: IRecentEvent) {
    if (event.type === 'subscription') {
      if (event.months > 1) {
        return this.shouldFilterResub(event);
      }
      return this.shouldFilterSubscription(event);
    }
    return this.state.filterConfig[event.type];
  }

  onEventSocket(e: IEventSocketEvent) {
    const messages = e.message
      .filter(msg => !msg.isTest && !msg.repeat)
      .filter(msg => this.isAllowed(msg));
    messages.forEach(msg => {
      msg.type = e.type;
      msg.hash = getHashForRecentEvent(msg);
      msg.uuid = uuid();
      msg.read = false;
      msg.iso8601Created = new Date().toISOString();
    });
    this.ADD_RECENT_EVENT(messages);
  }

  getEventString(event: IRecentEvent) {
    return {
      donation:
        $t('has donated') +
        (event.crate_item ? $t(' with %{name}', { name: event.crate_item.name }) : ''),
      merch: $t('has purchased %{product} from the store', { product: event.product }),
      follow: $t('has followed'),
      subscription: this.getSubString(event),
      // Twitch
      bits: $t('has used'),
      host: $t('has hosted you with %{viewers} viewers', { viewers: event.viewers }),
      raid: $t('has raided you with a party of %{viewers}', { viewers: event.raiders }),
      // Mixer
      sticker: $t('has used %{skill} for', { skill: event.skill }),
      effect: $t('has used %{skill} for', { skill: event.skill }),
      // Facebook
      like: $t('has liked'),
      stars: $t('has used'),
      support: $t('has supported for %{mounths} months', { months: event.months }),
      share: $t('has shared'),
      // Youtube
      superchat: $t('has superchatted'),
      // Integrations
      pledge: $t('has pledged on Patreon'),
      eldonation: $t('has donated to ExtraLife'),
      tiltifydonation: $t('has donated to Tiltify'),
      donordrivedonation: $t('has donated to Donor Drive'),
      justgivingdonation: $t('has donated to Just Giving'),
      treat: $t('has given a treat %{title}', { title: event.title }),
    }[event.type];
  }

  async toggleMuteEvents() {
    const headers = authorizedHeaders(
      this.userService.apiToken,
      new Headers({ 'Content-Type': 'application/json' }),
    );
    const url = `https://${
      this.hostsService.streamlabs
    }/api/v5/slobs/widget/recentevents/eventspanel`;
    const body = JSON.stringify({ muted: !this.state.muted });
    return await fetch(new Request(url, { headers, body, method: 'POST' })).then(handleResponse);
  }

  openRecentEventsWindow(isMediaShare?: boolean) {
    this.windowsService.createOneOffWindow(
      {
        componentName: 'RecentEvents',
        queryParams: { isMediaShare },
        title: $t('Recent Events'),
        size: { width: 800, height: 600 },
      },
      'RecentEvents',
    );
  }

  showFilterMenu() {
    this.windowsService.showWindow({
      componentName: 'EventFilterMenu',
      title: $t('Event Filters'),
      queryParams: {},
      size: {
        width: 450,
        height: 600,
      },
    });
  }

  @mutation()
  private ADD_RECENT_EVENT(events: IRecentEvent[]) {
    this.state.recentEvents = events.concat(this.state.recentEvents);
  }

  @mutation()
  private TOGGLE_RECENT_EVENT_READ(uuid: string) {
    this.state.recentEvents.forEach(event => {
      if (event.uuid === uuid) {
        event.read = !event.read;
      }
    });
  }

  @mutation()
  private SET_RECENT_EVENTS(eventArray: IRecentEvent[]) {
    this.state.recentEvents = eventArray;
  }

  @mutation()
  private SET_MUTED(muted: boolean) {
    this.state.muted = muted;
  }

  @mutation()
  private SET_FILTER_CONFIG(settings: any) {
    this.state.filterConfig = settings;
  }

  @mutation()
  private SET_SINGLE_FILTER_CONFIG(key: string, value: any) {
    this.state.filterConfig[key] = value;
  }
}<|MERGE_RESOLUTION|>--- conflicted
+++ resolved
@@ -268,13 +268,7 @@
     const config = await this.fetchConfig();
     this.applyConfig(config);
     this.formEventsArray();
-<<<<<<< HEAD
-    this.websocketService.socketEvent.subscribe(this.onSocketEvent.bind(this));
-    return;
-=======
     this.subscribeToSocketConnection();
-    return this.fetchMutedState();
->>>>>>> 68701723
   }
 
   subscribeToSocketConnection() {
