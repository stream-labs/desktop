<template>
  <div>
<<<<<<< HEAD
    <code-input v-if="value.settings.custom_enabled" :metadata="{ type: metadata.type }" v-model="editorInputValue"/>

    <div class="modal-layout-controls">
      <button v-if="hasDefaults" class="button button--default restore-button" @click="restoreDefaults">
        {{ $t('Restore Defaults') }}
      </button>
      <button
        class="button button--soft-warning discard-button"
        @click="hasChanges && discardChanges()"
        :class="{ 'is-disabled': !hasChanges }"
      >
        {{ $t('Discard Changes') }}
      </button>
      <button
          class="button"
          :class="{'button--action': canSave, 'button--default is-disabled': !canSave }"
          @click="canSave && save()">
        {{ $t('Save') }}
      </button>
=======
    <div class="toolbar">
      <!-- <i class="icon-reset" v-tooltip="$t('Restore Defaults')" @click="restoreDefaults" /> -->
>>>>>>> c5e6c1a1
    </div>
    <code-input v-if="value.settings.custom_enabled" @input="save()" :metadata="{ type: metadata.type }" v-model="editorInputValue"/>
  </div>
</template>

<script lang="ts" src="./CodeEditor.vue.ts"></script>

<style lang="less" scoped>
  @import '../../styles/index';

  .toolbar {
    height: 32px;
    padding-top: 8px;
    border-bottom: 1px solid @day-border;

    i {
      font-size: 16px;
      margin-left: 16px;

      &:hover {
        cursor: pointer;
      }
    }
  }

  .night-theme {
    .toolbar {
      border-color: @night-slider-bg;
    }
  }
</style><|MERGE_RESOLUTION|>--- conflicted
+++ resolved
@@ -1,29 +1,7 @@
 <template>
   <div>
-<<<<<<< HEAD
-    <code-input v-if="value.settings.custom_enabled" :metadata="{ type: metadata.type }" v-model="editorInputValue"/>
-
-    <div class="modal-layout-controls">
-      <button v-if="hasDefaults" class="button button--default restore-button" @click="restoreDefaults">
-        {{ $t('Restore Defaults') }}
-      </button>
-      <button
-        class="button button--soft-warning discard-button"
-        @click="hasChanges && discardChanges()"
-        :class="{ 'is-disabled': !hasChanges }"
-      >
-        {{ $t('Discard Changes') }}
-      </button>
-      <button
-          class="button"
-          :class="{'button--action': canSave, 'button--default is-disabled': !canSave }"
-          @click="canSave && save()">
-        {{ $t('Save') }}
-      </button>
-=======
     <div class="toolbar">
       <!-- <i class="icon-reset" v-tooltip="$t('Restore Defaults')" @click="restoreDefaults" /> -->
->>>>>>> c5e6c1a1
     </div>
     <code-input v-if="value.settings.custom_enabled" @input="save()" :metadata="{ type: metadata.type }" v-model="editorInputValue"/>
   </div>
