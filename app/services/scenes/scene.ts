--- conflicted
+++ resolved
@@ -124,11 +124,7 @@
   }
 
   setName(newName: string) {
-<<<<<<< HEAD
-    const sceneSource = this.sourcesService.getSource(this.id) as Source;
-=======
-    const sceneSource = this.sourcesService.views.getSource(this.id);
->>>>>>> d821d2b2
+    const sceneSource = this.sourcesService.views.getSource(this.id) as Source;
     sceneSource.setName(newName);
     this.SET_NAME(newName);
   }
@@ -144,13 +140,8 @@
     return this.addSource(source.sourceId, options) as SceneItem;
   }
 
-<<<<<<< HEAD
   addSource(sourceId: string, options: ISceneNodeAddOptions = {}): SceneItem | null {
-    const source = this.sourcesService.getSource(sourceId);
-=======
-  addSource(sourceId: string, options: ISceneNodeAddOptions = {}): SceneItem {
     const source = this.sourcesService.views.getSource(sourceId);
->>>>>>> d821d2b2
     if (!source) throw new Error(`Source ${sourceId} not found`);
 
     if (!this.canAddSource(sourceId)) return null;
@@ -402,11 +393,7 @@
   hasNestedScene(sceneId: string) {
     const childScenes = this.getItems()
       .filter(sceneItem => sceneItem.type === 'scene')
-<<<<<<< HEAD
-      .map(sceneItem => this.scenesService.getScene(sceneItem.sourceId) as Scene);
-=======
       .map(sceneItem => this.scenesService.views.getScene(sceneItem.sourceId));
->>>>>>> d821d2b2
 
     for (const childScene of childScenes) {
       if (childScene.id === sceneId) return true;
@@ -423,13 +410,8 @@
     let result = this.getItems();
     result
       .filter(sceneItem => sceneItem.type === 'scene')
-<<<<<<< HEAD
-      .map((sceneItem: SceneItem) => {
-        return (this.scenesService.getScene(sceneItem.sourceId) as Scene).getNestedItems();
-=======
       .map(sceneItem => {
         return this.scenesService.views.getScene(sceneItem.sourceId).getNestedItems();
->>>>>>> d821d2b2
       })
       .forEach(sceneItems => {
         result = result.concat(sceneItems);
@@ -447,7 +429,7 @@
    * result also includes nested scenes
    */
   getNestedSources(options = { excludeScenes: false }): Source[] {
-    const sources = this.getNestedItems(options).map(sceneItem => sceneItem.getSource());
+    const sources = this.getNestedItems(options).map(sceneItem => sceneItem.getSource() as Source);
     return uniqBy(sources, 'sourceId');
   }
 
@@ -457,11 +439,7 @@
   getNestedScenes(): Scene[] {
     const scenes = this.getNestedSources()
       .filter(source => source.type === 'scene')
-<<<<<<< HEAD
-      .map(sceneSource => this.scenesService.getScene(sceneSource.sourceId)) as Scene[];
-=======
       .map(sceneSource => this.scenesService.views.getScene(sceneSource.sourceId));
->>>>>>> d821d2b2
     const resultScenes: Scene[] = [];
 
     scenes.forEach(scene => {
@@ -478,11 +456,7 @@
    * returns the source linked to scene
    */
   getSource(): Source {
-<<<<<<< HEAD
-    return this.sourcesService.getSource(this.id) as Source;
-=======
-    return this.sourcesService.views.getSource(this.id);
->>>>>>> d821d2b2
+    return this.sourcesService.views.getSource(this.id) as Source;
   }
 
   getResourceId() {
