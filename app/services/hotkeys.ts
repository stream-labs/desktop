--- conflicted
+++ resolved
@@ -15,11 +15,8 @@
 import { RecentEventsService } from './recent-events';
 import { UsageStatisticsService } from './usage-statistics';
 import { getOS, OS } from 'util/operating-systems';
-<<<<<<< HEAD
 import { TDisplayType } from './settings-v2';
-=======
 import { VirtualWebcamService } from 'app-services';
->>>>>>> b2863eaa
 
 function getScenesService(): ScenesService {
   return ScenesService.instance;
