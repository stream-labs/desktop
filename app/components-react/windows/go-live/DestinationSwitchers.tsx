import React, { useRef, MouseEvent } from 'react';
import { getPlatformService, TPlatform } from '../../../services/platforms';
import cx from 'classnames';
import { $t } from '../../../services/i18n';
import styles from './DestinationSwitchers.m.less';
import { ICustomStreamDestination } from '../../../services/settings/streaming';
import { Services } from '../../service-provider';
import { SwitchInput } from '../../shared/inputs';
import PlatformLogo from '../../shared/PlatformLogo';
import { assertIsDefined } from '../../../util/properties-type-guards';
import { useDebounce } from '../../hooks';
import { useGoLiveSettings } from './useGoLiveSettings';
import { alertAsync } from '../../modals';

/**
 * Allows enabling/disabling platforms and custom destinations for the stream
 */
export function DestinationSwitchers(p: { showSelector?: boolean }) {
  const {
    linkedPlatforms,
    enabledPlatforms,
    customDestinations,
    enabledDestinations,
    switchPlatforms,
    switchCustomDestination,
    isPrimaryPlatform,
    isPlatformLinked,
  } = useGoLiveSettings();
  // use these references to apply debounce
  // for error handling and switch animation
  const enabledPlatformsRef = useRef(enabledPlatforms);
  enabledPlatformsRef.current = enabledPlatforms;
  const enabledDestRef = useRef(enabledDestinations);
  enabledDestRef.current = enabledDestinations;

  // special handling for TikTok for non-ultra users
  // to disable/enable platforms and open ultra link
  const promptConnectTikTok = !isPlatformLinked('tiktok');
  const disableSwitchers =
    promptConnectTikTok && (enabledPlatforms.length > 1 || enabledDestinations.length > 0);

  const emitSwitch = useDebounce(500, (ind?: number, enabled?: boolean) => {
    if (ind !== undefined && enabled !== undefined) {
      switchCustomDestination(ind, enabled);
    } else {
      switchPlatforms(enabledPlatformsRef.current);
    }
  });

  function isEnabled(target: TPlatform | number) {
    if (typeof target === 'number') {
      return enabledDestRef.current.includes(target);
    } else {
      if (target === 'tiktok' && promptConnectTikTok) {
        return false;
      }

      return enabledPlatformsRef.current.includes(target);
    }
  }

  function togglePlatform(platform: TPlatform, enabled: boolean) {
    enabledPlatformsRef.current = enabledPlatformsRef.current.filter(p => p !== platform);
    if (enabled) enabledPlatformsRef.current.push(platform);
    emitSwitch();
  }

  function toggleDest(ind: number, enabled: boolean) {
    enabledDestRef.current = enabledDestRef.current.filter(index => index !== ind);
    if (enabled) {
      enabledDestRef.current.push(ind);
    }
    emitSwitch(ind, enabled);
  }

  // TODO: find a cleaner way to do this
  const isPrimary = (platform: TPlatform) =>
    isPrimaryPlatform(platform) || linkedPlatforms.length === 1;

  return (
    <div>
      {linkedPlatforms.map(platform => (
        <DestinationSwitcher
          key={platform}
          destination={platform}
          enabled={isEnabled(platform)}
          onChange={enabled => togglePlatform(platform, enabled)}
          promptConnectTikTok={platform === 'tiktok' && promptConnectTikTok}
          isPrimary={isPrimaryPlatform(platform)}
          disabled={disableSwitchers && !isEnabled(platform)}
        />
      ))}

      {!linkedPlatforms.includes('tiktok') && (
        <DestinationSwitcher
          destination={'tiktok'}
          enabled={isEnabled('tiktok')}
          onChange={enabled => togglePlatform('tiktok', enabled)}
          isPrimary={isPrimaryPlatform('tiktok')}
          promptConnectTikTok={promptConnectTikTok}
          disabled={disableSwitchers && !isEnabled('tiktok')}
        />
      )}

      {customDestinations?.map((dest, ind) => (
        <DestinationSwitcher
          key={ind}
          destination={dest}
          enabled={customDestinations[ind].enabled}
          onChange={enabled => switchCustomDestination(ind, enabled)}
          disabled={disableSwitchers && !isEnabled(ind)}
        />
      ))}
    </div>
  );
}

interface IDestinationSwitcherProps {
  destination: TPlatform | ICustomStreamDestination;
  enabled: boolean;
  onChange: (enabled: boolean) => unknown;
  isPrimary?: boolean;
  promptConnectTikTok?: boolean;
  disabled?: boolean;
}

/**
 * Render a single switcher
 */
// disable `func-call-spacing` and `no-spaced-func` rules
// to pass back reference to addClass function
// eslint-disable-next-line
const DestinationSwitcher = React.forwardRef<{}, IDestinationSwitcherProps>((p, ref) => {
  const switchInputRef = useRef<HTMLInputElement>(null);
  const containerRef = useRef<HTMLDivElement>(null);
  const platform = typeof p.destination === 'string' ? (p.destination as TPlatform) : null;
  const { RestreamService, MagicLinkService, NavigationService, WindowsService } = Services;
  const canEnableRestream = RestreamService.views.canEnableRestream;
  const cannotDisableDestination = p.isPrimary && !canEnableRestream;

  function onClickHandler(ev: MouseEvent) {
    // If re-stream isn't enabled, don't allow disabling the primary platform
    if (cannotDisableDestination) {
      alertAsync(
        $t(
          'You cannot disable the platform you used to sign in to Streamlabs Desktop. Please sign in with a different platform to disable streaming to this destination.',
        ),
      );
      return;
    }

    if (p.promptConnectTikTok) {
      alertAsync({
        type: 'confirm',
        title: $t('Connect TikTok Account'),
        closable: true,
        content: (
          <span>
            {$t(
              'Connect your TikTok account to stream to TikTok and one additional platform for free.',
            )}
          </span>
        ),
        okText: $t('Connect'),
        onOk: () => {
          Services.NavigationService.actions.navigate('PlatformMerge', { platform: 'tiktok' });
          Services.WindowsService.actions.closeChildWindow();
        },
      });
      return;
    }

    if (canEnableRestream || !p.promptConnectTikTok) {
      const enable = !p.enabled;
      p.onChange(enable);
      // always proxy the click to the SwitchInput
      // so it can play a transition animation
      switchInputRef.current?.click();
      // switch the container class without re-rendering to not stop the animation
      if (enable) {
        containerRef.current?.classList.remove(styles.platformDisabled);
      } else {
        containerRef.current?.classList.add(styles.platformDisabled);
      }
    } else {
      MagicLinkService.actions.linkToPrime('slobs-multistream');
    }
  }

  function addClass() {
    containerRef.current?.classList.remove(styles.platformDisabled);
  }

  function removeClass() {
    if (p.isPrimary) {
      alertAsync(
        $t(
          'You cannot disable the platform you used to sign in to Streamlabs Desktop. Please sign in with a different platform to disable streaming to this destination.',
        ),
      );
      return;
    }
    p.onChange(false);
    containerRef.current?.classList.add(styles.platformDisabled);
  }

  const { title, description, Switch, Logo } = (() => {
    if (platform) {
      // define slots for a platform switcher
      const { UserService, StreamingService } = Services;
      const service = getPlatformService(platform);
      const platformAuthData = UserService.state.auth?.platforms[platform];
      const username = platformAuthData?.username ?? '';

      // Preserving old TikTok functionality, so they can't enable the toggle if TikTok is not
      // connected.
      // TODO: this kind of logic should belong on caller, but ideally we would refactor all this
      const tiktokDisabled =
        platform === 'tiktok' && !StreamingService.views.isPlatformLinked('tiktok');

      return {
        title: $t('Stream to %{platformName}', { platformName: service.displayName }),
        description: username,
        Logo: () => (
          <PlatformLogo platform={platform} className={styles[`platform-logo-${platform}`]} />
        ),
        Switch: () => (
          <SwitchInput
            inputRef={switchInputRef}
            value={p.enabled}
            name={platform}
<<<<<<< HEAD
            disabled={cannotDisableDestination}
=======
            disabled={p.isPrimary || tiktokDisabled}
>>>>>>> efd59dc9
            uncontrolled
          />
        ),
      };
    } else {
      // define slots for a custom destination switcher
      const destination = p.destination as ICustomStreamDestination;
      return {
        title: destination.name,
        description: destination.url,
        Logo: () => <i className={cx(styles.destinationLogo, 'fa fa-globe')} />,
        Switch: () => (
          <SwitchInput
            inputRef={switchInputRef}
            value={destination.enabled}
            name={`destination_${destination.name}`}
            disabled={p.disabled}
            uncontrolled
          />
        ),
      };
    }
  })();

  return (
    <div
      ref={containerRef}
      className={cx(styles.platformSwitcher, {
        [styles.platformDisabled]: !p.enabled || p.promptConnectTikTok,
      })}
      onClick={onClickHandler}
    >
      <div className={cx(styles.colInput)}>
        <Switch />
      </div>

      {/* PLATFORM LOGO */}
      <div className="logo margin-right--20">
        <Logo />
      </div>

      {/* PLATFORM TITLE AND ACCOUNT/URL */}
      <div className={styles.colAccount}>
        <span className={styles.platformName}>{title}</span> <br />
        {description} <br />
      </div>
    </div>
  );
});<|MERGE_RESOLUTION|>--- conflicted
+++ resolved
@@ -134,9 +134,15 @@
   const switchInputRef = useRef<HTMLInputElement>(null);
   const containerRef = useRef<HTMLDivElement>(null);
   const platform = typeof p.destination === 'string' ? (p.destination as TPlatform) : null;
-  const { RestreamService, MagicLinkService, NavigationService, WindowsService } = Services;
+  const { RestreamService, MagicLinkService, StreamingService } = Services;
   const canEnableRestream = RestreamService.views.canEnableRestream;
   const cannotDisableDestination = p.isPrimary && !canEnableRestream;
+
+  // Preserving old TikTok functionality, so they can't enable the toggle if TikTok is not
+  // connected.
+  // TODO: this kind of logic should belong on caller, but ideally we would refactor all this
+  const tiktokDisabled =
+    platform === 'tiktok' && !StreamingService.views.isPlatformLinked('tiktok');
 
   function onClickHandler(ev: MouseEvent) {
     // If re-stream isn't enabled, don't allow disabling the primary platform
@@ -212,12 +218,6 @@
       const platformAuthData = UserService.state.auth?.platforms[platform];
       const username = platformAuthData?.username ?? '';
 
-      // Preserving old TikTok functionality, so they can't enable the toggle if TikTok is not
-      // connected.
-      // TODO: this kind of logic should belong on caller, but ideally we would refactor all this
-      const tiktokDisabled =
-        platform === 'tiktok' && !StreamingService.views.isPlatformLinked('tiktok');
-
       return {
         title: $t('Stream to %{platformName}', { platformName: service.displayName }),
         description: username,
@@ -229,11 +229,7 @@
             inputRef={switchInputRef}
             value={p.enabled}
             name={platform}
-<<<<<<< HEAD
-            disabled={cannotDisableDestination}
-=======
-            disabled={p.isPrimary || tiktokDisabled}
->>>>>>> efd59dc9
+            disabled={cannotDisableDestination || tiktokDisabled}
             uncontrolled
           />
         ),
