import TsxComponent, { createProps } from '../tsx-component';
import isEqual from 'lodash/isEqual';

const reactBuild = require('components-react');
const ReactDOM = require('react-dom');
const React = require('react');

import { Component, Watch } from 'vue-property-decorator';

class WrapperProps<TComponentProps> {
  name?: string = null;
  componentProps?: TComponentProps = null;
  wrapperStyles?: Dictionary<string> = null;
}

/**
 * Wraps React component into a Vue component
 */
@Component({ props: createProps(WrapperProps) })
class ReactComponent<TComponentProps = {}> extends TsxComponent<WrapperProps<TComponentProps>> {
  $refs: {
    container: HTMLDivElement;
  };

  mounted() {
    const className = this.props.name;
    const componentClass = reactBuild.components[className];
    ReactDOM.render(
      React.createElement(componentClass, { ...this.props.componentProps, key: className }, null),
      this.$refs.container,
    );
  }

  beforeDestroy() {
    ReactDOM.unmountComponentAtNode(this.$refs.container);
  }

  @Watch('componentProps', { deep: true })
  refreshReactComponent(componentProps: TComponentProps, oldComponentProps: TComponentProps) {
    const serializedProps = JSON.parse(JSON.stringify(componentProps));
    const serializedOldProps = JSON.parse(JSON.stringify(oldComponentProps));
    if (isEqual(serializedProps, serializedOldProps)) return;
    ReactDOM.unmountComponentAtNode(this.$refs.container);
    const className = this.props.name;
    const componentClass = reactBuild.components[className];
    ReactDOM.render(
      React.createElement(componentClass, { ...this.props.componentProps, key: className }, null),
      this.$refs.container,
    );
  }

  render() {
    return <div class="react" ref="container" style={this.props.wrapperStyles}></div>;
  }
}

@Component({
  props: {
    name: { default: 'NameFolder' },
    wrapperStyles: { default: () => ({ height: '100%' }) },
  },
})
export class NameFolder extends ReactComponent {}
@Component({ props: { name: { default: 'NewsBanner' } } })
export class NewsBanner extends ReactComponent {}
@Component({ props: { name: { default: 'PatchNotes' } } })
export class PatchNotes extends ReactComponent {}
@Component({
  props: {
    name: { default: 'NavTools' },
    wrapperStyles: { default: () => ({ marginTop: 'auto', flexShrink: 0 }) },
  },
})
export class NavTools extends ReactComponent {}
@Component({
  props: {
    name: { default: 'IconLibraryProperties' },
    wrapperStyles: { default: () => ({ height: '100%' }) },
  },
})
export class IconLibraryProperties extends ReactComponent {}
@Component({
  props: {
    name: { default: 'Display' },
    wrapperStyles: { default: () => ({ height: '100%' }) },
    componentProps: {
      default: () => ({
        paddingSize: 0,
        drawUI: false,
      }),
    },
  },
})
export class Display extends ReactComponent {}
@Component({
  props: {
    name: { default: 'PerformanceMetrics' },
    componentProps: { default: () => ({ mode: 'limited' }) },
  },
})
export class PerformanceMetrics extends ReactComponent<{ mode: 'full' | 'limited' }> {}

@Component({
  props: {
    name: { default: 'TitleBar' },
    componentProps: { default: () => ({ windowId: '' }) },
  },
})
export class TitleBar extends ReactComponent {}
@Component({
  props: {
    name: { default: 'Chat' },
    componentProps: { default: () => ({ restream: false }) },
    wrapperStyles: {
      default: () => ({ height: '100%', display: 'flex', flexDirection: 'column' }),
    },
  },
})
export class Chat extends ReactComponent {}
@Component({
  props: {
    name: { default: 'Loader' },
  },
})
export class Loader extends ReactComponent {}
@Component({
  props: {
    name: { default: 'Highlighter' },
    componentProps: { default: () => ({}) },
  },
})
export class Highlighter extends ReactComponent {}

@Component({
  props: {
    name: { default: 'GoLiveWindow' },
    wrapperStyles: { default: () => ({ height: '100%' }) },
  },
})
export class GoLiveWindow extends ReactComponent {}

@Component({
  props: {
    name: { default: 'EditStreamWindow' },
    wrapperStyles: { default: () => ({ height: '100%' }) },
  },
})
export class EditStreamWindow extends ReactComponent {}
@Component({
  props: {
    name: { default: 'Grow' },
    wrapperStyles: { default: () => ({ gridRow: '1 / span 1' }) },
  },
})
export class Grow extends ReactComponent {}
@Component({
  props: {
    name: { default: 'PlatformLogo' },
    wrapperStyles: { default: () => ({}) },
  },
})
export class PlatformLogo extends ReactComponent<{
  platform: string;
  size?: 'medium' | number;
  color?: string;
  unwrapped?: boolean;
}> {}
<<<<<<< HEAD

@Component({
  props: {
    name: { default: 'SharedComponentsLibrary' },
    wrapperStyles: { default: () => ({ height: '100%' }) },
  },
})
export class SharedComponentsLibrary extends ReactComponent {}
=======
@Component({ props: { name: { default: 'StartStreamingButton' } } })
export class StartStreamingButton extends ReactComponent {}
@Component({
  props: {
    name: { default: 'TestWidgets' },
    componentProps: { default: () => ({ testers: null as string[] }) },
  },
})
export class TestWidgets extends ReactComponent<{ testers: string[] }> {}
>>>>>>> afc4f0f4
<|MERGE_RESOLUTION|>--- conflicted
+++ resolved
@@ -165,7 +165,6 @@
   color?: string;
   unwrapped?: boolean;
 }> {}
-<<<<<<< HEAD
 
 @Component({
   props: {
@@ -174,7 +173,7 @@
   },
 })
 export class SharedComponentsLibrary extends ReactComponent {}
-=======
+
 @Component({ props: { name: { default: 'StartStreamingButton' } } })
 export class StartStreamingButton extends ReactComponent {}
 @Component({
@@ -184,4 +183,3 @@
   },
 })
 export class TestWidgets extends ReactComponent<{ testers: string[] }> {}
->>>>>>> afc4f0f4
