import { Service } from './service';
import Util from 'services/utils';
import { Inject } from '../util/injector';

// Hands out hostnames to the rest of the app. Eventually
// we should allow overriding this value. But for now we
// are just keeping the value in one place.
export class HostsService extends Service {
  get streamlabs() {
    if (Util.useLocalHost()) {
      return 'streamlabs.site';
    }
    return 'streamlabs.com';
  }

  get overlays() {
    if (Util.isPreview()) {
      return 'beta-overlays.streamlabs.com';
    }
    return 'overlays.streamlabs.com';
  }

  get media() {
    return 'media.streamlabs.com';
  }

  get beta2() {
    return 'beta2.streamlabs.com';
  }

  get beta3() {
    return 'beta3.streamlabs.com';
  }

  get facemaskCDN() {
    return 'facemasks-cdn.streamlabs.com/';
  }

  get io() {
    if (Util.useLocalHost()) {
      return 'http://io.streamlabs.site:4567';
    }
    return 'https://aws-io.streamlabs.com';
  }

  get cdn() {
    return 'cdn.streamlabs.com';
  }

  get platform() {
    return 'platform.streamlabs.com';
  }
<<<<<<< HEAD
=======

  get analitycs() {
    return 'r2d2.streamlabs.com';
  }
}

export class UrlService extends Service {
  @Inject('HostsService') private hosts: HostsService;

  get protocol() {
    return Util.useLocalHost() ? 'http://' : 'https://';
  }

  getStreamlabsApi(endpoint: string) {
    return `${this.protocol}${this.hosts.streamlabs}/api/v5/slobs/${endpoint}`;
  }
>>>>>>> a42ff3be
}<|MERGE_RESOLUTION|>--- conflicted
+++ resolved
@@ -50,8 +50,6 @@
   get platform() {
     return 'platform.streamlabs.com';
   }
-<<<<<<< HEAD
-=======
 
   get analitycs() {
     return 'r2d2.streamlabs.com';
@@ -68,5 +66,4 @@
   getStreamlabsApi(endpoint: string) {
     return `${this.protocol}${this.hosts.streamlabs}/api/v5/slobs/${endpoint}`;
   }
->>>>>>> a42ff3be
 }