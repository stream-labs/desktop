--- conflicted
+++ resolved
@@ -123,11 +123,8 @@
     TroubleshooterService,
     JsonrpcService,
     SelectionService,
-<<<<<<< HEAD
-    Selection
-=======
+    Selection,
     FileManagerService
->>>>>>> 2131e672
   };
 
   private instances: Dictionary<Service> = {};
