--- conflicted
+++ resolved
@@ -117,11 +117,7 @@
   "Very High": "非常高",
   "Apps": "應用程式",
   "Finish": "完成",
-<<<<<<< HEAD
-  "Get Ultra": "Get Ultra",
-=======
   "Get Ultra": "取得 Ultra",
->>>>>>> a65fe2a6
   "System error message:": "系統錯誤訊息：",
   "List is empty": "清單是空的",
   "Not selected": "未選取",
@@ -146,19 +142,6 @@
   "Animations": "動畫",
   "Multistreaming": "多平台直播",
   "Alert Box": "通知方塊",
-<<<<<<< HEAD
-  "Widget": "Widget",
-  "Creator Sites": "創作者網站",
-  "Apps Manager": "Apps Manager",
-  "Theme Audit": "Theme Audit",
-  "Login": "登入",
-  "Tip Settings": "小費設定",
-  "Apps Store Home": "Apps Store Home",
-  "Dashboard Home": "Dashboard Home",
-  "Alert Box Library": "通知方塊庫",
-  "Alert Box Settings": "Alert Box Settings",
-  "Upgrade to Ultra": "Upgrade to Ultra"
-=======
   "Widget": "小工具",
   "Creator Sites": "創作者網站",
   "Apps Manager": "應用程式管理員",
@@ -170,5 +153,4 @@
   "Alert Box Library": "通知方塊庫",
   "Alert Box Settings": "通知方塊設定",
   "Upgrade to Ultra": "升級到 Ultra"
->>>>>>> a65fe2a6
 }