import { mutation, InheritMutations } from '../core/stateful-service';
import {
  IPlatformService,
  TPlatformCapability,
  EPlatformCallResult,
  IPlatformRequest,
  IPlatformState,
} from '.';
import { Inject } from 'services/core/injector';
import { authorizedHeaders, handleResponse } from 'util/requests';
import { platformAuthorizedRequest } from './utils';
import { StreamSettingsService } from 'services/settings/streaming';
import { CustomizationService } from 'services/customization';
import { IGoLiveSettings } from 'services/streaming';
import { WindowsService } from 'services/windows';
import { $t, I18nService } from 'services/i18n';
import { throwStreamError } from 'services/streaming/stream-error';
import { BasePlatformService } from './base-platform';
import { assertIsDefined } from 'util/properties-type-guards';
import electron from 'electron';
import { omitBy } from 'lodash';

interface IYoutubeServiceState extends IPlatformState {
  liveStreamingEnabled: boolean;
  streamId: string;
  broadcastStatus: TBroadcastLifecycleStatus | '';
  settings: IYoutubeStartStreamOptions;
  categories: IYoutubeCategory[];
}

export interface IYoutubeStartStreamOptions extends IExtraBroadcastSettings {
  title: string;
  categoryId?: string;
  broadcastId?: string;
  description?: string;
  privacyStatus?: 'private' | 'public' | 'unlisted';
}

/**
 * Represents an API response with a paginated collection
 */
interface IYoutubeCollection<T> {
  items: T[];
  pageInfo: { totalResults: number; resultsPerPage: number };
}

/**
 * A liveBroadcast resource represents an event that will be streamed, via live video, on YouTube.
 * For the full set of available fields:
 * @see https://google-developers.appspot.com/youtube/v3/live/docs/liveBroadcasts
 */
export interface IYoutubeLiveBroadcast {
  id: string;
  contentDetails: { boundStreamId: string } & IExtraBroadcastSettings & {
      recordFromStart: boolean;
      enableContentEncryption: boolean;
      startWithSlate: boolean;
      monitorStream: { enableMonitorStream: boolean; broadcastStreamDelayMs: boolean };
      enableEmbed: boolean;
    };
  snippet: {
    channelId: string;
    title: string;
    description: string;
    scheduledStartTime: string;
    isDefaultBroadcast: boolean;
    liveChatId: string;
    thumbnails: {
      default: {
        url: string;
        width: 120;
        height: 90;
      };
    };
  };
  status: {
    lifeCycleStatus: TBroadcastLifecycleStatus;
    privacyStatus: 'private' | 'public' | 'unlisted';
    recordingStatus: 'notRecording' | 'recorded' | 'recording';
  };
}

/**
 * A liveStream resource contains information about the video stream that you are transmitting to YouTube.
 * The stream provides the content that will be broadcast to YouTube users. Once created,
 * a liveStream resource can be bound to one or more liveBroadcast resources.
 * @see https://google-developers.appspot.com/youtube/v3/live/docs/liveStreams
 */
interface IYoutubeLiveStream {
  id: string;
  snippet: {
    isDefaultStream: boolean;
  };
  cdn: {
    ingestionInfo: {
      /**
       * streamName is actually a secret stream key
       */
      streamName: string;
      ingestionAddress: string;
    };
    resolution: string;
    frameRate: string;
  };
  status: {
    streamStatus: TStreamStatus;
  };
}

export interface IYoutubeCategory {
  id: string;
  snippet: {
    title: string;
    assignable: boolean;
  };
}

interface IExtraBroadcastSettings {
  enableAutoStart?: boolean;
  enableAutoStop?: boolean;
  enableDvr?: boolean;
  projection?: 'rectangular' | '360';
  latencyPreference?: 'normal' | 'low' | 'ultraLow';
}

type TStreamStatus = 'active' | 'created' | 'error' | 'inactive' | 'ready';
type TBroadcastLifecycleStatus =
  | 'complete'
  | 'created'
  | 'live'
  | 'liveStarting'
  | 'ready'
  | 'revoked'
  | 'testStarting'
  | 'testing';

@InheritMutations()
export class YoutubeService extends BasePlatformService<IYoutubeServiceState>
  implements IPlatformService {
  @Inject() private customizationService: CustomizationService;
  @Inject() private streamSettingsService: StreamSettingsService;
  @Inject() private windowsService: WindowsService;
  @Inject() private i18nService: I18nService;

  readonly capabilities = new Set<TPlatformCapability>(['chat', 'description', 'stream-schedule']);

  static initialState: IYoutubeServiceState = {
    ...BasePlatformService.initialState,
    liveStreamingEnabled: true,
    streamId: '',
    broadcastStatus: '',
    categories: [],
    settings: {
      broadcastId: '',
      title: '',
      description: '',
      categoryId: '20', // Set Gaming as a default category
      enableAutoStart: true,
      enableAutoStop: true,
      enableDvr: true,
      projection: 'rectangular',
      latencyPreference: 'normal',
      privacyStatus: 'public',
    },
  };

  readonly platform = 'youtube';
  readonly displayName = 'YouTube';
  readonly updatableSettings: (keyof IYoutubeStartStreamOptions)[] = [
    'title',
    'description',
    'enableAutoStop',
    'privacyStatus',
    'enableDvr',
  ];

  authWindowOptions: Electron.BrowserWindowConstructorOptions = {
    width: 1000,
    height: 600,
  };

  private apiBase = 'https://www.googleapis.com/youtube/v3';

  protected init() {
    this.syncSettingsWithLocalStorage();
  }

  get authUrl() {
    const host = this.hostsService.streamlabs;
    return (
      `https://${host}/slobs/login?_=${Date.now()}` +
      '&skip_splash=true&external=electron&youtube&force_verify&origin=slobs'
    );
  }

  get oauthToken() {
    return this.userService.state.auth?.platforms?.youtube?.token;
  }

  /**
   * Request Youtube API and handle error response
   */
  private async requestYoutube<T = unknown>(reqInfo: IPlatformRequest | string): Promise<T> {
    try {
      return await platformAuthorizedRequest<T>('youtube', reqInfo);
    } catch (e) {
      let details = e.result?.error?.message;
      if (!details) details = 'connection failed';
      const errorType =
        details === 'The user is not enabled for live streaming.'
          ? 'YOUTUBE_STREAMING_DISABLED'
          : 'PLATFORM_REQUEST_FAILED';
      throw throwStreamError(errorType, details, 'youtube');
    }
  }

  @mutation()
  private SET_ENABLED_STATUS(enabled: boolean) {
    this.state.liveStreamingEnabled = enabled;
  }

  async beforeGoLive(settings: IGoLiveSettings) {
    const ytSettings = settings.platforms.youtube;
    // update selected LiveBroadcast with new title and description
    // or create a new LiveBroadcast if there are no broadcasts selected
    let broadcast: IYoutubeLiveBroadcast;
    if (!ytSettings.broadcastId) {
      broadcast = await this.createBroadcast(ytSettings);
    } else {
      await this.updateBroadcast(ytSettings.broadcastId, ytSettings);
      broadcast = await this.fetchBroadcast(ytSettings.broadcastId);
    }

    // create a LiveStream object and bind it with current LiveBroadcast
    let stream: IYoutubeLiveStream;
    if (!broadcast.contentDetails.boundStreamId) {
      stream = await this.createLiveStream(broadcast.snippet.title);
      await this.bindStreamToBroadcast(broadcast.id, stream.id);
    } else {
      stream = await this.fetchLiveStream(broadcast.contentDetails.boundStreamId);
    }

    // set the category
    await this.updateCategory(
      broadcast.id,
      broadcast.snippet.title,
      broadcast.snippet.description,
      ytSettings.categoryId!,
    );

    // setup key and platform type in the OBS settings
    const streamKey = stream.cdn.ingestionInfo.streamName;
    this.streamSettingsService.setSettings({
      platform: 'youtube',
      key: streamKey,
      streamType: 'rtmp_common',
    });

    // update the local state
    this.UPDATE_STREAM_SETTINGS({ ...ytSettings, broadcastId: broadcast.id });
    this.SET_STREAM_ID(stream.id);
    this.SET_STREAM_KEY(streamKey);
  }

  /**
   * check that user has enabled live-streaming on their account
   */
  async validatePlatform(): Promise<EPlatformCallResult> {
    try {
      const endpoint = 'liveStreams?part=id,snippet&mine=true';
      const url = `${this.apiBase}/${endpoint}&access_token=${this.oauthToken}`;
      await platformAuthorizedRequest('youtube', url);
      this.SET_ENABLED_STATUS(true);
      return EPlatformCallResult.Success;
    } catch (resp) {
      if (resp.status !== 403) {
        console.error('Got 403 checking if YT is enabled for live streaming', resp);
        return EPlatformCallResult.Error;
      }
      const json = resp.result;
      if (
        json.error &&
        json.error.errors &&
        json.error.errors[0].reason === 'liveStreamingNotEnabled'
      ) {
        this.SET_ENABLED_STATUS(false);
      }
      return EPlatformCallResult.YoutubeStreamingDisabled;
    }
  }

  getHeaders(req: IPlatformRequest, authorized = false) {
    return {
      'Content-Type': 'application/json',
      ...(authorized ? { Authorization: `Bearer ${this.oauthToken}` } : {}),
    };
  }

  fetchDefaultDescription(): Promise<string> {
    return this.userService
      .getDonationSettings()
      .then(json =>
        json.settings.autopublish ? `Support the stream: ${json.donation_url} \n` : '',
      );
  }

  fetchUserInfo() {
    return Promise.resolve({});
  }

  protected async fetchViewerCount(): Promise<number> {
    if (!this.state.settings.broadcastId) return 0; // activeChannel is not available when streaming to custom ingest
    const endpoint = 'videos?part=snippet,liveStreamingDetails';
    // eslint-disable-next-line prettier/prettier
    const url = `${this.apiBase}/${endpoint}&id=${this.state.settings.broadcastId}&access_token=${
      this.oauthToken
    }`;
    return this.requestYoutube<{
      items: { liveStreamingDetails: { concurrentViewers: string } }[];
    }>(url).then(
      json =>
        (json.items[0] && parseInt(json.items[0].liveStreamingDetails.concurrentViewers, 10)) || 0,
    );
  }

  private async fetchCategories(): Promise<IYoutubeCategory[]> {
    // region should be in "ISO 3166 alpha 2" format
    const locale = this.i18nService.state.locale;
    const region = locale.split('-')[1];
    const endpoint = `${this.apiBase}/videoCategories?part=snippet&regionCode=${region}&locale=${locale}`;
    const collection = await this.requestYoutube<IYoutubeCollection<IYoutubeCategory>>(endpoint);
    return collection.items.filter(category => category.snippet.assignable);
  }

  private async updateCategory(
    broadcastId: string,
    title: string,
    description: string,
    categoryId: string,
  ) {
    const endpoint = 'videos?part=snippet';
    await this.requestYoutube<IYoutubeLiveBroadcast>({
      body: JSON.stringify({ id: broadcastId, snippet: { categoryId, title, description } }),
      method: 'PUT',
      url: `${this.apiBase}/${endpoint}&access_token=${this.oauthToken}`,
    });
  }

  /**
   * returns perilled data for the GoLive window
   */
  async prepopulateInfo(): Promise<void> {
    const settings = this.state.settings;
    this.UPDATE_STREAM_SETTINGS({
      description: settings.description || (await this.fetchDefaultDescription()),
    });
    if (!this.state.categories.length) this.SET_CATEGORIES(await this.fetchCategories());
    this.SET_PREPOPULATED(true);
  }

  /**
   * Create a YT broadcast (event) for the future stream
   */
  async scheduleStream(
    scheduledStartTime: string,
    options: IYoutubeStartStreamOptions,
  ): Promise<void> {
    await this.createBroadcast(options);
  }

  async fetchNewToken(): Promise<void> {
    const host = this.hostsService.streamlabs;
    const url = `https://${host}/api/v5/slobs/youtube/token`;
    const headers = authorizedHeaders(this.userService.apiToken!);
    const request = new Request(url, { headers });

    return fetch(request)
      .then(handleResponse)
      .then(response => this.userService.updatePlatformToken('youtube', response.access_token));
  }

  /**
   * update data for the current active broadcast
   */
<<<<<<< HEAD
  async putChannelInfo(
    { title, description }: IYoutubeStartStreamOptions,
    scheduledStartTime?: string,
  ): Promise<void> {
    const broadcastId = this.state.settings.broadcastId;
    assertIsDefined(broadcastId);
    const broadcast = await this.updateBroadcast(broadcastId, {
      title,
      description,
    });
    this.setActiveBroadcast(broadcast);
=======
  async putChannelInfo(options: IYoutubeStartStreamOptions): Promise<boolean> {
    const broadcastId = this.state.settings.broadcastId;
    assertIsDefined(broadcastId);
    await this.updateBroadcast(broadcastId, options);
    this.UPDATE_STREAM_SETTINGS(options);
    return true;
>>>>>>> 503941ee
  }

  /**
   * create a new broadcast via API
   */
  private async createBroadcast(
    params: IYoutubeStartStreamOptions & { scheduledStartTime?: string },
  ): Promise<IYoutubeLiveBroadcast> {
    const fields = ['snippet', 'contentDetails', 'status'];
    const endpoint = `liveBroadcasts?part=${fields.join(',')}`;
    const data: Dictionary<any> = {
      snippet: {
        title: params.title,
        scheduledStartTime: params.scheduledStartTime || new Date().toISOString(),
        description: params.description,
      },
      contentDetails: {
        enableAutoStart: params.enableAutoStart,
        enableAutoStop: params.enableAutoStop,
        enableDvr: params.enableDvr,
        projection: params.projection,
        latencyPreference: params.latencyPreference,
      },
      status: { privacyStatus: params.privacyStatus },
    };

    return await this.requestYoutube<IYoutubeLiveBroadcast>({
      body: JSON.stringify(data),
      method: 'POST',
      url: `${this.apiBase}/${endpoint}&access_token=${this.oauthToken}`,
    });
  }

  /**
   * update the broadcast via API
   */
  private async updateBroadcast(
    id: string,
    params: Partial<IYoutubeStartStreamOptions>,
  ): Promise<void> {
    const broadcast = await this.fetchBroadcast(id);

    const snippet: Partial<IYoutubeLiveBroadcast['snippet']> = {
      title: params.title,
      description: params.description,
      scheduledStartTime: new Date().toISOString(),
    };

    const contentDetails: Dictionary<any> = {
      enableAutoStop: params.enableAutoStop,
      enableDvr: params.enableDvr,

      // YT requires to setup these options on broadcast update if contentDetails provided
      recordFromStart: broadcast.contentDetails.recordFromStart,
      enableContentEncryption: broadcast.contentDetails.enableContentEncryption,
      startWithSlate: broadcast.contentDetails.startWithSlate,
      monitorStream: {
        enableMonitorStream: broadcast.contentDetails.monitorStream.enableMonitorStream,
        broadcastStreamDelayMs: broadcast.contentDetails.monitorStream.broadcastStreamDelayMs,
      },
    };

    // we must provide value for `contentDetails.enableEmbed` unless the broadcast in the testing state.
    if (!['testing'].includes(broadcast.status.lifeCycleStatus)) {
      contentDetails.enableEmbed = broadcast.contentDetails.enableEmbed;
    }

    const status: Partial<IYoutubeLiveBroadcast['status']> = {
      privacyStatus: params.privacyStatus,
    };

    const fields = ['snippet', 'status', 'contentDetails'];
    const endpoint = `liveBroadcasts?part=${fields.join(',')}&id=${id}`;

    const body: Dictionary<any> = { id, snippet, contentDetails, status };
    if (params.privacyStatus) body.status = { privacyStatus: params.privacyStatus };

    await this.requestYoutube<IYoutubeLiveBroadcast>({
      body: JSON.stringify(body),
      method: 'PUT',
      url: `${this.apiBase}/${endpoint}&access_token=${this.oauthToken}`,
    });
  }

  /**
   * The liveStream must be bounded to the Youtube LiveBroadcast before going live
   */
  private bindStreamToBroadcast(
    broadcastId: string,
    streamId: string,
  ): Promise<IYoutubeLiveBroadcast> {
    const fields = ['snippet', 'contentDetails', 'status'];
    const endpoint = `/liveBroadcasts/bind?part=${fields.join(',')}`;
    return this.requestYoutube<IYoutubeLiveBroadcast>({
      method: 'POST',
      // es-lint-disable-next-line prettier/prettier
      url: `${this.apiBase}${endpoint}&id=${broadcastId}&streamId=${streamId}&access_token=${this.oauthToken}`,
    });
  }

  /**
   * create new LiveStream via API
   * this LiveStream must be bounded to the Youtube LiveBroadcast before going live
   */
  private async createLiveStream(title: string): Promise<IYoutubeLiveStream> {
    const endpoint = 'liveStreams?part=cdn,snippet,contentDetails';
    return platformAuthorizedRequest<IYoutubeLiveStream>('youtube', {
      url: `${this.apiBase}/${endpoint}&access_token=${this.oauthToken}`,
      method: 'POST',
      body: JSON.stringify({
        snippet: { title },
        cdn: {
          frameRate: 'variable',
          ingestionType: 'rtmp',
          resolution: 'variable',
        },
        contentDetails: { isReusable: false },
      }),
    });
  }

  get liveDockEnabled(): boolean {
    return this.streamSettingsService.settings.protectedModeEnabled;
  }

  /**
   * Fetch the list of upcoming and active broadcasts
   */
  async fetchBroadcasts(): Promise<IYoutubeLiveBroadcast[]> {
    const fields = ['snippet', 'contentDetails', 'status'];
    const query = `part=${fields.join(',')}&maxResults=50&access_token=${this.oauthToken}`;

    // fetch active and upcoming broadcasts simultaneously
    let [activeBroadcasts, upcomingBroadcasts] = await Promise.all([
      (
        await platformAuthorizedRequest<IYoutubeCollection<IYoutubeLiveBroadcast>>(
          'youtube',
          `${this.apiBase}/liveBroadcasts?${query}&broadcastStatus=active`,
        )
      ).items,
      (
        await platformAuthorizedRequest<IYoutubeCollection<IYoutubeLiveBroadcast>>(
          'youtube',
          `${this.apiBase}/liveBroadcasts?${query}&broadcastStatus=upcoming`,
        )
      ).items,
    ]);

    // show active broadcasts only with enableAutoStop=false
    // otherwise it's possible to start streaming to a broadcast when it's transitioning the state to completed
    activeBroadcasts = activeBroadcasts.filter(
      broadcast => !broadcast.contentDetails.enableAutoStop,
    );

    // cap the upcoming broadcasts list depending on the current date
    // unfortunately YT API doesn't provide a way to filter broadcasts by date
    upcomingBroadcasts = upcomingBroadcasts.filter(broadcast => {
      const timeRange = 1000 * 60 * 60 * 24;
      const maxDate = Date.now() + timeRange;
      const minDate = Date.now() - timeRange;
      const broadcastDate = new Date(broadcast.snippet.scheduledStartTime).valueOf();
      return broadcastDate > minDate && broadcastDate < maxDate;
    });

    return [...activeBroadcasts, ...upcomingBroadcasts];
  }

  private async fetchLiveStream(id: string): Promise<IYoutubeLiveStream> {
    const url = `${this.apiBase}/liveStreams?part=cdn,snippet,contentDetails&id=${id}`;
    return (await platformAuthorizedRequest<{ items: IYoutubeLiveStream[] }>('youtube', url))
      .items[0];
  }

  private async fetchBroadcast(
    id: string,
    fields = ['snippet', 'contentDetails', 'status'],
  ): Promise<IYoutubeLiveBroadcast> {
    const filter = `&id=${id}`;
    const query = `part=${fields.join(',')}${filter}&maxResults=1&access_token=${this.oauthToken}`;
    return (
      await platformAuthorizedRequest<IYoutubeCollection<IYoutubeLiveBroadcast>>(
        'youtube',
        `${this.apiBase}/liveBroadcasts?${query}`,
      )
    ).items[0];
  }

  get chatUrl() {
    const broadcastId = this.state.settings.broadcastId;
    if (!broadcastId) return '';
    const mode = this.customizationService.isDarkTheme ? 'night' : 'day';
    const youtubeDomain = mode === 'day' ? 'https://youtube.com' : 'https://gaming.youtube.com';
    return `${youtubeDomain}/live_chat?v=${broadcastId}&is_popout=1`;
  }

  openYoutubeEnable() {
    electron.remote.shell.openExternal('https://youtube.com/live_dashboard_splash');
  }

  openDashboard() {
    electron.remote.shell.openExternal(this.dashboardUrl);
  }

  get dashboardUrl(): string {
    return `https://studio.youtube.com/video/${this.state.settings.broadcastId}/livestreaming`;
  }

  get streamPageUrl() {
    const nightMode = this.customizationService.isDarkTheme ? 'night' : 'day';
    const youtubeDomain =
      nightMode === 'day' ? 'https://youtube.com' : 'https://gaming.youtube.com';
    return `${youtubeDomain}/watch?v=${this.state.settings.broadcastId}`;
  }

  @mutation()
  private SET_STREAM_ID(streamId: string) {
    this.state.streamId = streamId;
  }

  @mutation()
  private SET_CATEGORIES(categories: IYoutubeCategory[]) {
    this.state.categories = categories;
  }
}<|MERGE_RESOLUTION|>--- conflicted
+++ resolved
@@ -382,26 +382,11 @@
   /**
    * update data for the current active broadcast
    */
-<<<<<<< HEAD
-  async putChannelInfo(
-    { title, description }: IYoutubeStartStreamOptions,
-    scheduledStartTime?: string,
-  ): Promise<void> {
-    const broadcastId = this.state.settings.broadcastId;
-    assertIsDefined(broadcastId);
-    const broadcast = await this.updateBroadcast(broadcastId, {
-      title,
-      description,
-    });
-    this.setActiveBroadcast(broadcast);
-=======
-  async putChannelInfo(options: IYoutubeStartStreamOptions): Promise<boolean> {
+  async putChannelInfo(options: IYoutubeStartStreamOptions): Promise<void> {
     const broadcastId = this.state.settings.broadcastId;
     assertIsDefined(broadcastId);
     await this.updateBroadcast(broadcastId, options);
     this.UPDATE_STREAM_SETTINGS(options);
-    return true;
->>>>>>> 503941ee
   }
 
   /**
