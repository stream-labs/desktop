--- conflicted
+++ resolved
@@ -40,10 +40,7 @@
 import { PlatformAppsService } from 'services/platform-apps';
 import { HardwareService } from 'services/hardware';
 import { AudioService } from '../audio';
-<<<<<<< HEAD
-=======
 import { ReplayManager } from './properties-managers/replay-manager';
->>>>>>> a42ff3be
 
 const SOURCES_UPDATE_INTERVAL = 1000;
 const AudioFlag = obs.ESourceOutputFlags.Audio;
@@ -56,10 +53,7 @@
   widget: WidgetManager,
   streamlabels: StreamlabelsManager,
   platformApp: PlatformAppManager,
-<<<<<<< HEAD
-=======
   replay: ReplayManager,
->>>>>>> a42ff3be
 };
 
 export class SourcesService extends StatefulService<ISourcesState> implements ISourcesServiceApi {
