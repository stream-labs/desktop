--- conflicted
+++ resolved
@@ -1,13 +1,7 @@
 {
   "Twitch Category": "Twitch-categorie",
   "Twitch Tags": "Twitch-tags",
-<<<<<<< HEAD
-  "You need to re-login to access Twitch tags": "You need to re-login to access Twitch tags",
-  "Do not include special characters or spaces in your tag": "Do not include special characters or spaces in your tag",
-  "For example: \"Speedrunning\" or \"FirstPlaythrough\"": "For example: \"Speedrunning\" or \"FirstPlaythrough\""
-=======
   "You need to re-login to access Twitch tags": "Meld u opnieuw aan voor toegang tot Twitch-tags",
   "Do not include special characters or spaces in your tag": "Neem geen speciale tekens of spaties op in uw tag",
   "For example: \"Speedrunning\" or \"FirstPlaythrough\"": "Bijvoorbeeld: \"Speedrunning\" of \"FirstPlaythrough\""
->>>>>>> 672fd52e
 }