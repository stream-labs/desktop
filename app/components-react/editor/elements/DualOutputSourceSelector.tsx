--- conflicted
+++ resolved
@@ -18,13 +18,8 @@
       DualOutputService.views.verticalNodeIds && horizontalActive
         ? DualOutputService.views.activeSceneNodeMap[p.nodeId]
         : p.nodeId,
-<<<<<<< HEAD
-    isHorizontalVisible: DualOutputService.views.getIsHorizontalVisible(p.nodeId, p?.sceneId),
-    isVerticalVisible: DualOutputService.views.getIsVerticalVisible(p.nodeId, p?.sceneId),
-=======
     isHorizontalVisible: DualOutputService.views.getIsHorizontalVisible(p.nodeId),
     isVerticalVisible: DualOutputService.views.getIsVerticalVisible(p.nodeId),
->>>>>>> 7af91880
   }));
 
   const showHorizontalToggle = useMemo(() => {
