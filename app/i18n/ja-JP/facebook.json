--- conflicted
+++ resolved
@@ -34,9 +34,5 @@
   "Only Me": "自分のみ",
   "Do not change privacy settings": "プライバシー設定を変更しない",
   "Install %{overlayName}": "%{overlayName} をインストール",
-<<<<<<< HEAD
-  "Please note that while you can schedule streams to Facebook, some will not appear on this calendar due to API limitations": "Please note that while you can schedule streams to Facebook, some will not appear on this calendar due to API limitations"
-=======
   "Please note that while you can schedule streams to Facebook, some will not appear on this calendar due to API limitations": "Facebook へのストリームをスケジュールできますが、API の制限により、一部はこのカレンダーに表示されません"
->>>>>>> 672fd52e
 }