--- conflicted
+++ resolved
@@ -1,5 +1,5 @@
 import React, { ReactNode, CSSProperties } from 'react';
-import { useOnCreate, useVuex } from '../hooks';
+import { useVuex } from '../hooks';
 import { Services } from '../service-provider';
 import { getOS, OS } from '../../util/operating-systems';
 import cx from 'classnames';
@@ -9,8 +9,6 @@
 
 // use props of Modal from the antd lib
 type TProps = { children: ReactNode } & Pick<ModalProps, 'footer' | 'onOk' | 'okText'>;
-<<<<<<< HEAD
-=======
 
 // calculate OS dependent styles
 const titleHeight = getOS() === OS.Mac ? 22 : 30;
@@ -21,7 +19,6 @@
 const bodyStyles: CSSProperties = {
   height: `calc(100% - ${footerHeight}px)`,
 };
->>>>>>> 8e8650bb
 
 /**
  * Wraps content for the child windows
@@ -29,24 +26,6 @@
 export function ModalLayout(p: TProps) {
   // inject services
   const { WindowsService, CustomizationService } = Services;
-
-<<<<<<< HEAD
-  // calculate styles
-  const s = useOnCreate(() => {
-    const titleHeight = getOS() === OS.Mac ? 22 : 30;
-    const footerHeight = 53;
-    const wrapperStyles: CSSProperties = {
-      height: `calc(100% - ${titleHeight}px)`,
-    };
-    const bodyStyles: CSSProperties = {
-      height: `calc(100% - ${footerHeight}px)`,
-    };
-    return { wrapperStyles, bodyStyles };
-  });
-=======
-  // define a vuex state
-  const v = useVuex(() => ({ currentTheme: CustomizationService.currentTheme }));
->>>>>>> 8e8650bb
 
   // define a vuex state
   const v = useVuex(() => ({ currentTheme: CustomizationService.currentTheme }));
@@ -72,13 +51,8 @@
   }
 
   return (
-<<<<<<< HEAD
-    <div className={cx('ant-modal-content', v.currentTheme)} style={s.wrapperStyles}>
-      <div className="ant-modal-body" style={s.bodyStyles}>
-=======
     <div className={cx('ant-modal-content', v.currentTheme)} style={wrapperStyles}>
       <div className="ant-modal-body" style={bodyStyles}>
->>>>>>> 8e8650bb
         {p.children}
       </div>
       <div className="ant-modal-footer">{p.footer || renderDefaultFooter()}</div>
