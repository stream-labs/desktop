import { Service } from './service';
import Util from 'services/utils';

// Hands out hostnames to the rest of the app. Eventually
// we should allow overriding this value. But for now we
// are just keeping the value in one place.
export class HostsService extends Service {

  get streamlabs() {
    return 'streamlabs.com';
  }

  get overlays() {
    if (Util.isPreview()) {
      return 'beta-overlays.streamlabs.com';
    }
<<<<<<< HEAD

=======
>>>>>>> 7f03b199
    return 'overlays.streamlabs.com';
  }

  get beta2() {
    return 'beta2.streamlabs.com';
  }

  get beta3() {
    return 'beta3.streamlabs.com';
  }

}<|MERGE_RESOLUTION|>--- conflicted
+++ resolved
@@ -14,10 +14,6 @@
     if (Util.isPreview()) {
       return 'beta-overlays.streamlabs.com';
     }
-<<<<<<< HEAD
-
-=======
->>>>>>> 7f03b199
     return 'overlays.streamlabs.com';
   }
 
