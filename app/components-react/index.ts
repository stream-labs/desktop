import NameFolder from './windows/NameFolder';
import NameScene from './windows/NameScene';
import GoLiveWindow from './windows/go-live/GoLiveWindow';
import EditStreamWindow from './windows/go-live/EditStreamWindow';
import IconLibraryProperties from './windows/IconLibraryProperties';
import ScreenCaptureProperties from './windows/ScreenCaptureProperties';
import GuestCamProperties from './windows/GuestCamProperties';
import News from './windows/notifications/News';
import PerformanceMetrics from './shared/PerformanceMetrics';
import PatchNotes from './pages/PatchNotes';
import Display from './shared/Display';
import TitleBar from './shared/TitleBar';
import Chat from './root/Chat';
import Highlighter from './pages/Highlighter';
import Grow from './pages/grow/Grow';
import Loader from './pages/Loader';
import PlatformLogo from './shared/PlatformLogo';
import Onboarding from './pages/onboarding/Onboarding';
import AdvancedStatistics from './windows/AdvancedStatistics';
import StudioFooter from './root/StudioFooter';
import StreamScheduler from './pages/stream-scheduler/StreamScheduler';
import { createRoot } from './root/ReactRoot';
import StartStreamingButton from './root/StartStreamingButton';
import SourceProperties from './windows/SourceProperties';
import TestWidgets from './root/TestWidgets';
import RenameSource from './windows/RenameSource';
import NotificationsArea from './root/NotificationsArea';
import StudioEditor from './root/StudioEditor';
import SharedComponentsLibrary from './windows/sharedComponentsLibrary/SharedComponentsLibrary';
import { ObsSettings } from './windows/settings/ObsSettings';
import ManageSceneCollections from './windows/ManageSceneCollections';
import ThemeAudit from './pages/ThemeAudit';
import { WidgetWindow } from './widgets/common/WidgetWindow';
import SafeMode from './windows/SafeMode';
import AdvancedAudio from './windows/advanced-audio';
import { CustomCodeWindow } from './widgets/common/CustomCode';
import SourceShowcase from './windows/source-showcase';
import SourceFilters from './windows/SourceFilters';
import RecentEvents from './editor/elements/RecentEvents';
import MiniFeed from './editor/elements/Minifeed';
import RecordingPreview from './editor/elements/RecordingPreview';
import StreamPreview from './editor/elements/StreamPreview';
import BrowserView from './shared/BrowserView';
import LegacyEvents from './editor/elements/LegacyEvents';
import Browser from './editor/elements/Browser';
import DisplayElement from './editor/elements/Display';
import MediaGallery from './windows/MediaGallery';
import LayoutEditor from './pages/layout-editor/LayoutEditor';
import Projector from './windows/Projector';
import SceneSelector from './editor/elements/SceneSelector';
import AddSource from './windows/AddSource';
import SourceSelector from './editor/elements/SourceSelector';
import SideNav from './sidebar/SideNav';
import WelcomeToPrime from './windows/WelcomeToPrime';
import Notifications from './windows/notifications/Notifications';
import NotificationsAndNews from './windows/notifications';
import Blank from './windows/Blank';
import PlatformMerge from './pages/PlatformMerge';
import AlertboxLibrary from './pages/AlertboxLibrary';
import PlatformAppStore from './pages/PlatformAppStore';
import BrowseOverlays from './pages/BrowseOverlays';
import PlatformAppMainPage from './pages/PlatformAppMainPage';
import PlatformAppPageView from './shared/PlatformAppPageView';
import PlatformAppPopOut from './windows/PlatformAppPopOut';
import RecentEventsWindow from './windows/RecentEvents';
import NewBadge from './shared/NewBadge';
import RecordingHistory from './windows/RecordingHistory';
import UltraIcon from './shared/UltraIcon';
import InstalledApps from './windows/settings/InstalledApps';

// list of React components to be used inside Vue components
export const components = {
  AlertboxLibrary,
  BrowseOverlays,
  NameFolder,
  NameScene,
  BrowserView,
  GoLiveWindow: createRoot(GoLiveWindow),
  EditStreamWindow: createRoot(EditStreamWindow),
  IconLibraryProperties,
  ScreenCaptureProperties,
  GuestCamProperties: createRoot(GuestCamProperties),
  News,
  PerformanceMetrics,
  ManageSceneCollections,
  PatchNotes,
  Display,
  TitleBar,
  Chat,
  Highlighter,
  Grow,
  Loader,
  PlatformLogo,
  Onboarding: createRoot(Onboarding),
  Projector,
  StreamScheduler: createRoot(StreamScheduler),
  AdvancedStatistics,
  SourceProperties: createRoot(SourceProperties),
  SharedComponentsLibrary: createRoot(SharedComponentsLibrary),
  TestWidgets,
  RenameSource,
  StudioFooter: createRoot(StudioFooter),
  StartStreamingButton,
  NotificationsArea,
  ObsSettings: createRoot(ObsSettings),
  ThemeAudit,
  StudioEditor,
  WidgetWindow: createRoot(WidgetWindow),
  CustomCodeWindow: createRoot(CustomCodeWindow),
  SafeMode,
  AdvancedAudio: createRoot(AdvancedAudio),
  SourceShowcase: createRoot(SourceShowcase),
  SourceFilters,
  RecentEvents,
  MiniFeed: createRoot(MiniFeed),
  LegacyEvents: createRoot(LegacyEvents),
  Browser: createRoot(Browser),
  RecordingPreview: createRoot(RecordingPreview),
  StreamPreview: createRoot(StreamPreview),
  DisplayElement: createRoot(DisplayElement),
  MediaGallery,
  LayoutEditor: createRoot(LayoutEditor),
  SceneSelector: createRoot(SceneSelector),
  AddSource,
  SourceSelector: createRoot(SourceSelector),
  RecordingHistory: createRoot(RecordingHistory),
  RecentEventsWindow,
  SideNav,
  WelcomeToPrime,
  Notifications,
  NotificationsAndNews,
  PlatformMerge,
  PlatformAppStore,
  PlatformAppMainPage,
  PlatformAppPageView,
  PlatformAppPopOut,
  NewBadge,
  UltraIcon,
<<<<<<< HEAD
  InstalledApps,
=======
  Blank,
>>>>>>> f5670637
};<|MERGE_RESOLUTION|>--- conflicted
+++ resolved
@@ -136,9 +136,6 @@
   PlatformAppPopOut,
   NewBadge,
   UltraIcon,
-<<<<<<< HEAD
   InstalledApps,
-=======
   Blank,
->>>>>>> f5670637
 };