import uuid from 'uuid/v4';
import { mutation, StatefulService } from 'services/core/stateful-service';
import { OnboardingService } from 'services/onboarding';
import { HotkeysService } from 'services/hotkeys';
import { UserService } from 'services/user';
import { ShortcutsService } from 'services/shortcuts';
import { Inject } from 'services/core/injector';
import electron from 'electron';
import { TransitionsService } from 'services/transitions';
import { SourcesService } from 'services/sources';
import { ScenesService } from 'services/scenes';
import { VideoService } from 'services/video';
import { StreamInfoService } from 'services/stream-info';
import { track } from 'services/usage-statistics';
import { IpcServerService } from 'services/api/ipc-server';
import { TcpServerService } from 'services/api/tcp-server';
import { StreamlabelsService } from 'services/streamlabels';
import { PerformanceService } from 'services/performance';
import { SceneCollectionsService } from 'services/scene-collections';
import { FileManagerService } from 'services/file-manager';
import { PatchNotesService } from 'services/patch-notes';
import { ProtocolLinksService } from 'services/protocol-links';
import { WindowsService } from 'services/windows';
import * as obs from '../../../obs-api';
import { FacemasksService } from 'services/facemasks';
import { OutageNotificationsService } from 'services/outage-notifications';
import { CrashReporterService } from 'services/crash-reporter';
import { PlatformAppsService } from 'services/platform-apps';
import { AnnouncementsService } from 'services/announcements';
import { IncrementalRolloutService } from 'services/incremental-rollout';
import { GameOverlayService } from 'services/game-overlay';
import { RunInLoadingMode } from './app-decorators';
import { RecentEventsService } from 'services/recent-events';
import Utils from 'services/utils';
import { Subject } from 'rxjs';

interface IAppState {
  loading: boolean;
  argv: string[];
  errorAlert: boolean;
  onboarded: boolean;
}

export interface IRunInLoadingModeOptions {
  hideStyleBlockers?: boolean;
}

/**
 * Performs operations that happen once at startup and shutdown. This service
 * mainly calls into other services to do the heavy lifting.
 */
export class AppService extends StatefulService<IAppState> {
  @Inject() onboardingService: OnboardingService;
  @Inject() sceneCollectionsService: SceneCollectionsService;
  @Inject() hotkeysService: HotkeysService;
  @Inject() userService: UserService;
  @Inject() shortcutsService: ShortcutsService;
  @Inject() streamInfoService: StreamInfoService;
  @Inject() patchNotesService: PatchNotesService;
  @Inject() windowsService: WindowsService;
  @Inject() facemasksService: FacemasksService;
  @Inject() outageNotificationsService: OutageNotificationsService;
  @Inject() platformAppsService: PlatformAppsService;
  @Inject() gameOverlayService: GameOverlayService;

  static initialState: IAppState = {
    loading: true,
    argv: electron.remote.process.argv,
    errorAlert: false,
    onboarded: false,
  };

  readonly appDataDirectory = electron.remote.app.getPath('userData');

  @Inject() transitionsService: TransitionsService;
  @Inject() sourcesService: SourcesService;
  @Inject() scenesService: ScenesService;
  @Inject() videoService: VideoService;
  @Inject() streamlabelsService: StreamlabelsService;
  @Inject() private ipcServerService: IpcServerService;
  @Inject() private tcpServerService: TcpServerService;
  @Inject() private performanceService: PerformanceService;
  @Inject() private fileManagerService: FileManagerService;
  @Inject() private protocolLinksService: ProtocolLinksService;
  @Inject() private crashReporterService: CrashReporterService;
  @Inject() private announcementsService: AnnouncementsService;
  @Inject() private incrementalRolloutService: IncrementalRolloutService;
  @Inject() private recentEventsService: RecentEventsService;
  private loadingPromises: Dictionary<Promise<any>> = {};

  readonly pid = require('process').pid;

  @track('app_start')
  @RunInLoadingMode()
  async load() {
    if (Utils.isDevMode()) {
      electron.ipcRenderer.on('showErrorAlert', () => {
        this.SET_ERROR_ALERT(true);
      });
    }

    // We want to start this as early as possible so that any
    // exceptions raised while loading the configuration are
    // associated with the user in sentry.
    await this.userService.validateLogin();

    // Second, we want to start the crash reporter service.  We do this
    // after the user service because we want crashes to be associated
    // with a particular user if possible.
    this.crashReporterService.beginStartup();

<<<<<<< HEAD
    await this.sceneCollectionsService.initialize();
=======
    // Initialize any apps before loading the scene collection.  This allows
    // the apps to already be in place when their sources are created.
    await this.platformAppsService.initialize();

    if (!this.userService.isLoggedIn()) {
      // If this user is logged in, this would have already happened as part of login
      // TODO: We should come up with a better way to handle this.
      await this.sceneCollectionsService.initialize();
    }
>>>>>>> 28387175

    this.SET_ONBOARDED(this.onboardingService.startOnboardingIfRequired());

    electron.ipcRenderer.on('shutdown', () => {
      electron.ipcRenderer.send('acknowledgeShutdown');
      this.shutdownHandler();
    });

    this.performanceService.startMonitoringPerformance();

    this.ipcServerService.listen();
    this.tcpServerService.listen();

    this.patchNotesService.showPatchNotesIfRequired(this.state.onboarded);
    this.announcementsService.updateBanner();

    this.crashReporterService.endStartup();

    this.protocolLinksService.start(this.state.argv);
  }

  shutdownStarted = new Subject();

  @track('app_close')
  private shutdownHandler() {
    this.START_LOADING();
    obs.NodeObs.StopCrashHandler();
    this.crashReporterService.beginShutdown();

    window.setTimeout(async () => {
      this.shutdownStarted.next();
      this.platformAppsService.unloadAllApps();
      this.windowsService.closeChildWindow();
      await this.windowsService.closeAllOneOffs();
      this.ipcServerService.stopListening();
      this.tcpServerService.stopListening();
      await this.userService.flushUserSession();
      await this.sceneCollectionsService.deinitialize();
      this.performanceService.stop();
      this.transitionsService.shutdown();
      await this.gameOverlayService.destroy();
      await this.fileManagerService.flushAll();
      obs.NodeObs.RemoveSourceCallback();
      obs.NodeObs.OBS_service_removeCallback();
      obs.IPC.disconnect();
      this.crashReporterService.endShutdown();
      electron.ipcRenderer.send('shutdownComplete');
    }, 300);
  }

  /**
   * Show loading, block the nav-buttons and disable autosaving
   * If called several times - unlock the screen only after the last function/promise has been finished
   * Should be called for any scene-collections loading operations
   * @see RunInLoadingMode decorator
   */
  async runInLoadingMode(fn: () => Promise<any> | void, options: IRunInLoadingModeOptions = {}) {
    const opts: IRunInLoadingModeOptions = Object.assign({ hideStyleBlockers: true }, options);

    if (!this.state.loading) {
      if (opts.hideStyleBlockers) this.windowsService.updateStyleBlockers('main', true);
      this.START_LOADING();

      // The scene collections window is the only one we don't close when
      // switching scene collections, because it results in poor UX.
      if (this.windowsService.state.child.componentName !== 'ManageSceneCollections') {
        this.windowsService.closeChildWindow();
      }

      // wait until all one-offs windows like Projectors will be closed
      await this.windowsService.closeAllOneOffs();

      // This is kind of ugly, but it gives the browser time to paint before
      // we do long blocking operations with OBS.
      await new Promise(resolve => setTimeout(resolve, 200));

      await this.sceneCollectionsService.disableAutoSave();
    }

    let error: Error = null;
    let result: any = null;

    try {
      result = fn();
    } catch (e) {
      error = null;
    }

    let returningValue = result;
    if (result instanceof Promise) {
      const promiseId = uuid();
      this.loadingPromises[promiseId] = result;
      try {
        returningValue = await result;
      } catch (e) {
        error = e;
      }
      delete this.loadingPromises[promiseId];
    }

    if (Object.keys(this.loadingPromises).length > 0) {
      // some loading operations are still in progress
      // don't stop the loading mode
      if (error) throw error;
      return returningValue;
    }

    this.tcpServerService.startRequestsHandling();
    this.sceneCollectionsService.enableAutoSave();
    this.FINISH_LOADING();
    // Set timeout to allow transition animation to play
    if (opts.hideStyleBlockers) {
      setTimeout(() => this.windowsService.updateStyleBlockers('main', false), 500);
    }
    if (error) throw error;
    return returningValue;
  }

  @mutation()
  private START_LOADING() {
    this.state.loading = true;
  }

  @mutation()
  private FINISH_LOADING() {
    this.state.loading = false;
  }

  @mutation()
  private SET_ERROR_ALERT(errorAlert: boolean) {
    this.state.errorAlert = errorAlert;
  }

  @mutation()
  private SET_ARGV(argv: string[]) {
    this.state.argv = argv;
  }

  @mutation()
  private SET_ONBOARDED(onboarded: boolean) {
    this.state.onboarded = onboarded;
  }
}<|MERGE_RESOLUTION|>--- conflicted
+++ resolved
@@ -109,19 +109,11 @@
     // with a particular user if possible.
     this.crashReporterService.beginStartup();
 
-<<<<<<< HEAD
-    await this.sceneCollectionsService.initialize();
-=======
-    // Initialize any apps before loading the scene collection.  This allows
-    // the apps to already be in place when their sources are created.
-    await this.platformAppsService.initialize();
-
     if (!this.userService.isLoggedIn()) {
       // If this user is logged in, this would have already happened as part of login
       // TODO: We should come up with a better way to handle this.
       await this.sceneCollectionsService.initialize();
     }
->>>>>>> 28387175
 
     this.SET_ONBOARDED(this.onboardingService.startOnboardingIfRequired());
 
