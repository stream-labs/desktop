--- conflicted
+++ resolved
@@ -1,13 +1,7 @@
 {
   "Twitch Category": "Twitch-kategori",
   "Twitch Tags": "Twitch-tags",
-<<<<<<< HEAD
-  "You need to re-login to access Twitch tags": "You need to re-login to access Twitch tags",
-  "Do not include special characters or spaces in your tag": "Do not include special characters or spaces in your tag",
-  "For example: \"Speedrunning\" or \"FirstPlaythrough\"": "For example: \"Speedrunning\" or \"FirstPlaythrough\""
-=======
   "You need to re-login to access Twitch tags": "Du skal logge ind igen for at få adgang til Twitch-tags",
   "Do not include special characters or spaces in your tag": "Der må ikke indgå specialtegn eller mellemrum i dit tag",
   "For example: \"Speedrunning\" or \"FirstPlaythrough\"": "For eksempel: \"Speedrunning\" eller \"FirstPlaythrough\""
->>>>>>> 672fd52e
 }