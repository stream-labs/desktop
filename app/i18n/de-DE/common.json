--- conflicted
+++ resolved
@@ -159,11 +159,7 @@
   "Alert Box": "Benachrichtigungsbox",
   "Widget": "Widget",
   "Creator Sites": "Creator Sites",
-<<<<<<< HEAD
-  "Collectibles": "Collectibles",
-=======
   "Collectibles": "Sammlerstücke",
->>>>>>> 3aa441c9
   "Apps Manager": "Apps-Manager",
   "Theme Audit": "Themen-Audit",
   "Login": "Einloggen",
