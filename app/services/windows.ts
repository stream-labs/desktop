--- conflicted
+++ resolved
@@ -27,18 +27,15 @@
 import electron from 'electron';
 import Vue from 'vue';
 import Util from 'services/utils';
+import { Subject } from 'rxjs/Subject';
 
 import BitGoal from 'components/widget-settings/goal/BitGoal.vue';
 import DonationGoal from 'components/widget-settings/goal/DonationGoal.vue';
 import ChatBox from 'components/widget-settings/ChatBox.vue';
 import FollowerGoal from 'components/widget-settings/goal/FollowerGoal.vue';
 import ViewerCount from 'components/widget-settings/ViewerCount.vue';
-<<<<<<< HEAD
-import { Subject } from 'rxjs/Subject';
-=======
 import StreamBoss from 'components/widget-settings/StreamBoss.vue';
 import Credits from 'components/widget-settings/Credits.vue';
->>>>>>> a94e3c3f
 
 const { ipcRenderer, remote } = electron;
 const BrowserWindow = remote.BrowserWindow;
@@ -128,41 +125,7 @@
 
   // This is a list of components that are registered to be
   // top level components in new child windows.
-<<<<<<< HEAD
   components = getComponents();
-=======
-  components = {
-    Main,
-    Settings,
-    SceneTransitions,
-    SourcesShowcase,
-    NameSource,
-    AddSource,
-    NameScene,
-    NameSceneCollection,
-    NameFolder,
-    SourceProperties,
-    SourceFilters,
-    AddSourceFilter,
-    Blank,
-    EditStreamInfo,
-    AdvancedAudio,
-    Notifications,
-    Troubleshooter,
-    ManageSceneCollections,
-    Projector,
-    RecentEvents,
-    MediaGallery,
-
-    BitGoal,
-    DonationGoal,
-    FollowerGoal,
-    ChatBox,
-    ViewerCount,
-    Credits,
-    StreamBoss
-  };
->>>>>>> a94e3c3f
 
   windowUpdated = new Subject<{windowId: string, options:  Partial<IWindowOptions>}>();
   private windows: Dictionary<Electron.BrowserWindow> = {};
