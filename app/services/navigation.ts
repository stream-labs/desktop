import { StatefulService, mutation } from './core/stateful-service';
import { Subject } from 'rxjs';

export type TAppPage =
  | 'Studio'
  | 'Onboarding'
  | 'BrowseOverlays'
  | 'PatchNotes'
  | 'PlatformAppMainPage'
  | 'PlatformAppStore'
  | 'PlatformMerge'
  | 'LayoutEditor'
  | 'PrimeExpiration'
  | 'AlertboxLibrary'
<<<<<<< HEAD
  | 'StreamScheduler';
=======
  | 'Grow';
>>>>>>> f78ed09f

interface INavigationState {
  currentPage: TAppPage;
  params: Dictionary<string>;
}

export class NavigationService extends StatefulService<INavigationState> {
  static initialState: INavigationState = {
    currentPage: 'Studio',
    params: {},
  };

  navigated = new Subject<INavigationState>();

  navigate(page: TAppPage, params: Dictionary<string> = {}) {
    this.NAVIGATE(page, params);
    this.navigated.next(this.state);
  }

  @mutation()
  private NAVIGATE(page: TAppPage, params: Dictionary<string>) {
    this.state.currentPage = page;
    this.state.params = params;
  }
}<|MERGE_RESOLUTION|>--- conflicted
+++ resolved
@@ -12,11 +12,8 @@
   | 'LayoutEditor'
   | 'PrimeExpiration'
   | 'AlertboxLibrary'
-<<<<<<< HEAD
-  | 'StreamScheduler';
-=======
+  | 'StreamScheduler'
   | 'Grow';
->>>>>>> f78ed09f
 
 interface INavigationState {
   currentPage: TAppPage;
