--- conflicted
+++ resolved
@@ -1,8 +1,5 @@
 import { Service } from '../service';
 import { StatefulService, mutation } from '../stateful-service';
-<<<<<<< HEAD
-import { IPlatformService, IPlatformAuth, IChannelInfo, IGame } from '.';
-=======
 import {
   IPlatformService,
   IPlatformAuth,
@@ -11,7 +8,6 @@
   TPlatformCapability,
   TPlatformCapabilityMap,
 } from '.';
->>>>>>> a42ff3be
 import { HostsService } from '../hosts';
 import { SettingsService } from '../settings';
 import { Inject } from '../../util/injector';
