--- conflicted
+++ resolved
@@ -23,11 +23,7 @@
 import { MagicLinkService } from 'services/magic-link';
 import { UserService } from 'services/user';
 import Scrollable from 'components/shared/Scrollable';
-<<<<<<< HEAD
-import { ObsSettings, PlatformLogo } from 'components/shared/ReactComponent';
-=======
 import { ObsSettings, PlatformLogo } from 'components/shared/ReactComponentList';
->>>>>>> d83e0ad9
 import { $t } from 'services/i18n';
 import { debounce } from 'lodash-decorators';
 
@@ -130,11 +126,21 @@
    * returns the list of the pages ported to React
    */
   get reactPages() {
-<<<<<<< HEAD
-    return ['General', 'Advanced'];
-=======
-    return ['General', 'Appearance'];
->>>>>>> d83e0ad9
+    return [
+      'General',
+      // 'Stream',
+      // 'Output',
+      // 'Audio',
+      // 'Video',
+      // 'Hotkeys',
+      'Advanced',
+      // 'SceneCollections',
+      // 'Notifications',
+      'Appearance',
+      // 'RemoteControl',
+      // 'VirtualWebcam',
+      // 'GameOverlay'
+    ];
   }
 
   get shouldShowReactPage() {
