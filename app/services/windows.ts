--- conflicted
+++ resolved
@@ -41,11 +41,8 @@
   RecentEventsWindow,
   EditTransform,
   Blank,
-<<<<<<< HEAD
   Main,
-=======
   MultistreamChatInfo,
->>>>>>> ef0dea81
 } from 'components/shared/ReactComponentList';
 
 import SourcePropertiesDeprecated from 'components/windows/SourceProperties.vue';
