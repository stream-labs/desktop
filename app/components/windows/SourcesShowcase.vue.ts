import Vue from 'vue';
import { Component } from 'vue-property-decorator';
import { Inject } from 'util/injector';
import ModalLayout from 'components/ModalLayout.vue';
import { WindowsService } from 'services/windows';
import AddSourceInfo from './AddSourceInfo.vue';
import { SourcesService, TSourceType, TPropertiesManager } from 'services/sources';
import { ScenesService } from 'services/scenes';
import { UserService } from 'services/user';
import BrowserSourceIcon from '../../../media/images/browser-source-icon.svg';
import ColorSourceIcon from '../../../media/images/color-source-icon.svg';
import DshowInputIcon from '../../../media/images/display-icon.svg';
import ImageSourceIcon from '../../../media/images/slideshow-icon.svg';
import WindowCaptureIcon from '../../../media/images/window-capture-icon.svg';
import AddSceneIcon from '../../../media/images/add-scene-icon.svg';
import AddFileIcon from '../../../media/images/add-file-icon.svg';
import WasapiInputCaptureIcon from '../../../media/images/wasapi-input-icon.svg';
import GameCaptureIcon from '../../../media/images/game-capture-icon.svg';
import TextGdiplusIcon from '../../../media/images/text-gdiplus-icon.svg';
import FfmpegSourceIcon from '../../../media/images/ffmpeg-source-icon.svg';
import SlideshowIcon from '../../../media/images/slideshow-icon.svg';
import WasapiOutputIcon from '../../../media/images/wasapi-output-icon.svg';
import MonitorCaptureIcon from '../../../media/images/monitor-capture-icon.svg';
import NdiSourceIcon from '../../../media/images/ndi-icon.svg';
import BlackmagicSourceIcon from '../../../media/images/blackmagic-icon.svg';

type TInspectableSource = TSourceType;

interface ISelectSourceOptions {
  propertiesManager?: TPropertiesManager;
}

@Component({
  components: {
    ModalLayout,
    AddSourceInfo,
    BrowserSourceIcon,
    ColorSourceIcon,
    DshowInputIcon,
    ImageSourceIcon,
    WindowCaptureIcon,
    AddSceneIcon,
    AddFileIcon,
    WasapiInputCaptureIcon,
    TextGdiplusIcon,
    GameCaptureIcon,
    FfmpegSourceIcon,
    SlideshowIcon,
    WasapiOutputIcon,
    MonitorCaptureIcon,
    NdiSourceIcon,
    BlackmagicSourceIcon
  },
})
export default class SourcesShowcase extends Vue {
  @Inject() sourcesService: SourcesService;
  @Inject() userService: UserService;
  @Inject() scenesService: ScenesService;
  @Inject() windowsService: WindowsService;

  selectSource(sourceType: TSourceType, options: ISelectSourceOptions = {}) {
    const managerType = options.propertiesManager || 'default';
<<<<<<< HEAD

    const sameTypeCount = this.sourcesService.getSources()
      .filter((source) => {
        return source.isSameType({
          type: sourceType,
          propertiesManager: managerType,
        });
      })
      .length;

    if (sameTypeCount > 0) {
      this.sourcesService.showAddSource(sourceType, managerType);
    } else {
      this.sourcesService.showNameSource(sourceType, managerType);
    }
=======
    this.sourcesService.showAddSource(sourceType, managerType, options.widgetType);
>>>>>>> 1b13fa24
  }

  inspectedSource: TInspectableSource = null;

  inspectSource(inspectedSource: TInspectableSource) {
    this.inspectedSource = inspectedSource;
  }

  get loggedIn() {
    return this.userService.isLoggedIn();
  }

  get platform() {
    return this.userService.platform.type;
  }

  selectInspectedSource() {
    if (this.sourcesService.getAvailableSourcesTypes().includes(this.inspectedSource as TSourceType)) {
      this.selectSource(this.inspectedSource as TSourceType);
    }
  }

  get availableSources() {
    return this.sourcesService.getAvailableSourcesTypesList().filter(type => {
      if (type.value === 'text_ft2_source') return false;
      if (type.value === 'scene' && this.scenesService.scenes.length <= 1) return false;
      return true;
    });
  }

}<|MERGE_RESOLUTION|>--- conflicted
+++ resolved
@@ -60,25 +60,7 @@
 
   selectSource(sourceType: TSourceType, options: ISelectSourceOptions = {}) {
     const managerType = options.propertiesManager || 'default';
-<<<<<<< HEAD
-
-    const sameTypeCount = this.sourcesService.getSources()
-      .filter((source) => {
-        return source.isSameType({
-          type: sourceType,
-          propertiesManager: managerType,
-        });
-      })
-      .length;
-
-    if (sameTypeCount > 0) {
-      this.sourcesService.showAddSource(sourceType, managerType);
-    } else {
-      this.sourcesService.showNameSource(sourceType, managerType);
-    }
-=======
-    this.sourcesService.showAddSource(sourceType, managerType, options.widgetType);
->>>>>>> 1b13fa24
+    this.sourcesService.showAddSource(sourceType, managerType);
   }
 
   inspectedSource: TInspectableSource = null;
