{
  "General": "Ogólne",
  "Stream": "Transmisja",
  "Output": "Wyjście",
  "Audio": "Dźwięk",
  "Video": "Wideo",
  "Hotkeys": "Skróty klawiszowe",
  "Advanced": "Zaawansowane",
  "Overlays": "Nakładki",
  "Notifications": "Powiadomienia",
  "Appearance": "Wygląd",
  "Remote Control": "Zdalne sterowanie",
  "Experimental": "Eksperymentalna",
  "Developer": "Deweloper",
  "Face Masks": "Face Masks",
  "Night mode": "Tryb nocny",
  "Game Overlay": "Nakładka gry",
  "Installed Apps": "Zainstalowane aplikacje",
  "Deleting your cache directory will cause you to lose some settings. Do not delete your cache directory unless instructed to do so by a Streamlabs staff member": "Usunięcie katalogu pamięci podręcznej spowoduje utracenie niektórych ustawień. Nie usuwaj katalogu pamięci podręcznej, chyba że otrzymasz taką instrukcję od pracownika Streamlabs",
  "Show Cache Directory": "Pokaż katalog pamięci podręcznej",
  "Delete Cache and Restart": "Usuń pamięć podręczną i uruchom ponownie",
  "Upload Cache to Developers": "Wyślij pamięć podręczną do deweloperów",
  "Restart Stream Labels": "Uruchom ponownie Stream Labels",
  "Auto Optimize": "Automatyczna optymalizacja",
  "Configure Default Devices": "Konfiguruj urządzenia domyślne",
  "OBS Import": "Import OBS",
  "Confirm stream title and game before going live": "Potwierdź tytuł transmisji i grę przed wejściem na żywo",
  "Enable reporting additional information on a crash (requires restart)": "Włącz zgłaszanie dodatkowych informacji o awarii (wymaga ponownego uruchomienia)",
  "WARNING! You will lose all scenes, sources, and settings. This cannot be undone!": "OSTRZEŻENIE! Utracisz wszystkie sceny, źródła i ustawienia. Operacji tej nie da się cofnąć!",
  "Your cache directory has been successfully uploaded.  The file name %{file} has been copied to your clipboard.": "Katalog pamięci podręcznej został pomyślnie przesłany.  Plik o nazwie %{file} został skopiowany do schowka.",
  "Stream Labels session has been successfully restarted!": "Sesja Stream Labels została pomyślnie zrestartowana!",
  "This action will restart the application. Continue?": "Ta czynność spowoduje ponowne uruchomienie aplikacji. Kontynuować?",
  "Show confirmation dialog when starting streams": "Pokaż okno dialogowe potwierdzenia przy uruchamianiu transmisji",
  "Show confirmation dialog when stopping streams": "Pokaż okno dialogowe potwierdzenia przy kończeniu transmisji",
  "Automatically record when streaming": "Automatycznie nagrywaj podczas transmitowania",
  "Keep recording when stream stops": "Nagrywaj dalej po zakończeniu transmisji",
  "Source Alignement Snapping": "Wyrównywanie położenia źródeł",
  "Snap Sources to edge of screen": "Przerzuć źródła na krawędź ekranu",
  "Snap Sources to other sources": "Przerzuć źródła do innych źródeł",
  "Stream Type": "Typ transmisji",
  "Output Mode": "Tryb wyjścia",
  "Streaming": "Transmitowanie",
  "Enable Advanced Encoder Settings": "Włącz zaawansowane ustawienia kodera",
  "Enforce streaming service bitrate limits": "Wymuś limity szybkości transmisji (bitrate) usługi transmitowania",
  "Encoder Preset (Higher = Less CPU)": "Profil kodera (wyższy = mniejsze zużycie procesora)",
  "Generate File Name without Space": "Generuj nazwy pliku bez spacji",
  "Recording": "Nagrywanie",
  "Recording Quality": "Jakość nagrywania",
  "Recording Format": "Format nagrywania",
  "Custom Muxer Settings": "Niestandardowe ustawienia Multiplexera",
  "Enable Replay Buffer": "Włącz bufor powtórki",
  "Base (Canvas) Resolution": "Rozdzielczość bazowa (kanwa)",
  "Output (Scaled) Resolution": "Rozdzielczość wynikowa (skalowana)",
  "Downscale Filter": "Filtr skalujący",
  "Bilinear (Fastest, but blurry if scaling)": "Dwuliniowy (najszybszy, ale rozmazany jeśli wykonywane jest skalowanie)",
  "Bicubic (Sharpened scaling, 16 samples)": "Dwusześcienny (skalowanie ostrzejsze, 16 próbek)",
  "Lanczos (Sharpened scaling, 32 samples)": "Lanczosa (skalowanie ostrzejsze, 32 próbki)",
  "No elements found. Consider changing the search query.": "Nie znaleziono elementów. Spróbuj wyszukać inaczej.",
  "Do not back up my media files in the cloud (requires app restart)": "Nie twórz kopii zapasowej moich plików medialnych w chmurze (wymagane ponowne uruchomienie aplikacji)",
  "FPS Type": "Typ FPS",
  "Common FPS Values": "Popularne wartości FPS",
  "Integer FPS Value": "Całkowite wartości FPS",
  "Fractional FPS Value": "Ułamkowe wartości FPS",
  "Process Priority": "Priorytet procesu",
  "Color Format": "Format koloru",
  "Audio Monitoring Device": "Urządzenie do monitorowania dźwięku",
  "Disable Windows audio ducking": "Wyłącz obniżanie głośności innych źródeł dźwięków przez Windows",
  "YUV Color Space": "Przestrzeń kolorów YUV",
  "YUV Color Range": "Zakres kolorów YUV",
  "Stream Delay": "Opóźnienie transmisji",
  "Duration (Seconds)": "Czas trwania (w sekundach)",
  "Preserved cutoff point (increase delay) when reconnecting": "Zachowaj punkt przerwania (zwiększ opóźnienie) przy ponownym łączeniu",
  "Desktop Audio Device": "Urządzenie audio",
  "Mic/Auxiliary Device": "Mikrofon / dodatkowe urządzenie",
  "Recording Path": "Ścieżka zapisu nagrań",
  "Enable": "Włącz",
  "Default": "Domyślne",
  "Custom Encoder Settings": "Niestandardowe ustawienia kodera",
  "Audio Bitrate": "Bitrate Audio",
  "Video Bitrate": "Bitrate Wideo",
  "Scene item selection mode": "Tryb wyboru pozycji sceny",
  "Single click selects group. Double click selects item": "Pojedyncze kliknięcie wybiera grupę. Podwójne kliknięcie wybiera element",
  "Double click selects group. Single click selects item": "Podwójne kliknięcie wybiera grupę. Pojedyncze kliknięcie wybiera element",
  "Open FrankerFaceZ Settings": "Otwórz ustawienia FrankerFaceZ",
  "FrankerFaceZ Settings": "Ustawienia FrankerFaceZ",
  "API Token": "Token API",
  "Face Mask Settings": "Face Mask Settings",
  "Navigate to Live tab when going live": "Przed wejściem na żywo przejdź do karty „Na żywo”",
  "Save Replay": "Zapisz powtórkę",
<<<<<<< HEAD
  "Split Recording File": "Split Recording File",
=======
  "Split Recording File": "Podziel plik z nagraniem",
>>>>>>> 31e890be
  "Disable hardware acceleration": "Wyłącz przyspieszenie sprzętowe",
  "Replay Buffer": "Bufor powtórki",
  "Streaming to %{platformName}": "Transmisja do %{platformName}",
  "Stream to custom ingest": "Transmisja do niestandardowego przetwarzania",
  "Use recommended settings": "Użyj zalecanych ustawień",
  "Streaming to a custom ingest is advanced functionality. Some features may stop working as expected": "Transmisja do niestandardowego przetwarzania jest funkcją zaawansowaną. Niektóre funkcje mogą przestać działać poprawnie",
  "Disable hardware acceleration (requires restart)": "Wyłącz przyspieszenie sprzętowe (wymagane ponowne uruchomienie)",
  "Deleting your cache directory will cause you to lose some settings. Do not delete your cache directory unless instructed to do so by a Streamlabs staff member.": "Usunięcie katalogu pamięci podręcznej spowoduje utracenie niektórych ustawień. Nie usuwaj katalogu pamięci podręcznej, chyba że otrzymasz taką instrukcję od pracownika Streamlabs.",
  "Reset Overlay Position": "Resetuj pozycję nakładki",
  "Night": "Noc",
  "Day": "Dzień",
  "Automatically Reconnect": "Połącz ponownie w sposób automatyczny",
  "Network": "Sieć",
  "Media Files": "Pliki mediów",
  "Show Chat": "Pokaż czat",
  "Show Recent Events": "Pokaż ostatnie wydarzenia",
  "Overlay Opacity": "Nieprzezroczystość nakładki",
  "Named Pipe": "Nazwany kanał",
  "Pipe Name": "Nazwa kanału",
  "Websockets": "Protokoły WebSocket",
  "Enabled": "Włączone",
  "Allow Remote Connections": "Zezwól na połączenia zdalne",
  "Port": "Port",
  "Audio - Track 1": "Audio – Utwór 1",
  "Audio - Track 2": "Audio – Utwór 2",
  "Audio - Track 3": "Audio – Utwór 3",
  "Audio - Track 4": "Audio – Utwór 4",
  "Audio - Track 5": "Audio – Utwór 5",
  "Audio - Track 6": "Audio – Utwór 6",
  "Stream Key": "Klucz transmisji",
  "You can not change these settings when you're live": "Nie można zmieniać tych ustawień podczas transmisji na żywo",
  "This feature is intended for overlay designers to export their work for our Theme Store. Not all sources will be exported, use at your own risk.": "Ta funkcja jest przeznaczona dla projektantów nakładek, aby eksportować swoje prace do naszego sklepu z motywami. Nie wszystkie źródła zostaną wyeksportowane, używasz ich na własne ryzyko.",
  "Change the look of Streamlabs Desktop with Prime": "Zmień wygląd Streamlabs Desktop dzięki Prime",
  "Virtual Webcam": "Wirtualna kamera internetowa",
  "unlinked": "odłączono",
  "Unlink": "Odłącz",
  "Logged in": "Zalogowano",
  "Maximum custom destinations has been added": "Dodano maksimum niestandardowych miejsc docelowych",
  "Stream Destinations": "Strumieniowe miejsca docelowe",
  "The Virtual Webcam plugin needs to be updated before it can be started. This requires administrator privileges.": "Aby uruchomić wtyczkę Wirtualnej kamery internetowej, należy ją zaktualizować. Wymaga to uprawnień administratora.",
  "Virtual Webcam requires administrator privileges to be installed on your system.": "Do instalacji w Twoim systemie Wirtualna kamera internetowa wymaga uprawnień administratora.",
  "Update Virtual Webcam": "Zaktualizuj Wirtualną kamerę internetową",
  "Install Virtual Webcam": "Zainstaluj Wirtualną kamerę internetową",
  "Stop Virtual Webcam": "Zatrzymaj Wirtualną kamerę internetową",
  "Start Virtual Webcam": "Uruchom Wirtualną kamerę internetową",
  "Virtual webcam is <status>Running</status>": "Wirtualna kamera internetowa jest <status>Uruchomiona</status>",
  "Virtual webcam is <status>Offline</status>": "Wirtualna kamera internetowa jest <status>Offline</status>",
  "If the virtual webcam does not appear in other applications, you may need to restart your computer.": "Jeśli wirtualna kamera internetowa nie jest widoczna w innych aplikacjach, może być konieczne ponowne uruchomienie komputera.",
  "This is an experimental feature.": "Jest to funkcja w fazie testowej.",
  "Virtual Webcam allows you to display your scenes from Streamlabs Desktop in video conferencing software. Streamlabs Desktop will appear as a Webcam that can be selected in most video conferencing apps.": "Wirtualna kamera internetowa umożliwia wyświetlanie scen ze Streamlabs Desktop w oprogramowaniu do obsługi wideokonferencji. Streamlabs Desktop będzie widoczne jako Kamera internetowa, którą można będzie wybrać w większości aplikacji do obsługi wideokonferencji.",
  "Uninstalling Virtual Webcam will remove it as a device option in other applications.": "Odinstalowanie Wirtualnej kamery internetowej usunie ją jako opcję urządzenia w innych aplikacjach.",
  "Uninstall Virtual Webcam": "Odinstaluj Wirtualną kamerę internetową",
  "Use custom resolution": "Użyj niestandardowej rozdzielczości",
  "Enable Designer Mode": "Włącz Tryb projektanta",
  "Get Support": "Uzyskaj pomoc",
  "Support Links": "Łącza pomocy technicznej",
  "Streamlabs Support": "Pomoc techniczna Streamlabs",
  "Community Discord": "Społeczność Discord",
  "Diagnostic Report": "Raport diagnostyczny",
  "The diagnostic report is an automatically generated report that contains information about your system and configuration. Clicking the upload button below will generate and securely transmit a diagnostic report to the Streamlabs team.": "Raport diagnostyczny to generowany automatycznie raport zawierający informacje o systemie i konfiguracji. Kliknięcie poniższego przycisku przesyłania spowoduje wygenerowanie i bezpieczne przesłanie raportu diagnostycznego do zespołu Streamlabs.",
  "Upload Diagnostic Report": "Prześlij raport diagnostyczny",
  "Cache Directory": "Katalog pamięci podręcznej",
  "Crash Reporting": "Raportowanie awarii",
  "Diagnostic Report Uploaded Successfully": "Przesyłanie raportu diagnostycznego powiodło się",
  "Error Uploading Diagnostic Report": "Błąd przesyłania raportu diagnostycznego",
  "There was an error uploading the diagnostic report. Please try again, and let the Streamlabs Streamer Success team know if the issue persists.": "Podczas przesyłania raportu diagnostycznego wystąpił błąd. Spróbuj ponownie i poinformuj zespół Streamlabs Streamer Success, jeśli problem będzie się powtarzał.",
  "The diagnostic report was securely uploaded, and the Report ID below has been copied to your clipboard. Please provide the Report ID to the Streamlabs Streamer Success Team.": "Przesyłanie raportu diagnostycznego powiodło się, a poniższy identyfikator raportu został skopiowany do schowka. Wyślij ten identyfikator raportu do zespołu Streamlabs Streamer Success.",
  "Chat Settings": "Ustawienia czatu",
  "Text Size": "Rozmiar tekstu",
  "Show announcements for new Streamlabs features and products": "Pokaż ogłoszenia dotyczące nowych funkcji i produktów Streamlabs",
  "Disable live streaming features (Recording Only mode)": "Wyłącz funkcje dotycząca transmitowania na żywo (tryb Tylko nagrywanie)",
  "Automatically start replay buffer when streaming": "Automatycznie uruchamiaj bufor powtórki podczas streamingu",
  "Keep replay buffer active when stream stops": "Zachowaj aktywny bufor powtórki po zatrzymaniu streamu",
  "Snap Sensitivity": "Czułość migawki",
  "Enable Browser Source Hardware Acceleration (requires a restart)": "Włącz przyspieszenie sprzętowe źródła przeglądarkowego (wymaga ponownego uruchomienia)",
  "Enable media file caching": "Włącz buforowanie plików multimedialnych",
  "Low latency mode": "Tryb niskiego opóźnienia",
  "Enable new networking code": "Włącz nowy kod sieci",
  "Dynamically change bitrate when dropping frames while streaming": "Dynamicznie zmieniaj bitrate podczas utraty klatek przy streamingu",
  "Bind to IP": "Wiąż z IP",
  "Retry Delay (seconds)": "Opóźnienie powtórki (sekundy)",
  "Maximum Retries": "Maksymalna liczba prób",
  "Filename Formatting": "Formatowanie nazwy pliku",
  "Force GPU as render device": "Wymuś GPU jako urządzenie do renderowania",
<<<<<<< HEAD
  "HDR Nominal Peak Level": "HDR Nominal Peak Level",
  "Low Latency Audio Buffering Mode (For Decklink/NDI outputs), requires a restart": "Low Latency Audio Buffering Mode (For Decklink/NDI outputs), requires a restart",
=======
  "HDR Nominal Peak Level": "Nominalny poziom głośności HDR",
  "Low Latency Audio Buffering Mode (For Decklink/NDI outputs), requires a restart": "Tryb buforowania dźwięku o niskiej latencji (dla wyjść Decklink/NDI), wymaga ponownego uruchomienia",
>>>>>>> 31e890be
  "Overwrite if file exists": "Nadpisz, jeśli plik istnieje",
  "Replay Buffer Filename Prefix": "Prefiks nazwy pliku bufora powtórki",
  "Replay Buffer Filename Suffix": "Sufiks nazwy pliku bufora powtórki",
  "Use stream encoder": "Użyj enkodera streamu",
  "Enable Caching": "Włącz buforowanie",
  "Seekable": "Seekable",
  "Reconnect Delay": "Opóźnienie ponownego połączenia",
  "Input Format": "Format wejścia",
  "Input": "Wejście",
  "Network Buffering": "Buforowanie sieci",
  "Page permissions": "Uprawnienia strony",
  "Service": "Usługa",
  "Server": "Serwer",
  "Stream key": "Klucz transmisji",
  "Show all services": "Pokaż wszystkie usługi",
  "Maximum Replay Time (Seconds)": "Maksymalny czas odtwarzania (sekundy)",
  "Encoder": "Enkoder",
  "Always minimize to system tray instead of task bar": "Zawsze minimalizuj do zasobnika systemowego zamiast do paska zadań",
  "Minimize to system tray when started": "Minimalizuj do zasobnika systemowego przy uruchomieniu",
  "Save projectors on exit": "Zapisz projektory przy wyjściu",
  "Make projectors always on top": "Spraw, aby projektory były zawsze na wierzchu",
  "Hide cursor over projectors": "Ukryj kursor nad projektorami",
  "Snap Sources to horizontal and vertical center": "Przypnij źródła do poziomego i pionowego centrum",
  "Rescale Output": "Przeskalowanie - Wyjście",
  "Audio Track": "Ścieżka Audio",
  "repeat_headers": "repeat_headers",
  "x264 Options (separated by space)": "Opcje x264 (oddzielone spacją)",
  "Tune": "Melodia",
  "Profile": "Profil",
  "CPU Usage Preset (higher = less CPU)": "Preset wykorzystania CPU (wyższe = mniej CPU)",
  "Keyframe Interval (seconds, 0=auto)": "Interwał klatek kluczowych (sekundy, 0=auto)",
  "CRF": "CRF",
  "Buffer Size": "Rozmiar bufora",
  "Use Custom Buffer Size": "Użyj niestandardowego rozmiaru bufora",
  "Bitrate": "Prędkość bitowa",
  "Rate Control": "Zdalne sterowanie",
  "Enforce streaming service encoder settings": "Wymuszenie ustawień kodera usługi transmisji strumieniowej",
  "Twitch VOD": "Twitch VOD",
  "Use authentication": "Użyj uwierzytelniania",
  "Username": "Nazwa użytkownika",
  "Password": "Hasło",
<<<<<<< HEAD
  "Keyframe Interval (0=auto)": "Keyframe Interval (0=auto)",
  "Automatic File Splitting": "Automatic File Splitting",
  "Split Time (MB)": "Split Time (MB)",
  "Reset timestamps at the beginning of each split file": "Reset timestamps at the beginning of each split file",
  "slidConnectMessage": "Setup or Connect a <b>Streamlabs ID</b> to access all products from Streamlabs with one single login.",
  "Streamlabs ID": "Streamlabs ID",
  "Update Password": "Update Password",
  "Update Two-factor Auth": "Update Two-factor Auth",
  "Setup": "Setup"
=======
  "Keyframe Interval (0=auto)": "Interwał klatek kluczowych (0=auto)",
  "Automatic File Splitting": "Automatyczny podział plików",
  "Split Time (MB)": "Czas podziału (MB)",
  "Reset timestamps at the beginning of each split file": "Reset znaczników czasu na początku każdego podzielonego pliku",
  "slidConnectMessage": "Załóż lub podłącz konto <b>Streamlabs ID</b>, aby zyskać dostęp do wszystkich produktów Streamlabs za pomocą jednego loginu.",
  "Streamlabs ID": "Streamlabs ID",
  "Update Password": "Aktualizuj hasło",
  "Update Two-factor Auth": "Aktualizuj dwustopniowe uwierzytelnienie",
  "Setup": "Konfiguracja",
  "FPSNum": "FPSNum",
  "FPSDen": "FPSDen",
  "Integer FPS Values": "Integer FPS Values",
  "Fractional FPS Values": "Fractional FPS Values",
  "FPS Number": "FPS Number",
  "FPS Density": "FPS Density",
  "The resolution must be in the format [width]x[height] (i.e. 1920x1080)": "The resolution must be in the format [width]x[height] (i.e. 1920x1080)"
>>>>>>> 31e890be
}<|MERGE_RESOLUTION|>--- conflicted
+++ resolved
@@ -87,11 +87,7 @@
   "Face Mask Settings": "Face Mask Settings",
   "Navigate to Live tab when going live": "Przed wejściem na żywo przejdź do karty „Na żywo”",
   "Save Replay": "Zapisz powtórkę",
-<<<<<<< HEAD
-  "Split Recording File": "Split Recording File",
-=======
   "Split Recording File": "Podziel plik z nagraniem",
->>>>>>> 31e890be
   "Disable hardware acceleration": "Wyłącz przyspieszenie sprzętowe",
   "Replay Buffer": "Bufor powtórki",
   "Streaming to %{platformName}": "Transmisja do %{platformName}",
@@ -176,13 +172,8 @@
   "Maximum Retries": "Maksymalna liczba prób",
   "Filename Formatting": "Formatowanie nazwy pliku",
   "Force GPU as render device": "Wymuś GPU jako urządzenie do renderowania",
-<<<<<<< HEAD
-  "HDR Nominal Peak Level": "HDR Nominal Peak Level",
-  "Low Latency Audio Buffering Mode (For Decklink/NDI outputs), requires a restart": "Low Latency Audio Buffering Mode (For Decklink/NDI outputs), requires a restart",
-=======
   "HDR Nominal Peak Level": "Nominalny poziom głośności HDR",
   "Low Latency Audio Buffering Mode (For Decklink/NDI outputs), requires a restart": "Tryb buforowania dźwięku o niskiej latencji (dla wyjść Decklink/NDI), wymaga ponownego uruchomienia",
->>>>>>> 31e890be
   "Overwrite if file exists": "Nadpisz, jeśli plik istnieje",
   "Replay Buffer Filename Prefix": "Prefiks nazwy pliku bufora powtórki",
   "Replay Buffer Filename Suffix": "Sufiks nazwy pliku bufora powtórki",
@@ -224,17 +215,6 @@
   "Use authentication": "Użyj uwierzytelniania",
   "Username": "Nazwa użytkownika",
   "Password": "Hasło",
-<<<<<<< HEAD
-  "Keyframe Interval (0=auto)": "Keyframe Interval (0=auto)",
-  "Automatic File Splitting": "Automatic File Splitting",
-  "Split Time (MB)": "Split Time (MB)",
-  "Reset timestamps at the beginning of each split file": "Reset timestamps at the beginning of each split file",
-  "slidConnectMessage": "Setup or Connect a <b>Streamlabs ID</b> to access all products from Streamlabs with one single login.",
-  "Streamlabs ID": "Streamlabs ID",
-  "Update Password": "Update Password",
-  "Update Two-factor Auth": "Update Two-factor Auth",
-  "Setup": "Setup"
-=======
   "Keyframe Interval (0=auto)": "Interwał klatek kluczowych (0=auto)",
   "Automatic File Splitting": "Automatyczny podział plików",
   "Split Time (MB)": "Czas podziału (MB)",
@@ -251,5 +231,4 @@
   "FPS Number": "FPS Number",
   "FPS Density": "FPS Density",
   "The resolution must be in the format [width]x[height] (i.e. 1920x1080)": "The resolution must be in the format [width]x[height] (i.e. 1920x1080)"
->>>>>>> 31e890be
 }