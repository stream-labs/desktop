'use strict';

////////////////////////////////////////////////////////////////////////////////
// Set Up Environment Variables
////////////////////////////////////////////////////////////////////////////////
const pjson = require('./package.json');

if (pjson.env === 'production') {
  process.env.NODE_ENV = 'production';
}
if (pjson.name === 'n-air-app-unstable') {
  process.env.NAIR_UNSTABLE = true;
}
if (process.env.NODE_ENV !== 'production' && process.env.NAIR_UNSTABLE) {
  pjson.name = 'n-air-app-unstable';
}
if (pjson.name === 'n-air-app-preview') {
  process.env.NAIR_PREVIEW = true;
}
if (pjson.name === 'n-air-app-ipc') {
  process.env.NAIR_IPC = true;
}
process.env.NAIR_VERSION = pjson.version;
process.env.NAIR_PRODUCT_NAME = pjson.buildProductName;

if (!process.env.NAIR_LICENSE_API_KEY && pjson.getlicensenair_key) {
  process.env.NAIR_LICENSE_API_KEY = pjson.getlicensenair_key;
}

////////////////////////////////////////////////////////////////////////////////
// Modules and other Requires
////////////////////////////////////////////////////////////////////////////////
const { app, BrowserWindow, ipcMain, session, crashReporter, dialog, webContents, shell } = require('electron');
const electron = require('electron');
const fs = require('fs');
const { Updater } = require('./updater/Updater.js');
const uuid = require('uuid/v4');
const rimraf = require('rimraf');
const path = require('path');
const windowStateKeeper = require('electron-window-state');
<<<<<<< HEAD
const { URL } = require('url');
=======
const obs = require('obs-studio-node');
>>>>>>> c5e6c1a1

app.disableHardwareAcceleration();

////////////////////////////////////////////////////////////////////////////////
// Main Program
////////////////////////////////////////////////////////////////////////////////

function log(...args) {
  if (!process.env.NAIR_DISABLE_MAIN_LOGGING) {
    console.log(...args);
  }
}

// We use a special cache directory for running tests
if (process.env.NAIR_CACHE_DIR) {
  app.setPath('appData', process.env.NAIR_CACHE_DIR);
}
app.setPath('userData', path.join(app.getPath('appData'), pjson.name));

if (process.argv.includes('--clearCacheDir')) {
  // __installer.exe は electron-updater 差分アップデートの比較元になるので消してはいけない
  const rmPath = path.join(app.getPath('userData'), '!(__installer.exe)');
  log('clear cache directory!: ', rmPath);
  rimraf.sync(rmPath);
}

// Windows
let mainWindow;
let childWindow;

// Somewhat annoyingly, this is needed so that the child window
// can differentiate between a user closing it vs the app
// closing the windows before exit.
let allowMainWindowClose = false;
let shutdownStarted = false;
let appShutdownTimeout;

global.indexUrl = 'file://' + __dirname + '/index.html';

function openDevTools() {
  childWindow.webContents.openDevTools({ mode: 'undocked' });
  mainWindow.webContents.openDevTools({ mode: 'undocked' });
}

function startApp() {
  const isDevMode = (process.env.NODE_ENV !== 'production') && (process.env.NODE_ENV !== 'test');

  { // Initialize obs-studio-server
    // Set up environment variables for IPC.
    process.env.SLOBS_IPC_PATH = "slobs-".concat(uuid());
    process.env.SLOBS_IPC_USERDATA = app.getPath('userData');
    // Host a new IPC Server and connect to it.
    obs.IPC.ConnectOrHost(process.env.SLOBS_IPC_PATH);
    obs.NodeObs.SetWorkingDirectory(path.join(
      app.getAppPath().replace('app.asar', 'app.asar.unpacked'),
      'node_modules',
      'obs-studio-node')
    );
  }

  const bt = require('backtrace-node');

  function handleFinishedReport() {
    dialog.showErrorBox(`Unhandled Exception`,
    'An unexpected error occured and the application must be shut down.\n' +
    'Information concerning this occasion has been sent for debugging purposes.\n' +
    'Sorry for the inconvenience and thanks for your patience as we work out the bugs!\n' +
    'Please restart the application.');

    if (app) {
      app.quit();
    }
  }

  function handleUnhandledException(err) {
    bt.report(err, {}, handleFinishedReport);
  }

  if (pjson.env === 'production') {
    bt.initialize({
      disableGlobalHandler: true,
      endpoint: 'https://n-air-app.sp.backtrace.io:8443',
      token: '66abc2eda8a8ead580b825dd034d9b4f9da4d54eeb312bf8ce713571e1b1d35f',
      attributes: {
        version: pjson.version,
        processType: 'main'
      }
    });

    process.on('uncaughtException', handleUnhandledException);

    crashReporter.start({
      productName: 'n-air-app',
      companyName: 'n-air-app',
      submitURL:
        'https://n-air-app.sp.backtrace.io:8443/post?' +
        'format=minidump&' +
        'token=66abc2eda8a8ead580b825dd034d9b4f9da4d54eeb312bf8ce713571e1b1d35f',
      extra: {
        version: pjson.version,
        processType: 'main'
      }
    });
  }

  const mainWindowState = windowStateKeeper({
    defaultWidth: 1600,
    defaultHeight: 1000
  });

  const mainWindowIsVisible = electron.screen.getAllDisplays().some(display => (
    display.workArea.x < mainWindowState.x + mainWindowState.width &&
    mainWindowState.x < display.workArea.x + display.workArea.width &&
    display.workArea.y < mainWindowState.y &&
    mainWindowState.y < display.workArea.y + display.workArea.height
  ));

  mainWindow = new BrowserWindow({
    minWidth: 800,
    minHeight: 600,
    width: mainWindowState.width,
    height: mainWindowState.height,
    show: false,
    frame: false,
    title: process.env.NAIR_PRODUCT_NAME,
    ...(mainWindowIsVisible ? {
      x: mainWindowState.x,
      y: mainWindowState.y
    } : {})
  });

  mainWindowState.manage(mainWindow);

  mainWindow.setMenu(null);

  // wait until devtools will be opened and load app into window
  // it allows to start application with clean cache
  // and handle breakpoints on startup
  const LOAD_DELAY = 2000;
  setTimeout(() => {
    mainWindow.loadURL(`${global.indexUrl}?windowId=main`);
  }, isDevMode ? LOAD_DELAY : 0);

  mainWindow.on('close', e => {
    if (!shutdownStarted) {
      shutdownStarted = true;
      childWindow.destroy();
      mainWindow.send('shutdown');

      // We give the main window 10 seconds to acknowledge a request
      // to shut down.  Otherwise, we just close it.
      appShutdownTimeout = setTimeout(() => {
        allowMainWindowClose = true;
        if (!mainWindow.isDestroyed()) mainWindow.close();
      }, 10 * 1000);
    }

    if (!allowMainWindowClose) e.preventDefault();
  });

  ipcMain.on('acknowledgeShutdown', () => {
    if (appShutdownTimeout) clearTimeout(appShutdownTimeout);
  });

  ipcMain.on('shutdownComplete', () => {
    allowMainWindowClose = true;
    mainWindow.close();
  });

  // Initialize the keylistener
  require('node-libuiohook').startHook();

  mainWindow.on('closed', () => {
    require('node-libuiohook').stopHook();
    session.defaultSession.flushStorageData();
    app.quit();
  });

  // Pre-initialize the child window
  childWindow = new BrowserWindow({
    parent: mainWindow,
    minimizable: false,
    show: false,
    frame: false
  });

  childWindow.setMenu(null);

  // The child window is never closed, it just hides in the
  // background until it is needed.
  childWindow.on('close', e => {
    if (!shutdownStarted) {
      childWindow.send('closeWindow');

      // Prevent the window from actually closing
      e.preventDefault();
    }
  });


  // simple messaging system for services between windows
  // WARNING! the child window use synchronous requests and will be frozen
  // until main window asynchronous response
  const requests = { };

  function sendRequest(request, event = null) {
    mainWindow.webContents.send('services-request', request);
    if (!event) return;
    requests[request.id] = Object.assign({}, request, { event });
  }

  // use this function to call some service method from the main process
  function callService(resource, method, ...args) {
    sendRequest({
      jsonrpc: '2.0',
      method,
      params: {
        resource,
        args
      }
    });
  }

  ipcMain.on('services-ready', () => {
    childWindow.loadURL(`${global.indexUrl}?windowId=child`);
  });

  ipcMain.on('services-request', (event, payload) => {
    sendRequest(payload, event);
  });

  ipcMain.on('services-response', (event, response) => {
    if (!requests[response.id]) return;
    requests[response.id].event.returnValue = response;
    delete requests[response.id];
  });

  ipcMain.on('services-message', (event, payload) => {
    const windows = BrowserWindow.getAllWindows();
    windows.forEach(window => {
      if (window.id === mainWindow.id || window.isDestroyed()) return;
      window.webContents.send('services-message', payload);
    });
  });


  if (isDevMode) {
    require('devtron').install();

    // Vue dev tools appears to cause strange non-deterministic
    // interference with certain NodeJS APIs, expecially asynchronous
    // IO from the renderer process.  Enable at your own risk.

    // const devtoolsInstaller = require('electron-devtools-installer');
    // devtoolsInstaller.default(devtoolsInstaller.VUEJS_DEVTOOLS);

    // setTimeout(() => {
    //   openDevTools();
    // }, 10 * 1000);
  }  
}

app.setAsDefaultProtocolClient('nair');

// This ensures that only one copy of our app can run at once.
const shouldQuit = app.makeSingleInstance(argv => {
  // Check for protocol links in the argv of the other process
  argv.forEach(arg => {
    if (arg.match(/^nair:\/\//)) {
      mainWindow.send('protocolLink', arg);
    }
  });

  // Someone tried to run a second instance, we should focus our window.
  if (mainWindow) {
    if (mainWindow.isMinimized()) {
      mainWindow.restore();
    }

    mainWindow.focus();
  }
});

if (shouldQuit) {
  app.exit();
}

function copyFile(src, dest) {
  if (!fs.existsSync(src)) {
    log(`copyFile: ${src} not found!`);
    return;
  }

  const stat = fs.statSync(src);

  if (fs.existsSync(dest)) {
    const cache = fs.statSync(dest);
    if (stat.size === cache.size && stat.mtime === cache.mtime) {
      log('copyFile: the same file exists. skip.');
      return;
    }
  }

  try {
    fs.copyFileSync(src, dest);
    fs.utimesSync(dest, stat.atime, stat.mtime);
  } catch (e) {
    log(`copyFile Error: ${e.name}: ${e.message}`);
  }
}

app.on('ready', () => {
  if ((process.env.NODE_ENV === 'production') || process.env.NAIR_FORCE_AUTO_UPDATE) {

    // copy the original installer file so that it can be found for differential updating
    const nsisInstallerFileName = '__installer.exe';
    const installerPath = path.join(app.getPath('appData'), process.env.NAIR_PRODUCT_NAME, nsisInstallerFileName);
    const cachePath = path.join(app.getPath('userData'), nsisInstallerFileName);
    log(`copying ${installerPath} to ${cachePath}...`);
    copyFile(installerPath, cachePath);

    (new Updater(startApp)).run();
  } else {
    startApp();
  }
});

app.on('quit', (e, exitCode) => {
  obs.IPC.disconnect();
});

ipcMain.on('openDevTools', () => {
  openDevTools();
});

ipcMain.on('window-showChildWindow', (event, windowOptions) => {
  if (windowOptions.size.width && windowOptions.size.height) {
    // Center the child window on the main window

    // For some unknown reason, electron sometimes gets into a
    // weird state where this will always fail.  Instead, we
    // should recover by simply setting the size and forgetting
    // about the bounds.
    try {
      const mainWindowBounds = mainWindow.getBounds();
      const mainWindowDisplay = electron.screen.getDisplayMatching(mainWindowBounds);
      const targetWorkArea = mainWindowDisplay.workArea;

      const width = Math.min(windowOptions.size.width, targetWorkArea.width);
      const height = Math.min(windowOptions.size.height, targetWorkArea.height);

      childWindow.show();
      childWindow.restore();
      childWindow.setMinimumSize(width, height);

      if (windowOptions.center) {
        const baseChildY = mainWindowBounds.y;
        const overflowsBottom = Math.max(0, baseChildY + height - targetWorkArea.y - targetWorkArea.height);
        const overflowsTop = Math.max(0, targetWorkArea.y - baseChildY);

        const baseChildX = (mainWindowBounds.x + (mainWindowBounds.width / 2)) - (width / 2);
        const overflowsRight = Math.max(0, baseChildX + width - targetWorkArea.x - targetWorkArea.width);
        const overflowsLeft = Math.max(0, targetWorkArea.x - baseChildX);

        const childX = baseChildX + overflowsLeft - overflowsRight;
        const childY = baseChildY + overflowsTop - overflowsBottom;

        childWindow.setBounds({
          x: Math.floor(childX),
          y: Math.floor(childY),
          width,
          height
        });
      }
    } catch (err) {
      log('Recovering from error:', err);

      const workAreaSize = electron.screen.getPrimaryDisplay().workAreaSize;
      const width = Math.min(windowOptions.size.width, workAreaSize.width);
      const height = Math.min(windowOptions.size.height, workAreaSize.height);

      childWindow.setMinimumSize(width, height);
      childWindow.setSize(width, height);
      childWindow.center();
    }

    childWindow.focus();
  }

});


ipcMain.on('window-closeChildWindow', (event) => {
  // never close the child window, hide it instead
  childWindow.hide();
});


ipcMain.on('window-focusMain', () => {
  mainWindow.focus();
});

function preventClose(e) {
  if (!shutdownStarted) {
    e.preventDefault();
  }
}

ipcMain.on('window-preventClose', (event, id) => {
  const window = BrowserWindow.fromId(id);
  window.addListener('close', preventClose);
});

ipcMain.on('window-allowClose', (event, id) => {
  const window = BrowserWindow.fromId(id);
  window.removeListener('close', preventClose);
});

/**
 * 番組作成・編集画面からログアウトを封じる処理
 * rendererプロセスからは遷移前に止められないのでここに実装がある
 * @see https://github.com/electron/electron/pull/11679#issuecomment-359180722
 **/
function preventLogout(e, url) {
  const urlObj = new URL(url);
  const isLogout = (
    /^https?:$/.test(urlObj.protocol) &&
    /^live2?\.nicovideo\.jp$/.test(urlObj.hostname) &&
    /^\/logout$/.test(urlObj.pathname)
  );
  if (isLogout) {
    e.preventDefault();
  }
}

ipcMain.on('window-preventLogout', (event, id) => {
  const window = BrowserWindow.fromId(id);
  window.webContents.on('will-navigate', preventLogout);
});

/**
 * 新ウィンドウ表示は既定のブラウザで開かせる処理
 * rendererプロセスからは処理を止められないのでここに実装がある
 * @see https://github.com/electron/electron/pull/11679#issuecomment-359180722
 **/
function preventNewWindow(e, url) {
  e.preventDefault();
  shell.openExternal(url);
}

ipcMain.on('window-preventNewWindow', (_event, id) => {
  const window = BrowserWindow.fromId(id);
  window.webContents.on('new-window', preventNewWindow);
});

// The main process acts as a hub for various windows
// syncing their vuex stores.
let registeredStores = {};

ipcMain.on('vuex-register', event => {
  let win = BrowserWindow.fromWebContents(event.sender);
  let windowId = win.id;

  // Register can be received multiple times if the window is
  // refreshed.  We only want to register it once.
  if (!registeredStores[windowId]) {
    registeredStores[windowId] = win;
    log('Registered vuex stores: ', Object.keys(registeredStores));

    // Make sure we unregister is when it is closed
    win.on('closed', () => {
      delete registeredStores[windowId];
      log('Registered vuex stores: ', Object.keys(registeredStores));
    });
  }

  if (windowId !== mainWindow.id) {
    // Tell the mainWindow to send its current store state
    // to the newly registered window

    mainWindow.webContents.send('vuex-sendState', windowId);
  }
});

// Proxy vuex-mutation events to all other subscribed windows
ipcMain.on('vuex-mutation', (event, mutation) => {
  const senderWindow = BrowserWindow.fromWebContents(event.sender);

  if (senderWindow && !senderWindow.isDestroyed()) {
    const windowId = senderWindow.id;

    Object.keys(registeredStores).filter(id => id !== windowId.toString()).forEach(id => {
      const win = registeredStores[id];
      if (!win.isDestroyed()) win.webContents.send('vuex-mutation', mutation);
    });
  }
});

ipcMain.on('restartApp', () => {
  // prevent unexpected cache clear
  const args = process.argv.slice(1).filter(x => x !== '--clearCacheDir');

  app.relaunch( {args} );
  // Closing the main window starts the shut down sequence
  mainWindow.close();
});

ipcMain.on('requestSourceAttributes', (e, names) => {
  const sizes = require('obs-studio-node').getSourcesSize(names);

  e.sender.send('notifySourceAttributes', sizes);
});

ipcMain.on('requestPerformanceStatistics', (e) => {
  const stats = getObs().OBS_API_getPerformanceStatistics();

  e.sender.send('notifyPerformanceStatistics', stats);
});

ipcMain.on('webContents-preventNavigation', (e, id) => {
  webContents.fromId(id).on('will-navigate', e => {
    e.preventDefault();
  });
});<|MERGE_RESOLUTION|>--- conflicted
+++ resolved
@@ -38,11 +38,8 @@
 const rimraf = require('rimraf');
 const path = require('path');
 const windowStateKeeper = require('electron-window-state');
-<<<<<<< HEAD
 const { URL } = require('url');
-=======
 const obs = require('obs-studio-node');
->>>>>>> c5e6c1a1
 
 app.disableHardwareAcceleration();
 
@@ -92,10 +89,10 @@
 
   { // Initialize obs-studio-server
     // Set up environment variables for IPC.
-    process.env.SLOBS_IPC_PATH = "slobs-".concat(uuid());
-    process.env.SLOBS_IPC_USERDATA = app.getPath('userData');
+    process.env.NAIR_IPC_PATH = "nair-".concat(uuid());
+    process.env.NAIR_IPC_USERDATA = app.getPath('userData');
     // Host a new IPC Server and connect to it.
-    obs.IPC.ConnectOrHost(process.env.SLOBS_IPC_PATH);
+    obs.IPC.ConnectOrHost(process.env.NAIR_IPC_PATH);
     obs.NodeObs.SetWorkingDirectory(path.join(
       app.getAppPath().replace('app.asar', 'app.asar.unpacked'),
       'node_modules',
@@ -302,7 +299,7 @@
     // setTimeout(() => {
     //   openDevTools();
     // }, 10 * 1000);
-  }  
+  }
 }
 
 app.setAsDefaultProtocolClient('nair');
