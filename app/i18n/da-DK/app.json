--- conflicted
+++ resolved
@@ -6,15 +6,8 @@
   "Streamlabs needs additional permissions. Grant permissions in the pop-up dialogs to continue.": "Streamlabs har brug for yderligere tilladelser. Giv tilladelser i pop op-dialogboksene for at fortsætte.",
   "Microphone": "Mikrofon",
   "Webcam": "Webcam",
-<<<<<<< HEAD
-  "You've merged a Streamlabs ID to your account, please log back in to ensure you have the right credentials.": "You've merged a Streamlabs ID to your account, please log back in to ensure you have the right credentials.",
-  "Enable Live Streaming?": "Aktivér livestreaming?",
-  "Streamlabs is currently in recording mode, which hides live streaming features. Would you like to enable live streaming features? You can disable them again in General settings.": "Streamlabs is currently in recording mode, which hides live streaming features. Would you like to enable live streaming features? You can disable them again in General settings.",
-  "Enable Streaming": "Enable Streaming"
-=======
   "You've merged a Streamlabs ID to your account, please log back in to ensure you have the right credentials.": "Du har tilføjet et Streamlabs ID til din konto, log ind igen for at sikre dig, at du har de rigtige legitimationsoplysninger.",
   "Enable Live Streaming?": "Aktivér livestreaming?",
   "Streamlabs is currently in recording mode, which hides live streaming features. Would you like to enable live streaming features? You can disable them again in General settings.": "Streamlabs er i øjeblikket i optagelsestilstand, hvilket skjuler livestreaming-funktionerne. Ønsker du at aktivere livestreaming-funktioner? Du kan deaktivere dem igen under Generelle indstillinger.",
   "Enable Streaming": "Aktiver streaming"
->>>>>>> 672fd52e
 }