--- conflicted
+++ resolved
@@ -141,24 +141,16 @@
     messages: {
       required: () => $t('The field is required'),
       min_value: (fieldName: string, params: number[]) =>
-<<<<<<< HEAD
         $t('The field value must be %{value} or larger', { value: params[0] }),
       max_value: (fieldName: string, params: number[]) =>
         $t('The field value must be %{value} or less', { value: params[0] }),
       date_format: (fieldName: string, params: number[]) =>
         $t('The date must be in %{format} format', { format: params[0] }),
-=======
-        $t(`The field value must be ${params[0]} or larger`),
-      max_value: (fieldName: string, params: number[]) =>
-        $t(`The field value must be ${params[0]} or less`),
-      date_format: (fieldName: string, params: number[]) =>
-        $t(`The date must be in ${params[0]} format`),
->>>>>>> 6ff55e4e
       alpha_num: () => $t('This field may only contain alphabetic characters or numbers'),
       min: (fieldName: string, params: number[]) =>
-        $t(`This field must be at least ${params[0]} characters.`),
+        $t('This field must be at least %{value} characters.', { value: params[0] }),
       max: (fieldName: string, params: number[]) =>
-        $t(`This field may not be greater than ${params[0]} characters.`),
+        $t('This field may not be greater than %{value} characters.', { value: params[0] }),
     },
   },
 };
