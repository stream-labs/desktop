import { useRef } from 'react';
import { createBinding, TBindings } from '../shared/inputs';
import { useOnCreate, useOnDestroy } from '../hooks';
import { ReduxModule, getModuleManager, useSelector, createDependencyWatcher } from '../store';
import { useComponentId } from './useComponentId';
import { lockThis, merge, TMerge } from '../../util/merge';

/**
 * A hoo for using ReduxModules in components
 * @param ModuleClass
 * @param initParams
 */
export function useModule<
  TInitParams,
  TState,
<<<<<<< HEAD
  TControllerClass extends new (...args: any[]) => IStatefulModule<TInitParams, TState>,
  TBindingState,
  TBindingExtraProps,
  TReturnType extends InstanceType<TControllerClass> & {
    select: () => InstanceType<TControllerClass> & InstanceType<TControllerClass>['state']; // SelectCreator<InstanceType<TControllerClass>>['select'] & TState; // () => InstanceType<TControllerClass>;
=======
  TControllerClass extends new (...args: any[]) => ReduxModule<TInitParams, TState>,
  TBindingState,
  TBindingExtraProps,
  TReturnType extends InstanceType<TControllerClass> & {
    select: () => InstanceType<TControllerClass> &
      InstanceType<TControllerClass>['state'] & { module: InstanceType<TControllerClass> };
>>>>>>> ed8b8897

    selectExtra: <TComputedProps>(
      fn: (module: InstanceType<TControllerClass>) => TComputedProps,
    ) => InstanceType<TControllerClass> &
      TComputedProps & { module: InstanceType<TControllerClass> };
  }
>(ModuleClass: TControllerClass, initParams?: TInitParams): TReturnType {
  const computedPropsFnRef = useRef<null | Function>(null);
  const computedPropsRef = useRef<any>({});
  const dependencyWatcherRef = useRef<any>(null);
  const moduleName = ModuleClass.name;
  const componentId = useComponentId();

  const { module, select, selector } = useOnCreate(() => {
    const moduleManager = getModuleManager();
    let module = moduleManager.getModule(moduleName);
    if (!module) {
      module = moduleManager.registerModule(new ModuleClass(), initParams);
    }
    moduleManager.registerComponent(moduleName, componentId);
    const lockedModule = lockThis(module);

    function calculateComputedProps() {
      const compute = computedPropsFnRef.current;
      if (!compute) return;
      const computedProps = compute(module);
      Object.assign(computedPropsRef.current, computedProps);
      return computedPropsRef.current;
    }

    function select<TComputedProps>(
      fn?: (module: InstanceType<TControllerClass>) => TComputedProps,
    ): InstanceType<TControllerClass> & TComputedProps {
      if (!dependencyWatcherRef.current) {
        if (fn) computedPropsFnRef.current = fn;
        const mergedModule = merge(
          () => lockedModule,
          () => module.state,
          () => computedPropsRef.current,
<<<<<<< HEAD
=======
          () => ({ module }),
>>>>>>> ed8b8897
        );
        dependencyWatcherRef.current = createDependencyWatcher(mergedModule);
      }
      return dependencyWatcherRef.current.watcherProxy;
    }

    function selector() {
      calculateComputedProps();
      return dependencyWatcherRef.current?.getDependentValues();
    }

    return {
      module,
      selector,
      select,
    };
  });

  useOnDestroy(() => {
    getModuleManager().unRegisterComponent(moduleName, componentId);
  });

  useSelector(selector);

  const mergeResult = merge(
    () => module,
    () => ({ select, selectExtra: select }),
  );
  return (mergeResult as unknown) as TReturnType;
}

export type TUseBinding<TView extends Object, TState extends Object, TExtraProps = {}> = (
  stateGetter: (view: TView) => TState,
  stateSetter: (patch: TState) => unknown,
) => TBindings<TState, keyof TState, TExtraProps>;

class BindingCreator<TView> {
  createBinding<TState extends Object, TExtraProps extends Object = {}>(
    getter: (view: TView) => TState,
    setter: (newState: TState) => unknown,
    extraPropsGenerator?: (fieldName: keyof TState) => TExtraProps,
  ) {
    let view: TView;

    return createBinding(() => getter(view), setter, extraPropsGenerator);
  }
}

class SelectCreator<TModule> {
  select(): TModule;
  select<TComputedFn extends (module: TModule) => any, TComputedProps = ReturnType<TComputedFn>>(
    fn: TComputedFn,
  ): TModule & TComputedProps;
  select(...args: any[]): any {
    let module!: TModule;
    return {} as any;
  }
}<|MERGE_RESOLUTION|>--- conflicted
+++ resolved
@@ -13,20 +13,12 @@
 export function useModule<
   TInitParams,
   TState,
-<<<<<<< HEAD
-  TControllerClass extends new (...args: any[]) => IStatefulModule<TInitParams, TState>,
-  TBindingState,
-  TBindingExtraProps,
-  TReturnType extends InstanceType<TControllerClass> & {
-    select: () => InstanceType<TControllerClass> & InstanceType<TControllerClass>['state']; // SelectCreator<InstanceType<TControllerClass>>['select'] & TState; // () => InstanceType<TControllerClass>;
-=======
   TControllerClass extends new (...args: any[]) => ReduxModule<TInitParams, TState>,
   TBindingState,
   TBindingExtraProps,
   TReturnType extends InstanceType<TControllerClass> & {
     select: () => InstanceType<TControllerClass> &
       InstanceType<TControllerClass>['state'] & { module: InstanceType<TControllerClass> };
->>>>>>> ed8b8897
 
     selectExtra: <TComputedProps>(
       fn: (module: InstanceType<TControllerClass>) => TComputedProps,
@@ -66,10 +58,7 @@
           () => lockedModule,
           () => module.state,
           () => computedPropsRef.current,
-<<<<<<< HEAD
-=======
           () => ({ module }),
->>>>>>> ed8b8897
         );
         dependencyWatcherRef.current = createDependencyWatcher(mergedModule);
       }
