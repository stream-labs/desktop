<template>
<<<<<<< HEAD
<modal-layout
  :show-controls="false"
  :customControls="true">
  <div slot="content">
    <div v-if="infoLoading || populatingModels">
      <i class="fa fa-spinner fa-pulse" />
    </div>
    <div v-if="infoError && !infoLoading" class="warning">
      {{ $t('There was an error fetching your channel information.  You can try') }}
      <a class="description-link" @click="refreshStreamInfo">{{ $t('fetching the information again') }}</a>,
      {{ $t('or you can') }}
      <a class="description-link" @click="goLive">{{ $t('just go live.') }}</a>
      {{ $t('If this error persists, you can try logging out and back in.') }}
    </div>
    <div v-if="!infoLoading && !infoError && !populatingModels">
      <div class="warning" v-if="isFacebook && !hasPages">
        {{ $t('It looks like you don\'t have any Pages. Head to ') }}
        <a class="description-link" @click="openFBPageCreateLink">{{ $t('Facebook Page Creation') }}</a>
        {{ $t(' to create a page, and then try again.') }}
      </div>
      <ObsListInput
        v-if="isFacebook && hasPages && !midStreamMode"
        :value="pageModel"
        @input="(pageId) => setFacebookPageId(pageId)"
      />
      <ObsTextInput v-model="streamTitleModel" />
      <ObsTextInput  v-if="isYoutube || isFacebook" v-model="streamDescriptionModel" />
      <ObsListInput
        v-if="isTwitch || isMixer || isFacebook"
        :value="gameModel"
        :allowEmpty="true"
        placeholder="Search"
        :internal-search="false"
        :loading="searchingGames"
        @search-change="debouncedGameSearch"
        @input="onGameInput"/>
      <div v-if="isSchedule">
        <h-form-group type="text" v-model="startTimeModel.date" :metadata="dateMetadata" />
        <h-form-group type="timer" v-model="startTimeModel.time" :metadata="timeMetadata" />
      </div>
      <div v-if="areAvailableProfiles">
        <div class="input-container" v-if="isTwitch || isYoutube">
          <div class="input-label"/>
          <div class="input-wrapper">
            <div class="checkbox">
              <div v-if="!isGenericProfiles">
                <input
                  type="checkbox"
                  v-model="useOptimizedProfile"
                />
                <label><span>Use {{gameModel.value}} encoder settings</span></label>
              </div>
              <div v-else>
                <input
                  type="checkbox"
                  v-model="useOptimizedProfile"
                />
                <label><span>{{ $t('Use optimized encoder settings') }}</span>
                  <span>
                    <i class="tooltip-trigger fa fa-question-circle has-tooltip"
                      style="font-size:15px;whitespace: nowrap;"
                      :title="$t('Optimized encoder gives equivalent quality while reducing usage. Game specific encoders for Fortnite, PUBG, Destiny 2, and League Of Legends')">
                    </i>
                  </span>
                </label>
              </div>
            </div>
          </div>
=======
  <modal-layout :show-controls="false" :customControls="true">
    <div slot="content">
      <div v-if="infoLoading || populatingModels"><i class="fa fa-spinner fa-pulse" /></div>
      <div v-if="infoError && !infoLoading" class="warning">
        {{ $t('There was an error fetching your channel information.  You can try') }}
        <a class="description-link" @click="refreshStreamInfo">{{
          $t('fetching the information again')
        }}</a
        >, {{ $t('or you can') }}
        <a class="description-link" @click="goLive">{{ $t('just go live.') }}</a>
        {{ $t('If this error persists, you can try logging out and back in.') }}
      </div>
      <div v-if="!infoLoading && !infoError && !populatingModels">
        <div class="pages-warning" v-if="isFacebook && !hasPages">
          {{ $t("It looks like you don't have any Pages. Head to ") }}
          <a class="description-link" @click="openFBPageCreateLink">{{
            $t('Facebook Page Creation')
          }}</a>
          {{ $t(' to create a page, and then try again.') }}
>>>>>>> a42ff3be
        </div>
        <h-form-group
          v-if="isFacebook && hasPages && !midStreamMode"
          :value="pageModel"
          @input="pageId => setFacebookPageId(pageId)"
          :metadata="{
            type: 'list',
            name: 'stream_page',
            title: $t('Facebook Page'),
            options: pageOptions,
          }"
        />
        <h-form-group
          v-model="streamTitleModel"
          :metadata="{ type: 'text', name: 'stream_title', title: $t('Title'), fullWidth: true }"
        />
        <h-form-group
          v-if="isYoutube || isFacebook"
          v-model="streamDescriptionModel"
          :metadata="{
            type: 'text-area',
            name: 'stream_description',
            title: $t('Description'),
            rows: 4,
          }"
        />
        <h-form-group
          v-if="isTwitch || isMixer || isFacebook"
          :title="$t('Game')"
          name="stream_game"
        >
          <list-input
            @search-change="debouncedGameSearch"
            @input="onGameInput"
            :value="gameModel"
            :metadata="gameMetadata"
          />
        </h-form-group>
        <TwitchTagsInput
          v-if="isTwitch"
          v-model="twitchTags"
          :tags="allTwitchTags"
          :has-permission="hasUpdateTagsPermission"
          @input="setTags"
        />
        <h-form-group v-if="searchProfilesPending">
          {{ $t('Checking optimized setting for') }} {{ gameModel }}...
        </h-form-group>
        <div v-if="isSchedule">
          <h-form-group type="text" v-model="startTimeModel.date" :metadata="dateMetadata" />
          <h-form-group type="timer" v-model="startTimeModel.time" :metadata="timeMetadata" />
        </div>
        <div v-if="selectedProfile">
          <h-form-group
            v-if="isTwitch || isYoutube"
            :metadata="{
              tooltip: $t(
                'Optimized encoding provides better quality and/or lower cpu/gpu usage. Depending on the game, resolution may be changed for a better quality of experience',
              ),
            }"
          >
            <bool-input v-model="useOptimizedProfile" :metadata="optimizedProfileMetadata" />
          </h-form-group>
        </div>
        <h-form-group v-if="!midStreamMode && !isFacebook">
          <bool-input
            v-model="doNotShowAgainModel"
            name="do_not_show_again"
            :metadata="{ title: $t('Do not show this message when going live') }"
          />
        </h-form-group>
        <div class="update-warning" v-if="updateError">
          <div v-if="midStreamMode">
            {{ $t('Something went wrong while updating your stream info.  Please try again.') }}
          </div>
          <div v-else>
            {{
              $t(
                'Something went wrong while updating your stream info. You can try again, or you can',
              )
            }}
            <a @click="goLive">{{ $t('just go live') }}</a
            >.
          </div>
        </div>
      </div>
    </div>
<<<<<<< HEAD
  </div>
  <div slot="controls">
    <button
      class="button button--default"
      :disabled="updatingInfo"
      @click="cancel">
      {{ isSchedule ? $t('Close') : $t('Cancel') }}
    </button>
    <button
      class="button button--action"
      :disabled="updatingInfo || (isFacebook && !hasPages)"
      @click="handleSubmit">
      <i class="fa fa-spinner fa-pulse" v-if="updatingInfo" />
      {{ submitText }}
    </button>
  </div>
</modal-layout>
=======
    <div slot="controls">
      <button class="button button--default" :disabled="updatingInfo" @click="cancel">
        {{ isSchedule ? $t('Close') : $t('Cancel') }}
      </button>
      <button
        class="button button--action"
        :disabled="updatingInfo || (isFacebook && !hasPages)"
        @click="handleSubmit"
      >
        <i class="fa fa-spinner fa-pulse" v-if="updatingInfo" /> {{ submitText }}
      </button>
    </div>
  </modal-layout>
>>>>>>> a42ff3be
</template>

<script lang="ts" src="./EditStreamInfo.vue.ts"></script>

<style lang="less" scoped>
@import '../../styles/index';

.pages-warning,
.update-warning {
  .warning();
}

.description-link {
  text-decoration: underline;
}

.description-link {
  text-decoration: underline;
}

.edit-stream-info-option-desc {
  height: 20px;
  line-height: 20px;
}

.edit-stream-info-option-longdesc {
  height: 13px;
  line-height: 13px;
  font-size: 11px;
  color: @grey;
}

.night-theme {
  .edit-stream-info-option-longdes {
    color: @night-paragraph;
  }
}
</style><|MERGE_RESOLUTION|>--- conflicted
+++ resolved
@@ -1,74 +1,4 @@
 <template>
-<<<<<<< HEAD
-<modal-layout
-  :show-controls="false"
-  :customControls="true">
-  <div slot="content">
-    <div v-if="infoLoading || populatingModels">
-      <i class="fa fa-spinner fa-pulse" />
-    </div>
-    <div v-if="infoError && !infoLoading" class="warning">
-      {{ $t('There was an error fetching your channel information.  You can try') }}
-      <a class="description-link" @click="refreshStreamInfo">{{ $t('fetching the information again') }}</a>,
-      {{ $t('or you can') }}
-      <a class="description-link" @click="goLive">{{ $t('just go live.') }}</a>
-      {{ $t('If this error persists, you can try logging out and back in.') }}
-    </div>
-    <div v-if="!infoLoading && !infoError && !populatingModels">
-      <div class="warning" v-if="isFacebook && !hasPages">
-        {{ $t('It looks like you don\'t have any Pages. Head to ') }}
-        <a class="description-link" @click="openFBPageCreateLink">{{ $t('Facebook Page Creation') }}</a>
-        {{ $t(' to create a page, and then try again.') }}
-      </div>
-      <ObsListInput
-        v-if="isFacebook && hasPages && !midStreamMode"
-        :value="pageModel"
-        @input="(pageId) => setFacebookPageId(pageId)"
-      />
-      <ObsTextInput v-model="streamTitleModel" />
-      <ObsTextInput  v-if="isYoutube || isFacebook" v-model="streamDescriptionModel" />
-      <ObsListInput
-        v-if="isTwitch || isMixer || isFacebook"
-        :value="gameModel"
-        :allowEmpty="true"
-        placeholder="Search"
-        :internal-search="false"
-        :loading="searchingGames"
-        @search-change="debouncedGameSearch"
-        @input="onGameInput"/>
-      <div v-if="isSchedule">
-        <h-form-group type="text" v-model="startTimeModel.date" :metadata="dateMetadata" />
-        <h-form-group type="timer" v-model="startTimeModel.time" :metadata="timeMetadata" />
-      </div>
-      <div v-if="areAvailableProfiles">
-        <div class="input-container" v-if="isTwitch || isYoutube">
-          <div class="input-label"/>
-          <div class="input-wrapper">
-            <div class="checkbox">
-              <div v-if="!isGenericProfiles">
-                <input
-                  type="checkbox"
-                  v-model="useOptimizedProfile"
-                />
-                <label><span>Use {{gameModel.value}} encoder settings</span></label>
-              </div>
-              <div v-else>
-                <input
-                  type="checkbox"
-                  v-model="useOptimizedProfile"
-                />
-                <label><span>{{ $t('Use optimized encoder settings') }}</span>
-                  <span>
-                    <i class="tooltip-trigger fa fa-question-circle has-tooltip"
-                      style="font-size:15px;whitespace: nowrap;"
-                      :title="$t('Optimized encoder gives equivalent quality while reducing usage. Game specific encoders for Fortnite, PUBG, Destiny 2, and League Of Legends')">
-                    </i>
-                  </span>
-                </label>
-              </div>
-            </div>
-          </div>
-=======
   <modal-layout :show-controls="false" :customControls="true">
     <div slot="content">
       <div v-if="infoLoading || populatingModels"><i class="fa fa-spinner fa-pulse" /></div>
@@ -88,7 +18,6 @@
             $t('Facebook Page Creation')
           }}</a>
           {{ $t(' to create a page, and then try again.') }}
->>>>>>> a42ff3be
         </div>
         <h-form-group
           v-if="isFacebook && hasPages && !midStreamMode"
@@ -176,25 +105,6 @@
         </div>
       </div>
     </div>
-<<<<<<< HEAD
-  </div>
-  <div slot="controls">
-    <button
-      class="button button--default"
-      :disabled="updatingInfo"
-      @click="cancel">
-      {{ isSchedule ? $t('Close') : $t('Cancel') }}
-    </button>
-    <button
-      class="button button--action"
-      :disabled="updatingInfo || (isFacebook && !hasPages)"
-      @click="handleSubmit">
-      <i class="fa fa-spinner fa-pulse" v-if="updatingInfo" />
-      {{ submitText }}
-    </button>
-  </div>
-</modal-layout>
-=======
     <div slot="controls">
       <button class="button button--default" :disabled="updatingInfo" @click="cancel">
         {{ isSchedule ? $t('Close') : $t('Cancel') }}
@@ -208,7 +118,6 @@
       </button>
     </div>
   </modal-layout>
->>>>>>> a42ff3be
 </template>
 
 <script lang="ts" src="./EditStreamInfo.vue.ts"></script>
