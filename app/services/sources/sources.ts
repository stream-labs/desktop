--- conflicted
+++ resolved
@@ -53,7 +53,6 @@
   flags: number;
 }
 
-<<<<<<< HEAD
 /**
  * These sources are valid on windows
  */
@@ -97,8 +96,6 @@
   'audio_line',
 ];
 
-export class SourcesService extends StatefulService<ISourcesState> implements ISourcesServiceApi {
-=======
 class SourcesViews extends ViewHandler<ISourcesState> {
   get sources(): Source[] {
     return Object.values(this.state.sources).map(sourceModel =>
@@ -123,7 +120,6 @@
 }
 
 export class SourcesService extends StatefulService<ISourcesState> {
->>>>>>> f29020e5
   static initialState = {
     sources: {},
     temporarySources: {}, // don't save temporarySources in the config file
