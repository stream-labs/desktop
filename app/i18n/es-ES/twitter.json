--- conflicted
+++ resolved
@@ -3,18 +3,9 @@
   "Custom URL with": "URL personalizada con",
   "Share Your Stream": "Compartir su stream",
   "Connect to Twitter": "Conectar a Twitter",
-<<<<<<< HEAD
   "Enable Tweet Sharing": "Activar uso compartido de Tweet",
   "Tweet when going live": "Tweet al emitir en directo",
   "Unlink Twitter": "Desvincular Twitter",
   "Tweet & Go Live": "Tweet e iniciar directo",
   "Could not connect to Twitter": "No se pudo conectar a twitter"
-=======
-  "Enable Tweet Sharing": "Activar uso compartido de tuit",
-  "Tweet when going live": "Tuit al transmitir en directo",
-  "Unlink Twitter": "Desvincular Twitter",
-  "Tweet & Go Live": "Tuit e iniciar directo",
-  "Could not connect to Twitter": "No se pudo conectar a Twitter",
-  "Use Streamlabs URL": "Usar URL de Streamlabs"
->>>>>>> 6bc3f21d
 }