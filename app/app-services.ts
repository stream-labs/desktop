--- conflicted
+++ resolved
@@ -188,11 +188,8 @@
 import { VideoSettingsService } from 'services/settings-v2/video';
 import { SettingsManagerService } from 'services/settings-manager';
 import { MarkersService } from 'services/markers';
-<<<<<<< HEAD
 import { GreenService } from 'services/green';
-=======
 import { SharedStorageService } from 'services/integrations/shared-storage';
->>>>>>> 969b212d
 
 export const AppServices = {
   AppService,
@@ -263,9 +260,6 @@
   VideoSettingsService,
   SettingsManagerService,
   MarkersService,
-<<<<<<< HEAD
   GreenService,
-=======
   SharedStorageService,
->>>>>>> 969b212d
 };