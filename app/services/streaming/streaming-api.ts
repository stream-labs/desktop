import { Observable } from 'rxjs';
import { IEncoderProfile } from '../video-encoding-optimizations';
import { ITwitchStartStreamOptions } from '../platforms/twitch';
import { IYoutubeStartStreamOptions } from '../platforms/youtube';
import { IFacebookStartStreamOptions } from '../platforms/facebook';
import { IStreamError } from './stream-error';
import { ICustomStreamDestination } from '../settings/streaming';
import { ITiktokStartStreamOptions } from '../platforms/tiktok';
import { ITrovoStartStreamOptions } from '../platforms/trovo';
import { IVideo } from 'obs-studio-node';

export enum EStreamingState {
  Offline = 'offline',
  Starting = 'starting',
  Live = 'live',
  Ending = 'ending',
  Reconnecting = 'reconnecting',
}

export enum ERecordingState {
  Offline = 'offline',
  Starting = 'starting',
  Recording = 'recording',
  Stopping = 'stopping',
  Wrote = 'wrote',
}

export enum EReplayBufferState {
  Running = 'running',
  Stopping = 'stopping',
  Offline = 'offline',
  Saving = 'saving',
}

export interface IStreamInfo {
  lifecycle:
    | 'empty' // platform settings are not synchronized
    | 'prepopulate' // stetting synchronization in progress
    | 'waitForNewSettings' // platform settings has been synchronized
    | 'runChecklist' // applying new settings and start the stream
    | 'live'; // stream has been successfully started
  error: IStreamError | null;
  warning: 'YT_AUTO_START_IS_DISABLED' | '';
  settings: IGoLiveSettings | null; // settings for the current attempt of going live
  checklist: {
    applyOptimizedSettings: TGoLiveChecklistItemState;
    twitch: TGoLiveChecklistItemState;
    youtube: TGoLiveChecklistItemState;
    facebook: TGoLiveChecklistItemState;
    tiktok: TGoLiveChecklistItemState;
    trovo: TGoLiveChecklistItemState;
    setupMultistream: TGoLiveChecklistItemState;
<<<<<<< HEAD
    setupDualOutput: TGoLiveChecklistItemState;
=======
    setupGreen: TGoLiveChecklistItemState;
>>>>>>> b742c199
    startVideoTransmission: TGoLiveChecklistItemState;
    postTweet: TGoLiveChecklistItemState;
  };
}

export type TGoLiveChecklistItemState = 'not-started' | 'pending' | 'done' | 'failed';

export interface IStreamSettings {
  platforms: {
    twitch?: IPlatformFlags & ITwitchStartStreamOptions;
    youtube?: IPlatformFlags & IYoutubeStartStreamOptions;
    facebook?: IPlatformFlags & IFacebookStartStreamOptions;
    tiktok?: IPlatformFlags & ITiktokStartStreamOptions;
    trovo?: IPlatformFlags & ITrovoStartStreamOptions;
  };
  customDestinations: ICustomStreamDestination[];
  advancedMode: boolean;
}

export interface IGoLiveSettings extends IStreamSettings {
  optimizedProfile?: IEncoderProfile;
  tweetText?: string;
  prepopulateOptions?: {
    youtube?: Partial<IYoutubeStartStreamOptions>;
    facebook?: Partial<IFacebookStartStreamOptions>;
  };
}

export interface IPlatformFlags {
  enabled: boolean;
  useCustomFields: boolean;
  video?: IVideo;
}

export interface IStreamingServiceState {
  streamingStatus: EStreamingState;
  streamingStatusTime: string;
  recordingStatus: ERecordingState;
  recordingStatusTime: string;
  replayBufferStatus: EReplayBufferState;
  replayBufferStatusTime: string;
  selectiveRecording: boolean;
  dualOutputMode: boolean;
  info: IStreamInfo;
}

export interface IStreamingServiceApi {
  getModel(): IStreamingServiceState;

  /**
   * Subscribe to be notified when the state
   * of the streaming output changes.
   */
  streamingStatusChange: Observable<EStreamingState>;

  /**
   * Subscribe to be notified when the state
   * of the streaming output changes.
   */
  recordingStatusChange: Observable<ERecordingState>;

  /**
   * Subscribe to be notified when the state
   * of the streaming output changes.
   */
  replayBufferStatusChange: Observable<EReplayBufferState>;

  /**
   * This subscription receives no events and
   * will be removed in a future version.
   * @deprecated
   */
  streamingStateChange: Observable<void>;

  /**
   * @deprecated
   */
  startStreaming(): void;

  /**
   * @deprecated
   */
  stopStreaming(): void;

  /**
   * Toggle the streaming state
   */
  toggleStreaming(): Promise<never> | Promise<void>;

  /**
   * @deprecated
   */
  startRecording(): void;

  /**
   * @deprecated
   */
  stopRecording(): void;

  /**
   * Toggle the recording state
   */
  toggleRecording(): void;

  /**
   * Start replay buffer state
   */
  startReplayBuffer(): void;

  /**
   * Stop replay buffer state
   */
  stopReplayBuffer(): void;
}<|MERGE_RESOLUTION|>--- conflicted
+++ resolved
@@ -50,11 +50,8 @@
     tiktok: TGoLiveChecklistItemState;
     trovo: TGoLiveChecklistItemState;
     setupMultistream: TGoLiveChecklistItemState;
-<<<<<<< HEAD
     setupDualOutput: TGoLiveChecklistItemState;
-=======
-    setupGreen: TGoLiveChecklistItemState;
->>>>>>> b742c199
+    setupGreen: TGoLiveChecklistItemState; // refactor to merge with dual output
     startVideoTransmission: TGoLiveChecklistItemState;
     postTweet: TGoLiveChecklistItemState;
   };
