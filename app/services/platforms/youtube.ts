--- conflicted
+++ resolved
@@ -9,7 +9,6 @@
 import { Inject } from 'services/core/injector';
 import { authorizedHeaders, jfetch } from 'util/requests';
 import { platformAuthorizedRequest } from './utils';
-import { StreamSettingsService } from 'services/settings/streaming';
 import { CustomizationService } from 'services/customization';
 import { IGoLiveSettings } from 'services/streaming';
 import { WindowsService } from 'services/windows';
@@ -18,10 +17,7 @@
 import { BasePlatformService } from './base-platform';
 import { assertIsDefined } from 'util/properties-type-guards';
 import electron from 'electron';
-<<<<<<< HEAD
 import { Subject } from 'rxjs';
-=======
->>>>>>> 0b76b1e7
 import Utils from '../utils';
 
 interface IYoutubeServiceState extends IPlatformState {
@@ -701,6 +697,14 @@
     ).items[0];
   }
 
+  get chatUrl() {
+    const broadcastId = this.state.settings.broadcastId;
+    if (!broadcastId) return '';
+    const mode = this.customizationService.isDarkTheme ? 'night' : 'day';
+    const youtubeDomain = mode === 'day' ? 'https://youtube.com' : 'https://gaming.youtube.com';
+    return `${youtubeDomain}/live_chat?v=${broadcastId}&is_popout=1`;
+  }
+
   /**
    * Returns an IYoutubeStartStreamOptions object for a given broadcastId
    */
@@ -728,40 +732,6 @@
     };
   }
 
-  get chatUrl() {
-    const broadcastId = this.state.settings.broadcastId;
-    if (!broadcastId) return '';
-    const mode = this.customizationService.isDarkTheme ? 'night' : 'day';
-    const youtubeDomain = mode === 'day' ? 'https://youtube.com' : 'https://gaming.youtube.com';
-    return `${youtubeDomain}/live_chat?v=${broadcastId}&is_popout=1`;
-  }
-
-  /**
-   * Returns an IYoutubeStartStreamOptions object for a given broadcastId
-   */
-  async fetchStartStreamOptionsForBroadcast(
-    broadcastId: string,
-  ): Promise<IYoutubeStartStreamOptions> {
-    const [broadcast, video] = await Promise.all([
-      this.fetchBroadcast(broadcastId),
-      this.fetchVideo(broadcastId),
-    ]);
-    const { title, description } = broadcast.snippet;
-    const { privacyStatus, selfDeclaredMadeForKids } = broadcast.status;
-    const { enableDvr, projection, latencyPreference } = broadcast.contentDetails;
-    return {
-      broadcastId: broadcast.id,
-      title,
-      description,
-      privacyStatus,
-      selfDeclaredMadeForKids,
-      enableDvr,
-      projection,
-      latencyPreference,
-      categoryId: video.snippet.categoryId,
-    };
-  }
-
   openYoutubeEnable() {
     electron.remote.shell.openExternal('https://youtube.com/live_dashboard_splash');
   }
