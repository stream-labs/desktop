import Vue from 'vue';
import { without } from 'lodash';
import { StatefulService, mutation } from '../stateful-service';
import { ScenesTransitionsService } from '../scenes-transitions';
import { WindowsService } from '../windows';
import {
  IScene,
  Scene,
  ISceneItem,
  SceneItem,
  IScenesState,
  ISceneCreateOptions,
  IScenesServiceApi
} from './index';
import { SourcesService } from '../sources';
import electron from 'electron';
import { Subject } from 'rxjs/Subject';
import { Inject } from '../../util/injector';
import { shortcut } from '../shortcuts';
<<<<<<< HEAD
import * as obs from '../obs-api';
=======
import { Observable } from 'rxjs/Observable';
>>>>>>> 33379a7a

const { ipcRenderer } = electron;



<<<<<<< HEAD
=======
export interface IScenesServiceApi {
  createScene(name: string, options: ISceneCreateOptions): ISceneApi;
  scenes: ISceneApi[];
  activeScene: ISceneApi;
  activeSceneId: string;
  getSceneByName(name: string): ISceneApi;
  getScenes(): ISceneApi[];
  getModel(): IScenesState;
  sceneSwitched: Observable<IScene>;
}

>>>>>>> 33379a7a

export class ScenesService extends StatefulService<IScenesState> implements IScenesServiceApi {

  static initialState: IScenesState = {
    activeSceneId: '',
    displayOrder: [],
    scenes: {}
  };

  sceneAdded = new Subject<IScene>();
  sceneRemoved = new Subject<IScene>();
  itemAdded = new Subject<ISceneItem>();
  itemRemoved = new Subject<ISceneItem>();
  sceneSwitched = new Subject<IScene>();


  @Inject()
  private windowsService: WindowsService;

  @Inject()
  private sourcesService: SourcesService;


  @Inject('ScenesTransitionsService')
  private transitionsService: ScenesTransitionsService;

  @mutation()
  private ADD_SCENE(id: string, name: string) {
    Vue.set<IScene>(this.state.scenes, id, {
      id,
      name,
      activeItemIds: [],
      items: []
    });
    this.state.displayOrder.push(id);
    this.state.activeSceneId = this.state.activeSceneId || id;
  }

  @mutation()
  private REMOVE_SCENE(id: string) {
    Vue.delete(this.state.scenes, id);

    this.state.displayOrder = without(this.state.displayOrder, id);
  }

  @mutation()
  private MAKE_SCENE_ACTIVE(id: string) {
    this.state.activeSceneId = id;
  }

  @mutation()
  private SET_SCENE_ORDER(order: string[]) {
    this.state.displayOrder = order;
  }


  createScene(name: string, options: ISceneCreateOptions = {}) {
    // Get an id to identify the scene on the frontend
    const id = options.sceneId || ipcRenderer.sendSync('getUniqueId');
    this.ADD_SCENE(id, name);
    const obsScene = obs.SceneFactory.create(name);
    this.sourcesService.addSource(obsScene.source, id);

    if (options.duplicateSourcesFromScene) {
      const oldScene = this.getSceneByName(options.duplicateSourcesFromScene);
      const newScene = this.getScene(id);

      oldScene.getItems().slice().reverse().forEach(item => {
        const newItem = newScene.addSource(item.sourceId);
        newItem.setPositionAndScale(
          item.x,
          item.y,
          item.scaleX,
          item.scaleY
        );
        newItem.setVisibility(item.visible);
        newItem.setCrop(item.crop);
      });
    }

    this.sceneAdded.next(this.state.scenes[id]);
    if (options.makeActive) this.makeSceneActive(id);
    return this.getSceneByName(name);
  }


  removeScene(id: string, force = false): IScene {
    if (!force && Object.keys(this.state.scenes).length < 2) {
      alert('There needs to be at least one scene.');
      return;
    }

    const scene = this.getScene(id);
    const sceneModel = this.state.scenes[id];

    // remove all sources from scene
    scene.getItems().forEach(sceneItem => scene.removeItem(sceneItem.sceneItemId));

    // remove scene from other scenes if it has been added as a source
    this.getSceneItems().forEach(sceneItem => {
      if (sceneItem.sourceId !== scene.id) return;
      sceneItem.getScene().removeItem(sceneItem.sceneItemId);
    });

    this.REMOVE_SCENE(id);

    if (this.state.activeSceneId === id) {
      const sceneIds = Object.keys(this.state.scenes);

      if (sceneIds[0]) {
        this.makeSceneActive(sceneIds[0]);
      }
    }

    this.sceneRemoved.next(sceneModel);
    return sceneModel;
  }


  setLockOnAllScenes(locked: boolean) {
    this.scenes.forEach(scene => scene.setLockOnAllItems(locked));
  }


  getSourceScenes(sourceId: string): Scene[] {
    const resultScenes: Scene[] = [];
    this.scenes.forEach(scene => {
      const items = scene.getItems().filter(sceneItem => sceneItem.sourceId === sourceId);
      if (items.length > 0) resultScenes.push(scene);
    });
    return resultScenes;
  }


  makeSceneActive(id: string) {
    const scene = this.getScene(id);
    const obsScene = scene.getObsScene();

    this.transitionsService.transitionTo(obsScene);
    this.MAKE_SCENE_ACTIVE(id);
    this.sceneSwitched.next(scene.getModel());
  }


  setSceneOrder(order: string[]) {
    this.SET_SCENE_ORDER(order);
  }


  // Utility functions / getters

  getSceneByName(name: string): Scene {
    let foundScene: IScene;

    Object.keys(this.state.scenes).forEach(id => {
      const scene = this.state.scenes[id];

      if (scene.name === name) {
        foundScene = scene;
      }
    });

    return foundScene ? this.getScene(foundScene.id) : null;
  }


  getModel(): IScenesState  {
    return this.state;
  }

  getScene(id: string) {
    return !this.state.scenes[id] ? null : new Scene(id);
  }


  getSceneItem(sceneItemId: string) {
    for (const scene of this.scenes) {
      const sceneItem = scene.getItem(sceneItemId);
      if (sceneItem) return sceneItem;
    }
    return null;
  }

  getSceneItems(): SceneItem[] {
    const sceneItems: SceneItem[] = [];
    this.scenes.forEach(scene => sceneItems.push(...scene.getItems()));
    return sceneItems;
  }

  @shortcut('ArrowLeft')
  nudgeActiveItemsLeft() {
    this.activeScene.activeItems.forEach(item => item.nudgeLeft());
  }


  @shortcut('ArrowRight')
  nudgeActiveItemRight() {
    this.activeScene.activeItems.forEach(item => item.nudgeRight());
  }


  @shortcut('ArrowUp')
  nudgeActiveItemsUp() {
    this.activeScene.activeItems.forEach(item => item.nudgeUp());
  }


  @shortcut('ArrowDown')
  nudgeActiveItemsDown() {
    this.activeScene.activeItems.forEach(item => item.nudgeDown());
  }


  @shortcut('Delete')
  removeActiveItems() {
    this.activeScene.activeItems.forEach(item => this.activeScene.removeItem(item.sceneItemId));
  }

  getScenes(): Scene[] {
    return this.scenes;
  }

  get scenes(): Scene[] {
    return this.state.displayOrder.map(id => {
      return this.getScene(id);
    });
  }


  get activeSceneId(): string {
    return this.state.activeSceneId;
  }


  get activeScene(): Scene {
    return this.getScene(this.state.activeSceneId);
  }


  showNameScene(rename?: string) {
    this.windowsService.showWindow({
      componentName: 'NameScene',
      queryParams: { rename },
      size: {
        width: 400,
        height: 250
      }
    });
  }


  showDuplicateScene(sceneName: string) {
    this.windowsService.showWindow({
      componentName: 'NameScene',
      queryParams: { sceneToDuplicate: sceneName },
      size: {
        width: 400,
        height: 250
      }
    });
  }
}
<|MERGE_RESOLUTION|>--- conflicted
+++ resolved
@@ -17,30 +17,11 @@
 import { Subject } from 'rxjs/Subject';
 import { Inject } from '../../util/injector';
 import { shortcut } from '../shortcuts';
-<<<<<<< HEAD
 import * as obs from '../obs-api';
-=======
-import { Observable } from 'rxjs/Observable';
->>>>>>> 33379a7a
 
 const { ipcRenderer } = electron;
 
 
-
-<<<<<<< HEAD
-=======
-export interface IScenesServiceApi {
-  createScene(name: string, options: ISceneCreateOptions): ISceneApi;
-  scenes: ISceneApi[];
-  activeScene: ISceneApi;
-  activeSceneId: string;
-  getSceneByName(name: string): ISceneApi;
-  getScenes(): ISceneApi[];
-  getModel(): IScenesState;
-  sceneSwitched: Observable<IScene>;
-}
-
->>>>>>> 33379a7a
 
 export class ScenesService extends StatefulService<IScenesState> implements IScenesServiceApi {
 
