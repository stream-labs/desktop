import React from 'react';
<<<<<<< HEAD
import { createApp, Dict, inject, injectState, ReactModules, Store, TAppContext } from 'slap';
=======
import { createApp, Dict, inject, ReactModules, Store, TAppContext } from 'slap';
>>>>>>> eba62bf2
import { getResource, StatefulService } from '../../services';
import { AppServices } from '../../app-services';

/**
 * This module adds reactivity support from Vuex
 * It ensures that React components will be re-rendered when Vuex updates their dependencies
 *
 */
class VuexModule {
  private store = inject(Store);

  /**
   * Keep revisions for each StatefulService module in this state
   */
<<<<<<< HEAD
  // state = injectState({
  //   revisions: {} as Record<string, number>,
  //
  //   incrementRevision(statefulServiceName: string) {
  //     if (!this.revisions[statefulServiceName]) {
  //       this.revisions[statefulServiceName] = 1;
  //     } else {
  //       this.revisions[statefulServiceName]++;
  //     }
  //   },
  // });

  store = inject(Store);

  modules: Dict<any> = {};

  init() {
=======
  private modules: Dict<any> = {};

  init() {
    // make sure the module will be added to the component dependency list
    // when the component is building their dependencies
>>>>>>> eba62bf2
    StatefulService.onStateRead = serviceName => {
      if (this.store.recordingAccessors) {
<<<<<<< HEAD
        const module = this.resolveModule(serviceName);
=======
        const module = this.resolveState(serviceName);
>>>>>>> eba62bf2
        this.store.affectedModules[serviceName] = module.state.revision;
      }
    };

    // watch for mutations from the global Vuex store
    // and increment the revision number for affected StatefulService
    StatefulService.store.subscribe(mutation => {
      if (!mutation.payload.__vuexSyncIgnore) return;
<<<<<<< HEAD
      console.log('Commit vuex mutation', mutation);
      const serviceName = mutation.type.split('.')[0];
      const module = this.resolveModule(serviceName);
=======
      const serviceName = mutation.type.split('.')[0];
      const module = this.resolveState(serviceName);
>>>>>>> eba62bf2
      module.incrementRevision();
    });
  }

<<<<<<< HEAD
  resolveModule(serviceName: string) {
    if (!this.modules[serviceName]) {
      this.modules[serviceName] = this.store.createState(serviceName, {
        revision: 0,

=======
  /**
   * Create and memoize the state for the stateful service
   */
  private resolveState(serviceName: string) {
    if (!this.modules[serviceName]) {
      const module = this.store.createState(serviceName, {
        revision: 0,
>>>>>>> eba62bf2
        incrementRevision() {
          this.revision++;
        },
      });
<<<<<<< HEAD
      this.modules[serviceName].finishInitialization();
=======
      module.finishInitialization();
      this.modules[serviceName] = module;
>>>>>>> eba62bf2
    }
    return this.modules[serviceName];
  }
}

// keep initialized modules in the global variable
// until we have multiple React roots
let modulesApp: TAppContext;

// create and memoize the React Modules
function resolveApp() {
  if (modulesApp) return modulesApp;
  const app = createApp({ VuexModule });
  const scope = app.servicesScope;
  scope.init(VuexModule);

  // register Services to be accessible via `inject()`
  Object.keys(AppServices).forEach(serviceName => {
    scope.register(() => getResource(serviceName), serviceName, { shouldCallHooks: false });
  });

  modulesApp = app;
  return modulesApp;
}

/**
 * Creates a root React component with integrated Redux store
 */
export function createRoot(ChildComponent: (props: any) => JSX.Element) {
  return function ReactRoot(childProps: Object) {
    const app = resolveApp();

    return (
      <ReactModules app={app}>
        <ChildComponent {...childProps} />
      </ReactModules>
    );
  };
}<|MERGE_RESOLUTION|>--- conflicted
+++ resolved
@@ -1,9 +1,5 @@
 import React from 'react';
-<<<<<<< HEAD
-import { createApp, Dict, inject, injectState, ReactModules, Store, TAppContext } from 'slap';
-=======
 import { createApp, Dict, inject, ReactModules, Store, TAppContext } from 'slap';
->>>>>>> eba62bf2
 import { getResource, StatefulService } from '../../services';
 import { AppServices } from '../../app-services';
 
@@ -18,38 +14,14 @@
   /**
    * Keep revisions for each StatefulService module in this state
    */
-<<<<<<< HEAD
-  // state = injectState({
-  //   revisions: {} as Record<string, number>,
-  //
-  //   incrementRevision(statefulServiceName: string) {
-  //     if (!this.revisions[statefulServiceName]) {
-  //       this.revisions[statefulServiceName] = 1;
-  //     } else {
-  //       this.revisions[statefulServiceName]++;
-  //     }
-  //   },
-  // });
-
-  store = inject(Store);
-
-  modules: Dict<any> = {};
-
-  init() {
-=======
   private modules: Dict<any> = {};
 
   init() {
     // make sure the module will be added to the component dependency list
     // when the component is building their dependencies
->>>>>>> eba62bf2
     StatefulService.onStateRead = serviceName => {
       if (this.store.recordingAccessors) {
-<<<<<<< HEAD
-        const module = this.resolveModule(serviceName);
-=======
         const module = this.resolveState(serviceName);
->>>>>>> eba62bf2
         this.store.affectedModules[serviceName] = module.state.revision;
       }
     };
@@ -58,25 +30,12 @@
     // and increment the revision number for affected StatefulService
     StatefulService.store.subscribe(mutation => {
       if (!mutation.payload.__vuexSyncIgnore) return;
-<<<<<<< HEAD
-      console.log('Commit vuex mutation', mutation);
-      const serviceName = mutation.type.split('.')[0];
-      const module = this.resolveModule(serviceName);
-=======
       const serviceName = mutation.type.split('.')[0];
       const module = this.resolveState(serviceName);
->>>>>>> eba62bf2
       module.incrementRevision();
     });
   }
 
-<<<<<<< HEAD
-  resolveModule(serviceName: string) {
-    if (!this.modules[serviceName]) {
-      this.modules[serviceName] = this.store.createState(serviceName, {
-        revision: 0,
-
-=======
   /**
    * Create and memoize the state for the stateful service
    */
@@ -84,17 +43,12 @@
     if (!this.modules[serviceName]) {
       const module = this.store.createState(serviceName, {
         revision: 0,
->>>>>>> eba62bf2
         incrementRevision() {
           this.revision++;
         },
       });
-<<<<<<< HEAD
-      this.modules[serviceName].finishInitialization();
-=======
       module.finishInitialization();
       this.modules[serviceName] = module;
->>>>>>> eba62bf2
     }
     return this.modules[serviceName];
   }
