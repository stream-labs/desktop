--- conflicted
+++ resolved
@@ -28,11 +28,7 @@
 import { TSceneNodeType } from './scenes';
 import { ServiceHelper, ExecuteInWorkerProcess } from 'services/core';
 import { assertIsDefined } from '../../util/properties-type-guards';
-<<<<<<< HEAD
-import { VideoSettingsService, TDisplayType } from 'services/settings-v2/video';
-=======
-import { VideoSettingsService } from 'services/settings-v2';
->>>>>>> b742c199
+import { VideoSettingsService, TDisplayType } from 'services/settings-v2';
 /**
  * A SceneItem is a source that contains
  * all of the information about that source, and
@@ -69,10 +65,7 @@
   sceneNodeType: TSceneNodeType = 'item';
 
   output?: obs.IVideo;
-<<<<<<< HEAD
   display?: TDisplayType;
-=======
->>>>>>> b742c199
 
   // Some computed attributes
 
@@ -229,11 +222,7 @@
     }
 
     if (changed.output !== void 0 || patch.hasOwnProperty('output')) {
-<<<<<<< HEAD
-      this.getObsSceneItem().video = newSettings.output;
-=======
       this.getObsSceneItem().video = newSettings.output as obs.IVideo;
->>>>>>> b742c199
     }
 
     this.UPDATE({ sceneItemId: this.sceneItemId, ...changed });
