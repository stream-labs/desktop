--- conflicted
+++ resolved
@@ -9,11 +9,8 @@
 import Display from 'components/shared/Display.vue';
 import { WidgetsService, WidgetType, WidgetDefinitions } from 'services/widgets';
 import { $t } from 'services/i18n';
-<<<<<<< HEAD
 import { PlatformAppsService } from 'services/platform-apps';
-=======
 import { log } from 'lodash-decorators/utils';
->>>>>>> c78910e6
 
 @Component({
   components: { ModalLayout, Selector, Display }
