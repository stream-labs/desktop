import NameFolder from './windows/NameFolder';
import NameScene from './windows/NameScene';
import GoLiveWindow from './windows/go-live/GoLiveWindow';
import EditStreamWindow from './windows/go-live/EditStreamWindow';
import IconLibraryProperties from './windows/IconLibraryProperties';
import ScreenCaptureProperties from './windows/ScreenCaptureProperties';
import News from './windows/News';
import PerformanceMetrics from './shared/PerformanceMetrics';
import PatchNotes from './pages/PatchNotes';
import Display from './shared/Display';
import TitleBar from './shared/TitleBar';
import Chat from './root/Chat';
import Highlighter from './pages/Highlighter';
import Grow from './pages/grow/Grow';
import Loader from './pages/Loader';
import PlatformLogo from './shared/PlatformLogo';
import AdvancedStatistics from './windows/AdvancedStatistics';
import StreamScheduler from './pages/stream-scheduler/StreamScheduler';
import { createRoot } from './root/ReactRoot';
import StartStreamingButton from './root/StartStreamingButton';
import SourceProperties from './windows/SourceProperties';
import TestWidgets from './root/TestWidgets';
import RenameSource from './windows/RenameSource';
import NotificationsArea from './root/NotificationsArea';
import StudioEditor from './root/StudioEditor';
import SharedComponentsLibrary from './windows/sharedComponentsLibrary/SharedComponentsLibrary';
import { ObsSettings } from './windows/settings/ObsSettings';
import ThemeAudit from './pages/ThemeAudit';
import { WidgetWindow } from './widgets/common/WidgetWindow';
import SafeMode from './windows/SafeMode';
import AdvancedAudio from './windows/advanced-audio';
import { CustomCodeWindow } from './widgets/common/CustomCode';
import SourceShowcase from './windows/source-showcase';
import SourceFilters from './windows/SourceFilters';
import RecentEvents from './editor/elements/RecentEvents';
import MiniFeed from './editor/elements/Minifeed';
import BrowserView from './shared/BrowserView';
import LegacyEvents from './editor/elements/LegacyEvents';
import MediaGallery from './windows/MediaGallery';
import LayoutEditor from './pages/layout-editor/LayoutEditor';
import Projector from './windows/Projector';
import SceneSelector from './editor/elements/SceneSelectorElement';
<<<<<<< HEAD
import AddSource from './windows/AddSource';
=======
import SideNav from './sidebar/SideNav';
>>>>>>> 960af6d2

// list of React components to be used inside Vue components
export const components = {
  NameFolder,
  NameScene,
  BrowserView,
  GoLiveWindow: createRoot(GoLiveWindow),
  EditStreamWindow: createRoot(EditStreamWindow),
  IconLibraryProperties,
  ScreenCaptureProperties,
  News,
  PerformanceMetrics,
  PatchNotes,
  Display,
  TitleBar,
  Chat,
  Highlighter,
  Grow,
  Loader,
  PlatformLogo,
  Projector,
  StreamScheduler: createRoot(StreamScheduler),
  AdvancedStatistics,
  SourceProperties: createRoot(SourceProperties),
  SharedComponentsLibrary: createRoot(SharedComponentsLibrary),
  StartStreamingButton,
  TestWidgets,
  RenameSource,
  NotificationsArea,
  ObsSettings: createRoot(ObsSettings),
  ThemeAudit,
  StudioEditor,
  WidgetWindow: createRoot(WidgetWindow),
  CustomCodeWindow: createRoot(CustomCodeWindow),
  SafeMode,
  AdvancedAudio,
  SourceShowcase: createRoot(SourceShowcase),
  SourceFilters,
  RecentEvents,
  MiniFeed: createRoot(MiniFeed),
  LegacyEvents: createRoot(LegacyEvents),
  MediaGallery,
  LayoutEditor: createRoot(LayoutEditor),
  SceneSelector: createRoot(SceneSelector),
<<<<<<< HEAD
  AddSource,
=======
  SideNav,
>>>>>>> 960af6d2
};<|MERGE_RESOLUTION|>--- conflicted
+++ resolved
@@ -40,11 +40,8 @@
 import LayoutEditor from './pages/layout-editor/LayoutEditor';
 import Projector from './windows/Projector';
 import SceneSelector from './editor/elements/SceneSelectorElement';
-<<<<<<< HEAD
 import AddSource from './windows/AddSource';
-=======
 import SideNav from './sidebar/SideNav';
->>>>>>> 960af6d2
 
 // list of React components to be used inside Vue components
 export const components = {
@@ -89,9 +86,6 @@
   MediaGallery,
   LayoutEditor: createRoot(LayoutEditor),
   SceneSelector: createRoot(SceneSelector),
-<<<<<<< HEAD
   AddSource,
-=======
   SideNav,
->>>>>>> 960af6d2
 };