--- conflicted
+++ resolved
@@ -292,17 +292,14 @@
     ]),
   );
 
-<<<<<<< HEAD
+  const liveDockSize = useRealmObject(Services.CustomizationService.state).livedockSize;
+  const collapsed = useRealmObject(Services.CustomizationService.state).livedockCollapsed;
+  const hideViewerCount = useRealmObject(Services.CustomizationService.state).hideViewerCount;
+  const viewerCount = hideViewerCount ? $t('Viewers Hidden') : currentViewers;
+
   const onResize = useCallback((offset: number) => {
     p.setLiveDockWidth(liveDockSize + offset);
   }, []);
-=======
-  const liveDockSize = useRealmObject(Services.CustomizationService.state).livedockSize;
-  const collapsed = useRealmObject(Services.CustomizationService.state).livedockCollapsed;
-  const hideViewerCount = useRealmObject(Services.CustomizationService.state).hideViewerCount;
-
-  const viewerCount = hideViewerCount ? $t('Viewers Hidden') : currentViewers;
->>>>>>> 832dde43
 
   useEffect(() => {
     if (streamingStatus === EStreamingState.Starting && collapsed) {
@@ -497,60 +494,6 @@
                   <a onClick={() => ctrl.refreshChat()}>{$t('Refresh Chat')}</a>
                 )}
               </div>
-<<<<<<< HEAD
-              {!hideStyleBlockers &&
-                (isPlatform(['twitch', 'trovo']) ||
-                  (isStreaming && isPlatform(['youtube', 'facebook', 'twitter']))) && (
-                  <div className={styles.liveDockChat}>
-                    {hasChatTabs && (
-                      <div className="flex">
-                        <Menu
-                          defaultSelectedKeys={[visibleChat]}
-                          onClick={ev => setChat(ev.key)}
-                          mode="horizontal"
-                        >
-                          {chatTabs.map(tab => (
-                            <Menu.Item key={tab.value}>{tab.name}</Menu.Item>
-                          ))}
-                        </Menu>
-                        {isPopOutAllowed && (
-                          <Tooltip title={$t('Pop out to new window')} placement="left">
-                            <i
-                              className={cx(styles.liveDockChatAppsPopout, 'icon-pop-out-1')}
-                              onClick={() => ctrl.popOut()}
-                            />
-                          </Tooltip>
-                        )}
-                      </div>
-                    )}
-                    {!applicationLoading && !collapsed && (
-                      <Chat
-                        restream={visibleChat === 'restream'}
-                        visibleChat={visibleChat}
-                        key={visibleChat}
-                        setChat={setChat}
-                      />
-                    )}
-                    {!['default', 'restream'].includes(visibleChat) && (
-                      <PlatformAppPageView
-                        className={styles.liveDockPlatformAppWebview}
-                        appId={visibleChat}
-                        pageSlot={pageSlot}
-                        key={visibleChat}
-                      />
-                    )}
-                  </div>
-                )}
-              {(!ctrl.platform ||
-                (isPlatform(['youtube', 'facebook', 'twitter']) && !isStreaming)) && (
-                <div className={cx('flex flex--center flex--column', styles.liveDockChatOffline)}>
-                  <img className={styles.liveDockChatImgOffline} src={ctrl.offlineImageSrc} />
-                  {!hideStyleBlockers && <span>{$t('Your chat is currently offline')}</span>}
-                </div>
-              )}
-            </div>
-          </ResizeBar>
-=======
             </div>
             {!hideStyleBlockers &&
               (isPlatform(['twitch', 'trovo']) ||
@@ -595,8 +538,7 @@
                 {!hideStyleBlockers && <span>{$t('Your chat is currently offline')}</span>}
               </div>
             )}
-          </div>
->>>>>>> 832dde43
+          </ResizeBar>
         )}
       </Animation>
     </div>
