--- conflicted
+++ resolved
@@ -43,20 +43,6 @@
       </Header>
       <Content>
         <Row style={{ height: '100%', borderTop: '1px solid var(--border)' }}>
-<<<<<<< HEAD
-          {/* MENU  */}
-          {MenuPanel && (
-            <Col
-              flex="270px"
-              style={{
-                borderRight: '1px solid var(--border)',
-                backgroundColor: 'var(--section)',
-              }}
-            >
-              {!isLoading && MenuPanel}
-            </Col>
-          )}
-=======
           <Col className={css.menuWrapper}>{!isLoading && MenuPanel}</Col>
           <Col flex="auto" className={css.contentWrapper}>
             <ModalContent>{ContentPanel}</ModalContent>
@@ -76,7 +62,6 @@
     borderTop: '1px solid var(--border)',
   };
   assertIsDefined(MenuPanel);
->>>>>>> c5963348
 
   return (
     <Layout className={css.widgetLayout}>
