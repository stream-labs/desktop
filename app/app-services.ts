/**
 * All services must be registered in this file
 */

// OFFLINE SERVICES
export { AppService } from 'services/app';
export { InternalApiService } from 'services/api/internal-api';
export { ExternalApiService } from 'services/api/external-api';
export { ExternalApiLimitsService } from 'services/api/external-api-limits';
export { SourcesService, Source } from 'services/sources';
export { Scene, SceneItem, SceneItemFolder, ScenesService } from 'services/scenes';
export { ObsImporterService } from 'services/obs-importer';
export { ClipboardService } from 'services/clipboard';
export { AudioService, AudioSource } from 'services/audio';
export { HostsService, UrlService } from 'services/hosts';
export { Hotkey, HotkeysService } from 'services/hotkeys';
export { KeyListenerService } from 'services/key-listener';
export { ShortcutsService } from 'services/shortcuts';
export { CustomizationService } from 'services/customization';
export { LayoutService } from 'services/layout';
export { NotificationsService } from 'services/notifications';
export { OnboardingService } from 'services/onboarding';
export { NavigationService } from 'services/navigation';
export { PerformanceService } from 'services/performance';
export { SettingsService, OutputSettingsService } from 'services/settings';
export { VideoService } from 'services/video';
export { WindowsService } from 'services/windows';
export { TransitionsService } from 'services/transitions';
export { FontLibraryService } from 'services/font-library';
export { SourceFiltersService } from 'services/source-filters';
export { CacheUploaderService } from 'services/cache-uploader';
export { TcpServerService } from 'services/api/tcp-server';
export { IpcServerService } from 'services/api/ipc-server';
export { JsonrpcService } from 'services/api/jsonrpc';
export { DismissablesService } from 'services/dismissables';
export { SceneCollectionsServerApiService } from 'services/scene-collections/server-api';
export { SceneCollectionsService } from 'services/scene-collections';
export { TroubleshooterService } from 'services/troubleshooter';
export { GlobalSelection, Selection, SelectionService } from 'services/selection';
export { OverlaysPersistenceService } from 'services/scene-collections/overlays';
export { SceneCollectionsStateService } from 'services/scene-collections/state';
export { FileManagerService } from 'services/file-manager';
export { ProtocolLinksService } from 'services/protocol-links';
export { ProjectorService } from 'services/projector';
export { I18nService } from 'services/i18n';
export { ObsUserPluginsService } from 'services/obs-user-plugins';
export { HardwareService, DefaultHardwareService } from 'services/hardware';
export { EditorCommandsService } from 'services/editor-commands';
export { EditorService } from 'services/editor';
export { StreamSettingsService } from 'services/settings/streaming';
export { TouchBarService } from 'services/touch-bar';
export { ApplicationMenuService } from 'services/application-menu';
export { MacPermissionsService } from 'services/mac-permissions';
export { VirtualWebcamService } from 'services/virtual-webcam';
export { MetricsService } from 'services/metrics';
export { HighlighterService } from 'services/highlighter';
export { DiagnosticsService } from 'services/diagnostics';
export { RecordingModeService } from 'services/recording-mode';
export { SideNavService } from 'services/side-nav';
export { VideoSettingsService } from 'services/settings-v2/video';
export { SettingsManagerService } from 'services/settings-manager';
export { MarkersService } from 'services/markers';
export { RealmService } from 'services/realm';

// ONLINE SERVICES
export { UserService } from './services/user';
export { YoutubeService } from 'services/platforms/youtube';
export { TwitchService } from 'services/platforms/twitch';
export {
  TwitchTagsService,
  TwitchContentClassificationService,
} from 'services/platforms/twitch/index';
export { FacebookService } from 'services/platforms/facebook';
export { TikTokService } from 'services/platforms/tiktok';
export { TrovoService } from 'services/platforms/trovo';
export { RestreamService } from 'services/restream';
export { TwitterService } from 'services/integrations/twitter';
export { TwitterPlatformService } from 'services/platforms/twitter';
export { InstagramService } from 'services/platforms/instagram';
export { UsageStatisticsService } from './services/usage-statistics';
export { GameOverlayService } from 'services/game-overlay';
export { SharedStorageService } from 'services/integrations/shared-storage';

export { MediaGalleryService } from 'services/media-gallery';
export { MediaBackupService } from 'services/media-backup';
export { OutageNotificationsService } from 'services/outage-notifications';
export { AnnouncementsService } from 'services/announcements';
export { WebsocketService } from 'services/websocket';
export { IncrementalRolloutService } from 'services/incremental-rollout';
export { CrashReporterService } from 'services/crash-reporter';
export { PatchNotesService } from 'services/patch-notes';
export { VideoEncodingOptimizationService } from 'services/video-encoding-optimizations';
export { StreamingService } from 'services/streaming';
export { StreamlabelsService } from 'services/streamlabels';
export { AutoConfigService } from 'services/auto-config';
export { PlatformAppsService } from 'services/platform-apps';
export { PlatformAppStoreService } from 'services/platform-app-store';
export { PlatformAppAssetsService } from 'services/platform-apps/platform-app-assets-service';
export { ChatService } from 'services/chat';
export { RecentEventsService } from 'services/recent-events';
export { MagicLinkService } from 'services/magic-link';
export { GrowService } from 'services/grow/grow';
export { GuestCamService } from 'services/guest-cam';
export { DualOutputService } from 'services/dual-output';

// WIDGETS
export { WidgetSource, WidgetsService } from './services/widgets';
export { BitGoalService } from 'services/widgets/settings/bit-goal';
export { DonationGoalService } from 'services/widgets/settings/donation-goal';
export { FollowerGoalService } from 'services/widgets/settings/follower-goal';
export { StarsGoalService } from 'services/widgets/settings/stars-goal';
export { SupporterGoalService } from 'services/widgets/settings/supporter-goal';
export { SubscriberGoalService } from 'services/widgets/settings/subscriber-goal';
export { CharityGoalService } from 'services/widgets/settings/charity-goal';
export { StreamBossService } from 'services/widgets/settings/stream-boss';
export { DonationTickerService } from 'services/widgets/settings/donation-ticker';
export { CreditsService } from 'services/widgets/settings/credits';
export { EventListService } from 'services/widgets/settings/event-list';
export { TipJarService } from 'services/widgets/settings/tip-jar';
export { SponsorBannerService } from 'services/widgets/settings/sponsor-banner';
export { SubGoalService } from 'services/widgets/settings/sub-goal';
export { MediaShareService } from 'services/widgets/settings/media-share';
export { AlertBoxService } from 'services/widgets/settings/alert-box';
export { SpinWheelService } from 'services/widgets/settings/spin-wheel';
export { PollService } from 'services/widgets/settings/poll';
export { EmoteWallService } from 'services/widgets/settings/emote-wall';
export { ChatHighlightService } from 'services/widgets/settings/chat-highlight';
export { SuperchatGoalService } from 'services/widgets/settings/superchat-goal';

import { AppService } from './services/app';
import { WindowsService } from './services/windows';
import { CustomizationService } from './services/customization';
import { ScenesService } from './services/scenes';
import { EditorCommandsService } from './services/editor-commands';
import { EditorService } from 'services/editor';
import { PerformanceService } from './services/performance';
import { SourcesService } from './services/sources';
import { SelectionService } from './services/selection';
import { StreamingService } from './services/streaming';
import { StreamSettingsService } from './services/settings/streaming';
import { RestreamService } from './services/restream';
import { VideoEncodingOptimizationService } from './services/video-encoding-optimizations';
import { TwitterService } from './services/integrations/twitter';
import { SettingsService } from './services/settings';
import { UserService } from './services/user';
import { TwitchService } from './services/platforms/twitch';
import { TwitterPlatformService } from './services/platforms/twitter';
import {
  TwitchTagsService,
  TwitchContentClassificationService,
} from './services/platforms/twitch/index';
import { TrovoService } from './services/platforms/trovo';
import { YoutubeService } from './services/platforms/youtube';
import { FacebookService } from './services/platforms/facebook';
import { TikTokService } from './services/platforms/tiktok';
import { DismissablesService } from './services/dismissables';
import { NavigationService } from './services/navigation';
import { AnnouncementsService } from './services/announcements';
import { PatchNotesService } from './services/patch-notes';
import { VideoService } from './services/video';
import { ChatService } from './services/chat';
import { HighlighterService } from './services/highlighter';
import { GrowService } from './services/grow/grow';
import { TransitionsService } from './services/transitions';
import { TcpServerService } from './services/api/tcp-server';
import { MagicLinkService } from './services/magic-link';
import { UsageStatisticsService } from './services/usage-statistics';
import { NotificationsService } from './services/notifications';
import { MediaBackupService } from './services/media-backup';
import { HotkeysService } from './services/hotkeys';
import { WidgetsService } from './services/widgets';
import { HostsService, UrlService } from './services/hosts';
import { OnboardingService } from './services/onboarding';
import { CacheUploaderService } from './services/cache-uploader';
import { StreamlabelsService } from './services/streamlabels';
import { SceneCollectionsService } from './services/scene-collections';
import { PlatformAppsService } from './services/platform-apps';
import { MediaGalleryService } from './services/media-gallery';
import { RecentEventsService } from 'services/recent-events';
import { AudioService } from './services/audio';
import { SourceFiltersService } from './services/source-filters';
import { DiagnosticsService } from './services/diagnostics';
import { WebsocketService } from './services/websocket';
import { SpinWheelService } from 'services/widgets/settings/spin-wheel';
import { LayoutService } from './services/layout';
import { ProjectorService } from './services/projector';
import { ObsImporterService } from 'services/obs-importer';
import { DefaultHardwareService, HardwareService } from 'services/hardware';
import { AutoConfigService } from 'services/auto-config';
import { MacPermissionsService } from 'services/mac-permissions';
import { IncrementalRolloutService } from './services/incremental-rollout';
import { RecordingModeService } from 'services/recording-mode';
import { JsonrpcService } from 'services/api/jsonrpc';
import { OverlaysPersistenceService } from 'services/scene-collections/overlays';
import { PlatformAppStoreService } from 'services/platform-app-store';
import { GameOverlayService } from 'services/game-overlay';
import { GuestCamService } from 'services/guest-cam';
import { SideNavService } from './services/side-nav';
import { VideoSettingsService } from 'services/settings-v2/video';
import { SettingsManagerService } from 'services/settings-manager';
import { DualOutputService } from 'services/dual-output';
import { MarkersService } from 'services/markers';
import { SharedStorageService } from 'services/integrations/shared-storage';
import { RealmService } from 'services/realm';
import { InstagramService } from 'services/platforms/instagram';

export const AppServices = {
  AppService,
  WindowsService,
  ScenesService,
  RecentEventsService,
  NavigationService,
  AnnouncementsService,
  SettingsService,
  CustomizationService,
  EditorCommandsService,
  EditorService,
  PerformanceService,
  SourcesService,
  SelectionService,
  PatchNotesService,
  VideoService,
  ChatService,
  StreamingService,
  StreamSettingsService,
  RestreamService,
  VideoEncodingOptimizationService,
  TwitterService,
  YoutubeService,
  FacebookService,
  TikTokService,
  UserService,
  TwitchService,
  TwitterPlatformService,
  TwitchTagsService,
  TwitchContentClassificationService,
  TrovoService,
  InstagramService,
  DismissablesService,
  HighlighterService,
  GrowService,
  TransitionsService,
  TcpServerService,
  MagicLinkService,
  MediaGalleryService,
  UsageStatisticsService,
  NotificationsService,
  MediaBackupService,
  HotkeysService,
  WidgetsService,
  HostsService,
  OnboardingService,
  CacheUploaderService,
  StreamlabelsService,
  SceneCollectionsService,
  PlatformAppsService,
  AudioService,
  SourceFiltersService,
  DiagnosticsService,
  WebsocketService,
  SpinWheelService,
  LayoutService,
  ProjectorService,
  ObsImporterService,
  DefaultHardwareService,
  AutoConfigService,
  MacPermissionsService,
  IncrementalRolloutService,
  RecordingModeService,
  JsonrpcService,
  OverlaysPersistenceService,
  PlatformAppStoreService,
  GameOverlayService,
  GuestCamService,
  HardwareService,
  SideNavService,
  VideoSettingsService,
  SettingsManagerService,
  DualOutputService,
  MarkersService,
  SharedStorageService,
<<<<<<< HEAD
  UrlService,
=======
  RealmService,
>>>>>>> efd59dc9
};<|MERGE_RESOLUTION|>--- conflicted
+++ resolved
@@ -279,9 +279,6 @@
   DualOutputService,
   MarkersService,
   SharedStorageService,
-<<<<<<< HEAD
   UrlService,
-=======
   RealmService,
->>>>>>> efd59dc9
 };