--- conflicted
+++ resolved
@@ -23,12 +23,8 @@
  * - Extras settings
  **/
 export default function GoLiveSettings() {
-<<<<<<< HEAD
   console.log('re-render settings');
-  const { RestreamService, SettingsService, UserService } = Services;
-=======
   const { RestreamService, SettingsService, UserService, MagicLinkService } = Services;
->>>>>>> 41236fac
 
   const {
     isAdvancedMode,
@@ -58,6 +54,7 @@
   const shouldShowAddDestButton = canAddDestinations;
 
   function addDestination() {
+    // open the stream settings or prime page
     if (UserService.views.isPrime) {
       SettingsService.actions.showSettings('Stream');
     } else {
