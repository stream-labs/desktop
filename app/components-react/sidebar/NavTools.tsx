import React, { useMemo, useState } from 'react';
import cx from 'classnames';
import electron from 'electron';
import Utils from 'services/utils';
import { $t } from 'services/i18n';
import throttle from 'lodash/throttle';
import { Services } from '../service-provider';
import { useVuex } from '../hooks';
import styles from './NavTools.m.less';
import * as remote from '@electron/remote';
import { Badge, Button, Form, Menu, Modal } from 'antd';
import { EMenuItemKey, ENavName, IMenuItem, IParentMenuItem, menuTitles } from 'services/side-nav';
import PlatformLogo from 'components-react/shared/PlatformLogo';
import SubMenu from 'components-react/shared/SubMenu';
import MenuItem from 'components-react/shared/MenuItem';
import UltraIcon from 'components-react/shared/UltraIcon';

export default function SideNav() {
  const {
    UserService,
    SettingsService,
    MagicLinkService,
    UsageStatisticsService,
    SideNavService,
    WindowsService,
  } = Services;

  const isDevMode = Utils.isDevMode();

  const {
    isLoggedIn,
    isPrime,
    menuItems,
    isOpen,
    openMenuItems,
    expandMenuItem,
    updateStyleBlockers,
  } = useVuex(
    () => ({
      isLoggedIn: UserService.views.isLoggedIn,
      isPrime: UserService.views.isPrime,
      menuItems: SideNavService.views.state[ENavName.BottomNav].menuItems,
      isOpen: SideNavService.views.isOpen,
      openMenuItems: SideNavService.views.getExpandedMenuItems(ENavName.BottomNav),
      expandMenuItem: SideNavService.actions.expandMenuItem,
      updateStyleBlockers: WindowsService.actions.updateStyleBlockers,
    }),
    false,
  );

  const [dashboardOpening, setDashboardOpening] = useState(false);
  const [showModal, setShowModal] = useState(false);

  function openSettingsWindow() {
    UsageStatisticsService.actions.recordClick('SideNav2', 'settings');
    SettingsService.actions.showSettings();
  }

  function openDevTools() {
    electron.ipcRenderer.send('openDevTools');
  }

  async function openDashboard(page?: string) {
    UsageStatisticsService.actions.recordClick('SideNav2', page || 'dashboard');
    if (dashboardOpening) return;
    setDashboardOpening(true);

    try {
      const link = await MagicLinkService.getDashboardMagicLink(page);
      remote.shell.openExternal(link);
    } catch (e: unknown) {
      console.error('Error generating dashboard magic link', e);
    }

    setDashboardOpening(false);
  }

  const throttledOpenDashboard = throttle(openDashboard, 2000, { trailing: false });

  function openHelp() {
    UsageStatisticsService.actions.recordClick('SideNav2', 'help');
    remote.shell.openExternal('https://howto.streamlabs.com/');
  }

  async function upgradeToPrime() {
<<<<<<< HEAD
    UsageStatisticsService.actions.recordClick('SideNav2', 'prime');
    try {
      const link = await MagicLinkService.getDashboardMagicLink(
        'prime-marketing',
        'slobs-side-nav',
      );
      remote.shell.openExternal(link);
    } catch (e: unknown) {
      console.error('Error generating dashboard magic link', e);
    }
=======
    UsageStatisticsService.actions.recordClick('NavTools', 'prime');
    MagicLinkService.linkToPrime('slobs-side-nav');
>>>>>>> 14fbb2a0
  }

  const handleAuth = () => {
    if (isLoggedIn) {
      UserService.actions.logOut();
    } else {
      WindowsService.actions.closeChildWindow();
      UserService.actions.showLogin();
    }
  };

  const handleShowModal = (status: boolean) => {
    updateStyleBlockers('main', status);
    setShowModal(status);
  };

  return (
    <>
      <Menu
        key={ENavName.BottomNav}
        forceSubMenuRender
        mode="inline"
        className={cx(styles.bottomNav, !isOpen && styles.closed, isOpen && styles.open)}
        defaultOpenKeys={openMenuItems && openMenuItems}
        getPopupContainer={triggerNode => triggerNode}
      >
        {menuItems.map((menuItem: IParentMenuItem) => {
          if (isDevMode && menuItem.key === EMenuItemKey.DevTools) {
            return <NavToolsItem key={menuItem.key} menuItem={menuItem} onClick={openDevTools} />;
          } else if (isLoggedIn && !isPrime && menuItem.key === EMenuItemKey.GetPrime) {
            return (
              <NavToolsItem
                key={menuItem.key}
                menuItem={menuItem}
                icon={
                  <div>
                    <Badge count={<i className={cx('icon-pop-out-3', styles.linkBadge)} />}>
                      <UltraIcon />
                    </Badge>
                  </div>
                }
                onClick={upgradeToPrime}
                className={styles.badgeScale}
              />
            );
          } else if (isLoggedIn && menuItem.key === EMenuItemKey.Dashboard) {
            return (
              <SubMenu
                key={menuItem.key}
                title={menuTitles(menuItem.key)}
                icon={
                  <div>
                    <Badge count={<i className={cx('icon-pop-out-3', styles.linkBadge)} />}>
                      <i className={cx(menuItem.icon, 'small')} />
                    </Badge>
                  </div>
                }
                onTitleClick={() => {
                  !isOpen && throttledOpenDashboard();
                  expandMenuItem(ENavName.BottomNav, menuItem.key as EMenuItemKey);
                }}
              >
                {menuItem?.subMenuItems.map((subMenuItem: IMenuItem) => (
                  <MenuItem
                    key={subMenuItem.key}
                    title={menuTitles(subMenuItem.key)}
                    onClick={() => throttledOpenDashboard(subMenuItem?.type)}
                  >
                    {menuTitles(subMenuItem.key)}
                  </MenuItem>
                ))}
              </SubMenu>
            );
          } else if (menuItem.key === EMenuItemKey.GetHelp) {
            return (
              <NavToolsItem
                key={menuItem.key}
                menuItem={menuItem}
                icon={
                  <div>
                    <Badge count={<i className={cx('icon-pop-out-3', styles.linkBadge)} />}>
                      <i className={menuItem?.icon} />
                    </Badge>
                  </div>
                }
                onClick={() => openHelp()}
              />
            );
          } else if (menuItem.key === EMenuItemKey.Settings) {
            return (
              <NavToolsItem key={menuItem.key} menuItem={menuItem} onClick={openSettingsWindow} />
            );
          } else if (menuItem.key === EMenuItemKey.Login) {
            return (
              <LoginMenuItem
                key={menuItem.key}
                menuItem={menuItem}
                handleAuth={handleAuth}
                handleShowModal={handleShowModal}
              />
            );
          }
        })}
      </Menu>
      <LogoutModal
        showModal={showModal}
        handleAuth={handleAuth}
        handleShowModal={handleShowModal}
      />
    </>
  );
}

function NavToolsItem(p: {
  menuItem: IMenuItem;
  icon?: React.ReactElement;
  className?: string;
  onClick: () => void;
}) {
  const { menuItem, icon, className, onClick } = p;
  const title = useMemo(() => {
    return menuTitles(menuItem.key);
  }, [menuItem]);
  return (
    <MenuItem
      title={title}
      icon={icon ?? <i className={menuItem?.icon} />}
      className={className}
      onClick={onClick}
    >
      {title}
    </MenuItem>
  );
}

function LogoutModal(p: {
  showModal: boolean;
  handleAuth: () => void;
  handleShowModal: (status: boolean) => void;
}) {
  return (
    <Modal
      footer={null}
      visible={p.showModal}
      onCancel={() => p.handleShowModal(false)}
      getContainer={false}
      className={styles.confirmLogout}
    >
      <Form className={styles.confirmLogout}>
        <h2>{$t('Confirm')}</h2>
        {$t('Are you sure you want to log out?')}
        <div className={styles.buttons}>
          <Button onClick={() => p.handleAuth()}>{$t('Yes')}</Button>
          <Button onClick={() => p.handleShowModal(false)}>{$t('No')}</Button>
        </div>
      </Form>
    </Modal>
  );
}

function LoginMenuItem(p: {
  menuItem: IMenuItem;
  handleAuth: () => void;
  handleShowModal: (status: boolean) => void;
}) {
  const { menuItem, handleAuth, handleShowModal } = p;
  const { UserService, SideNavService } = Services;

  const { isLoggedIn, platform, isOpen } = useVuex(
    () => ({
      isLoggedIn: UserService.views.isLoggedIn,
      platform: UserService.views.auth?.platforms[UserService.views.auth?.primaryPlatform],
      isOpen: SideNavService.views.isOpen,
    }),
    false,
  );

  return (
    <MenuItem
      title={!isLoggedIn ? menuTitles(menuItem.key) : $t('Log Out')}
      className={cx(styles.login)}
      icon={!isOpen && <i className="icon-user" />}
      onClick={() => (isLoggedIn ? handleShowModal(true) : handleAuth())}
    >
      {!isLoggedIn ? (
        <span className={styles.loggedOut}>{menuTitles(menuItem.key)}</span>
      ) : (
        isOpen && (
          <>
            {platform && (
              <PlatformLogo
                platform={platform?.type!}
                className={cx(
                  styles.platformLogo,
                  styles[`platform-logo-${platform?.type ?? 'default'}`],
                )}
              />
            )}
            <span className={styles.username}>{platform?.username || $t('Log Out')}</span>
            <i className={cx('icon-logout', styles.loginArrow)} />
          </>
        )
      )}
    </MenuItem>
  );
}<|MERGE_RESOLUTION|>--- conflicted
+++ resolved
@@ -83,21 +83,8 @@
   }
 
   async function upgradeToPrime() {
-<<<<<<< HEAD
     UsageStatisticsService.actions.recordClick('SideNav2', 'prime');
-    try {
-      const link = await MagicLinkService.getDashboardMagicLink(
-        'prime-marketing',
-        'slobs-side-nav',
-      );
-      remote.shell.openExternal(link);
-    } catch (e: unknown) {
-      console.error('Error generating dashboard magic link', e);
-    }
-=======
-    UsageStatisticsService.actions.recordClick('NavTools', 'prime');
     MagicLinkService.linkToPrime('slobs-side-nav');
->>>>>>> 14fbb2a0
   }
 
   const handleAuth = () => {
