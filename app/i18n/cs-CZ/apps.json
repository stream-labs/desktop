--- conflicted
+++ resolved
@@ -3,10 +3,6 @@
   "Reload": "Znovu načíst",
   "Unpacked vers loaded": "Rozbalené verze byly načteny",
   "You must unload unpacked version before enabling this app.": "Před povolením této aplikace musíte z paměti uvolnit rozbalenou verzi.",
-<<<<<<< HEAD
-  "Pop Out": "Vyskočit"
-=======
   "Pop Out": "Vyskočit",
   "The developer has ended support for this app. The app may continue to work, but it won't recieve any updates. If you wish to uninstall, please follow the directions here.": "The developer has ended support for this app. The app may continue to work, but it won't recieve any updates. If you wish to uninstall, please follow the directions here."
->>>>>>> 16a9e1ec
 }