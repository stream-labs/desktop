import { configureStore, createSlice, PayloadAction, Store } from '@reduxjs/toolkit';
import { batch, useSelector as useReduxSelector } from 'react-redux';
import { StatefulService } from '../../services';
import { useOnCreate } from '../hooks';
import { useEffect, useRef } from 'react';
import { isSimilar } from '../../util/isDeepEqual';
import { createBinding, TBindings } from '../shared/inputs';
import { getDefined } from '../../util/properties-type-guards';
<<<<<<< HEAD
=======
import { unstable_batchedUpdates } from 'react-dom';
import Utils from '../../services/utils';
>>>>>>> d83e0ad9

/*
 * This file provides Redux integration in a modular way
 */

// INITIALIZE REDUX STORE

export const modulesSlice = createSlice({
  name: 'modules',
  initialState: {},
  reducers: {
    initModule: (state, action) => {
      const { moduleName, initialState } = action.payload;
      state[moduleName] = initialState;
    },
    destroyModule: (state, action: PayloadAction<string>) => {
      const moduleName = action.payload;
      delete state[moduleName];
    },
    mutateModule: (state, action) => {
      const { moduleName, methodName, args } = action.payload;
      const moduleManager = getModuleManager();
      const module = getModuleManager().getModule(moduleName);
      moduleManager.setImmerState(state);
      module[methodName](...args);
      moduleManager.setImmerState(null);
    },
  },
});

export const store = configureStore({
  reducer: {
    modules: modulesSlice.reducer,
  },
});

const actions = modulesSlice.actions;

/**
 * ReduxModuleManager helps to organize code splitting with help of Redux Modules
 * Each Redux Module controls its own chunk of state in the global Redux store
 * Redux Modules are objects that contain initialState, actions, mutations and getters
 *
 * Use Redux Modules when you need share some logic or state between several React components
 *
 * StatefulServices could be used as an alternative to Redux Modules
 * However, there are some significant differences between Redux Modules and StatefulServices:
 * - StatefulServices are singleton objects. Redux Modules could have multiple instances
 * - StatefulServices always exist after initialization. Redux Modules exist only while components that are using them are mounted
 * - StatefulServices exist in the Worker window only and are reachable from other windows by IPC only. Redux Modules could exist in any window .
 *
 * Redux Modules are perfect for situations where:
 *  - You want to share some logic or state between several React components that are intended to work together
 *  - You want to simplify a complex React component so it should be responsible only for rendering, and you extract everything unrelated to rendering to a module
 *  - You have performance issues in your React component related to a redundant re-renderings or multiple IPC calls to Services
 *
 * StatefulServices and Services are perfect for situations where:
 *  - You want to have some global reactive state across multiple windows
 *  - You need a place for `http` data fetching, like API calls. So you can monitor all your http requests in the same dev-tools window
 *  - You need some polling/watching code that should work across the entire app
 *  - You need to expose some API for external usage and generate jsdoc documentation
 *
 *  With further migration to Redux we probably want StatefulServices to be a slightly modified version
 *  of ReduxModules because they use similar concepts
 */
class ReduxModuleManager {
  public immerState: any;
  registeredModules: Record<string, IReduxModuleMetadata> = {};

  /**
   * Register a new Redux Module and initialize it
   * @param module the module object
   * @param initParams params that will be passed in the `.init()` handler after module initialization
   */
  registerModule<TInitParams, TModule extends IReduxModule<any, any>>(
    module: TModule,
    initParams?: TInitParams,
    moduleName = '',
  ): TModule {
    // use constructor name as a module name if other name not provided
    moduleName = moduleName || module.constructor.name;

    // call `init()` method of module if exist
    unstable_batchedUpdates(() => {
      module.name = moduleName;
      // create a record in `registeredModules` with the newly created module
      this.registeredModules[moduleName] = {
        componentIds: [],
        module,
        watchers: [],
      };

      module.init && module.init(initParams as TInitParams);
      const initialState = module.state;

      // replace module methods with mutation calls
      replaceMethodsWithMutations(module);

      // Re-define the `state` variable of the module
      // It should be linked to the global Redux sate after module initialization
      // But when mutation is running it should be linked to a special Proxy from the Immer library
      Object.defineProperty(module, 'state', {
        get: () => {
          if (this.immerState) return this.immerState[moduleName];
          const globalState = store.getState() as any;
          return globalState.modules[moduleName];
        },
        set: (newState: unknown) => {
          const isMutationRunning = !!this.immerState;
          if (!isMutationRunning) throw new Error('Can not change the state outside of mutation');
          this.immerState[moduleName] = newState;
        },
      });

      // call the `initModule` mutation to initialize the module's initial state
      store.dispatch(modulesSlice.actions.initModule({ moduleName, initialState }));
    });

    return module;
  }

  /**
   * Unregister the module and erase its state from Redux
   */
  unregisterModule(moduleName: string) {
    const module = this.getModule(moduleName);
    module.destroy && module.destroy();
    store.dispatch(actions.destroyModule(moduleName));
    delete this.registeredModules[moduleName];
  }

  /**
   * Get the Module by name
   */
  getModule<TModule extends IReduxModule<any, any>>(moduleName: string): TModule {
    return this.registeredModules[moduleName]?.module as TModule;
  }

  /**
   * Register a component that is using the module
   */
  registerComponent(moduleName: string, componentId: string) {
    this.registeredModules[moduleName].componentIds.push(componentId);
  }

  /**
   * Un-register a component that is using the module.
   * If the module doesnt have registered components it will be destroyed
   */
  unRegisterComponent(moduleName: string, componentId: string) {
    const moduleMetadata = this.registeredModules[moduleName];
    moduleMetadata.componentIds = moduleMetadata.componentIds.filter(id => id !== componentId);
    if (!moduleMetadata.componentIds.length) this.unregisterModule(moduleName);
  }

  /**
   * When Redux is running mutation it replaces the state object with a special Proxy object from
   * the Immer library. Keep this object in the `immerState` property
   */
  setImmerState(immerState: unknown) {
    this.immerState = immerState;
  }

  /**
   * Run watcher functions registered in modules
   */
  runWatchers() {
    Object.keys(this.registeredModules).map(moduleName => {
      const watchers = this.registeredModules[moduleName].watchers;
      watchers.forEach(watcher => {
        const newVal = watcher.selector();
        const prevVal = watcher.prevValue;
        watcher.prevValue = newVal;
        if (newVal !== prevVal) {
          watcher.onChange(newVal, prevVal);
        }
      });
    });
  }
}

let moduleManager: ReduxModuleManager;

/**
 * The ModuleManager is a singleton object accessible in other files via the `getModuleManager()` call
 */
export function getModuleManager() {
  if (!moduleManager) {
    // create the ModuleManager and
    // automatically register some additional modules
    moduleManager = new ReduxModuleManager();

    // add a BatchedUpdatesModule for rendering optimizations
    moduleManager.registerModule(new BatchedUpdatesModule());

    // add a VuexModule for Vuex support
    moduleManager.registerModule(new VuexModule());

    // save module manager in the global namespace for debugging
    if (Utils.isDevMode()) window['mm'] = moduleManager;
  }
  return moduleManager;
}

/**
 * This module introduces a simple implementation of batching updates for the performance optimization
 * It prevents components from being re-rendered in a not-ready state
 * and reduces an overall amount of redundant re-renderings
 *
 * React 18 introduced automated batched updates.
 * So most likely we can remove this module after the migration to the new version of React
 * https://github.com/reactwg/react-18/discussions/21
 */
class BatchedUpdatesModule {
  state = {
    isRenderingDisabled: false,
  };

  /**
   * Temporary disables rendering for components when multiple mutations are being applied
   */
  temporaryDisableRendering() {
    // if rendering is already disabled just ignore
    if (this.state.isRenderingDisabled) return;

    // disable rendering
    this.setIsRenderingDisabled(true);

    // enable rendering again when Javascript processes the current queue of tasks
    setTimeout(() => {
      this.setIsRenderingDisabled(false);
      moduleManager.runWatchers();
    });
  }

  @mutation()
  private setIsRenderingDisabled(disabled: boolean) {
    this.state.isRenderingDisabled = disabled;
  }
}

/**
 * This module adds reactivity support from Vuex
 * It ensures that React components are be re-rendered when Vuex updates their dependencies
 *
 * We should remove this module after we fully migrate our components to Redux
 */
class VuexModule {
  /**
   * Keep revisions for each StatefulService module in this state
   */
  state: Record<string, number> = {};

  init() {
    // watch for mutations from the global Vuex store
    // and increment the revision number for affected StatefulService
    StatefulService.store.subscribe(mutation => {
      const serviceName = mutation.type.split('.')[0];
      this.incrementRevision(serviceName);
    });
  }

  @mutation()
  incrementRevision(statefulServiceName: string) {
    if (!this.state[statefulServiceName]) {
      this.state[statefulServiceName] = 1;
    } else {
      this.state[statefulServiceName]++;
    }
  }
}

/**
 * A decorator that registers the object method as an mutation
 */
export function mutation() {
  return function (target: any, methodName: string) {
    target.mutations = target.mutations || [];
    // mark the method as an mutation
    target.mutations.push(methodName);
  };
}

function replaceMethodsWithMutations(module: IReduxModule<unknown, unknown>) {
  const moduleName = getDefined(module.name);
  const mutationNames: string[] = Object.getPrototypeOf(module).mutations || [];

  mutationNames.forEach(mutationName => {
    const originalMethod = module[mutationName];

    // override the original Module method to dispatch mutations
    module[mutationName] = function (...args: any[]) {
      // if this method was called from another mutation
      // we don't need to dispatch a new mutation again
      // just call the original method
      const mutationIsRunning = !!moduleManager.immerState;
      if (mutationIsRunning) return originalMethod.apply(module, args);

      const batchedUpdatesModule = moduleManager.getModule<BatchedUpdatesModule>(
        'BatchedUpdatesModule',
      );

      // clear unserializable events from arguments
      args = args.map(arg => {
        const isReactEvent = arg._reactName;
        if (isReactEvent) return { _reactName: arg._reactName };
        return arg;
      });

      // dispatch reducer and call `temporaryDisableRendering()`
      // so next mutation in the javascript queue will not cause redundant re-renderings in components
      batch(() => {
        if (moduleName !== 'BatchedUpdatesModule') batchedUpdatesModule.temporaryDisableRendering();
        store.dispatch(actions.mutateModule({ moduleName, methodName: mutationName, args }));
      });
    };
  });
}

/**
 * This `useSelector` is a wrapper for the original `useSelector` method from Redux
 * - Optimizes component re-rendering via batched updates from Redux and Vuex
 * - Uses isDeepEqual with depth 2 as a default comparison function
 */
export function useSelector<T extends Object>(fn: () => T): T {
  const moduleManager = getModuleManager();
  const batchedUpdatesModule = moduleManager.getModule<BatchedUpdatesModule>(
    'BatchedUpdatesModule',
  );
  const cachedSelectedResult = useRef<any>(null);
  const isMountedRef = useRef(false);

  // save the selector function and update it each component re-rendering
  // this prevents having staled closure variables in the selector
  const selectorFnRef = useRef(fn);
  selectorFnRef.current = fn;

  // create the selector function
  const selector = useOnCreate(() => {
    return () => {
      // if `isRenderingDisabled=true` selector will return previously cached values
      if (batchedUpdatesModule.state.isRenderingDisabled && isMountedRef.current) {
        return cachedSelectedResult.current;
      }

      // otherwise execute the selector
      cachedSelectedResult.current = selectorFnRef.current();
      return cachedSelectedResult.current;
    };
  });

  useEffect(() => {
    isMountedRef.current = true;
  });

  return useReduxSelector(selector, (prevState, newState) => {
    // there is no reason to compare prevState and newState if
    // the rendering is disabled for components
    if (batchedUpdatesModule.state.isRenderingDisabled) {
      return true;
    }

    // use `isSimilar` function to compare 2 states
    if (!isSimilar(prevState, newState)) {
      return false;
    }
    return true;
  }) as T;
}

/**
 * Wraps the given object in a Proxy for watching read operations on this object
 *
 * @example
 *
 * const myObject = { foo: 1, bar: 2, qux: 3};
 * const { watcherProxy, getDependentFields } = createDependencyWatcher(myObject);
 * const { foo, bar } = watcherProxy;
 * getDependentFields(); // returns ['foo', 'bar'];
 *
 */
export function createDependencyWatcher<T extends object>(watchedObject: T) {
  const dependencies: Record<string, any> = {};
  const watcherProxy = new Proxy(
    {
      _proxyName: 'DependencyWatcher',
      _watchedObject: watchedObject,
      _dependencies: dependencies,
    },
    {
      get: (target, propName: string) => {
        // if (propName === 'hasOwnProperty') return watchedObject.hasOwnProperty;
        if (propName in target) return target[propName];
        const value = watchedObject[propName];
        dependencies[propName] = value;
        return value;
        // }
      },
    },
  ) as T;

  function getDependentFields() {
    return Object.keys(dependencies);
  }

  function getDependentValues(): Partial<T> {
    const values: Partial<T> = {};
    Object.keys(dependencies).forEach(propName => {
      const value = dependencies[propName];
      // if one of the dependencies is a Binding then expose its internal dependencies
      if (value && value._proxyName === 'Binding') {
        const bindingMetadata = value._binding;
        Object.keys(bindingMetadata.dependencies).forEach(bindingPropName => {
          values[`${bindingPropName}__binding-${bindingMetadata.id}`] =
            dependencies[propName][bindingPropName].value;
        });
        return;
      }
      // if it's not a Binding then just take the value from the watchedObject
      values[propName] = watchedObject[propName];
    });
    return values;
  }

  return { watcherProxy, getDependentFields, getDependentValues };
}

/**
<<<<<<< HEAD
=======
 * Watch changes on a reactive state in the module
 */
export function watch<T>(
  module: IReduxModule<any, any>,
  selector: () => T,
  onChange: (newVal: T, prevVal: T) => unknown,
) {
  const moduleName = getDefined(module.name);
  const moduleMetadata = moduleManager.registeredModules[moduleName];
  moduleMetadata.watchers.push({
    selector,
    onChange,
    prevValue: selector(),
  });
}

interface IWatcher<T> {
  selector: () => T;
  onChange: (newVal: T, prevVal: T) => unknown;
  prevValue: T;
}

/**
>>>>>>> d83e0ad9
 * Returns a reactive binding for inputs
 *
 * @example 1 usage with getter and setter
 *
 * const bind = useBinding({
 *   get theme() {
 *     return this.customizationService.state.theme
 *   },
 *   set theme(val: string) {
 *     this.customizationService.actions.setSettings({ theme: val });
 *   }
 * })
 *
 * return <ListInput {...bind.theme} />
 *
 *
 * @example 2 usage with a setter function
 *
 * const bind = useBinding(
 *   () => this.customizationService.state,
 *   newState => this.customizationService.setSettings(newState)
 * )
 *
 * return <ListInput {...bind.theme} />
 *
 */
<<<<<<< HEAD
export function useBinding<
  TState extends object,
  TFieldName extends keyof TState,
  TExtraProps extends object = {}
>(
  stateGetter: TState | (() => TState),
  stateSetter?: (newTarget: Partial<TState>) => unknown,
  extraPropsGenerator?: (fieldName: keyof TState) => TExtraProps,
): TBindings<TState, TFieldName, TExtraProps> {
  const bindingRef = useRef<TBindings<TState, TFieldName, TExtraProps>>();
=======
export function useBinding<TState extends object, TExtraProps extends object = {}>(
  stateGetter: TState | (() => TState),
  stateSetter?: (newTarget: Partial<TState>) => unknown,
  extraPropsGenerator?: (fieldName: keyof TState) => TExtraProps,
): TBindings<TState, TExtraProps> {
  const bindingRef = useRef<TBindings<TState, TExtraProps>>();
>>>>>>> d83e0ad9

  if (!bindingRef.current) {
    // create binding
    bindingRef.current = createBinding(stateGetter, stateSetter, extraPropsGenerator);
  }

  // make dependencies reactive
  useSelector(() => {
    const binding = getDefined(bindingRef.current);
    const dependentFields = Object.keys(binding._binding.dependencies);
    const result = {};
    dependentFields.forEach(fieldName => {
      result[fieldName] = binding[fieldName];
    });
    return result;
  });

  return bindingRef.current;
}

export interface IReduxModule<TInitParams, TState> {
  state: TState;
  name?: string;
  init?: (initParams: TInitParams) => unknown;
  destroy?: () => unknown;
}

interface IReduxModuleMetadata {
  componentIds: string[];
  module: IReduxModule<any, any>;
  watchers: IWatcher<unknown>[];
}<|MERGE_RESOLUTION|>--- conflicted
+++ resolved
@@ -6,11 +6,8 @@
 import { isSimilar } from '../../util/isDeepEqual';
 import { createBinding, TBindings } from '../shared/inputs';
 import { getDefined } from '../../util/properties-type-guards';
-<<<<<<< HEAD
-=======
 import { unstable_batchedUpdates } from 'react-dom';
 import Utils from '../../services/utils';
->>>>>>> d83e0ad9
 
 /*
  * This file provides Redux integration in a modular way
@@ -439,8 +436,6 @@
 }
 
 /**
-<<<<<<< HEAD
-=======
  * Watch changes on a reactive state in the module
  */
 export function watch<T>(
@@ -464,7 +459,6 @@
 }
 
 /**
->>>>>>> d83e0ad9
  * Returns a reactive binding for inputs
  *
  * @example 1 usage with getter and setter
@@ -491,25 +485,12 @@
  * return <ListInput {...bind.theme} />
  *
  */
-<<<<<<< HEAD
-export function useBinding<
-  TState extends object,
-  TFieldName extends keyof TState,
-  TExtraProps extends object = {}
->(
-  stateGetter: TState | (() => TState),
-  stateSetter?: (newTarget: Partial<TState>) => unknown,
-  extraPropsGenerator?: (fieldName: keyof TState) => TExtraProps,
-): TBindings<TState, TFieldName, TExtraProps> {
-  const bindingRef = useRef<TBindings<TState, TFieldName, TExtraProps>>();
-=======
 export function useBinding<TState extends object, TExtraProps extends object = {}>(
   stateGetter: TState | (() => TState),
   stateSetter?: (newTarget: Partial<TState>) => unknown,
   extraPropsGenerator?: (fieldName: keyof TState) => TExtraProps,
 ): TBindings<TState, TExtraProps> {
   const bindingRef = useRef<TBindings<TState, TExtraProps>>();
->>>>>>> d83e0ad9
 
   if (!bindingRef.current) {
     // create binding
