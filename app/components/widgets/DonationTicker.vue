<template>
<<<<<<< HEAD
<widget-editor :navItems="navItems">
  <validated-form slot="manage-list-properties" @input="save()" v-if="loaded">
=======
<widget-editor
  v-if="wData"
  ref="layout"
  v-model="wData.settings.custom_enabled"
  :settings="settings"
  :requestState="requestState"
  :loaded="loaded"
>
  <div slot="manage-list-properties">
>>>>>>> 06edf144
    <v-form-group :title="$t('Message Format')" type="text" v-model="wData.settings.message_format" :metadata="{ tooltip: messageFormatTooltip }" />
    <v-form-group :title="$t('Max Donations')" type="number" v-model="wData.settings.max_donations" :metadata="{ tooltip: maxDonationsTooltip }" />
    <v-form-group :title="$t('Text Scroll Speed')" type="slider" v-model="wData.settings.scroll_speed" :metadata="{ max: 10, interval: 1, tooltip: scrollSpeedTooltip }" />
    <v-form-group :title="$t('Background Color')" type="color" v-model="wData.settings.background_color" :metadata="{ tooltip: backgroundColorTooltip }" />
<<<<<<< HEAD
  </validated-form>
=======
  </div>

  <div slot="font-properties">
    <v-form-group :title="$t('Font')" type="fontFamily" v-model="wData.settings.font" />
    <v-form-group :title="$t('Font Size')" type="fontSize" v-model="wData.settings.font_size" :metadata="{ tooltip: fontSizeTooltip }" />
    <v-form-group :title="$t('Font Weight')" type="slider" v-model="wData.settings.font_weight" :metadata="{ min: 300, max: 900, interval: 100, tooltip: fontWeightTooltip }" />
    <v-form-group :title="$t('Text Color')" type="color" v-model="wData.settings.font_color" :metadata="{ tooltip: textColorTooltip }" />
    <v-form-group :title="$t('Name Text Color')" type="color" v-model="wData.settings.font_color2" :metadata="{ tooltip: nameColorTooltip }" />
    <v-form-group :title="$t('Amount Text Color')" type="color" v-model="wData.settings.font_color3" :metadata="{ tooltip: amountColorTooltip }" />
  </div>
>>>>>>> 06edf144

  <validated-form slot="font-properties" @input="save()" v-if="loaded">
    <v-form-group :title="$t('Font')" type="fontFamily" v-model="wData.settings.font" />
    <v-form-group :title="$t('Font Size')" type="fontSize" v-model="wData.settings.font_size" :metadata="{ tooltip: fontSizeTooltip }" />
    <v-form-group :title="$t('Font Weight')" type="slider" v-model="wData.settings.font_weight" :metadata="{ min: 300, max: 900, interval: 100, tooltip: fontWeightTooltip }" />
    <v-form-group :title="$t('Text Color')" type="color" v-model="wData.settings.font_color" :metadata="{ tooltip: textColorTooltip }" />
    <v-form-group :title="$t('Name Text Color')" type="color" v-model="wData.settings.font_color2" :metadata="{ tooltip: nameColorTooltip }" />
    <v-form-group :title="$t('Amount Text Color')" type="color" v-model="wData.settings.font_color3" :metadata="{ tooltip: amountColorTooltip }" />
  </validated-form>

<<<<<<< HEAD
=======
  <div slot="CSS" >
    <code-editor v-model="wData" :metadata="{ type: 'css' }"/>
  </div>

  <div slot="JS" >
    <code-editor v-model="wData" :metadata="{ type: 'js' }"/>
  </div>

  <div slot="test" >
    <test-buttons :testers="['Donation']"/>
  </div>
>>>>>>> 06edf144
</widget-editor>
</template>

<script lang="ts" src="./DonationTicker.vue.ts"></script><|MERGE_RESOLUTION|>--- conflicted
+++ resolved
@@ -1,36 +1,11 @@
 <template>
-<<<<<<< HEAD
 <widget-editor :navItems="navItems">
   <validated-form slot="manage-list-properties" @input="save()" v-if="loaded">
-=======
-<widget-editor
-  v-if="wData"
-  ref="layout"
-  v-model="wData.settings.custom_enabled"
-  :settings="settings"
-  :requestState="requestState"
-  :loaded="loaded"
->
-  <div slot="manage-list-properties">
->>>>>>> 06edf144
     <v-form-group :title="$t('Message Format')" type="text" v-model="wData.settings.message_format" :metadata="{ tooltip: messageFormatTooltip }" />
     <v-form-group :title="$t('Max Donations')" type="number" v-model="wData.settings.max_donations" :metadata="{ tooltip: maxDonationsTooltip }" />
     <v-form-group :title="$t('Text Scroll Speed')" type="slider" v-model="wData.settings.scroll_speed" :metadata="{ max: 10, interval: 1, tooltip: scrollSpeedTooltip }" />
     <v-form-group :title="$t('Background Color')" type="color" v-model="wData.settings.background_color" :metadata="{ tooltip: backgroundColorTooltip }" />
-<<<<<<< HEAD
   </validated-form>
-=======
-  </div>
-
-  <div slot="font-properties">
-    <v-form-group :title="$t('Font')" type="fontFamily" v-model="wData.settings.font" />
-    <v-form-group :title="$t('Font Size')" type="fontSize" v-model="wData.settings.font_size" :metadata="{ tooltip: fontSizeTooltip }" />
-    <v-form-group :title="$t('Font Weight')" type="slider" v-model="wData.settings.font_weight" :metadata="{ min: 300, max: 900, interval: 100, tooltip: fontWeightTooltip }" />
-    <v-form-group :title="$t('Text Color')" type="color" v-model="wData.settings.font_color" :metadata="{ tooltip: textColorTooltip }" />
-    <v-form-group :title="$t('Name Text Color')" type="color" v-model="wData.settings.font_color2" :metadata="{ tooltip: nameColorTooltip }" />
-    <v-form-group :title="$t('Amount Text Color')" type="color" v-model="wData.settings.font_color3" :metadata="{ tooltip: amountColorTooltip }" />
-  </div>
->>>>>>> 06edf144
 
   <validated-form slot="font-properties" @input="save()" v-if="loaded">
     <v-form-group :title="$t('Font')" type="fontFamily" v-model="wData.settings.font" />
@@ -40,21 +15,6 @@
     <v-form-group :title="$t('Name Text Color')" type="color" v-model="wData.settings.font_color2" :metadata="{ tooltip: nameColorTooltip }" />
     <v-form-group :title="$t('Amount Text Color')" type="color" v-model="wData.settings.font_color3" :metadata="{ tooltip: amountColorTooltip }" />
   </validated-form>
-
-<<<<<<< HEAD
-=======
-  <div slot="CSS" >
-    <code-editor v-model="wData" :metadata="{ type: 'css' }"/>
-  </div>
-
-  <div slot="JS" >
-    <code-editor v-model="wData" :metadata="{ type: 'js' }"/>
-  </div>
-
-  <div slot="test" >
-    <test-buttons :testers="['Donation']"/>
-  </div>
->>>>>>> 06edf144
 </widget-editor>
 </template>
 
