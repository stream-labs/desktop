--- conflicted
+++ resolved
@@ -38,10 +38,7 @@
 import Utils from 'services/utils';
 import * as remote from '@electron/remote';
 import { GuestCamNode } from './nodes/guest-cam';
-<<<<<<< HEAD
 import { DualOutputService } from 'services/dual-output';
-=======
->>>>>>> 219210f5
 import { NodeMapNode } from './nodes/node-map';
 
 const uuid = window['require']('uuid/v4');
@@ -193,35 +190,10 @@
   async load(id: string, shouldAttemptRecovery = true): Promise<void> {
     await this.deloadCurrentApplicationState();
     try {
-      // prevent opening dual output scene collections
-      if (this.hideDualOutputCollections) {
-        const collection = this.collections.find(coll => coll.id === id);
-        if (
-          collection &&
-          collection?.sceneNodeMaps &&
-          Object.values(collection?.sceneNodeMaps).length > 0
-        ) {
-          remote.dialog.showMessageBox(Utils.getMainWindow(), {
-            title: 'Streamlabs Desktop',
-            type: 'warning',
-            message: $t(
-              'Cannot load dual output scene collection.  A new one will be created instead.',
-            ),
-          });
-          await this.create();
-        } else {
-          // if this collection is not a dual output collection, switch as normal
-          await this.setActiveCollection(id);
-
-          await this.readCollectionDataAndLoadIntoApplicationState(id);
-          this.collectionSwitched.next(this.getCollection(id)!);
-        }
-      } else {
-        await this.setActiveCollection(id);
-
-        await this.readCollectionDataAndLoadIntoApplicationState(id);
-        this.collectionSwitched.next(this.getCollection(id)!);
-      }
+      await this.setActiveCollection(id);
+
+      await this.readCollectionDataAndLoadIntoApplicationState(id);
+      this.collectionSwitched.next(this.getCollection(id)!);
     } catch (e: unknown) {
       console.error('Error loading collection!', e);
 
@@ -514,13 +486,6 @@
     return this.stateService.sceneNodeMaps;
   }
 
-<<<<<<< HEAD
-=======
-  get hideDualOutputCollections() {
-    return Number(Utils.env.SLOBS_VERSION.split('.')[1]) < 14;
-  }
-
->>>>>>> 219210f5
   /* PRIVATE ----------------------------------------------------- */
 
   /**
@@ -736,10 +701,7 @@
   private async removeCollection(id: string) {
     this.collectionRemoved.next(
       this.collections.find(coll => {
-        const skip =
-          this.hideDualOutputCollections &&
-          coll?.sceneNodeMaps &&
-          Object.values(coll?.sceneNodeMaps).length > 0;
+        const skip = coll?.sceneNodeMaps && Object.values(coll?.sceneNodeMaps).length > 0;
 
         if (coll.id === id && !skip) {
           return coll;
@@ -1000,7 +962,6 @@
 
     this.stateService.initNodeMaps(sceneNodeMap);
   }
-<<<<<<< HEAD
 
   /**
    * Restore a scene node map
@@ -1085,6 +1046,4 @@
   removeNodeMap(sceneId: string) {
     this.stateService.removeNodeMap(sceneId);
   }
-=======
->>>>>>> 219210f5
 }