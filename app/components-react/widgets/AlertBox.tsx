/**
 * Components for AlertBox widget
 */

import React, { useRef } from 'react';
import {
  CheckboxInput,
  MediaUrlInput,
  NumberInput,
  SliderInput,
  TextInput,
  AudioUrlInput,
  FontFamilyInput,
  ColorInput,
  FontWeightInput,
  FontSizeInput,
} from '../shared/inputs';
import { $t } from '../../services/i18n';
import { Alert, Button, Collapse, Menu, Tooltip } from 'antd';
import Form from '../shared/inputs/Form';
import { WidgetLayout } from './common/WidgetLayout';
import { CaretRightOutlined, QuestionCircleOutlined } from '@ant-design/icons';
import { TAlertType } from '../../services/widgets/alerts-config';
import { useAlertBox } from './useAlertBox';
import { useForceUpdate } from '../hooks';
import electron from 'electron';
import { Services } from '../service-provider';
import { ButtonGroup } from '../shared/ButtonGroup';
import { LayoutInput } from './common/LayoutInput';
import InputWrapper from '../shared/inputs/InputWrapper';
<<<<<<< HEAD
import { useWidget } from './common/useWidget';
import { ObsForm } from '../obs/ObsForm';
import { assertIsDefined } from '../../util/properties-type-guards';

=======
>>>>>>> c5963348
/**
 * Root component
 */
export function AlertBox() {
  const { layout } = useAlertBox();
  return (
    <WidgetLayout layout={layout}>
      <TabsList />
      <TabContent />
    </WidgetLayout>
  );
}

/**
 * Renders left menu
 */
function TabsList() {
  const { onMenuClickHandler, selectedTab } = useAlertBox();
  return (
    <>
      <Menu onClick={onMenuClickHandler} selectedKeys={[selectedTab]} theme={'dark'}>
        <Menu.Item key={'general'}>{$t('General Settings')}</Menu.Item>
      </Menu>
      <AlertsList />
    </>
  );
}

/**
 * Renders selected tab content
 */
function TabContent() {
  const { selectedTab } = useAlertBox();
  return selectedTab === 'general' ? (
    <GeneralSettings />
  ) : (
    <VariationSettings type={selectedTab as TAlertType} />
  );
}

/**
 * Renders general settings
 */
function GeneralSettings() {
  const { bind, switchToLegacyAlertbox } = useAlertBox();

  function openAdvancedAlertTesting() {
    Services.MagicLinkService.actions.openAdvancedAlertTesting();
  }

  return (
    <Form layout={'horizontal'}>
      <SliderInput
        label={$t('Global Alert Delay')}
        {...bind.alert_delay}
        step={1000}
        min={0}
        max={30000}
        tipFormatter={(ms: number) => `${ms / 1000}s`}
        debounce={500}
      />

      <Info
        message={$t('Looking for the old AlertBox settings?')}
        onClick={switchToLegacyAlertbox}
      />
      {/* TODO: check this feature is working for prime and non-prime users */}
      {/*<Info*/}
      {/*  message={$t('Need to test your alerts with different scenarios?')}*/}
      {/*  onClick={openAdvancedAlertTesting}*/}
      {/*/>*/}
    </Form>
  );
}

/**
 * List of alerts with "Play Alert" buttons
 */
function AlertsList() {
  const {
    onMenuClickHandler,
    alerts,
    selectedTab,
    playAlert,
    setEnabled,
    enabledAlerts,
    openAlertInfo,
  } = useAlertBox();

  return (
    <Menu onClick={onMenuClickHandler} selectedKeys={[selectedTab]} theme={'dark'}>
      {alerts.map(alertEvent => (
        <Menu.Item key={alertEvent.type}>
          {/* ON/OF CHECKBOX */}
          <CheckboxInput
            value={enabledAlerts.includes(alertEvent.type)}
            onChange={val => setEnabled(alertEvent.type, val)}
            style={{ display: 'inline-block' }}
          />

          {/* NAME AND TOOLTIP */}
          {alertEvent.name}
          {alertEvent.tooltip && (
            <Tooltip
              placement="rightBottom"
              title={
                <span>
                  {alertEvent.tooltip}
                  {alertEvent.tooltipLink && (
                    <ButtonGroup>
                      <Button type="link" onClick={() => openAlertInfo(alertEvent.type)}>
                        {$t('More Info')}
                      </Button>
                    </ButtonGroup>
                  )}
                </span>
              }
            >
              <QuestionCircleOutlined style={{ marginLeft: '7px' }} />
            </Tooltip>
          )}

          {/* "PLAY ALERT" BUTTON */}
          <Tooltip title={$t('Play Alert')} placement="left">
            <Button
              onClick={e => {
                e.stopPropagation();
                playAlert(alertEvent.type);
              }}
              type={'text'}
              style={{ position: 'absolute', right: '16px' }}
              icon={<CaretRightOutlined style={{ fontSize: '36px', color: 'white' }} />}
            />
          </Tooltip>
        </Menu.Item>
      ))}
    </Menu>
  );
}

/**
 * Settings for a selected Alert
 */
function VariationSettings(p: { type: TAlertType }) {
  let SettingsComponent: JSX.Element;
  switch (p.type) {
    case 'donation':
      SettingsComponent = <DonationSettings />;
      break;
    case 'merch':
      SettingsComponent = <MerchSettings />;
      break;
    default:
      SettingsComponent = <CommonAlertSettings type={p.type} />;
      break;
  }

  return (
    <>
      {SettingsComponent} <FontSettingsPanel />
    </>
  );
}

/**
 * Common settings for a selected Alert
 */
function CommonAlertSettings(p: { type: TAlertType; hiddenFields?: string[] }) {
  const { createVariationBinding, isCustomCodeEnabled, selectedTab } = useAlertBox();
  const bind = createVariationBinding(p.type, 'default', useForceUpdate(), p.hiddenFields);
  const containerRef = useRef<HTMLDivElement>(null);
  const bindMinAmount =
    bind['alert_message_min_amount'].value !== undefined ? bind['alert_message_min_amount'] : null;

  return (
    <div key={selectedTab} ref={containerRef}>
      <MediaUrlInput {...bind.image_href} />
      {!isCustomCodeEnabled && <LayoutInput {...bind.layout} />}
      <AudioUrlInput {...bind.sound_href} />
      <SliderInput debounce={500} {...bind.sound_volume} />
      <TextInput {...bind.message_template} />
      {bindMinAmount && <NumberInput {...bindMinAmount} />}
      <SliderInput {...bind.alert_duration} />
    </div>
  );
}

/**
 * Renders FontSettings panel for a selected variation
 */
function FontSettingsPanel() {
  const { createVariationBinding, selectedAlert, isCustomCodeEnabled } = useAlertBox();
  assertIsDefined(selectedAlert);
  const bind = createVariationBinding(selectedAlert, 'default', useForceUpdate());

  // do not show font settings if CustomCode is enabled
  if (isCustomCodeEnabled) return <></>;

  return (
    <>
      <Collapse bordered={false}>
        <Collapse.Panel header={$t('Font Settings')} key={1}>
          <FontFamilyInput {...bind.font} />
          <FontSizeInput {...bind.font_size} />
          <FontWeightInput {...bind.font_weight} />
          <ColorInput {...bind.font_color} />
          <ColorInput {...bind.font_color2} />
        </Collapse.Panel>
      </Collapse>
    </>
  );
}

/**
 * Additional settings for donation alerts
 */
function DonationSettings() {
  const { createVariationBinding } = useAlertBox();
  const bind = createVariationBinding('donation', 'default', useForceUpdate());
  const { HostsService, UsageStatisticsService, MagicLinkService } = Services;
  const host = HostsService.streamlabs;

  function openDonationSettings() {
    MagicLinkService.actions.openDonationSettings();
  }

  function openTipPageSettings() {
    electron.remote.shell.openExternal(`https://${host}/editor?ref=slobs`);
    UsageStatisticsService.actions.recordFeatureUsage('openDonationSettings');
  }

  return (
    <>
      <CommonAlertSettings type="donation" />

      <Info message={$t('Need to set up tipping?')} onClick={openDonationSettings} />
      <Info
        message={$t('Customize your tip page where viewers can send you donations')}
        onClick={openTipPageSettings}
      />
    </>
  );
}

/**
 * Additional settings for merch
 */
function MerchSettings() {
  const { createVariationBinding } = useAlertBox();
  const bind = createVariationBinding('merch', 'default', useForceUpdate());
  const hiddenFields = bind.use_custom_image.value ? [] : ['image_href'];

  return (
    <>
      <InputWrapper>
        <CheckboxInput {...bind.use_custom_image} />
      </InputWrapper>
      <CommonAlertSettings type="merch" hiddenFields={hiddenFields} />
    </>
  );
}

/**
 * A shortcut for Alert.info from antd lib
 */
function Info(p: { message: string; onClick: Function }) {
  return (
    <Alert
      message={
        <span>
          {p.message}
          <a onClick={() => p.onClick()}> {$t('Click here')}</a>
        </span>
      }
      type="info"
      showIcon
      style={{ marginBottom: '16px' }}
    />
  );
}<|MERGE_RESOLUTION|>--- conflicted
+++ resolved
@@ -28,13 +28,10 @@
 import { ButtonGroup } from '../shared/ButtonGroup';
 import { LayoutInput } from './common/LayoutInput';
 import InputWrapper from '../shared/inputs/InputWrapper';
-<<<<<<< HEAD
 import { useWidget } from './common/useWidget';
 import { ObsForm } from '../obs/ObsForm';
 import { assertIsDefined } from '../../util/properties-type-guards';
 
-=======
->>>>>>> c5963348
 /**
  * Root component
  */
