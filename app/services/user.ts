import Vue from 'vue';
import URI from 'urijs';
import { defer } from 'lodash';
import { PersistentStatefulService } from 'services/persistent-stateful-service';
import { Inject } from 'util/injector';
import { mutation } from 'services/stateful-service';
import electron from 'electron';
import { HostsService } from './hosts';
import {
  getPlatformService,
  IPlatformAuth,
  TPlatform,
  IPlatformService,
  IStreamingSetting
} from './platforms';
import { CustomizationService } from 'services/customization';
import Raven from 'raven-js';
import { AppService } from 'services/app';
import { SceneCollectionsService } from 'services/scene-collections';
import { Subject } from 'rxjs/Subject';
import { Observable } from 'rxjs/Observable';
import { mergeStatic } from 'rxjs/operator/merge';
import { WindowsService } from 'services/windows';
import { SettingsService } from 'services/settings';
import {
  cpu as systemInfoCpu,
  graphics as systemInfoGraphics,
  osInfo as systemInfoOsInfo,
  uuid as systemInfoUuid,
} from 'systeminformation';
import {
  totalmem as nodeTotalMem,
  freemem as nodeFreeMem,
  cpus as nodeCpus,
  release as nodeOsRelease,
} from 'os';
import { memoryUsage as nodeMemUsage } from 'process';
import uuid from 'uuid/v4';
import { OnboardingService } from './onboarding';

// Eventually we will support authing multiple platforms at once
interface IUserServiceState {
  auth?: IPlatformAuth;
}

export class UserService extends PersistentStatefulService<IUserServiceState> {
<<<<<<< HEAD
  @Inject() hostsService: HostsService;
  @Inject() customizationService: CustomizationService;
  @Inject() appService: AppService;
  @Inject() sceneCollectionsService: SceneCollectionsService;
  @Inject() windowsService: WindowsService;
  @Inject() settingsService: SettingsService;
=======
  @Inject() private hostsService: HostsService;
  @Inject() private customizationService: CustomizationService;
  @Inject() private appService: AppService;
  @Inject() private sceneCollectionsService: SceneCollectionsService;
  @Inject() private windowsService: WindowsService;
  @Inject() private onboardingService: OnboardingService;
>>>>>>> 503a8e22

  @mutation()
  LOGIN(auth: IPlatformAuth) {
    Vue.set(this.state, 'auth', auth);
  }

  @mutation()
  LOGOUT() {
    Vue.delete(this.state, 'auth');
  }

  @mutation()
  private SET_PLATFORM_TOKEN(token: string) {
    this.state.auth.platform.token = token;
  }

  @mutation()
  private SET_CHANNEL_ID(id: string) {
    this.state.auth.platform.channelId = id;
  }

  userLogin = new Subject<IPlatformAuth>();
  userLogout = new Subject<void>();
  userLoginState: Observable<IPlatformAuth | void> = mergeStatic(this.userLogin, this.userLogout);

  init() {
    super.init();
    this.setRavenContext();
    this.validateLogin().then(() => {
      this.updatePlatformUserInfo();
    });
  }

  mounted() {
    // This is used for faking authentication in tests
    electron.ipcRenderer.on(
      'testing-fakeAuth',
      (e: Electron.Event, auth: any) => {
        this.LOGIN(auth);
        this.setRavenContext();
      }
    );
  }

  // Makes sure the user's login is still good
  validateLogin(): Promise<void> {
    if (!this.isLoggedIn()) return Promise.resolve();

    console.log('validateLogin: this.platform=' + JSON.stringify(this.platform));
    const service = getPlatformService(this.platform.type);
    if (service && service.isLoggedIn) {
      return service.isLoggedIn().then(valid => {
        if (!valid) {
          this.LOGOUT();
          this.userLogout.next();
        }
      });
    }

    // ここに来るパターンは存在しないはず
    console.error('unexpected state: There is no proper instance of the platform service');
    this.LOGOUT();
    return Promise.resolve();
  }

  isLoggedIn() {
    return !!(this.state.auth && this.state.auth.apiToken);
  }

  /**
   * This is a uuid that persists across the application lifetime and uniquely
   * identifies this particular installation of N Air, even when the user is
   * not logged in.
   */
  getLocalUserId() {
    const localStorageKey = 'NAirLocalUserId';
    let userId = localStorage.getItem(localStorageKey);

    if (!userId) {
      userId = uuid();
      localStorage.setItem(localStorageKey, userId);
    }

    return userId;
  }

  get apiToken() {
    if (this.isLoggedIn()) return this.state.auth.apiToken;
  }

  get platform() {
    if (this.isLoggedIn()) {
      return this.state.auth.platform;
    }
  }

  get username() {
    if (this.isLoggedIn()) {
      return this.state.auth.platform.username;
    }
  }
  get userIcon() {
    if (this.isLoggedIn()) {
      return this.state.auth.platform.userIcon;
    }
  }
  get platformId() {
    if (this.isLoggedIn()) {
      return this.state.auth.platform.id;
    }
  }
  get platformUserPageURL() {
    if (this.isLoggedIn()) {
      const platform = getPlatformService(this.state.auth.platform.type);
      if (platform.getUserPageURL !== undefined) {
        return platform.getUserPageURL();
      }
      return '';
    }
  }

  get channelId() {
    if (this.isLoggedIn()) {
      return this.state.auth.platform.channelId;
    }
  }

  async showLogin() {
    if (this.isLoggedIn()) await this.logOut();
    this.onboardingService.start({ isLogin: true });
  }

  private async login(service: IPlatformService, auth: IPlatformAuth) {
    this.LOGIN(auth);
    this.userLogin.next(auth);
    this.setRavenContext();
    await this.sceneCollectionsService.setupNewUser();
  }

  async logOut() {
    // Attempt to sync scense before logging out
    this.appService.startLoading();

    // TODO niconico専用なので抽象化する
    getPlatformService('niconico').logout();

    await this.sceneCollectionsService.save();

    /* DEBUG
    await this.sceneCollectionsService.safeSync();
    */
    this.userLogout.next();
    this.LOGOUT();
    electron.remote.session.defaultSession.clearStorageData({ storages: ['cookies'] });
    this.appService.finishLoading();
  }

  /**
   * Starts the authentication process.  Multiple callbacks
   * can be passed for various events.
   */
  startAuth(
    platform: TPlatform,
    onWindowShow: (...args: any[]) => any,
    onAuthStart: (...args: any[]) => any,
    onAuthCancel: (...args: any[]) => any,
    onAuthFinish: (...args: any[]) => any
  ) {
    const service = getPlatformService(platform);
    console.log('startAuth service = ' + JSON.stringify(service));

    const authWindow = new electron.remote.BrowserWindow({
      ...service.authWindowOptions,
      alwaysOnTop: false,
      show: false,
      webPreferences: {
        nodeIntegration: false,
        nativeWindowOpen: true,
        sandbox: true
      }
    });

    authWindow.webContents.on('did-navigate', async (e, url) => {
      const parsed = this.parseAuthFromUrl(url);
      console.log('parsed = ' + JSON.stringify(parsed)); // DEBUG

      if (parsed) {
        authWindow.close();
        onAuthStart();
        await this.login(service, parsed);
        defer(onAuthFinish);
      }
    });

    authWindow.once('ready-to-show', () => {
      authWindow.show();
      defer(onWindowShow);
    });

    authWindow.once('close', () => {
      onAuthCancel();
    });

    authWindow.setMenu(null);
    authWindow.loadURL(service.authUrl);
  }

  /**
   * ユーザアイコンなどの情報だけ更新する
   * FIXME: validateLoginが成功した後にHTTPエラーが返ってくると説明なしにウィンドウが出てしまう
   */
  private updatePlatformUserInfo() {
    if (!this.isLoggedIn()) return;

    const service = getPlatformService(this.platform.type);

    const authWindow = new electron.remote.BrowserWindow({
      ...service.authWindowOptions,
      alwaysOnTop: false,
      show: false,
      webPreferences: {
        nodeIntegration: false,
        nativeWindowOpen: true,
        sandbox: true
      }
    });

    authWindow.webContents.on('did-navigate', (e, url) => {
      const parsed = this.parseAuthFromUrl(url);

      if (parsed) {
        authWindow.close();
        this.LOGIN(parsed);
        this.userLogin.next(parsed);
        this.setRavenContext();
      } else {
        // 認可されていない場合は画面を出して操作可能にする
        authWindow.show();
      }
    });

    authWindow.setMenu(null);
    authWindow.loadURL(service.authUrl);
  }

  updatePlatformToken(token: string) {
    this.SET_PLATFORM_TOKEN(token);
  }

  updatePlatformChannelId(id: string) {
    this.SET_CHANNEL_ID(id);
  }

  /**
   * Parses tokens out of the auth URL
   */
  private parseAuthFromUrl(url: string) {
    const query = URI.parseQuery(URI.parse(url).query) as Dictionary<string>;

    if (
      query.token &&
      query.platform_username &&
      query.platform_token &&
      query.platform_id &&
      query.oauth_token
    ) {
      return {
        apiToken: query.oauth_token,
        platform: {
          type: query.platform,
          username: query.platform_username,
          token: query.platform_token,
          id: query.platform_id,
          userIcon: query.platform_user_icon,
        }
      } as IPlatformAuth;
    }

    return false;
  }

  /**
   * Registers the current user information with Raven so
   * we can view more detailed information in sentry.
   */
  async setRavenContext() {
    if (!this.isLoggedIn()) return;
    Raven.setUserContext({ username: this.username, id: this.platformId });
    Raven.setExtraContext(await this.getUserExtraContext());
  }

  async getUserExtraContext() {
    try{
      const [graphics, cpu, osInfo, osUuid] = await Promise.all([
        systemInfoGraphics(),
        systemInfoCpu(),
        systemInfoOsInfo(),
        systemInfoUuid(),
      ]);

      return {
        platform: this.platform ? this.platform.type : 'not logged in',
        cpuModel: nodeCpus()[0].model,
        cpuCores: `physical:${cpu.physicalCores} logical:${cpu.cores}`,
        gpus: graphics.controllers,
        os: `${osInfo.distro} ${osInfo.release}`,
        osUuid: osUuid.os,
        memTotal: nodeTotalMem(),
        memAvailable: nodeFreeMem(),
        memUsage: nodeMemUsage(),
      };
    } catch (err) {
      return {
        platform: this.platform ? this.platform.type : 'not logged in',
        cpuModel: nodeCpus()[0].model,
        cpuCores: `logical:${nodeCpus().length}`,
        os: nodeOsRelease(),
        memTotal: nodeTotalMem(),
        memAvailable: nodeFreeMem(),
        memUsage: nodeMemUsage(),
        exceptionWhenGetSystemInfo: err
      };
    }
  }

  popoutRecentEvents() {
    this.windowsService.createOneOffWindow({
      componentName: 'RecentEvents',
      size: {
        width: 800,
        height: 600
      }
    }, 'RecentEvents');
  }

  async updateStreamSettings(programId: string = ''): Promise<IStreamingSetting> {
    return await getPlatformService(this.platform.type).setupStreamSettings(programId);
  }

  isNiconicoLoggedIn() {
    return this.isLoggedIn() && this.platform && this.platform.type === 'niconico';
  }
}

/**
 * You can use this decorator to ensure the user is logged in
 * before proceeding
 */
export function requiresLogin() {
  return (target: any, methodName: string, descriptor: PropertyDescriptor) => {
    const original = descriptor.value;

    return {
      ...descriptor,
      value(...args: any[]) {
        // TODO: Redirect to login if not logged in?
        if (UserService.instance.isLoggedIn()) {
          return original.apply(target, args);
        }
      }
    };
  };
}<|MERGE_RESOLUTION|>--- conflicted
+++ resolved
@@ -5,7 +5,6 @@
 import { Inject } from 'util/injector';
 import { mutation } from 'services/stateful-service';
 import electron from 'electron';
-import { HostsService } from './hosts';
 import {
   getPlatformService,
   IPlatformAuth,
@@ -13,7 +12,6 @@
   IPlatformService,
   IStreamingSetting
 } from './platforms';
-import { CustomizationService } from 'services/customization';
 import Raven from 'raven-js';
 import { AppService } from 'services/app';
 import { SceneCollectionsService } from 'services/scene-collections';
@@ -21,7 +19,6 @@
 import { Observable } from 'rxjs/Observable';
 import { mergeStatic } from 'rxjs/operator/merge';
 import { WindowsService } from 'services/windows';
-import { SettingsService } from 'services/settings';
 import {
   cpu as systemInfoCpu,
   graphics as systemInfoGraphics,
@@ -44,21 +41,10 @@
 }
 
 export class UserService extends PersistentStatefulService<IUserServiceState> {
-<<<<<<< HEAD
-  @Inject() hostsService: HostsService;
-  @Inject() customizationService: CustomizationService;
-  @Inject() appService: AppService;
-  @Inject() sceneCollectionsService: SceneCollectionsService;
-  @Inject() windowsService: WindowsService;
-  @Inject() settingsService: SettingsService;
-=======
-  @Inject() private hostsService: HostsService;
-  @Inject() private customizationService: CustomizationService;
   @Inject() private appService: AppService;
   @Inject() private sceneCollectionsService: SceneCollectionsService;
   @Inject() private windowsService: WindowsService;
   @Inject() private onboardingService: OnboardingService;
->>>>>>> 503a8e22
 
   @mutation()
   LOGIN(auth: IPlatformAuth) {
