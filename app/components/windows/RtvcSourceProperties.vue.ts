import { Component, Watch } from 'vue-property-decorator';
import SourceProperties from './SourceProperties.vue';
import { RtvcStateService } from 'app-services';
import { Inject } from 'services/core/injector';
import VueSlider from 'vue-slider-component';
import Multiselect from 'vue-multiselect';
import { AudioService } from '../../services/audio';
import * as obs from '../../../obs-api';
import { IObsListInput, IObsListOption, TObsValue } from 'components/obs/inputs/ObsInput';
import Popper from 'vue-popperjs';

// for source properties
type SourcePropKey =
  | 'device'
  | 'latency'
  | 'input_gain'
  | 'output_gain'
  | 'pitch_shift'
  | 'pitch_shift_mode'
  | 'pitch_snap'
  | 'primary_voice'
  | 'secondary_voice'
  | 'amount';

// for save params
type ParamKey = 'name' | 'inputGain' | 'pitchShift' | 'amount' | 'primaryVoice' | 'secondaryVoice';

interface CommonParam {
  name: string;
  image: string;
  icon: string;
  label: string;
  description: string;

  pitchShift: number;
  amount: number;
  primaryVoice: number;
  secondaryVoice: number;
}

// RtvcStateService保持用
interface ManualParam {
  name: string;
  pitchShift: number;
  amount: number;
  primaryVoice: number;
  secondaryVoice: number;
}

interface PresetParam {
  pitchShift: number;
}

interface StateParam {
  currentIndex: string;
  manuals: ManualParam[];
  presets: PresetParam[];
}

@Component({
  components: {
    VueSlider,
    Multiselect,
    Popper,
  },
})
export default class RtvcSourceProperties extends SourceProperties {
<<<<<<< HEAD
  @Inject() rtvcStateService: RtvcStateService;
  @Inject() audioService: AudioService;

  readonly manualMax = 5;
  showPopupMenu: boolean = false;

  readonly presetValues = [
    {
      index: 'preset/0',
      name: '琴詠ニア',
      image: 'preset-bg0',
      icon: 'icon-0',
      pitchShift: 0,
      primaryVoice: 100,
      secondaryVoice: -1,
      amount: 0,
      label: 'near',
      description: '滑らかで無機質な声',
    },
    {
      index: 'preset/1',
      name: 'ずんだもん',
      image: 'preset-bg1',
      icon: 'icon-0',
      pitchShift: 0,
      primaryVoice: 101,
      secondaryVoice: -1,
      amount: 0,
      label: 'zundamon',
      description: '子供っぽい明るい声',
    },
    {
      index: 'preset/2',
      name: '春日部つむぎ',
      image: 'preset-bg2',
      icon: 'icon-0',
      pitchShift: 0,
      primaryVoice: 102,
      secondaryVoice: -1,
      amount: 0,
      label: 'tsumugi',
      description: '元気な明るい声',
    },
    //仮値 css での宣言値で
  ];

  // default
  // input_gain=0.0 output_gain=0.0 pitch_shift:0.0 picth_shift_mode=1 snap=0.0
  // primary=100 secondary=-1 amonut=0.0

  initialMonitoringType: obs.EMonitoringType;
  currentMonitoringType: obs.EMonitoringType;

  manualParams: ManualParam[];
  presetParams: PresetParam[];

  currentIndex: string = 'preset/0';
  isMonitor: boolean = false;
  canceled = false;

  name = '';
  image = '';
  label = '';
  description = '';
  device: TObsValue = 0;
  latency: TObsValue = 0;

  primaryVoice: TObsValue = 0;
  secondaryVoice: TObsValue = 0;
  pitchShift: TObsValue = 0;
  amount: TObsValue = 0;

  tab = 0;
  canAdd = false;

  primaryVoiceModel: IObsListOption<number> = { description: '', value: 0 };
  secondaryVoiceModel: IObsListOption<number> = { description: '', value: 0 };
  deviceModel: IObsListOption<number> = { description: '', value: 0 };
  latencyModel: IObsListOption<number> = { description: '', value: 0 };

  get presetList() {
    return this.presetValues.map(a => {
      return { value: a.index, name: a.name, icon: a.icon, label: a.label };
    });
  }
  manualList: { value: string; name: string; icon: string }[] = [];
  updateManualList() {
    // add,delに反応しないのでコード側から変更指示
    this.manualList = this.manualParams.map((a, idx) => {
      return { value: `manual/${idx}`, name: a.name, icon: 'icon-0', label: `manual${idx}` };
    });
    this.canAdd = this.manualList.length < this.manualMax;
  }

  // マニュアル操作で選べないvoice
  // value,description (indexはsecondaryなどでずれるのでvalueでチェックすること)
  // 100 kotoyomi_nia
  // 101 zundamon
  // 103 kasukabe_tsumugi
  readonly nonManualVoiceValues = [100, 101, 102];

  get primaryVoiceList() {
    return this.getPropertyOptions('primary_voice').filter(
      a => !this.nonManualVoiceValues.includes(a.value),
    );
  }
  get secondaryVoiceList() {
    return this.getPropertyOptions('secondary_voice').filter(
      a => !this.nonManualVoiceValues.includes(a.value),
    );
  }
  get deviceList() {
    return this.getPropertyOptions('device');
  }
  get latencyList() {
    return this.getPropertyOptions('latency');
  }

  get isPreset() {
    if (!this.currentIndex) return false;
    return this.currentIndex.includes('preset');
  }

  @Watch('currentIndex')
  onChangeIndex() {
    const p = this.getParams();

    this.name = p.name;
    this.image = p.image;
    this.label = p.label;
    this.description = p.description;

    this.pitchShift = p.pitchShift;
    this.amount = p.amount;
    this.primaryVoice = p.primaryVoice;
    this.secondaryVoice = p.secondaryVoice;

    this.primaryVoiceModel = this.getPropertyOptionByValue('primary_voice', this.primaryVoice);
    this.secondaryVoiceModel = this.getPropertyOptionByValue(
      'secondary_voice',
      this.secondaryVoice,
    );
    this.deviceModel = this.getPropertyOptionByValue('device', this.device);
    this.latencyModel = this.getPropertyOptionByValue('latency', this.latency);

    // sourcesへも反映
    this.setPropertyValue('pitch_shift', this.pitchShift);
    this.setPropertyValue('amount', this.amount);
    this.setPropertyValue('primary_voice', this.primaryVoice);
    this.setPropertyValue('secondary_voice', this.secondaryVoice);
  }

  @Watch('name')
  onChangeName() {
    this.setParam('name', this.name);
    const idx = this.getManualIndexNum(this.currentIndex);
    if (idx >= 0) this.manualList[idx].name = this.name; // 画面反映
  }

  @Watch('pitchShift')
  onChangePitchShift() {
    this.setParam('pitchShift', this.pitchShift);
    this.setPropertyValue('pitch_shift', this.pitchShift);
  }

  @Watch('amount')
  onChangeAmount() {
    this.setParam('amount', this.amount);
    this.setPropertyValue('amount', this.amount);
  }

  @Watch('primaryVoiceModel')
  onChangePrimaryVoice() {
    this.primaryVoice = this.primaryVoiceModel.value;
    this.setParam('primaryVoice', this.primaryVoice);
    this.setPropertyValue('primary_voice', this.primaryVoice);
  }

  @Watch('secondaryVoiceModel')
  onChangeSecondaryVoice() {
    this.secondaryVoice = this.secondaryVoiceModel.value;
    this.setParam('secondaryVoice', this.secondaryVoice);
    this.setPropertyValue('secondary_voice', this.secondaryVoice);
  }

  @Watch('deviceModel')
  onChangeDevice() {
    this.device = this.deviceModel.value;
    this.setPropertyValue('device', this.device);
  }

  @Watch('latencyModel')
  onChangeLatency() {
    this.latency = this.latencyModel.value;
    this.setPropertyValue('latency', this.latency);
  }

  @Watch('isMonitor')
  onChangeMonitor() {
    // on値は踏襲かoffならmonitor only, offはNoneでよい
    const onValue =
      this.initialMonitoringType !== obs.EMonitoringType.None
        ? this.initialMonitoringType
        : obs.EMonitoringType.MonitoringOnly;
    const monitoringType = this.isMonitor ? onValue : obs.EMonitoringType.None;
    this.audioService.setSettings(this.sourceId, { monitoringType });
    this.currentMonitoringType = monitoringType;
  }

  // --  param in/out

  getParams(): CommonParam {
    const p = this.indexToNum(this.currentIndex);
    if (p.isManual) {
      const v = this.manualParams[p.idx];
      return {
        name: v.name,
        icon: '',
        image: '',
        label: '',
        description: '',
        pitchShift: v.pitchShift,
        amount: v.amount,
        primaryVoice: v.primaryVoice,
        secondaryVoice: v.secondaryVoice,
      };
=======

    @Inject() rtvcStateService: RtvcStateService
    @Inject() audioService: AudioService;

    readonly manualMax = 5

    readonly presetValues = [
        { index: 'preset/0', name: "琴詠ニア", image: "preset-bg0", icon: "icon-0", pitchShift: 0, primaryVoice: 100, secondaryVoice: -1, amount: 0 },
        { index: 'preset/1', name: "ずんだもん", image: "preset-bg1", icon: "icon-0", pitchShift: 0, primaryVoice: 101, secondaryVoice: -1, amount: 0 },
        { index: 'preset/2', name: "春日部つむぎ", image: "preset-bg2", icon: "icon-0", pitchShift: 0, primaryVoice: 102, secondaryVoice: -1, amount: 0 },
        //仮値 css での宣言値で
    ]

    // default
    // input_gain=0.0 output_gain=0.0 pitch_shift:0.0 picth_shift_mode=1 snap=0.0
    // primary=100 secondary=-1 amonut=0.0

    initialMonitoringType: obs.EMonitoringType
    currentMonitoringType: obs.EMonitoringType

    manualParams: ManualParam[]
    presetParams: PresetParam[]

    currentIndex: string = "preset/0"
    isMonitor: boolean = false
    canceled = false

    name = ""
    image = ""
    device: TObsValue = 0
    latency: TObsValue = 0

    primaryVoice: TObsValue = 0
    secondaryVoice: TObsValue = 0
    pitchShift: TObsValue = 0
    amount: TObsValue = 0

    tab = 0
    canAdd = false

    primaryVoiceModel: IObsListOption<number> = { description: '', value: 0 }
    secondaryVoiceModel: IObsListOption<number> = { description: '', value: 0 }
    deviceModel: IObsListOption<number> = { description: '', value: 0 }
    latencyModel: IObsListOption<number> = { description: '', value: 0 }

    get presetList() { return this.presetValues.map(a => { return { value: a.index, name: a.name, icon: a.icon } }) }
    manualList: { value: string, name: string, icon: string }[] = []
    updateManualList() {
        // add,delに反応しないのでコード側から変更指示
        this.manualList = this.manualParams.map((a, idx) => { return { value: `manual/${idx}`, name: a.name, icon: "icon-0" } })
        this.canAdd = this.manualList.length < this.manualMax
    }

    // マニュアル操作で選べないvoice
    // value,description (indexはsecondaryなどでずれるのでvalueでチェックすること)
    // 100 kotoyomi_nia
    // 101 zundamon
    // 103 kasukabe_tsumugi
    readonly nonManualVoiceValues = [100, 101, 102]

    get primaryVoiceList() {
        return jvsList
        //return this.getPropertyOptions('primary_voice').filter(a => !this.nonManualVoiceValues.includes(a.value))
    }
    get secondaryVoiceList() {
        return [{ description: 'なし', value: -1 }, ...jvsList]
        //return this.getPropertyOptions('secondary_voice').filter(a => !this.nonManualVoiceValues.includes(a.value))
    }
    get deviceList() { return this.getPropertyOptions('device') }
    get latencyList() { return this.getPropertyOptions('latency') }

    get isPreset() {
        if (!this.currentIndex) return false
        return this.currentIndex.includes('preset')
    }

    @Watch('currentIndex')
    onChangeIndex() {
        const p = this.getParams()

        this.name = p.name
        this.image = p.image

        this.pitchShift = p.pitchShift
        this.amount = p.amount
        this.primaryVoice = p.primaryVoice
        this.secondaryVoice = p.secondaryVoice

        const optionInList = (list: IObsListOption<number>[], value: number, def: number) => list.find(a => a.value === value) ?? list[def]

        this.primaryVoiceModel = optionInList(this.primaryVoiceList, this.primaryVoice, 0)//this.getPropertyOptionByValue('primary_voice', this.primaryVoice)
        this.secondaryVoiceModel = optionInList(this.secondaryVoiceList, this.secondaryVoice, -1)//this.getPropertyOptionByValue('secondary_voice', this.secondaryVoice)
        this.deviceModel = this.getPropertyOptionByValue('device', this.device)
        this.latencyModel = this.getPropertyOptionByValue('latency', this.latency)

        // sourcesへも反映
        this.setPropertyValue('pitch_shift', this.pitchShift)
        this.setPropertyValue('amount', this.amount)
        this.setPropertyValue('primary_voice', this.primaryVoice)
        this.setPropertyValue('secondary_voice', this.secondaryVoice)
    }

    @Watch('name')
    onChangeName() {
        this.setParam('name', this.name)
        const idx = this.getManualIndexNum(this.currentIndex)
        if (idx >= 0) this.manualList[idx].name = this.name // 画面反映
    }

    @Watch('pitchShift')
    onChangePitchShift() {
        this.setParam('pitchShift', this.pitchShift)
        this.setPropertyValue('pitch_shift', this.pitchShift)
    }

    @Watch('amount')
    onChangeAmount() {
        this.setParam('amount', this.amount)
        this.setPropertyValue('amount', this.amount)
    }

    @Watch('primaryVoiceModel')
    onChangePrimaryVoice() {
        this.primaryVoice = this.primaryVoiceModel.value
        this.setParam('primaryVoice', this.primaryVoice)
        this.setPropertyValue('primary_voice', this.primaryVoice)
    }

    @Watch('secondaryVoiceModel')
    onChangeSecondaryVoice() {
        this.secondaryVoice = this.secondaryVoiceModel.value
        this.setParam('secondaryVoice', this.secondaryVoice)
        this.setPropertyValue('secondary_voice', this.secondaryVoice)
    }

    @Watch('deviceModel')
    onChangeDevice() {
        this.device = this.deviceModel.value
        this.setPropertyValue('device', this.device)
    }

    @Watch('latencyModel')
    onChangeLatency() {
        this.latency = this.latencyModel.value
        this.setPropertyValue('latency', this.latency)
    }

    @Watch('isMonitor')
    onChangeMonitor() {
        // on値は踏襲かoffならmonitor only, offはNoneでよい
        const onValue = this.initialMonitoringType !== obs.EMonitoringType.None ? this.initialMonitoringType : obs.EMonitoringType.MonitoringOnly
        const monitoringType = this.isMonitor ? onValue : obs.EMonitoringType.None
        this.audioService.setSettings(this.sourceId, { monitoringType })
        this.currentMonitoringType = monitoringType
    }

    // --  param in/out

    getParams(): CommonParam {
        const p = this.indexToNum(this.currentIndex)
        if (p.isManual) {
            const v = this.manualParams[p.idx]
            return {
                name: v.name, icon: '', image: '',
                pitchShift: v.pitchShift,
                amount: v.amount,
                primaryVoice: v.primaryVoice,
                secondaryVoice: v.secondaryVoice
            }
        }

        const v = this.presetValues[p.idx]
        const m = this.presetParams[p.idx]

        return {
            name: '', icon: v.icon, image: v.image,
            pitchShift: m.pitchShift,
            amount: v.amount,
            primaryVoice: v.primaryVoice,
            secondaryVoice: v.secondaryVoice
        }
    }

    setParam(key: ParamKey, value: any) {
        const p = this.indexToNum(this.currentIndex)
        if (p.isManual) {
            this.manualParams[p.idx][key] = value
            return
        }
        this.presetParams[p.idx][key] = value
    }

    indexToNum(index: string): { isManual: boolean, idx: number } {
        const s = index.split('/')
        if (s.length === 2) {
            const num = Number(s[1])
            if (s[0] === 'manual' && num >= 0 && num < this.manualParams.length) return { isManual: true, idx: num }
            if (s[0] === 'preset' && num >= 0 && num < this.presetList.length) return { isManual: false, idx: num }
        }
        return { isManual: false, idx: 0 }
    }

    getManualIndexNum(index: string): number {
        const r = this.indexToNum(index)
        if (r.isManual) return r.idx
        return -1
>>>>>>> cc27560e
    }

    const v = this.presetValues[p.idx];
    const m = this.presetParams[p.idx];

    return {
      name: v.name,
      icon: v.icon,
      image: v.image,
      label: v.label,
      description: v.description,
      pitchShift: m.pitchShift,
      amount: v.amount,
      primaryVoice: v.primaryVoice,
      secondaryVoice: v.secondaryVoice,
    };
  }

  setParam(key: ParamKey, value: any) {
    const p = this.indexToNum(this.currentIndex);
    if (p.isManual) {
      this.manualParams[p.idx][key] = value;
      return;
    }
    this.presetParams[p.idx][key] = value;
  }

  indexToNum(index: string): { isManual: boolean; idx: number } {
    const s = index.split('/');
    if (s.length === 2) {
      const num = Number(s[1]);
      if (s[0] === 'manual' && num >= 0 && num < this.manualParams.length)
        return { isManual: true, idx: num };
      if (s[0] === 'preset' && num >= 0 && num < this.presetList.length)
        return { isManual: false, idx: num };
    }
    return { isManual: false, idx: 0 };
  }

  getManualIndexNum(index: string): number {
    const r = this.indexToNum(index);
    if (r.isManual) return r.idx;
    return -1;
  }

  // -- sources in/out

  getPropertyValue(key: SourcePropKey): TObsValue {
    const p = this.properties.find(a => a.name === key);
    return p ? p.value : undefined;
  }

  getPropertyOptions(key: SourcePropKey): IObsListOption<number>[] {
    const p = this.properties.find(a => a.name === key) as IObsListInput<any>;
    return p ? p.options : [];
  }

  getPropertyOptionByValue(key: SourcePropKey, value: any): IObsListOption<number> {
    const list = this.getPropertyOptions(key);
    return list.find(a => a.value === value) ?? { description: '', value: 0 };
  }

  setPropertyValue(key: SourcePropKey, value: TObsValue) {
    const prop = this.properties.find(a => a.name === key);
    if (!prop || prop.value === value) return; // no need change
    prop.value = value;
    const source = this.sourcesService.getSource(this.sourceId);
    source.setPropertiesFormData([prop]);
    this.tainted = true; // restote on cancel
  }

  // --- update

  update() {
    const p: StateParam = {
      currentIndex: this.currentIndex,
      manuals: this.manualParams,
      presets: this.presetParams,
    };

    this.rtvcStateService.setValue(p);
  }

  // -- vue lifecycle

  created() {
    // SourceProperties.mountedで取得するが、リストなど間に合わないので先にこれだけ。該当ソースの各パラメタはpropertiesを見れば分かる
    this.properties = this.source ? this.source.getPropertiesFormData() : [];

    const audio = this.audioService.getSource(this.sourceId);
    if (audio) {
      const m = audio.monitoringType;
      this.initialMonitoringType = m;
      this.currentMonitoringType = m;
      this.isMonitor = m !== obs.EMonitoringType.None;
    }
    this.device = this.getPropertyValue('device');
    this.latency = this.getPropertyValue('latency');

    const p = this.rtvcStateService.getValue() as StateParam;

    this.presetParams = [];
    if (Array.isArray(p.presets)) this.presetParams = p.presets;
    while (this.presetParams.length < this.presetValues.length)
      this.presetParams.push({ pitchShift: 0 });

    // default values
    this.manualParams = [
      { name: 'オリジナル1', pitchShift: 0, amount: 0, primaryVoice: 0, secondaryVoice: -1 },
      { name: 'オリジナル2', pitchShift: 0, amount: 0, primaryVoice: 0, secondaryVoice: -1 },
      { name: 'オリジナル3', pitchShift: 0, amount: 0, primaryVoice: 0, secondaryVoice: -1 },
    ];

    if (Array.isArray(p.manuals)) this.manualParams = p.manuals;
    this.updateManualList();

    this.currentIndex = p.currentIndex ?? 'preset/0';
    this.onChangeIndex();
  }

  // 右上xではOKという感じらしい
  beforeDestroy() {
    // モニタリング状態は元の値に戻す
    if (this.initialMonitoringType !== this.currentMonitoringType)
      this.audioService.setSettings(this.sourceId, { monitoringType: this.initialMonitoringType });

    if (this.canceled) {
      if (this.tainted) {
        const source = this.sourcesService.getSource(this.sourceId);
        source.setPropertiesFormData(this.initialProperties);
      }
      return;
    }

<<<<<<< HEAD
    // non-cancel
    this.update();
  }

  // --- event

  onRandom() {
    const list0 = this.primaryVoiceList;
    const idx0 = Math.floor(Math.random() * list0.length);
    this.primaryVoiceModel = list0[idx0];

    const list1 = this.primaryVoiceList;
    const idx1 = Math.floor(Math.random() * list1.length);
    this.secondaryVoiceModel = list1[idx1];

    this.amount = Math.floor(Math.random() * 50);
  }

  onTab(idx: number) {
    this.tab = idx;
  }

  done() {
    this.closeWindow();
  }
  cancel() {
    this.canceled = true;
    this.closeWindow();
  }

  onSelect(index: string) {
    this.currentIndex = index;
  }

  onAdd() {
    if (this.manualParams.length >= this.manualMax) return;
    const index = `manual/${this.manualParams.length}`;
    this.manualParams.push({
      name: `オリジナル${this.manualParams.length + 1}`,
      pitchShift: 0,
      amount: 0,
      primaryVoice: 0,
      secondaryVoice: -1,
    });
    this.updateManualList();
    this.currentIndex = index;
  }

  onDelete(index: string) {
    const idx = this.getManualIndexNum(index);
    if (idx < 0) return;
    if (!confirm('削除しますか？')) return;

    this.manualParams.splice(idx, 1);
    this.updateManualList();
    if (index !== this.currentIndex) return;
    this.currentIndex = 'preset/0';
  }

  onCopy(index: string) {
    if (this.manualParams.length >= this.manualMax) return;
    const idx = this.getManualIndexNum(index);
    if (idx < 0) return;
    const v = this.manualParams[idx];
    const newIndex = `manual/${this.manualParams.length}`;

    this.manualParams.push({
      name: `${v.name}のコピー`,
      pitchShift: v.pitchShift,
      amount: v.amount,
      primaryVoice: v.primaryVoice,
      secondaryVoice: v.secondaryVoice,
    });

    this.updateManualList();
    this.currentIndex = newIndex;
  }
}
=======
    // 右上xではOKという感じらしい
    beforeDestroy() {

        // モニタリング状態は元の値に戻す
        if (this.initialMonitoringType !== this.currentMonitoringType)
            this.audioService.setSettings(this.sourceId, { monitoringType: this.initialMonitoringType })

        if (this.canceled) {
            if (this.tainted) {
                const source = this.sourcesService.getSource(this.sourceId);
                source.setPropertiesFormData(this.initialProperties);
            }
            return
        }

        // non-cancel
        this.update()
    }

    // --- event

    onRandom() {
        const list0 = this.primaryVoiceList
        const idx0 = Math.floor(Math.random() * list0.length)
        this.primaryVoiceModel = list0[idx0]

        const list1 = this.primaryVoiceList
        const idx1 = Math.floor(Math.random() * list1.length)
        this.secondaryVoiceModel = list1[idx1]

        this.amount = Math.floor(Math.random() * 50)
    }

    onTab(idx: number) {
        this.tab = idx
    }

    done() {
        this.closeWindow()
    }
    cancel() {
        this.canceled = true
        this.closeWindow()
    }

    onSelect(index: string) {
        this.currentIndex = index
    }

    onAdd() {
        if (this.manualParams.length >= this.manualMax) return
        const index = `manual/${this.manualParams.length}`
        this.manualParams.push(
            { name: `オリジナル${this.manualParams.length + 1}`, pitchShift: 0, amount: 0, primaryVoice: 0, secondaryVoice: -1 },
        )
        this.updateManualList()
        this.currentIndex = index
    }

    onDelete(index: string) {
        const idx = this.getManualIndexNum(index)
        if (idx < 0) return
        if (!confirm("削除しますか？")) return

        this.manualParams.splice(idx, 1)
        this.updateManualList()
        if (index !== this.currentIndex) return
        this.currentIndex = 'preset/0'
    }

    onCopy(index: string) {
        if (this.manualParams.length >= this.manualMax) return
        const idx = this.getManualIndexNum(index)
        if (idx < 0) return
        const v = this.manualParams[idx]
        const newIndex = `manual/${this.manualParams.length}`

        this.manualParams.push(
            { name: `${v.name}のコピー`, pitchShift: v.pitchShift, amount: v.amount, primaryVoice: v.primaryVoice, secondaryVoice: v.secondaryVoice },
        )

        this.updateManualList()
        this.currentIndex = newIndex
    }

}

const jvsList = [
    { description: "男性/低め/1  jvs006", value: 5 },
    { description: "男性/低め/2  jvs021", value: 20 },
    { description: "男性/低め/3  jvs042", value: 41 },
    { description: "男性/低め/4  jvs078", value: 77 },
    { description: "男性/低め/5  jvs071", value: 70 },
    { description: "男性/低め/6  jvs009", value: 8 },
    { description: "男性/低め/7  jvs012", value: 11 },
    { description: "男性/低め/8  jvs037", value: 36 },
    { description: "男性/低め/9  jvs044", value: 43 },
    { description: "男性/低め/10  jvs048", value: 47 },
    { description: "男性/低め/11  jvs079", value: 78 },
    { description: "男性/低め/12  jvs089", value: 88 },
    { description: "男性/低め/13  jvs100", value: 99 },
    { description: "男性/普通/1  jvs022", value: 21 },
    { description: "男性/普通/2  jvs033", value: 32 },
    { description: "男性/普通/3  jvs034", value: 33 },
    { description: "男性/普通/4  jvs049", value: 48 },
    { description: "男性/普通/5  jvs081", value: 80 },
    { description: "男性/普通/6  jvs023", value: 22 },
    { description: "男性/普通/7  jvs068", value: 67 },
    { description: "男性/普通/8  jvs088", value: 87 },
    { description: "男性/普通/9  jvs003", value: 2 },
    { description: "男性/普通/10  jvs020", value: 19 },
    { description: "男性/普通/11  jvs028", value: 27 },
    { description: "男性/普通/12  jvs045", value: 44 },
    { description: "男性/普通/13  jvs073", value: 72 },
    { description: "男性/普通/14  jvs074", value: 73 },
    { description: "男性/普通/15  jvs077", value: 76 },
    { description: "男性/普通/16  jvs005", value: 4 },
    { description: "男性/高め/1  jvs013", value: 12 },
    { description: "男性/高め/2  jvs031", value: 30 },
    { description: "男性/高め/3  jvs046", value: 45 },
    { description: "男性/高め/4  jvs070", value: 69 },
    { description: "男性/高め/5  jvs076", value: 75 },
    { description: "男性/高め/6  jvs086", value: 85 },
    { description: "男性/高め/7  jvs001", value: 0 },
    { description: "男性/高め/8  jvs041", value: 40 },
    { description: "男性/高め/9  jvs050", value: 49 },
    { description: "男性/高め/10  jvs052", value: 51 },
    { description: "男性/高め/11  jvs075", value: 74 },
    { description: "男性/高め/12  jvs080", value: 79 },
    { description: "男性/高め/13  jvs087", value: 86 },
    { description: "男性/高め/14  jvs099", value: 98 },
    { description: "男性/高め/15  jvs097", value: 96 },
    { description: "男性/高め/16  jvs011", value: 10 },
    { description: "男性/高め/17  jvs054", value: 53 },
    { description: "男性/高め/18  jvs047", value: 46 },
    { description: "男性/高め/19  jvs032", value: 31 },
    { description: "男性/高め/20  jvs098", value: 97 },
    { description: "女性/低め/1  jvs091", value: 90 },
    { description: "女性/低め/2  jvs016", value: 15 },
    { description: "女性/低め/3  jvs035", value: 34 },
    { description: "女性/低め/4  jvs043", value: 42 },
    { description: "女性/低め/5  jvs064", value: 63 },
    { description: "女性/低め/6  jvs029", value: 28 },
    { description: "女性/低め/7  jvs025", value: 24 },
    { description: "女性/低め/8  jvs092", value: 91 },
    { description: "女性/低め/9  jvs018", value: 17 },
    { description: "女性/低め/10  jvs082", value: 81 },
    { description: "女性/低め/11  jvs095", value: 94 },
    { description: "女性/低め/12  jvs062", value: 61 },
    { description: "女性/低め/13  jvs017", value: 16 },
    { description: "女性/普通/1  jvs008", value: 7 },
    { description: "女性/普通/2  jvs084", value: 83 },
    { description: "女性/普通/3  jvs007", value: 6 },
    { description: "女性/普通/4  jvs094", value: 93 },
    { description: "女性/普通/5  jvs027", value: 26 },
    { description: "女性/普通/6  jvs002", value: 1 },
    { description: "女性/普通/7  jvs063", value: 62 },
    { description: "女性/普通/8  jvs058", value: 57 },
    { description: "女性/普通/9  jvs055", value: 54 },
    { description: "女性/普通/10  jvs056", value: 55 },
    { description: "女性/普通/11  jvs057", value: 56 },
    { description: "女性/普通/12  jvs090", value: 89 },
    { description: "女性/普通/13  jvs059", value: 58 },
    { description: "女性/普通/14  jvs019", value: 18 },
    { description: "女性/普通/15  jvs085", value: 84 },
    { description: "女性/普通/16  jvs069", value: 68 },
    { description: "女性/普通/17  jvs038", value: 37 },
    { description: "女性/普通/18  jvs053", value: 52 },
    { description: "女性/普通/19  jvs072", value: 71 },
    { description: "女性/普通/20  jvs096", value: 95 },
    { description: "女性/高め/1  jvs039", value: 38 },
    { description: "女性/高め/2  jvs040", value: 39 },
    { description: "女性/高め/3  jvs030", value: 29 },
    { description: "女性/高め/4  jvs051", value: 50 },
    { description: "女性/高め/5  jvs083", value: 82 },
    { description: "女性/高め/6  jvs004", value: 3 },
    { description: "女性/高め/7  jvs015", value: 14 },
    { description: "女性/高め/8  jvs067", value: 66 },
    { description: "女性/高め/9  jvs024", value: 23 },
    { description: "女性/高め/10  jvs060", value: 59 },
    { description: "女性/高め/11  jvs036", value: 35 },
    { description: "女性/高め/12  jvs026", value: 25 },
    { description: "女性/高め/13  jvs065", value: 64 },
    { description: "女性/高め/14  jvs066", value: 65 },
    { description: "女性/高め/15  jvs014", value: 13 },
    { description: "女性/高め/16  jvs093", value: 92 },
    { description: "女性/高め/17  jvs010", value: 9 },
    { description: "女性/高め/18  jvs061", value: 60 },
]
>>>>>>> cc27560e
<|MERGE_RESOLUTION|>--- conflicted
+++ resolved
@@ -65,7 +65,6 @@
   },
 })
 export default class RtvcSourceProperties extends SourceProperties {
-<<<<<<< HEAD
   @Inject() rtvcStateService: RtvcStateService;
   @Inject() audioService: AudioService;
 
@@ -168,14 +167,12 @@
   readonly nonManualVoiceValues = [100, 101, 102];
 
   get primaryVoiceList() {
-    return this.getPropertyOptions('primary_voice').filter(
-      a => !this.nonManualVoiceValues.includes(a.value),
-    );
+    return jvsList
+    //return this.getPropertyOptions('primary_voice').filter(a => !this.nonManualVoiceValues.includes(a.value))
   }
   get secondaryVoiceList() {
-    return this.getPropertyOptions('secondary_voice').filter(
-      a => !this.nonManualVoiceValues.includes(a.value),
-    );
+    return [{ description: 'なし', value: -1 }, ...jvsList]
+    //return this.getPropertyOptions('secondary_voice').filter(a => !this.nonManualVoiceValues.includes(a.value))
   }
   get deviceList() {
     return this.getPropertyOptions('device');
@@ -203,11 +200,10 @@
     this.primaryVoice = p.primaryVoice;
     this.secondaryVoice = p.secondaryVoice;
 
-    this.primaryVoiceModel = this.getPropertyOptionByValue('primary_voice', this.primaryVoice);
-    this.secondaryVoiceModel = this.getPropertyOptionByValue(
-      'secondary_voice',
-      this.secondaryVoice,
-    );
+    const optionInList = (list: IObsListOption<number>[], value: number, def: number) => list.find(a => a.value === value) ?? list[def]
+
+    this.primaryVoiceModel = optionInList(this.primaryVoiceList, this.primaryVoice, 0)//this.getPropertyOptionByValue('primary_voice', this.primaryVoice)
+    this.secondaryVoiceModel = optionInList(this.secondaryVoiceList, this.secondaryVoice, -1)//this.getPropertyOptionByValue('secondary_voice', this.secondaryVoice)
     this.deviceModel = this.getPropertyOptionByValue('device', this.device);
     this.latencyModel = this.getPropertyOptionByValue('latency', this.latency);
 
@@ -292,214 +288,6 @@
         primaryVoice: v.primaryVoice,
         secondaryVoice: v.secondaryVoice,
       };
-=======
-
-    @Inject() rtvcStateService: RtvcStateService
-    @Inject() audioService: AudioService;
-
-    readonly manualMax = 5
-
-    readonly presetValues = [
-        { index: 'preset/0', name: "琴詠ニア", image: "preset-bg0", icon: "icon-0", pitchShift: 0, primaryVoice: 100, secondaryVoice: -1, amount: 0 },
-        { index: 'preset/1', name: "ずんだもん", image: "preset-bg1", icon: "icon-0", pitchShift: 0, primaryVoice: 101, secondaryVoice: -1, amount: 0 },
-        { index: 'preset/2', name: "春日部つむぎ", image: "preset-bg2", icon: "icon-0", pitchShift: 0, primaryVoice: 102, secondaryVoice: -1, amount: 0 },
-        //仮値 css での宣言値で
-    ]
-
-    // default
-    // input_gain=0.0 output_gain=0.0 pitch_shift:0.0 picth_shift_mode=1 snap=0.0
-    // primary=100 secondary=-1 amonut=0.0
-
-    initialMonitoringType: obs.EMonitoringType
-    currentMonitoringType: obs.EMonitoringType
-
-    manualParams: ManualParam[]
-    presetParams: PresetParam[]
-
-    currentIndex: string = "preset/0"
-    isMonitor: boolean = false
-    canceled = false
-
-    name = ""
-    image = ""
-    device: TObsValue = 0
-    latency: TObsValue = 0
-
-    primaryVoice: TObsValue = 0
-    secondaryVoice: TObsValue = 0
-    pitchShift: TObsValue = 0
-    amount: TObsValue = 0
-
-    tab = 0
-    canAdd = false
-
-    primaryVoiceModel: IObsListOption<number> = { description: '', value: 0 }
-    secondaryVoiceModel: IObsListOption<number> = { description: '', value: 0 }
-    deviceModel: IObsListOption<number> = { description: '', value: 0 }
-    latencyModel: IObsListOption<number> = { description: '', value: 0 }
-
-    get presetList() { return this.presetValues.map(a => { return { value: a.index, name: a.name, icon: a.icon } }) }
-    manualList: { value: string, name: string, icon: string }[] = []
-    updateManualList() {
-        // add,delに反応しないのでコード側から変更指示
-        this.manualList = this.manualParams.map((a, idx) => { return { value: `manual/${idx}`, name: a.name, icon: "icon-0" } })
-        this.canAdd = this.manualList.length < this.manualMax
-    }
-
-    // マニュアル操作で選べないvoice
-    // value,description (indexはsecondaryなどでずれるのでvalueでチェックすること)
-    // 100 kotoyomi_nia
-    // 101 zundamon
-    // 103 kasukabe_tsumugi
-    readonly nonManualVoiceValues = [100, 101, 102]
-
-    get primaryVoiceList() {
-        return jvsList
-        //return this.getPropertyOptions('primary_voice').filter(a => !this.nonManualVoiceValues.includes(a.value))
-    }
-    get secondaryVoiceList() {
-        return [{ description: 'なし', value: -1 }, ...jvsList]
-        //return this.getPropertyOptions('secondary_voice').filter(a => !this.nonManualVoiceValues.includes(a.value))
-    }
-    get deviceList() { return this.getPropertyOptions('device') }
-    get latencyList() { return this.getPropertyOptions('latency') }
-
-    get isPreset() {
-        if (!this.currentIndex) return false
-        return this.currentIndex.includes('preset')
-    }
-
-    @Watch('currentIndex')
-    onChangeIndex() {
-        const p = this.getParams()
-
-        this.name = p.name
-        this.image = p.image
-
-        this.pitchShift = p.pitchShift
-        this.amount = p.amount
-        this.primaryVoice = p.primaryVoice
-        this.secondaryVoice = p.secondaryVoice
-
-        const optionInList = (list: IObsListOption<number>[], value: number, def: number) => list.find(a => a.value === value) ?? list[def]
-
-        this.primaryVoiceModel = optionInList(this.primaryVoiceList, this.primaryVoice, 0)//this.getPropertyOptionByValue('primary_voice', this.primaryVoice)
-        this.secondaryVoiceModel = optionInList(this.secondaryVoiceList, this.secondaryVoice, -1)//this.getPropertyOptionByValue('secondary_voice', this.secondaryVoice)
-        this.deviceModel = this.getPropertyOptionByValue('device', this.device)
-        this.latencyModel = this.getPropertyOptionByValue('latency', this.latency)
-
-        // sourcesへも反映
-        this.setPropertyValue('pitch_shift', this.pitchShift)
-        this.setPropertyValue('amount', this.amount)
-        this.setPropertyValue('primary_voice', this.primaryVoice)
-        this.setPropertyValue('secondary_voice', this.secondaryVoice)
-    }
-
-    @Watch('name')
-    onChangeName() {
-        this.setParam('name', this.name)
-        const idx = this.getManualIndexNum(this.currentIndex)
-        if (idx >= 0) this.manualList[idx].name = this.name // 画面反映
-    }
-
-    @Watch('pitchShift')
-    onChangePitchShift() {
-        this.setParam('pitchShift', this.pitchShift)
-        this.setPropertyValue('pitch_shift', this.pitchShift)
-    }
-
-    @Watch('amount')
-    onChangeAmount() {
-        this.setParam('amount', this.amount)
-        this.setPropertyValue('amount', this.amount)
-    }
-
-    @Watch('primaryVoiceModel')
-    onChangePrimaryVoice() {
-        this.primaryVoice = this.primaryVoiceModel.value
-        this.setParam('primaryVoice', this.primaryVoice)
-        this.setPropertyValue('primary_voice', this.primaryVoice)
-    }
-
-    @Watch('secondaryVoiceModel')
-    onChangeSecondaryVoice() {
-        this.secondaryVoice = this.secondaryVoiceModel.value
-        this.setParam('secondaryVoice', this.secondaryVoice)
-        this.setPropertyValue('secondary_voice', this.secondaryVoice)
-    }
-
-    @Watch('deviceModel')
-    onChangeDevice() {
-        this.device = this.deviceModel.value
-        this.setPropertyValue('device', this.device)
-    }
-
-    @Watch('latencyModel')
-    onChangeLatency() {
-        this.latency = this.latencyModel.value
-        this.setPropertyValue('latency', this.latency)
-    }
-
-    @Watch('isMonitor')
-    onChangeMonitor() {
-        // on値は踏襲かoffならmonitor only, offはNoneでよい
-        const onValue = this.initialMonitoringType !== obs.EMonitoringType.None ? this.initialMonitoringType : obs.EMonitoringType.MonitoringOnly
-        const monitoringType = this.isMonitor ? onValue : obs.EMonitoringType.None
-        this.audioService.setSettings(this.sourceId, { monitoringType })
-        this.currentMonitoringType = monitoringType
-    }
-
-    // --  param in/out
-
-    getParams(): CommonParam {
-        const p = this.indexToNum(this.currentIndex)
-        if (p.isManual) {
-            const v = this.manualParams[p.idx]
-            return {
-                name: v.name, icon: '', image: '',
-                pitchShift: v.pitchShift,
-                amount: v.amount,
-                primaryVoice: v.primaryVoice,
-                secondaryVoice: v.secondaryVoice
-            }
-        }
-
-        const v = this.presetValues[p.idx]
-        const m = this.presetParams[p.idx]
-
-        return {
-            name: '', icon: v.icon, image: v.image,
-            pitchShift: m.pitchShift,
-            amount: v.amount,
-            primaryVoice: v.primaryVoice,
-            secondaryVoice: v.secondaryVoice
-        }
-    }
-
-    setParam(key: ParamKey, value: any) {
-        const p = this.indexToNum(this.currentIndex)
-        if (p.isManual) {
-            this.manualParams[p.idx][key] = value
-            return
-        }
-        this.presetParams[p.idx][key] = value
-    }
-
-    indexToNum(index: string): { isManual: boolean, idx: number } {
-        const s = index.split('/')
-        if (s.length === 2) {
-            const num = Number(s[1])
-            if (s[0] === 'manual' && num >= 0 && num < this.manualParams.length) return { isManual: true, idx: num }
-            if (s[0] === 'preset' && num >= 0 && num < this.presetList.length) return { isManual: false, idx: num }
-        }
-        return { isManual: false, idx: 0 }
-    }
-
-    getManualIndexNum(index: string): number {
-        const r = this.indexToNum(index)
-        if (r.isManual) return r.idx
-        return -1
->>>>>>> cc27560e
     }
 
     const v = this.presetValues[p.idx];
@@ -622,285 +410,190 @@
 
   // 右上xではOKという感じらしい
   beforeDestroy() {
+
     // モニタリング状態は元の値に戻す
     if (this.initialMonitoringType !== this.currentMonitoringType)
-      this.audioService.setSettings(this.sourceId, { monitoringType: this.initialMonitoringType });
+      this.audioService.setSettings(this.sourceId, { monitoringType: this.initialMonitoringType })
 
     if (this.canceled) {
       if (this.tainted) {
         const source = this.sourcesService.getSource(this.sourceId);
         source.setPropertiesFormData(this.initialProperties);
       }
-      return;
+      return
     }
 
-<<<<<<< HEAD
     // non-cancel
-    this.update();
+    this.update()
   }
 
   // --- event
 
   onRandom() {
-    const list0 = this.primaryVoiceList;
-    const idx0 = Math.floor(Math.random() * list0.length);
-    this.primaryVoiceModel = list0[idx0];
-
-    const list1 = this.primaryVoiceList;
-    const idx1 = Math.floor(Math.random() * list1.length);
-    this.secondaryVoiceModel = list1[idx1];
-
-    this.amount = Math.floor(Math.random() * 50);
+    const list0 = this.primaryVoiceList
+    const idx0 = Math.floor(Math.random() * list0.length)
+    this.primaryVoiceModel = list0[idx0]
+
+    const list1 = this.primaryVoiceList
+    const idx1 = Math.floor(Math.random() * list1.length)
+    this.secondaryVoiceModel = list1[idx1]
+
+    this.amount = Math.floor(Math.random() * 50)
   }
 
   onTab(idx: number) {
-    this.tab = idx;
+    this.tab = idx
   }
 
   done() {
-    this.closeWindow();
+    this.closeWindow()
   }
   cancel() {
-    this.canceled = true;
-    this.closeWindow();
+    this.canceled = true
+    this.closeWindow()
   }
 
   onSelect(index: string) {
-    this.currentIndex = index;
+    this.currentIndex = index
   }
 
   onAdd() {
-    if (this.manualParams.length >= this.manualMax) return;
-    const index = `manual/${this.manualParams.length}`;
-    this.manualParams.push({
-      name: `オリジナル${this.manualParams.length + 1}`,
-      pitchShift: 0,
-      amount: 0,
-      primaryVoice: 0,
-      secondaryVoice: -1,
-    });
-    this.updateManualList();
-    this.currentIndex = index;
+    if (this.manualParams.length >= this.manualMax) return
+    const index = `manual/${this.manualParams.length}`
+    this.manualParams.push(
+      { name: `オリジナル${this.manualParams.length + 1}`, pitchShift: 0, amount: 0, primaryVoice: 0, secondaryVoice: -1 },
+    )
+    this.updateManualList()
+    this.currentIndex = index
   }
 
   onDelete(index: string) {
-    const idx = this.getManualIndexNum(index);
-    if (idx < 0) return;
-    if (!confirm('削除しますか？')) return;
-
-    this.manualParams.splice(idx, 1);
-    this.updateManualList();
-    if (index !== this.currentIndex) return;
-    this.currentIndex = 'preset/0';
+    const idx = this.getManualIndexNum(index)
+    if (idx < 0) return
+    if (!confirm("削除しますか？")) return
+
+    this.manualParams.splice(idx, 1)
+    this.updateManualList()
+    if (index !== this.currentIndex) return
+    this.currentIndex = 'preset/0'
   }
 
   onCopy(index: string) {
-    if (this.manualParams.length >= this.manualMax) return;
-    const idx = this.getManualIndexNum(index);
-    if (idx < 0) return;
-    const v = this.manualParams[idx];
-    const newIndex = `manual/${this.manualParams.length}`;
-
-    this.manualParams.push({
-      name: `${v.name}のコピー`,
-      pitchShift: v.pitchShift,
-      amount: v.amount,
-      primaryVoice: v.primaryVoice,
-      secondaryVoice: v.secondaryVoice,
-    });
-
-    this.updateManualList();
-    this.currentIndex = newIndex;
-  }
+    if (this.manualParams.length >= this.manualMax) return
+    const idx = this.getManualIndexNum(index)
+    if (idx < 0) return
+    const v = this.manualParams[idx]
+    const newIndex = `manual/${this.manualParams.length}`
+
+    this.manualParams.push(
+      { name: `${v.name}のコピー`, pitchShift: v.pitchShift, amount: v.amount, primaryVoice: v.primaryVoice, secondaryVoice: v.secondaryVoice },
+    )
+
+    this.updateManualList()
+    this.currentIndex = newIndex
+  }
+
 }
-=======
-    // 右上xではOKという感じらしい
-    beforeDestroy() {
-
-        // モニタリング状態は元の値に戻す
-        if (this.initialMonitoringType !== this.currentMonitoringType)
-            this.audioService.setSettings(this.sourceId, { monitoringType: this.initialMonitoringType })
-
-        if (this.canceled) {
-            if (this.tainted) {
-                const source = this.sourcesService.getSource(this.sourceId);
-                source.setPropertiesFormData(this.initialProperties);
-            }
-            return
-        }
-
-        // non-cancel
-        this.update()
-    }
-
-    // --- event
-
-    onRandom() {
-        const list0 = this.primaryVoiceList
-        const idx0 = Math.floor(Math.random() * list0.length)
-        this.primaryVoiceModel = list0[idx0]
-
-        const list1 = this.primaryVoiceList
-        const idx1 = Math.floor(Math.random() * list1.length)
-        this.secondaryVoiceModel = list1[idx1]
-
-        this.amount = Math.floor(Math.random() * 50)
-    }
-
-    onTab(idx: number) {
-        this.tab = idx
-    }
-
-    done() {
-        this.closeWindow()
-    }
-    cancel() {
-        this.canceled = true
-        this.closeWindow()
-    }
-
-    onSelect(index: string) {
-        this.currentIndex = index
-    }
-
-    onAdd() {
-        if (this.manualParams.length >= this.manualMax) return
-        const index = `manual/${this.manualParams.length}`
-        this.manualParams.push(
-            { name: `オリジナル${this.manualParams.length + 1}`, pitchShift: 0, amount: 0, primaryVoice: 0, secondaryVoice: -1 },
-        )
-        this.updateManualList()
-        this.currentIndex = index
-    }
-
-    onDelete(index: string) {
-        const idx = this.getManualIndexNum(index)
-        if (idx < 0) return
-        if (!confirm("削除しますか？")) return
-
-        this.manualParams.splice(idx, 1)
-        this.updateManualList()
-        if (index !== this.currentIndex) return
-        this.currentIndex = 'preset/0'
-    }
-
-    onCopy(index: string) {
-        if (this.manualParams.length >= this.manualMax) return
-        const idx = this.getManualIndexNum(index)
-        if (idx < 0) return
-        const v = this.manualParams[idx]
-        const newIndex = `manual/${this.manualParams.length}`
-
-        this.manualParams.push(
-            { name: `${v.name}のコピー`, pitchShift: v.pitchShift, amount: v.amount, primaryVoice: v.primaryVoice, secondaryVoice: v.secondaryVoice },
-        )
-
-        this.updateManualList()
-        this.currentIndex = newIndex
-    }
-
-}
 
 const jvsList = [
-    { description: "男性/低め/1  jvs006", value: 5 },
-    { description: "男性/低め/2  jvs021", value: 20 },
-    { description: "男性/低め/3  jvs042", value: 41 },
-    { description: "男性/低め/4  jvs078", value: 77 },
-    { description: "男性/低め/5  jvs071", value: 70 },
-    { description: "男性/低め/6  jvs009", value: 8 },
-    { description: "男性/低め/7  jvs012", value: 11 },
-    { description: "男性/低め/8  jvs037", value: 36 },
-    { description: "男性/低め/9  jvs044", value: 43 },
-    { description: "男性/低め/10  jvs048", value: 47 },
-    { description: "男性/低め/11  jvs079", value: 78 },
-    { description: "男性/低め/12  jvs089", value: 88 },
-    { description: "男性/低め/13  jvs100", value: 99 },
-    { description: "男性/普通/1  jvs022", value: 21 },
-    { description: "男性/普通/2  jvs033", value: 32 },
-    { description: "男性/普通/3  jvs034", value: 33 },
-    { description: "男性/普通/4  jvs049", value: 48 },
-    { description: "男性/普通/5  jvs081", value: 80 },
-    { description: "男性/普通/6  jvs023", value: 22 },
-    { description: "男性/普通/7  jvs068", value: 67 },
-    { description: "男性/普通/8  jvs088", value: 87 },
-    { description: "男性/普通/9  jvs003", value: 2 },
-    { description: "男性/普通/10  jvs020", value: 19 },
-    { description: "男性/普通/11  jvs028", value: 27 },
-    { description: "男性/普通/12  jvs045", value: 44 },
-    { description: "男性/普通/13  jvs073", value: 72 },
-    { description: "男性/普通/14  jvs074", value: 73 },
-    { description: "男性/普通/15  jvs077", value: 76 },
-    { description: "男性/普通/16  jvs005", value: 4 },
-    { description: "男性/高め/1  jvs013", value: 12 },
-    { description: "男性/高め/2  jvs031", value: 30 },
-    { description: "男性/高め/3  jvs046", value: 45 },
-    { description: "男性/高め/4  jvs070", value: 69 },
-    { description: "男性/高め/5  jvs076", value: 75 },
-    { description: "男性/高め/6  jvs086", value: 85 },
-    { description: "男性/高め/7  jvs001", value: 0 },
-    { description: "男性/高め/8  jvs041", value: 40 },
-    { description: "男性/高め/9  jvs050", value: 49 },
-    { description: "男性/高め/10  jvs052", value: 51 },
-    { description: "男性/高め/11  jvs075", value: 74 },
-    { description: "男性/高め/12  jvs080", value: 79 },
-    { description: "男性/高め/13  jvs087", value: 86 },
-    { description: "男性/高め/14  jvs099", value: 98 },
-    { description: "男性/高め/15  jvs097", value: 96 },
-    { description: "男性/高め/16  jvs011", value: 10 },
-    { description: "男性/高め/17  jvs054", value: 53 },
-    { description: "男性/高め/18  jvs047", value: 46 },
-    { description: "男性/高め/19  jvs032", value: 31 },
-    { description: "男性/高め/20  jvs098", value: 97 },
-    { description: "女性/低め/1  jvs091", value: 90 },
-    { description: "女性/低め/2  jvs016", value: 15 },
-    { description: "女性/低め/3  jvs035", value: 34 },
-    { description: "女性/低め/4  jvs043", value: 42 },
-    { description: "女性/低め/5  jvs064", value: 63 },
-    { description: "女性/低め/6  jvs029", value: 28 },
-    { description: "女性/低め/7  jvs025", value: 24 },
-    { description: "女性/低め/8  jvs092", value: 91 },
-    { description: "女性/低め/9  jvs018", value: 17 },
-    { description: "女性/低め/10  jvs082", value: 81 },
-    { description: "女性/低め/11  jvs095", value: 94 },
-    { description: "女性/低め/12  jvs062", value: 61 },
-    { description: "女性/低め/13  jvs017", value: 16 },
-    { description: "女性/普通/1  jvs008", value: 7 },
-    { description: "女性/普通/2  jvs084", value: 83 },
-    { description: "女性/普通/3  jvs007", value: 6 },
-    { description: "女性/普通/4  jvs094", value: 93 },
-    { description: "女性/普通/5  jvs027", value: 26 },
-    { description: "女性/普通/6  jvs002", value: 1 },
-    { description: "女性/普通/7  jvs063", value: 62 },
-    { description: "女性/普通/8  jvs058", value: 57 },
-    { description: "女性/普通/9  jvs055", value: 54 },
-    { description: "女性/普通/10  jvs056", value: 55 },
-    { description: "女性/普通/11  jvs057", value: 56 },
-    { description: "女性/普通/12  jvs090", value: 89 },
-    { description: "女性/普通/13  jvs059", value: 58 },
-    { description: "女性/普通/14  jvs019", value: 18 },
-    { description: "女性/普通/15  jvs085", value: 84 },
-    { description: "女性/普通/16  jvs069", value: 68 },
-    { description: "女性/普通/17  jvs038", value: 37 },
-    { description: "女性/普通/18  jvs053", value: 52 },
-    { description: "女性/普通/19  jvs072", value: 71 },
-    { description: "女性/普通/20  jvs096", value: 95 },
-    { description: "女性/高め/1  jvs039", value: 38 },
-    { description: "女性/高め/2  jvs040", value: 39 },
-    { description: "女性/高め/3  jvs030", value: 29 },
-    { description: "女性/高め/4  jvs051", value: 50 },
-    { description: "女性/高め/5  jvs083", value: 82 },
-    { description: "女性/高め/6  jvs004", value: 3 },
-    { description: "女性/高め/7  jvs015", value: 14 },
-    { description: "女性/高め/8  jvs067", value: 66 },
-    { description: "女性/高め/9  jvs024", value: 23 },
-    { description: "女性/高め/10  jvs060", value: 59 },
-    { description: "女性/高め/11  jvs036", value: 35 },
-    { description: "女性/高め/12  jvs026", value: 25 },
-    { description: "女性/高め/13  jvs065", value: 64 },
-    { description: "女性/高め/14  jvs066", value: 65 },
-    { description: "女性/高め/15  jvs014", value: 13 },
-    { description: "女性/高め/16  jvs093", value: 92 },
-    { description: "女性/高め/17  jvs010", value: 9 },
-    { description: "女性/高め/18  jvs061", value: 60 },
-]
->>>>>>> cc27560e
+  { description: "男性/低め/1  jvs006", value: 5 },
+  { description: "男性/低め/2  jvs021", value: 20 },
+  { description: "男性/低め/3  jvs042", value: 41 },
+  { description: "男性/低め/4  jvs078", value: 77 },
+  { description: "男性/低め/5  jvs071", value: 70 },
+  { description: "男性/低め/6  jvs009", value: 8 },
+  { description: "男性/低め/7  jvs012", value: 11 },
+  { description: "男性/低め/8  jvs037", value: 36 },
+  { description: "男性/低め/9  jvs044", value: 43 },
+  { description: "男性/低め/10  jvs048", value: 47 },
+  { description: "男性/低め/11  jvs079", value: 78 },
+  { description: "男性/低め/12  jvs089", value: 88 },
+  { description: "男性/低め/13  jvs100", value: 99 },
+  { description: "男性/普通/1  jvs022", value: 21 },
+  { description: "男性/普通/2  jvs033", value: 32 },
+  { description: "男性/普通/3  jvs034", value: 33 },
+  { description: "男性/普通/4  jvs049", value: 48 },
+  { description: "男性/普通/5  jvs081", value: 80 },
+  { description: "男性/普通/6  jvs023", value: 22 },
+  { description: "男性/普通/7  jvs068", value: 67 },
+  { description: "男性/普通/8  jvs088", value: 87 },
+  { description: "男性/普通/9  jvs003", value: 2 },
+  { description: "男性/普通/10  jvs020", value: 19 },
+  { description: "男性/普通/11  jvs028", value: 27 },
+  { description: "男性/普通/12  jvs045", value: 44 },
+  { description: "男性/普通/13  jvs073", value: 72 },
+  { description: "男性/普通/14  jvs074", value: 73 },
+  { description: "男性/普通/15  jvs077", value: 76 },
+  { description: "男性/普通/16  jvs005", value: 4 },
+  { description: "男性/高め/1  jvs013", value: 12 },
+  { description: "男性/高め/2  jvs031", value: 30 },
+  { description: "男性/高め/3  jvs046", value: 45 },
+  { description: "男性/高め/4  jvs070", value: 69 },
+  { description: "男性/高め/5  jvs076", value: 75 },
+  { description: "男性/高め/6  jvs086", value: 85 },
+  { description: "男性/高め/7  jvs001", value: 0 },
+  { description: "男性/高め/8  jvs041", value: 40 },
+  { description: "男性/高め/9  jvs050", value: 49 },
+  { description: "男性/高め/10  jvs052", value: 51 },
+  { description: "男性/高め/11  jvs075", value: 74 },
+  { description: "男性/高め/12  jvs080", value: 79 },
+  { description: "男性/高め/13  jvs087", value: 86 },
+  { description: "男性/高め/14  jvs099", value: 98 },
+  { description: "男性/高め/15  jvs097", value: 96 },
+  { description: "男性/高め/16  jvs011", value: 10 },
+  { description: "男性/高め/17  jvs054", value: 53 },
+  { description: "男性/高め/18  jvs047", value: 46 },
+  { description: "男性/高め/19  jvs032", value: 31 },
+  { description: "男性/高め/20  jvs098", value: 97 },
+  { description: "女性/低め/1  jvs091", value: 90 },
+  { description: "女性/低め/2  jvs016", value: 15 },
+  { description: "女性/低め/3  jvs035", value: 34 },
+  { description: "女性/低め/4  jvs043", value: 42 },
+  { description: "女性/低め/5  jvs064", value: 63 },
+  { description: "女性/低め/6  jvs029", value: 28 },
+  { description: "女性/低め/7  jvs025", value: 24 },
+  { description: "女性/低め/8  jvs092", value: 91 },
+  { description: "女性/低め/9  jvs018", value: 17 },
+  { description: "女性/低め/10  jvs082", value: 81 },
+  { description: "女性/低め/11  jvs095", value: 94 },
+  { description: "女性/低め/12  jvs062", value: 61 },
+  { description: "女性/低め/13  jvs017", value: 16 },
+  { description: "女性/普通/1  jvs008", value: 7 },
+  { description: "女性/普通/2  jvs084", value: 83 },
+  { description: "女性/普通/3  jvs007", value: 6 },
+  { description: "女性/普通/4  jvs094", value: 93 },
+  { description: "女性/普通/5  jvs027", value: 26 },
+  { description: "女性/普通/6  jvs002", value: 1 },
+  { description: "女性/普通/7  jvs063", value: 62 },
+  { description: "女性/普通/8  jvs058", value: 57 },
+  { description: "女性/普通/9  jvs055", value: 54 },
+  { description: "女性/普通/10  jvs056", value: 55 },
+  { description: "女性/普通/11  jvs057", value: 56 },
+  { description: "女性/普通/12  jvs090", value: 89 },
+  { description: "女性/普通/13  jvs059", value: 58 },
+  { description: "女性/普通/14  jvs019", value: 18 },
+  { description: "女性/普通/15  jvs085", value: 84 },
+  { description: "女性/普通/16  jvs069", value: 68 },
+  { description: "女性/普通/17  jvs038", value: 37 },
+  { description: "女性/普通/18  jvs053", value: 52 },
+  { description: "女性/普通/19  jvs072", value: 71 },
+  { description: "女性/普通/20  jvs096", value: 95 },
+  { description: "女性/高め/1  jvs039", value: 38 },
+  { description: "女性/高め/2  jvs040", value: 39 },
+  { description: "女性/高め/3  jvs030", value: 29 },
+  { description: "女性/高め/4  jvs051", value: 50 },
+  { description: "女性/高め/5  jvs083", value: 82 },
+  { description: "女性/高め/6  jvs004", value: 3 },
+  { description: "女性/高め/7  jvs015", value: 14 },
+  { description: "女性/高め/8  jvs067", value: 66 },
+  { description: "女性/高め/9  jvs024", value: 23 },
+  { description: "女性/高め/10  jvs060", value: 59 },
+  { description: "女性/高め/11  jvs036", value: 35 },
+  { description: "女性/高め/12  jvs026", value: 25 },
+  { description: "女性/高め/13  jvs065", value: 64 },
+  { description: "女性/高め/14  jvs066", value: 65 },
+  { description: "女性/高め/15  jvs014", value: 13 },
+  { description: "女性/高め/16  jvs093", value: 92 },
+  { description: "女性/高め/17  jvs010", value: 9 },
+  { description: "女性/高め/18  jvs061", value: 60 },
+]