import electron from 'electron';
import { Service } from './services/service';
import { AutoConfigService } from './services/auto-config';
import { ObsImporterService } from './services/obs-importer';
import { YoutubeService } from './services/platforms/youtube';
import { TwitchService } from './services/platforms/twitch';
import { MixerService } from './services/platforms/mixer';
import { ScenesService, SceneItem, SceneItemFolder, Scene, SceneItemNode } from './services/scenes';
import { ClipboardService } from './services/clipboard';
import { AudioService, AudioSource } from './services/audio';
import { CustomizationService } from './services/customization';
import { HostsService } from './services/hosts';
import { Hotkey, HotkeysService } from './services/hotkeys';
import { KeyListenerService } from './services/key-listener';
import { NavigationService } from './services/navigation';
import { NotificationsService } from './services/notifications';
import { ObsApiService } from './services/obs-api';
import { OnboardingService } from './services/onboarding';
import { PerformanceService } from './services/performance';
import { PerformanceMonitorService } from './services/performance-monitor';
import { PersistentStatefulService } from './services/persistent-stateful-service';
import { SettingsService } from './services/settings';
import { SourcesService, Source } from './services/sources';
import { UserService } from './services/user';
import { VideoService } from './services/video';
import { WidgetsService } from './services/widgets';
import { WindowsService } from './services/windows';
import { StatefulService } from './services/stateful-service';
import { TransitionsService } from 'services/transitions';
import { FontLibraryService } from './services/font-library';
import { SourceFiltersService } from './services/source-filters';
import { AppService } from './services/app';
import { ShortcutsService } from './services/shortcuts';
import { CacheUploaderService } from './services/cache-uploader';
import { TcpServerService } from './services/tcp-server';
import { IpcServerService } from './services/ipc-server';
import { UsageStatisticsService } from './services/usage-statistics';
import { StreamInfoService } from './services/stream-info';
import { StreamingService } from './services/streaming';
import { StreamlabelsService } from './services/streamlabels';
import Utils from './services/utils';
import { commitMutation } from './store';
import traverse from 'traverse';
import { ObserveList } from './util/service-observer';
import { Subject } from 'rxjs/Subject';
import { Subscription } from 'rxjs/Subscription';
import { Observable } from 'rxjs/Observable';
import { GuestApiService } from 'services/guest-api';
import { VideoEncodingOptimizationService } from 'services/video-encoding-optimizations';
import { DismissablesService } from 'services/dismissables';
import { SceneCollectionsServerApiService } from 'services/scene-collections/server-api';
import { SceneCollectionsService } from 'services/scene-collections';
import { TroubleshooterService } from 'services/troubleshooter';
import { SelectionService, Selection } from 'services/selection';
import { OverlaysPersistenceService } from 'services/scene-collections/overlays';
import { SceneCollectionsStateService } from 'services/scene-collections/state';
import {
  IJsonRpcResponse,
  IJsonRpcEvent,
  IJsonRpcRequest,
  E_JSON_RPC_ERROR,
  IMutation,
  JsonrpcService
} from 'services/jsonrpc';
import { FileManagerService } from 'services/file-manager';
import { PatchNotesService } from 'services/patch-notes';
import { ProtocolLinksService } from 'services/protocol-links';
import { WebsocketService } from 'services/websocket';
import { ProjectorService } from 'services/projector';
<<<<<<< HEAD
import { WidgetSettingsService } from 'services/widget-settings/widget-settings';
=======
import { I18nService } from 'services/i18n';
>>>>>>> ce3ca82d
import { MediaBackupService } from 'services/media-backup';

const { ipcRenderer } = electron;

export class ServicesManager extends Service {
  serviceEvent = new Subject<IJsonRpcResponse<IJsonRpcEvent>>();

  /**
   * list of used application services
   */
  private services: Dictionary<any> = {
    AutoConfigService,
    YoutubeService,
    TwitchService,
    MixerService,
    ScenesService,
    SceneItemNode,
    SceneItem,
    SceneItemFolder,
    Scene,
    ClipboardService,
    AudioService,
    AudioSource,
    CustomizationService,
    HostsService,
    HotkeysService,
    Hotkey,
    KeyListenerService,
    NavigationService,
    NotificationsService,
    ObsApiService,
    OnboardingService,
    PerformanceService,
    PerformanceMonitorService,
    PersistentStatefulService,
    SettingsService,
    SourceFiltersService,
    SourcesService,
    Source,
    StreamingService,
    UserService,
    VideoService,
    WidgetsService,
    WindowsService,
    FontLibraryService,
    ObsImporterService,
    OverlaysPersistenceService,
    AppService,
    ShortcutsService,
    CacheUploaderService,
    UsageStatisticsService,
    IpcServerService,
    TcpServerService,
    StreamInfoService,
    StreamlabelsService,
    GuestApiService,
    VideoEncodingOptimizationService,
    DismissablesService,
    SceneCollectionsServerApiService,
    SceneCollectionsService,
    SceneCollectionsStateService,
    TroubleshooterService,
    JsonrpcService,
    SelectionService,
    Selection,
    FileManagerService,
    PatchNotesService,
    ProtocolLinksService,
    ProjectorService,
    I18nService,
    TransitionsService,
<<<<<<< HEAD
    WidgetSettingsService,
    MediaBackupService
=======
    MediaBackupService,
    WebsocketService
>>>>>>> ce3ca82d
  };

  private instances: Dictionary<Service> = {};
  private mutationsBufferingEnabled = false;
  private bufferedMutations: IMutation[] = [];

  /**
   * contains additional information about errors
   * while JSONRPC request handling
   */
  private requestErrors: string[] = [];

  /**
   * if result of calling a service method in the main window is promise -
   * we create a linked promise in the child window and keep it callbacks here until
   * the promise in the main window will be resolved or rejected
   */
  private windowPromises: Dictionary<Function[]> = {};
  /**
   * almost the same as windowPromises but for keeping subscriptions
   */
  private windowSubscriptions: Dictionary<Subject<any>> = {};

  /**
   * keep created subscriptions in main window to not allow to subscribe to the channel twice
   */
  subscriptions: Dictionary<Subscription> = {};

  init() {
    if (!Utils.isMainWindow()) {
      Service.setupProxy(service => this.applyIpcProxy(service));
      Service.setupInitFunction(service => {
        return true;
      });
      return;
    }

    Service.serviceAfterInit.subscribe(service => this.initObservers(service));

    // this helps to debug services from console
    if (Utils.isDevMode()) {
      window['sm'] = this;
    }
  }

  private initObservers(observableService: Service): Service[] {
    const observeList: ObserveList = ObserveList.instance;
    const items = observeList.observations.filter(item => {
      return item.observableServiceName === observableService.serviceName;
    });
    return items.map(
      item => this.getService(item.observerServiceName).instance
    );
  }

  getService(serviceName: string) {
    return this.services[serviceName];
  }

  getStatefulServicesAndMutators(): Dictionary<typeof StatefulService> {
    const statefulServices = {};
    Object.keys(this.services).forEach(serviceName => {
      const ServiceClass = this.services[serviceName];
      const isStatefulService = ServiceClass['initialState'];
      const isMutator = ServiceClass.prototype.mutations;
      if (!isStatefulService && !isMutator) return;
      statefulServices[serviceName] = this.services[serviceName];
    });
    return statefulServices;
  }

  /**
   * start listen messages from main window
   */
  listenMessages() {
    const promises = this.windowPromises;

    ipcRenderer.on(
      'services-message',
      (event: Electron.Event, message: IJsonRpcResponse<IJsonRpcEvent>) => {

        if (message.result._type !== 'EVENT') return;

        // handle promise reject/resolve
        if (message.result.emitter === 'PROMISE') {
          const promisePayload = message.result;
          if (promisePayload) {
            if (!promises[promisePayload.resourceId]) return; // this promise created from another API client
            const [resolve, reject] = promises[promisePayload.resourceId];
            const callback = promisePayload.isRejected ? reject : resolve;
            callback(promisePayload.data);
            delete promises[promisePayload.resourceId];
          }
        } else if (message.result.emitter === 'STREAM') {
          const resourceId = message.result.resourceId;
          if (!this.windowSubscriptions[resourceId]) return;
          this.windowSubscriptions[resourceId].next(message.result.data);
        }
      }
    );
  }

  isMutationBufferingEnabled() {
    return this.mutationsBufferingEnabled;
  }

  addMutationToBuffer(mutation: IMutation) {
    this.bufferedMutations.push(mutation);
  }

  executeServiceRequest(request: IJsonRpcRequest): IJsonRpcResponse<any> {
    let response: IJsonRpcResponse<any>;
    this.requestErrors = [];

    const handleErrors = (e?: any) => {
      if (!e && this.requestErrors.length === 0) return;
      if (e) {

        // re-raise error for Raven
        const isChildWindowRequest = request.params && request.params.fetchMutations;
        if (isChildWindowRequest) setTimeout(() => { throw e; }, 0);

        if (e.message) this.requestErrors.push(e.message);
      }

      response = this.jsonrpc.createError(request,{
        code: E_JSON_RPC_ERROR.INTERNAL_SERVER_ERROR,
        message: this.requestErrors.join(';')
      });
    };

    try {
      response = this.handleServiceRequest(request);
      handleErrors();
    } catch (e) {
      handleErrors(e);
    } finally {
      return response;
    }
  }

  private get jsonrpc(): typeof JsonrpcService {
    return JsonrpcService;
  }

  private handleServiceRequest(
    request: IJsonRpcRequest
  ): IJsonRpcResponse<any> {
    let response: IJsonRpcResponse<any>;
    const methodName = request.method;
    const {
      resource: resourceId,
      args,
      fetchMutations,
      compactMode
    } = request.params;

    if (fetchMutations) this.startBufferingMutations();

    const resource = this.getResource(resourceId);
    if (!resource) {
      response = this.jsonrpc.createError(request, {
        code: E_JSON_RPC_ERROR.INVALID_PARAMS,
        message: 'resource not found'
      });
    } else if (!resource[methodName]) {
      response = this.jsonrpc.createError(request, {
        code: E_JSON_RPC_ERROR.METHOD_NOT_FOUND,
        message: methodName
      });
    }

    if (response) {
      if (this.isMutationBufferingEnabled()) this.stopBufferingMutations();
      return response;
    }

    let responsePayload: any;

    if (resource[methodName] instanceof Observable) {
      const subscriptionId = `${resourceId}.${methodName}`;
      responsePayload = {
        _type: 'SUBSCRIPTION',
        resourceId: subscriptionId,
        emitter: 'STREAM'
      };
      if (!this.subscriptions[subscriptionId]) {
        this.subscriptions[subscriptionId] = resource[methodName].subscribe(
          (data: any) => {
            this.serviceEvent.next(
              this.jsonrpc.createEvent({
                emitter: 'STREAM',
                resourceId: subscriptionId,
                data
              })
            );
          }
        );
      }
    } else if (typeof resource[methodName] === 'function') {
      responsePayload = resource[methodName].apply(resource, args);
    } else {
      responsePayload = resource[methodName];
    }

    const isPromise = !!(responsePayload && responsePayload.then);

    if (isPromise) {
      const promiseId = ipcRenderer.sendSync('getUniqueId');
      const promise = responsePayload as PromiseLike<any>;

      promise.then(
        data => this.sendPromiseMessage({ isRejected: false, promiseId, data }),
        data => this.sendPromiseMessage({ isRejected: true, promiseId, data })
      );

      response = this.jsonrpc.createResponse(request, {
        _type: 'SUBSCRIPTION',
        resourceId: promiseId,
        emitter: 'PROMISE'
      });
    } else if (responsePayload && responsePayload.isHelper === true) {
      const helper = responsePayload;

      response = this.jsonrpc.createResponse(request, {
        _type: 'HELPER',
        resourceId: helper._resourceId,
        ...!compactMode ? this.getHelperModel(helper) : {}
      });
    } else if (responsePayload && responsePayload instanceof Service) {
      response = this.jsonrpc.createResponse(request, {
        _type: 'SERVICE',
        resourceId: responsePayload.serviceName,
        ...!compactMode ? this.getHelperModel(responsePayload) : {}
      });
    } else {
      // payload can contain helpers-objects
      // we have to wrap them in IpcProxy too
      traverse(responsePayload).forEach((item: any) => {
        if (item && item.isHelper === true) {
          const helper = this.getHelper(item.helperName, item.constructorArgs);
          return {
            _type: 'HELPER',
            resourceId: helper._resourceId,
            ...!compactMode ? this.getHelperModel(helper) : {}
          };
        }
      });

      response = this.jsonrpc.createResponse(request, responsePayload);
    }

    if (fetchMutations) response.mutations = this.stopBufferingMutations();

    return response;
  }

  /**
   * returns Service instance or ServiceHelper instance
   * @example
   * sourcesService = getResource('SourcesService')
   *
   * @example
   * source = getResource('Source[12]')
   */
  private getResource(resourceId: string) {
    if (resourceId === 'ServicesManager') {
      return this;
    }

    if (this.services[resourceId]) {
      return this.getInstance(resourceId) || this.initService(resourceId);
    }

    const helperName = resourceId.split('[')[0];
    const constructorArgsStr = resourceId.substr(helperName.length);
    const constructorArgs = constructorArgsStr
      ? JSON.parse(constructorArgsStr)
      : void 0;
    return this.getHelper(helperName, constructorArgs);
  }

  /**
   * the information about resource scheme helps to improve performance for API clients
   * this is undocumented feature is mainly for our API client that we're using in tests
   */
  getResourceScheme(resourceId: string): Dictionary<string> {
    const resource = this.getResource(resourceId);
    if (!resource) {
      this.requestErrors.push(`Resource not found: ${resourceId}`);
      return null;
    }
    const resourceScheme = {};

    // collect resource keys from the whole prototype chain
    const keys: string[] = [];
    let proto = resource;
    do {
      keys.push(...Object.keys(proto));
      proto = Object.getPrototypeOf(proto);
    } while (proto.constructor.name !== 'Object');

    keys.forEach(key => {
      resourceScheme[key] = typeof resource[key];
    });


    return resourceScheme;
  }

  private getHelperModel(helper: Object): Object {
    if (helper['getModel'] && typeof helper['getModel'] === 'function') {
      return helper['getModel']();
    }
    return {};
  }

  /**
   * start buffering mutations to send them
   * as result of a service's method call
   */
  private startBufferingMutations() {
    this.mutationsBufferingEnabled = true;
  }

  /**
   * stop buffering and clear buffer
   */
  private stopBufferingMutations(): IMutation[] {
    this.mutationsBufferingEnabled = false;
    const mutations = this.bufferedMutations;
    this.bufferedMutations = [];
    return mutations;
  }

  /**
   * uses for child window services
   * all services methods calls will be sent to the main window
   */
  private applyIpcProxy(service: Service): Service {
    const availableServices = Object.keys(this.services);
    if (!availableServices.includes(service.constructor.name)) return service;


    return new Proxy(service, {
      get: (target, property, receiver) => {
        if (!target[property]) return target[property];

        if (target[property].isHelper) {
          return this.applyIpcProxy(target[property]);
        }

        if (typeof target[property] !== 'function' && !(target[property] instanceof Observable))
          return target[property];

        const serviceName = target.constructor.name;
        const methodName = property;
        const isHelper = target['isHelper'];

        const handler = (...args: any[]) => {

          const response: IJsonRpcResponse<any> = electron.ipcRenderer.sendSync(
            'services-request',
            this.jsonrpc.createRequestWithOptions(
              isHelper ? target['_resourceId'] : serviceName,
              methodName as string,
              { compactMode: true, fetchMutations: true },
              ...args
            )
          );

          if (response.error) {
            throw 'IPC request failed: check the errors in the main window';
          }

          const result = response.result;
          response.mutations.forEach(mutation => commitMutation(mutation));

          if (result && result._type === 'SUBSCRIPTION') {
            if (result.emitter === 'PROMISE') {
              return new Promise((resolve, reject) => {
                const promiseId = result.resourceId;
                this.windowPromises[promiseId] = [resolve, reject];
              });
            }

            if (result.emitter === 'STREAM') {
              const subject = new Subject<any>();
              this.windowSubscriptions[result.resourceId] = subject;
              return subject;
            }
          }

          if (result && result._type === 'HELPER') {
            const helper = this.getResource(result.resourceId);
            return this.applyIpcProxy(helper);
          }

          // payload can contain helpers-objects
          // we have to wrap them in IpcProxy too
          traverse(result).forEach((item: any) => {
            if (item && item._type === 'HELPER') {
              const helper = this.getResource(item.resourceId);
              return this.applyIpcProxy(helper);
            }
          });
          return result;
        };

        if (typeof target[property] === 'function') return handler;
        if (target[property] instanceof Observable) return handler();
      }
    });
  }

  private getHelper(name: string, constructorArgs: any[]) {
    const Helper = this.services[name];
    if (!Helper) return null;
    return new (Helper as any)(...constructorArgs);
  }

  private initService(serviceName: string): Service {
    const ServiceClass = this.services[serviceName];
    if (!ServiceClass) throw `unknown service: ${serviceName}`;
    if (this.instances[serviceName]) return;
    this.instances[serviceName] = ServiceClass.instance;
    return ServiceClass.instance;
  }

  private getInstance(serviceName: string): Service {
    return this.instances[serviceName];
  }

  private sendPromiseMessage(info: {
    isRejected: boolean;
    promiseId: string;
    data: any;
  }) {
    this.serviceEvent.next(
      this.jsonrpc.createEvent({
        emitter: 'PROMISE',
        data: info.data,
        resourceId: info.promiseId,
        isRejected: info.isRejected
      })
    );
  }
}<|MERGE_RESOLUTION|>--- conflicted
+++ resolved
@@ -67,11 +67,8 @@
 import { ProtocolLinksService } from 'services/protocol-links';
 import { WebsocketService } from 'services/websocket';
 import { ProjectorService } from 'services/projector';
-<<<<<<< HEAD
 import { WidgetSettingsService } from 'services/widget-settings/widget-settings';
-=======
 import { I18nService } from 'services/i18n';
->>>>>>> ce3ca82d
 import { MediaBackupService } from 'services/media-backup';
 
 const { ipcRenderer } = electron;
@@ -143,13 +140,9 @@
     ProjectorService,
     I18nService,
     TransitionsService,
-<<<<<<< HEAD
     WidgetSettingsService,
-    MediaBackupService
-=======
     MediaBackupService,
     WebsocketService
->>>>>>> ce3ca82d
   };
 
   private instances: Dictionary<Service> = {};
