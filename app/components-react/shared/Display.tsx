import React, { useEffect, useRef } from 'react';
import { useVuex } from '../hooks';
import { Services } from '../service-provider';
import { Display as OBSDisplay } from '../../services/video';
import { TDisplayType } from 'services/settings-v2/video';
import uuid from 'uuid/v4';
interface DisplayProps {
  sourceId?: string;
  paddingSize?: number;
  drawUI?: boolean;
  renderingMode?: number;
  onOutputResize?: (region: IRectangle) => void;
  clickHandler?: (event: React.MouseEvent) => void;
  style?: React.CSSProperties;
  type?: TDisplayType;
}

export default function Display(props: DisplayProps) {
  const { CustomizationService, VideoSettingsService } = Services;

  const p = {
    paddingSize: 0,
    drawUI: false,
    clickHandler: () => {},
    onOutputResize: () => {},
    ...props,
  };

  const v = useVuex(() => {
    const videoSettings = VideoSettingsService.contexts[p.type ?? 'horizontal']?.video;

    return {
      paddingColor: CustomizationService.views.displayBackground,
<<<<<<< HEAD
      baseResolution: `${VideoSettingsService.state[p.type ?? 'horizontal'].baseWidth}x${
        VideoSettingsService.state[p.type ?? 'horizontal'].baseHeight
      }`,
    }),
    false,
  );
=======
      baseResolution: `${videoSettings?.baseWidth}x${videoSettings?.baseHeight}`,
    };
  }, false);
>>>>>>> b742c199

  const obsDisplay = useRef<OBSDisplay | null>(null);
  const displayEl = useRef<HTMLDivElement>(null);

  useEffect(updateDisplay, [p.sourceId, v.paddingColor]);
  useEffect(refreshOutputRegion, [v.baseResolution]);

  function refreshOutputRegion() {
    if (!obsDisplay.current) return;
    obsDisplay.current.refreshOutputRegion();
  }

  function onClickHandler(event: React.MouseEvent) {
    p.clickHandler(event);
  }

  function createDisplay() {
    const displayId = uuid();
    obsDisplay.current = new OBSDisplay(displayId, {
      sourceId: p.sourceId,
      paddingSize: p.paddingSize,
      paddingColor: v.paddingColor,
      renderingMode: p.renderingMode,
      type: p.type,
    });
    obsDisplay.current.setShoulddrawUI(p.drawUI);
    obsDisplay.current.onOutputResize(region => p.onOutputResize(region));
    if (displayEl.current) obsDisplay.current.trackElement(displayEl.current);
  }

  function destroyDisplay() {
    if (obsDisplay.current) obsDisplay.current.destroy();
    obsDisplay.current = null;
  }

  function updateDisplay() {
    destroyDisplay();
    createDisplay();

    return function cleanup() {
      destroyDisplay();
    };
  }

  return (
    <div
      className="display"
      ref={displayEl}
      style={{
        height: '100%',
        backgroundColor: 'var(--section)',
        flexGrow: 1,
        ...p.style,
      }}
      onClick={onClickHandler}
    />
  );
}<|MERGE_RESOLUTION|>--- conflicted
+++ resolved
@@ -31,18 +31,12 @@
 
     return {
       paddingColor: CustomizationService.views.displayBackground,
-<<<<<<< HEAD
       baseResolution: `${VideoSettingsService.state[p.type ?? 'horizontal'].baseWidth}x${
         VideoSettingsService.state[p.type ?? 'horizontal'].baseHeight
       }`,
-    }),
-    false,
-  );
-=======
-      baseResolution: `${videoSettings?.baseWidth}x${videoSettings?.baseHeight}`,
+      // baseResolution: `${videoSettings?.baseWidth}x${videoSettings?.baseHeight}`, // @@@ from incoming merge
     };
   }, false);
->>>>>>> b742c199
 
   const obsDisplay = useRef<OBSDisplay | null>(null);
   const displayEl = useRef<HTMLDivElement>(null);
