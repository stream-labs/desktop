--- conflicted
+++ resolved
@@ -6,15 +6,8 @@
   "Streamlabs needs additional permissions. Grant permissions in the pop-up dialogs to continue.": "Streamlabs nécessite des autorisations supplémentaires. Accordez ces autorisations dans les fenêtres contextuelles pour continuer.",
   "Microphone": "Microphone",
   "Webcam": "Webcam",
-<<<<<<< HEAD
-  "You've merged a Streamlabs ID to your account, please log back in to ensure you have the right credentials.": "You've merged a Streamlabs ID to your account, please log back in to ensure you have the right credentials.",
-  "Enable Live Streaming?": "Activer le streaming en direct?",
-  "Streamlabs is currently in recording mode, which hides live streaming features. Would you like to enable live streaming features? You can disable them again in General settings.": "Streamlabs is currently in recording mode, which hides live streaming features. Would you like to enable live streaming features? You can disable them again in General settings.",
-  "Enable Streaming": "Enable Streaming"
-=======
   "You've merged a Streamlabs ID to your account, please log back in to ensure you have the right credentials.": "Vous avez fusionné un Streamlabs ID avec votre compte. Reconnectez-vous pour vous assurer d’avoir les bons identifiants.",
   "Enable Live Streaming?": "Activer la diffusion en direct?",
   "Streamlabs is currently in recording mode, which hides live streaming features. Would you like to enable live streaming features? You can disable them again in General settings.": "Streamlabs est actuellement en mode d’enregistrement, ce qui masque les fonctionnalités de diffusion en direct. Souhaitez-vous activer les fonctionnalités de diffusion en direct? Vous pouvez les désactiver à nouveau dans les paramètres généraux.",
   "Enable Streaming": "Activer le streaming"
->>>>>>> 672fd52e
 }