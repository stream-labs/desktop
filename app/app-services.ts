--- conflicted
+++ resolved
@@ -56,11 +56,8 @@
 export { HighlighterService } from 'services/highlighter';
 export { DiagnosticsService } from 'services/diagnostics';
 export { RecordingModeService } from 'services/recording-mode';
-<<<<<<< HEAD
-=======
 export { SideNavService } from 'services/side-nav';
 export { VideoSettingsService } from 'services/settings-v2/video';
->>>>>>> 3b7dd631
 export { SettingsManagerService } from 'services/settings-manager';
 export { VideoSettingsService } from 'services/settings-v2/video';
 export { AdvancedSettingsService } from 'services/settings-v2/advanced';
@@ -187,11 +184,8 @@
 import { PlatformAppStoreService } from 'services/platform-app-store';
 import { GameOverlayService } from 'services/game-overlay';
 import { GuestCamService } from 'services/guest-cam';
-<<<<<<< HEAD
-=======
 import { SideNavService } from './services/side-nav';
 import { VideoSettingsService } from 'services/settings-v2/video';
->>>>>>> 3b7dd631
 import { SettingsManagerService } from 'services/settings-manager';
 import { VideoSettingsService } from 'services/settings-v2/video';
 import { AdvancedSettingsService } from 'services/settings-v2/advanced';
@@ -262,11 +256,8 @@
   GameOverlayService,
   GuestCamService,
   HardwareService,
-<<<<<<< HEAD
-=======
   SideNavService,
   VideoSettingsService,
->>>>>>> 3b7dd631
   SettingsManagerService,
   VideoSettingsService,
   AdvancedSettingsService,
