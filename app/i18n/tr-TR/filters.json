--- conflicted
+++ resolved
@@ -25,11 +25,7 @@
   "Limiter": "Sınırlandırıcı",
   "Expander": "Genişletici",
   "Shader": "Gölgelendirici",
-<<<<<<< HEAD
-  "HDR Tone Mapping (Override)": "HDR Tone Mapping (Override)",
-=======
   "HDR Tone Mapping (Override)": "HDR Tonu Eşleme (Geçersiz Kılma)",
->>>>>>> 31e890be
   "NVIDIA Background Removal": "NVIDIA Background Removal",
   "No settings are available for this filter": "Bu filtre için herhangi bir ayar yok",
   "Visual Presets": "Görsel Ön Tanımlı Ayarlar",
@@ -57,19 +53,11 @@
   "Saturation": "Doygunluk",
   "Gamma": "Gamma",
   "Sharpness": "Keskinlik",
-<<<<<<< HEAD
-  "Tone Transform": "Tone Transform",
-  "SDR White Level": "SDR White Level",
-  "HDR Input Maximum": "HDR Input Maximum",
-  "HDR Output Maximum": "HDR Output Maximum",
-  "Info: Settings only apply to SDR video.": "Info: Settings only apply to SDR video.",
-=======
   "Tone Transform": "Ton Dönüştürme",
   "SDR White Level": "SDR Beyaz Seviyesi",
   "HDR Input Maximum": "HDR Girişi Maksimum",
   "HDR Output Maximum": "HDR Çıkışı Maksimum",
   "Info: Settings only apply to SDR video.": "Bilgi: Ayarlar yalnızca SDR video için geçerlidir.",
->>>>>>> 31e890be
   "Path": "Yol",
   "Passthrough Alpha": "Geçiş Alfa",
   "Delay": "Gecikme",
