--- conflicted
+++ resolved
@@ -200,12 +200,6 @@
       obs.Global.setOutputSource(source.channel, null);
     }
 
-<<<<<<< HEAD
-    source.getObsInput().release();
-=======
-    if (!source) throw  new Error(`Source ${id} not found`);
-
->>>>>>> a2219b88
     this.REMOVE_SOURCE(id);
     this.propertiesManagers[id].manager.destroy();
     delete this.propertiesManagers[id];
