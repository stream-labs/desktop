--- conflicted
+++ resolved
@@ -262,11 +262,7 @@
     shortDesc: $t('Viewer shoutouts'),
   },
   mediasoupconnector: {
-<<<<<<< HEAD
-    name: $t('Guest Cam'),
-=======
     name: $t('Collab Cam'),
->>>>>>> 61ccf8ee
     description: $t('Invite a guest to join your stream from a web browser.'),
     icon: 'fas fa-user',
   },
