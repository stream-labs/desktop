import TsxComponent, { createProps } from '../tsx-component';
import isEqual from 'lodash/isEqual';

const reactBuild = require('components-react');
const ReactDOM = require('react-dom');
const React = require('react');

import { Component, Watch } from 'vue-property-decorator';

class WrapperProps<TComponentProps> {
  name?: string = null;
  componentProps?: TComponentProps = null;
  wrapperStyles?: Dictionary<string> = null;
}

/**
 * Wraps React component into a Vue component
 */
@Component({ props: createProps(WrapperProps) })
class ReactComponent<TComponentProps = {}> extends TsxComponent<WrapperProps<TComponentProps>> {
  $refs: {
    container: HTMLDivElement;
  };

  mounted() {
    const className = this.props.name;
    const componentClass = reactBuild.components[className];
    ReactDOM.render(
      React.createElement(componentClass, { ...this.props.componentProps, key: className }, null),
      this.$refs.container,
    );
  }

  beforeDestroy() {
    ReactDOM.unmountComponentAtNode(this.$refs.container);
  }

  @Watch('componentProps', { deep: true })
  refreshReactComponent(componentProps: TComponentProps, oldComponentProps: TComponentProps) {
    const serializedProps = JSON.parse(JSON.stringify(componentProps));
    const serializedOldProps = JSON.parse(JSON.stringify(oldComponentProps));
    if (isEqual(serializedProps, serializedOldProps)) return;
    ReactDOM.unmountComponentAtNode(this.$refs.container);
    const className = this.props.name;
    const componentClass = reactBuild.components[className];
    ReactDOM.render(
      React.createElement(componentClass, { ...this.props.componentProps, key: className }, null),
      this.$refs.container,
    );
  }

  render() {
    return <div class="react" ref="container" style={this.props.wrapperStyles}></div>;
  }
}

@Component({
  props: {
    name: { default: 'NameFolder' },
    wrapperStyles: { default: () => ({ height: '100%' }) },
  },
})
export class NameFolder extends ReactComponent {}
@Component({ props: { name: { default: 'NewsBanner' } } })
export class NewsBanner extends ReactComponent {}
@Component({ props: { name: { default: 'PatchNotes' } } })
export class PatchNotes extends ReactComponent {}
@Component({
  props: {
    name: { default: 'NavTools' },
    wrapperStyles: { default: () => ({ marginTop: 'auto', flexShrink: 0 }) },
  },
})
export class NavTools extends ReactComponent {}
@Component({
  props: {
    name: { default: 'IconLibraryProperties' },
    wrapperStyles: { default: () => ({ height: '100%' }) },
  },
})
export class IconLibraryProperties extends ReactComponent {}
@Component({
  props: {
    name: { default: 'Display' },
    wrapperStyles: { default: () => ({ height: '100%' }) },
    componentProps: {
      default: () => ({
        paddingSize: 0,
        drawUI: false,
      }),
    },
  },
})
export class Display extends ReactComponent {}
@Component({
  props: {
    name: { default: 'PerformanceMetrics' },
    componentProps: { default: () => ({ mode: 'limited' }) },
  },
})
export class PerformanceMetrics extends ReactComponent<{ mode: 'full' | 'limited' }> {}

@Component({
  props: {
    name: { default: 'TitleBar' },
    componentProps: { default: () => ({ windowId: '' }) },
  },
})
export class TitleBar extends ReactComponent {}
@Component({
  props: {
    name: { default: 'Chat' },
    componentProps: { default: () => ({ restream: false }) },
    wrapperStyles: {
      default: () => ({ height: '100%', display: 'flex', flexDirection: 'column' }),
    },
  },
})
export class Chat extends ReactComponent {}
@Component({
  props: {
    name: { default: 'Loader' },
  },
})
export class Loader extends ReactComponent {}
@Component({
  props: {
    name: { default: 'Highlighter' },
    componentProps: { default: () => ({}) },
  },
})
export class Highlighter extends ReactComponent {}

@Component({
  props: {
    name: { default: 'GoLiveWindow' },
    wrapperStyles: { default: () => ({ height: '100%' }) },
  },
})
export class GoLiveWindow extends ReactComponent {}
@Component({
  props: {
    name: { default: 'EditStreamWindow' },
    wrapperStyles: { default: () => ({ height: '100%' }) },
  },
})
export class EditStreamWindow extends ReactComponent {}
@Component({
  props: {
    name: { default: 'Grow' },
    wrapperStyles: { default: () => ({ gridRow: '1 / span 1' }) },
  },
})
export class Grow extends ReactComponent {}
@Component({
  props: {
    name: { default: 'PlatformLogo' },
    wrapperStyles: { default: () => ({}) },
  },
})
export class PlatformLogo extends ReactComponent<{
  platform: string;
  size?: 'medium' | number;
  color?: string;
  unwrapped?: boolean;
}> {}

@Component({
  props: {
    name: { default: 'SharedComponentsLibrary' },
    wrapperStyles: { default: () => ({ height: '100%' }) },
  },
})
export class SharedComponentsLibrary extends ReactComponent {}

@Component({
  props: {
    name: { default: 'RenameSource' },
    wrapperStyles: { default: () => ({ height: '100%' }) },
  },
})
export class RenameSource extends ReactComponent {}
@Component({
  props: {
    name: { default: 'AdvancedStatistics' },
    wrapperStyles: { default: () => ({ height: '100%' }) },
  },
})
export class AdvancedStatistics extends ReactComponent {}

@Component({ props: { name: { default: 'StreamScheduler' } } })
export class StreamScheduler extends ReactComponent {}

@Component({ props: { name: { default: 'StartStreamingButton' } } })
export class StartStreamingButton extends ReactComponent {}
@Component({
  props: {
    name: { default: 'TestWidgets' },
    componentProps: { default: () => ({ testers: null as string[] }) },
  },
})
export class TestWidgets extends ReactComponent<{ testers: string[] }> {}
@Component({ props: { name: { default: 'NotificationsArea' } } })
export class NotificationsArea extends ReactComponent {}
<<<<<<< HEAD
@Component({ props: { name: { default: 'StudioEditor' } } })
export class StudioEditor extends ReactComponent {}
=======
@Component({
  props: {
    name: { default: 'AppsNav' },
    wrapperStyles: {
      default: () => ({
        background: 'var(--section-alt)',
        position: 'relative',
        width: '52px',
        height: 0,
        paddingTop: '6px',
        flexGrow: 1,
        flexBasis: 0,
        overflow: 'hidden',
      }),
    },
  },
})
export class AppsNav extends ReactComponent {}
>>>>>>> 5cd331a7
<|MERGE_RESOLUTION|>--- conflicted
+++ resolved
@@ -202,10 +202,8 @@
 export class TestWidgets extends ReactComponent<{ testers: string[] }> {}
 @Component({ props: { name: { default: 'NotificationsArea' } } })
 export class NotificationsArea extends ReactComponent {}
-<<<<<<< HEAD
 @Component({ props: { name: { default: 'StudioEditor' } } })
 export class StudioEditor extends ReactComponent {}
-=======
 @Component({
   props: {
     name: { default: 'AppsNav' },
@@ -223,5 +221,4 @@
     },
   },
 })
-export class AppsNav extends ReactComponent {}
->>>>>>> 5cd331a7
+export class AppsNav extends ReactComponent {}