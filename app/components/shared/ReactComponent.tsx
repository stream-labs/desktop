import TsxComponent, { createProps } from '../tsx-component';
import isEqual from 'lodash/isEqual';

const reactBuild = require('components-react');
const ReactDOM = require('react-dom');
const React = require('react');

import { Component, Watch } from 'vue-property-decorator';

class WrapperProps<TComponentProps> {
  name?: string = null;
  componentProps?: TComponentProps = null;
  wrapperStyles?: Dictionary<string> = null;
}

/**
 * Wraps React component into a Vue component
 */
@Component({ props: createProps(WrapperProps) })
class ReactComponent<TComponentProps = {}> extends TsxComponent<WrapperProps<TComponentProps>> {
  $refs: {
    container: HTMLDivElement;
  };

  mounted() {
    const className = this.props.name;
    const componentClass = reactBuild.components[className];
    ReactDOM.render(
      React.createElement(componentClass, { ...this.props.componentProps, key: className }, null),
      this.$refs.container,
    );
  }

  beforeDestroy() {
    ReactDOM.unmountComponentAtNode(this.$refs.container);
  }

  @Watch('componentProps', { deep: true })
  refreshReactComponent(componentProps: TComponentProps, oldComponentProps: TComponentProps) {
    const serializedProps = JSON.parse(JSON.stringify(componentProps));
    const serializedOldProps = JSON.parse(JSON.stringify(oldComponentProps));
    if (isEqual(serializedProps, serializedOldProps)) return;
    ReactDOM.unmountComponentAtNode(this.$refs.container);
    const className = this.props.name;
    const componentClass = reactBuild.components[className];
    ReactDOM.render(
      React.createElement(componentClass, { ...this.props.componentProps, key: className }, null),
      this.$refs.container,
    );
  }

  render() {
    return <div class="react" ref="container" style={this.props.wrapperStyles}></div>;
  }
}

@Component({
  props: {
    name: { default: 'NameFolder' },
    wrapperStyles: { default: () => ({ height: '100%' }) },
  },
})
export class NameFolder extends ReactComponent {}
@Component({ props: { name: { default: 'NewsBanner' } } })
export class NewsBanner extends ReactComponent {}
@Component({ props: { name: { default: 'PatchNotes' } } })
export class PatchNotes extends ReactComponent {}
@Component({
  props: {
<<<<<<< HEAD
    name: { default: 'NavTools' },
    wrapperStyles: { default: () => ({ marginTop: 'auto', marginBottom: '12px', flexShrink: 0 }) },
  },
})
export class NavTools extends ReactComponent {}
=======
    name: { default: 'IconLibraryProperties' },
    wrapperStyles: { default: () => ({ height: '100%' }) },
  },
})
export class IconLibraryProperties extends ReactComponent {}
>>>>>>> 24785bbb
@Component({
  props: {
    name: { default: 'Display' },
    wrapperStyles: { default: () => ({ height: '100%' }) },
    componentProps: {
      default: () => ({
        paddingSize: 0,
        drawUI: false,
      }),
    },
  },
})
export class Display extends ReactComponent {}
@Component({
  props: {
    name: { default: 'PerformanceMetrics' },
    componentProps: { default: () => ({ mode: 'limited' }) },
  },
})
export class PerformanceMetrics extends ReactComponent<{ mode: 'full' | 'limited' }> {}

@Component({
  props: {
    name: { default: 'TitleBar' },
    componentProps: { default: () => ({ windowId: '' }) },
  },
})
export class TitleBar extends ReactComponent {}
@Component({
  props: {
    name: { default: 'Chat' },
    componentProps: { default: () => ({ restream: false }) },
    wrapperStyles: {
      default: () => ({ height: '100%', display: 'flex', flexDirection: 'column' }),
    },
  },
})
export class Chat extends ReactComponent {}

@Component({
  props: {
    name: { default: 'GoLiveWindow' },
    wrapperStyles: { default: () => ({ height: '100%' }) },
  },
})
export class GoLiveWindow extends ReactComponent {}

@Component({
  props: {
    name: { default: 'EditStreamWindow' },
    wrapperStyles: { default: () => ({ height: '100%' }) },
  },
})
export class EditStreamWindow extends ReactComponent {}<|MERGE_RESOLUTION|>--- conflicted
+++ resolved
@@ -67,19 +67,18 @@
 export class PatchNotes extends ReactComponent {}
 @Component({
   props: {
-<<<<<<< HEAD
     name: { default: 'NavTools' },
     wrapperStyles: { default: () => ({ marginTop: 'auto', marginBottom: '12px', flexShrink: 0 }) },
   },
 })
 export class NavTools extends ReactComponent {}
-=======
+@Component({
+  props: {
     name: { default: 'IconLibraryProperties' },
     wrapperStyles: { default: () => ({ height: '100%' }) },
   },
 })
 export class IconLibraryProperties extends ReactComponent {}
->>>>>>> 24785bbb
 @Component({
   props: {
     name: { default: 'Display' },
