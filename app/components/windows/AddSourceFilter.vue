--- conflicted
+++ resolved
@@ -1,9 +1,5 @@
 <template>
   <modal-layout
-<<<<<<< HEAD
-    :title="$t('sources.addLayerFilter')"
-=======
->>>>>>> db27117b
     :done-handler="done"
     :cancel-handler="cancel"
   >
