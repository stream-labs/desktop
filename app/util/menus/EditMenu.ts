import { Inject } from '../../services/core/injector';
import { Menu } from './Menu';
import { Source, SourcesService } from '../../services/sources';
import { ScenesService, isItem } from '../../services/scenes';
import { ClipboardService } from 'services/clipboard';
import { SourceTransformMenu } from './SourceTransformMenu';
import { GroupMenu } from './GroupMenu';
import { SourceFiltersService } from '../../services/source-filters';
import { WidgetsService } from 'services/widgets';
import { CustomizationService } from 'services/customization';
import { SelectionService } from 'services/selection';
import { ProjectorService } from 'services/projector';
import { $t } from 'services/i18n';
import { EditorCommandsService } from 'services/editor-commands';
import { ERenderingMode } from '../../../obs-api';
import { StreamingService } from 'services/streaming';
import Utils from 'services/utils';
<<<<<<< HEAD
import * as remote from '@electron/remote';
=======
import { ProjectorMenu } from './ProjectorMenu';
import { FiltersMenu } from './FiltersMenu';
>>>>>>> d83e0ad9

interface IEditMenuOptions {
  selectedSourceId?: string;
  showSceneItemMenu?: boolean;
  selectedSceneId?: string;
  showAudioMixerMenu?: boolean;
}

export class EditMenu extends Menu {
  @Inject() private sourcesService: SourcesService;
  @Inject() private scenesService!: ScenesService;
  @Inject() private sourceFiltersService: SourceFiltersService;
  @Inject() private clipboardService: ClipboardService;
  @Inject() private widgetsService: WidgetsService;
  @Inject() private customizationService: CustomizationService;
  @Inject() private selectionService: SelectionService;
  @Inject() private projectorService: ProjectorService;
  @Inject() private editorCommandsService: EditorCommandsService;
  @Inject() private streamingService: StreamingService;
  @Inject() private audioService: AudioService;

  private scene = this.scenesService.views.getScene(this.options.selectedSceneId);

  private readonly source: Source;

  constructor(private options: IEditMenuOptions) {
    super();

    if (this.options.selectedSourceId) {
      this.source = this.sourcesService.views.getSource(this.options.selectedSourceId);
    } else if (
      this.options.showSceneItemMenu &&
      this.selectionService.views.globalSelection.isSceneItem()
    ) {
      this.source = this.selectionService.views.globalSelection.getItems()[0].getSource();
    }

    this.appendEditMenuItems();
  }

  private appendEditMenuItems() {
    if (this.scene) {
      this.append({
        label: $t('Paste (Reference)'),
        enabled: this.clipboardService.views.hasData(),
        accelerator: 'CommandOrControl+V',
        click: () => this.clipboardService.paste(),
      });

      this.append({
        label: $t('Paste (Duplicate)'),
        enabled: this.clipboardService.views.canDuplicate(),
        click: () => this.clipboardService.paste(true),
      });
    }

    const isMultipleSelection = this.selectionService.views.globalSelection.getSize() > 1;

    if (this.options.showSceneItemMenu) {
      const selectedItem = this.selectionService.views.globalSelection.getLastSelected();

      this.append({
        label: $t('Copy'),
        accelerator: 'CommandOrControl+C',
        click: () => this.clipboardService.copy(),
      });

      this.append({
        label: $t('Select All'),
        accelerator: 'CommandOrControl+A',
        click: () => this.selectionService.views.globalSelection.selectAll(),
      });
      this.append({
        label: $t('Invert Selection'),
        click: () => this.selectionService.views.globalSelection.invert(),
      });

      this.append({ type: 'separator' });

      this.append({
        label: $t('Transform'),
        submenu: this.transformSubmenu().menu,
      });

      this.append({
        label: 'Group',
        submenu: this.groupSubmenu().menu,
      });

      if (selectedItem && isItem(selectedItem)) {
        const visibilityLabel = selectedItem.visible ? $t('Hide') : $t('Show');
        const streamVisLabel = selectedItem.streamVisible
          ? $t('Hide on Stream')
          : $t('Show on Stream');
        const recordingVisLabel = selectedItem.recordingVisible
          ? $t('Hide on Recording')
          : $t('Show on Recording');

        if (!isMultipleSelection) {
          this.append({
            label: visibilityLabel,
            click: () => {
              this.editorCommandsService.executeCommand(
                'HideItemsCommand',
                selectedItem.getSelection(),
                selectedItem.visible,
              );
            },
          });

          if (this.streamingService.state.selectiveRecording) {
            this.append({
              label: streamVisLabel,
              click: () => {
                selectedItem.setStreamVisible(!selectedItem.streamVisible);
              },
            });
            this.append({
              label: recordingVisLabel,
              click: () => {
                selectedItem.setRecordingVisible(!selectedItem.recordingVisible);
              },
            });
          }
        } else {
          this.append({
            label: $t('Show'),
            click: () => {
              this.editorCommandsService.executeCommand(
                'HideItemsCommand',
                this.selectionService.views.globalSelection,
                false,
              );
            },
          });
          this.append({
            label: $t('Hide'),
            click: () => {
              this.editorCommandsService.executeCommand(
                'HideItemsCommand',
                this.selectionService.views.globalSelection,
                true,
              );
            },
          });
        }

        if (this.source && this.source.getPropertiesManagerType() === 'widget') {
          this.append({
            label: $t('Export Widget'),
            click: () => {
              remote.dialog
                .showSaveDialog({
                  filters: [{ name: 'Widget File', extensions: ['widget'] }],
                })
                .then(({ filePath }) => {
                  if (!filePath) return;

                  this.widgetsService.saveWidgetFile(filePath, selectedItem.sceneItemId);
                });
            },
          });
        }
      }
    }

    if (this.selectionService.views.globalSelection.isSceneFolder()) {
      this.append({
        label: $t('Rename'),
        click: () =>
          this.scenesService.showNameFolder({
            sceneId: this.scenesService.views.activeSceneId,
            renameId: this.selectionService.views.globalSelection.getFolders()[0].id,
          }),
      });
    }

    if (this.source) {
      this.append({
        label: $t('Remove'),
        accelerator: 'Delete',
        click: () => {
          // if scene items are selected than remove the selection
          if (this.options.showSceneItemMenu) {
            this.selectionService.actions.removeSelected();
          } else {
            // if no items are selected we are in the MixerSources context menu
            // if a simple source is selected than remove all sources from the current scene
            if (!this.source.channel) {
              const scene = this.scenesService.views.activeScene;
              const itemsToRemoveIds = scene
                .getItems()
                .filter(item => item.sourceId === this.source.sourceId)
                .map(item => item.id);

              this.editorCommandsService.executeCommand(
                'RemoveNodesCommand',
                scene.getSelection(itemsToRemoveIds),
              );
            } else {
              // remove a global source
              remote.dialog
                .showMessageBox(remote.getCurrentWindow(), {
                  title: 'Streamlabs OBS',
                  message: $t('This source will be removed from all of your scenes'),
                  type: 'warning',
                  buttons: [$t('Cancel'), $t('OK')],
                })
                .then(({ response }) => {
                  if (!response) return;
                  this.editorCommandsService.executeCommand(
                    'RemoveSourceCommand',
                    this.source.sourceId,
                  );
                });
            }
          }
        },
      });

      if (this.source.type === 'browser_source') {
        this.append({
          label: $t('Interact'),
          click: () => this.sourcesService.showInteractWindow(this.source.sourceId),
        });
      }
    }

    if (this.source && !isMultipleSelection) {
      this.append({
        label: $t('Rename'),
        click: () => {
          if (this.source.type === 'scene') {
            this.scenesService.actions.showNameScene({ rename: this.source.sourceId });
          } else {
            this.sourcesService.actions.showRenameSource(this.source.sourceId);
          }
        },
      });

      const filtersCount = this.sourceFiltersService.getFilters(this.source.sourceId).length;

      this.append({
        label: $t('Filters') + (filtersCount > 0 ? ` (${filtersCount})` : ''),
        submenu: new FiltersMenu(this.source.sourceId).menu,
      });

      this.append({
        label: $t('Properties'),
        click: () => {
          this.showProperties();
        },
        enabled: this.source.hasProps(),
      });
    }

    if (!this.options.showSceneItemMenu && !this.source) {
      this.append({ type: 'separator' });

      this.append({
        label: $t('Lock Sources'),
        click: () => this.scenesService.setLockOnAllScenes(true),
      });

      this.append({
        label: $t('Unlock Sources'),
        click: () => this.scenesService.setLockOnAllScenes(false),
      });
    }

    this.append({ type: 'separator' });

    this.append({ label: $t('Projector'), submenu: this.projectorSubmenu().menu });

    this.append({
      label: $t('Performance Mode'),
      type: 'checkbox',
      checked: this.customizationService.state.performanceMode,
      click: () =>
        this.customizationService.setSettings({
          performanceMode: !this.customizationService.state.performanceMode,
        }),
    });

    this.append({ type: 'separator' });

    this.append({
      label: $t('Undo %{action}', { action: this.editorCommandsService.nextUndoDescription }),
      accelerator: 'CommandOrControl+Z',
      click: () => this.editorCommandsService.undo(),
      enabled: this.editorCommandsService.nextUndo != null,
    });

    this.append({
      label: $t('Redo %{action}', { action: this.editorCommandsService.nextRedoDescription }),
      accelerator: 'CommandOrControl+Y',
      click: () => this.editorCommandsService.redo(),
      enabled: this.editorCommandsService.nextRedo != null,
    });

    if (this.options.showAudioMixerMenu) {
      this.append({ type: 'separator' });

      this.append({
        label: $t('Hide'),
        click: () => {
          this.editorCommandsService.executeCommand('HideMixerSourceCommand', this.source.sourceId);
        },
      });

      this.append({
        label: $t('Unhide All'),
        click: () => this.editorCommandsService.executeCommand('UnhideMixerSourcesCommand'),
      });
    }
  }

  private showProperties() {
    if (this.options.showAudioMixerMenu || !this.source.video) {
      this.audioService.actions.showAdvancedSettings(this.source.sourceId);
    } else {
      this.sourcesService.actions.showSourceProperties(this.source.sourceId);
    }
  }

  private transformSubmenu() {
    return new SourceTransformMenu();
  }

  private groupSubmenu() {
    return new GroupMenu();
  }

  private projectorSubmenu() {
    return new ProjectorMenu();
  }
}<|MERGE_RESOLUTION|>--- conflicted
+++ resolved
@@ -15,12 +15,10 @@
 import { ERenderingMode } from '../../../obs-api';
 import { StreamingService } from 'services/streaming';
 import Utils from 'services/utils';
-<<<<<<< HEAD
 import * as remote from '@electron/remote';
-=======
 import { ProjectorMenu } from './ProjectorMenu';
 import { FiltersMenu } from './FiltersMenu';
->>>>>>> d83e0ad9
+import { AudioService } from '../../services/audio';
 
 interface IEditMenuOptions {
   selectedSourceId?: string;
