--- conflicted
+++ resolved
@@ -17,7 +17,6 @@
     'index.html',
     'main.js',
     'obs-api',
-<<<<<<< HEAD
     'updater/mac/index.html',
     'updater/mac/Updater.js',
   ],
@@ -30,10 +29,6 @@
   directories: {
     buildResources: '.'
   },
-=======
-  ],
-  extraFiles: ['LICENSE', 'AGREEMENT', 'shared-resources/*', '!shared-resources/README'],
->>>>>>> 79d392c7
   nsis: {
     license: 'AGREEMENT',
     oneClick: false,
@@ -48,7 +43,26 @@
   win: {
     rfc3161TimeStampServer: 'http://timestamp.digicert.com',
     timeStampServer: 'http://timestamp.digicert.com',
-<<<<<<< HEAD
+    async sign(config) {
+      if (process.env.SLOBS_NO_SIGN) return;
+
+      if (
+        config.path.indexOf('node_modules\\obs-studio-node\\data\\obs-plugins\\win-capture') !== -1
+      ) {
+        console.log(`Skipping ${config.path}`);
+        return;
+      }
+
+      console.log(`Signing ${config.hash} ${config.path}`);
+      await signtool.sign(config.path, {
+        subject: 'Streamlabs (General Workings, Inc.)',
+        rfcTimestamp: 'http://timestamp.digicert.com',
+        algorithm: config.hash,
+        append: config.isNest,
+        description: config.name,
+        url: config.site,
+      });
+    },
   },
   mac: {
     icon: 'media/images/icon-mac.icns',
@@ -79,37 +93,12 @@
         y: 165,
       },
     ],
-=======
-    async sign(config) {
-      if (process.env.SLOBS_NO_SIGN) return;
-
-      if (
-        config.path.indexOf('node_modules\\obs-studio-node\\data\\obs-plugins\\win-capture') !== -1
-      ) {
-        console.log(`Skipping ${config.path}`);
-        return;
-      }
-
-      console.log(`Signing ${config.hash} ${config.path}`);
-      await signtool.sign(config.path, {
-        subject: 'Streamlabs (General Workings, Inc.)',
-        rfcTimestamp: 'http://timestamp.digicert.com',
-        algorithm: config.hash,
-        append: config.isNest,
-        description: config.name,
-        url: config.site,
-      });
-    },
->>>>>>> 79d392c7
   },
   extraMetadata: {
     env: 'production',
   },
-<<<<<<< HEAD
   afterPack: './electron-builder/afterPack.js',
   afterSign: './electron-builder/notarize.js',
-=======
->>>>>>> 79d392c7
 };
 
 module.exports = base;