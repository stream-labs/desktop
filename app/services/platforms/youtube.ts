--- conflicted
+++ resolved
@@ -17,7 +17,6 @@
 import { BasePlatformService } from './base-platform';
 import { assertIsDefined, getDefined } from 'util/properties-type-guards';
 import electron from 'electron';
-import { Subject } from 'rxjs';
 import Utils from '../utils';
 import { YoutubeUploader } from './youtube/uploader';
 import { lazyModule } from 'util/lazy-module';
@@ -135,11 +134,8 @@
     description: string;
     categoryId: string;
     tags: string[];
-<<<<<<< HEAD
     defaultLanguage: string;
-=======
     scheduledStartTime: string;
->>>>>>> 9a3380c9
   };
 }
 
@@ -386,19 +382,11 @@
   private async updateCategory(broadcastId: string, categoryId: string) {
     const video = await this.fetchVideo(broadcastId);
     const endpoint = 'videos?part=snippet';
-<<<<<<< HEAD
-    const { title, description, tags, defaultLanguage } = video.snippet;
+    const { title, description, tags, defaultLanguage, scheduledStartTime } = video.snippet;
     await this.requestYoutube({
       body: JSON.stringify({
         id: broadcastId,
-        snippet: { categoryId, title, description, tags, defaultLanguage },
-=======
-    const { title, description, tags, scheduledStartTime } = video.snippet;
-    await this.requestYoutube({
-      body: JSON.stringify({
-        id: broadcastId,
-        snippet: { categoryId, title, description, tags, scheduledStartTime },
->>>>>>> 9a3380c9
+        snippet: { categoryId, title, description, tags, defaultLanguage, scheduledStartTime },
       }),
       method: 'PUT',
       url: `${this.apiBase}/${endpoint}&access_token=${this.oauthToken}`,
