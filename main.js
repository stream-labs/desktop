'use strict';

////////////////////////////////////////////////////////////////////////////////
// Set Up Environment Variables
////////////////////////////////////////////////////////////////////////////////
const pjson = require('./package.json');
if (pjson.env === 'production') {
  process.env.NODE_ENV = 'production';
}
if (pjson.name === 'slobs-client-preview') {
  process.env.SLOBS_PREVIEW = true;
}
if (pjson.name === 'slobs-client-ipc') {
  process.env.SLOBS_IPC = true;
}
process.env.SLOBS_VERSION = pjson.version;

////////////////////////////////////////////////////////////////////////////////
// Modules and other Requires
////////////////////////////////////////////////////////////////////////////////
const { app, BrowserWindow, ipcMain, session, crashReporter, dialog, webContents } = require('electron');
const fs = require('fs');
const bootstrap = require('./updater/bootstrap.js');
const uuid = require('uuid/v4');
const rimraf = require('rimraf');
const path = require('path');
const semver = require('semver');
const windowStateKeeper = require('electron-window-state');
const obs = require('obs-studio-node');

app.disableHardwareAcceleration();

if (process.argv.includes('--clearCacheDir')) {
  rimraf.sync(app.getPath('userData'));
}

/* Determine the current release channel we're
 * on based on name. The channel will always be
 * the premajor identifier, if it exists.
 * Otherwise, default to latest. */
const releaseChannel = (() => {
  const components = semver.prerelease(pjson.version);

  if (components) return components[0];
  return 'latest';
})();

////////////////////////////////////////////////////////////////////////////////
// Main Program
////////////////////////////////////////////////////////////////////////////////

function log(...args) {
  if (!process.env.SLOBS_DISABLE_MAIN_LOGGING) {
    console.log(...args);
  }
}

// Windows
let mainWindow;
let childWindow;

// Somewhat annoyingly, this is needed so that the child window
// can differentiate between a user closing it vs the app
// closing the windows before exit.
let allowMainWindowClose = false;
let shutdownStarted = false;
let appShutdownTimeout;

global.indexUrl = 'file://' + __dirname + '/index.html';

function openDevTools() {
  childWindow.webContents.openDevTools({ mode: 'undocked' });
  mainWindow.webContents.openDevTools({ mode: 'undocked' });
}

<<<<<<< HEAD
// Lazy require OBS
let _obs;

function getObs() {
  if (!_obs) {
    _obs = require('obs-studio-node').NodeObs;
  }

  return _obs;
}

=======
>>>>>>> 93d6af68
function startApp() {
  const isDevMode = (process.env.NODE_ENV !== 'production') && (process.env.NODE_ENV !== 'test');

  { // Initialize obs-studio-server
    // Set up environment variables for IPC.
    process.env.SLOBS_IPC_PATH = "slobs-".concat(uuid());
    process.env.SLOBS_IPC_USERDATA = app.getPath('userData');
    // Host a new IPC Server and connect to it.
    obs.IPC.ConnectOrHost(process.env.SLOBS_IPC_PATH);
    obs.NodeObs.SetWorkingDirectory(path.join(
      app.getAppPath().replace('app.asar', 'app.asar.unpacked'),
      'node_modules',
      'obs-studio-node')
    );
  }

  const bt = require('backtrace-node');

  function handleFinishedReport() {
    dialog.showErrorBox(`Unhandled Exception`,
    'An unexpected error occured and the application must be shut down.\n' +
    'Information concerning this occasion has been sent for debugging purposes.\n' +
    'Sorry for the inconvenience and thanks for your patience as we work out the bugs!\n' +
    'Please restart the application.');

    if (app) {
      app.quit();
    }
  }

  function handleUnhandledException(err) {
    bt.report(err, {}, handleFinishedReport);
  }

  if (pjson.env === 'production') {
    bt.initialize({
      disableGlobalHandler: true,
      endpoint: 'https://streamlabs.sp.backtrace.io:6098',
      token: 'e3f92ff3be69381afe2718f94c56da4644567935cc52dec601cf82b3f52a06ce',
      attributes: {
        version: pjson.version,
        processType: 'main'
      }
    });

    process.on('uncaughtException', handleUnhandledException);

    crashReporter.start({
      productName: 'streamlabs-obs',
      companyName: 'streamlabs',
      ignoreSystemCrashHandler: true,
      submitURL:
        'https://sentry.io/api/1283430/minidump/' +
        '?sentry_key=01fc20f909124c8499b4972e9a5253f2',
      extra: {
        version: pjson.version,
        processType: 'main'
      }
    });
  }

  const mainWindowState = windowStateKeeper({
    defaultWidth: 1600,
    defaultHeight: 1000
  });

  mainWindow = new BrowserWindow({
    minWidth: 800,
    minHeight: 600,
    width: mainWindowState.width,
    height: mainWindowState.height,
    x: mainWindowState.x,
    y: mainWindowState.y,
    show: false,
    frame: false,
    title: 'Streamlabs OBS',
  });

  mainWindowState.manage(mainWindow);

  mainWindow.setMenu(null);

  // wait until devtools will be opened and load app into window
  // it allows to start application with clean cache
  // and handle breakpoints on startup
  const LOAD_DELAY = 2000;
  setTimeout(() => {
    mainWindow.loadURL(`${global.indexUrl}?windowId=main`);
  }, isDevMode ? LOAD_DELAY : 0);

  mainWindow.on('close', e => {
    if (!shutdownStarted) {
      shutdownStarted = true;
      childWindow.destroy();
      mainWindow.send('shutdown');

      // We give the main window 10 seconds to acknowledge a request
      // to shut down.  Otherwise, we just close it.
      appShutdownTimeout = setTimeout(() => {
        allowMainWindowClose = true;
        if (!mainWindow.isDestroyed()) mainWindow.close();
      }, 10 * 1000);
    }

    if (!allowMainWindowClose) e.preventDefault();
  });

  ipcMain.on('acknowledgeShutdown', () => {
    if (appShutdownTimeout) clearTimeout(appShutdownTimeout);
  });

  ipcMain.on('shutdownComplete', () => {
    allowMainWindowClose = true;
    mainWindow.close();
  });

  // Initialize the keylistener
  require('node-libuiohook').startHook();

  mainWindow.on('closed', () => {
    require('node-libuiohook').stopHook();
    session.defaultSession.flushStorageData();
    app.quit();
  });

  // Pre-initialize the child window
  childWindow = new BrowserWindow({
    show: false,
    frame: false
  });

  childWindow.setMenu(null);

  // The child window is never closed, it just hides in the
  // background until it is needed.
  childWindow.on('close', e => {
    if (!shutdownStarted) {
      childWindow.send('closeWindow');

      // Prevent the window from actually closing
      e.preventDefault();
    }
  });


  // simple messaging system for services between windows
  // WARNING! the child window use synchronous requests and will be frozen
  // until main window asynchronous response
  const requests = { };

  function sendRequest(request, event = null) {
    mainWindow.webContents.send('services-request', request);
    if (!event) return;
    requests[request.id] = Object.assign({}, request, { event });
  }

  // use this function to call some service method from the main process
  function callService(resource, method, ...args) {
    sendRequest({
      jsonrpc: '2.0',
      method,
      params: {
        resource,
        args
      }
    });
  }

  ipcMain.on('services-ready', () => {
    callService('AppService', 'setArgv', process.argv);
    childWindow.loadURL(`${global.indexUrl}?windowId=child`);
  });

  ipcMain.on('services-request', (event, payload) => {
    sendRequest(payload, event);
  });

  ipcMain.on('services-response', (event, response) => {
    if (!requests[response.id]) return;
    requests[response.id].event.returnValue = response;
    delete requests[response.id];
  });

  ipcMain.on('services-message', (event, payload) => {
    const windows = BrowserWindow.getAllWindows();
    windows.forEach(window => {
      if (window.id === mainWindow.id || window.isDestroyed()) return;
      window.webContents.send('services-message', payload);
    });
  });


  if (isDevMode) {
    require('devtron').install();

    // Vue dev tools appears to cause strange non-deterministic
    // interference with certain NodeJS APIs, expecially asynchronous
    // IO from the renderer process.  Enable at your own risk.

    // const devtoolsInstaller = require('electron-devtools-installer');
    // devtoolsInstaller.default(devtoolsInstaller.VUEJS_DEVTOOLS);

    // setTimeout(() => {
    //   openDevTools();
    // }, 10 * 1000);
  }  
}

// We use a special cache directory for running tests
if (process.env.SLOBS_CACHE_DIR) {
  app.setPath('appData', process.env.SLOBS_CACHE_DIR);
}
app.setPath('userData', path.join(app.getPath('appData'), 'slobs-client'));

app.setAsDefaultProtocolClient('slobs');

// This ensures that only one copy of our app can run at once.
const shouldQuit = app.makeSingleInstance(argv => {
  // Check for protocol links in the argv of the other process
  argv.forEach(arg => {
    if (arg.match(/^slobs:\/\//)) {
      mainWindow.send('protocolLink', arg);
    }
  });

  // Someone tried to run a second instance, we should focus our window.
  if (mainWindow) {
    if (mainWindow.isMinimized()) {
      mainWindow.restore();
    }

    mainWindow.focus();
  }
});

if (shouldQuit) {
  app.exit();
}

app.on('ready', () => {
  if ((process.env.NODE_ENV === 'production') || process.env.SLOBS_FORCE_AUTO_UPDATE) {
    const updateInfo = {
      baseUrl: 'https://d1g6eog1uhe0xm.cloudfront.net',
      version: pjson.version,
      exec: process.argv,
      cwd: process.cwd(),
      waitPid: [ process.pid ],
      appDir: path.dirname(app.getPath('exe')),
      tempDir: path.join(app.getPath('temp'), 'slobs-updater'),
      cacheDir: app.getPath('userData'),
      versionFileName: `${releaseChannel}.json`
    };

    console.log(updateInfo);
    bootstrap(updateInfo).then((updating) => {
      if (updating) {
        console.log('Closing for update...');
        app.exit();
      } else {
        startApp();
      }
    });
  } else {
    startApp();
  }
});

app.on('quit', (e, exitCode) => {
  obs.IPC.disconnect();
});

ipcMain.on('openDevTools', () => {
  openDevTools();
});

ipcMain.on('window-showChildWindow', (event, windowOptions) => {
  if (windowOptions.size.width && windowOptions.size.height) {
    // Center the child window on the main window

    // For some unknown reason, electron sometimes gets into a
    // weird state where this will always fail.  Instead, we
    // should recover by simply setting the size and forgetting
    // about the bounds.
    try {
      const bounds = mainWindow.getBounds();
      const childX = (bounds.x + (bounds.width / 2)) - (windowOptions.size.width / 2);
      const childY = (bounds.y + (bounds.height / 2)) - (windowOptions.size.height / 2);

      childWindow.show();
      childWindow.restore();
      childWindow.setMinimumSize(windowOptions.size.width, windowOptions.size.height);

      if (windowOptions.center) {
        childWindow.setBounds({
          x: Math.floor(childX),
          y: Math.floor(childY),
          width: windowOptions.size.width,
          height: windowOptions.size.height
        });
      }
    } catch (err) {
      log('Recovering from error:', err);

      childWindow.setMinimumSize(windowOptions.size.width, windowOptions.size.height);
      childWindow.setSize(windowOptions.size.width, windowOptions.size.height);
      childWindow.center();
    }

    childWindow.focus();
  }

});


ipcMain.on('window-closeChildWindow', (event) => {
  // never close the child window, hide it instead
  childWindow.hide();
});


ipcMain.on('window-focusMain', () => {
  mainWindow.focus();
});

// The main process acts as a hub for various windows
// syncing their vuex stores.
let registeredStores = {};

ipcMain.on('vuex-register', event => {
  let win = BrowserWindow.fromWebContents(event.sender);
  let windowId = win.id;

  // Register can be received multiple times if the window is
  // refreshed.  We only want to register it once.
  if (!registeredStores[windowId]) {
    registeredStores[windowId] = win;
    log('Registered vuex stores: ', Object.keys(registeredStores));

    // Make sure we unregister is when it is closed
    win.on('closed', () => {
      delete registeredStores[windowId];
      log('Registered vuex stores: ', Object.keys(registeredStores));
    });
  }

  if (windowId !== mainWindow.id) {
    // Tell the mainWindow to send its current store state
    // to the newly registered window

    mainWindow.webContents.send('vuex-sendState', windowId);
  }
});

// Proxy vuex-mutation events to all other subscribed windows
ipcMain.on('vuex-mutation', (event, mutation) => {
  const senderWindow = BrowserWindow.fromWebContents(event.sender);

  if (senderWindow && !senderWindow.isDestroyed()) {
    const windowId = senderWindow.id;

    Object.keys(registeredStores).filter(id => id !== windowId.toString()).forEach(id => {
      const win = registeredStores[id];
      if (!win.isDestroyed()) win.webContents.send('vuex-mutation', mutation);
    });
  }
});

ipcMain.on('restartApp', () => {
  app.relaunch();
  // Closing the main window starts the shut down sequence
  mainWindow.close();
});

ipcMain.on('requestSourceAttributes', (e, names) => {
  const sizes = require('obs-studio-node').getSourcesSize(names);

  e.sender.send('notifySourceAttributes', sizes);
});

ipcMain.on('requestPerformanceStatistics', (e) => {
  const stats = getObs().OBS_API_getPerformanceStatistics();

  e.sender.send('notifyPerformanceStatistics', stats);
});

ipcMain.on('streamlabels-writeFile', (e, info) => {
  fs.writeFile(info.path, info.data, err => {
    if (err) {
      console.log('Streamlabels: Error writing file', err);
    }
  });
});

ipcMain.on('webContents-preventNavigation', (e, id) => {
  webContents.fromId(id).on('will-navigate', e => {
    e.preventDefault();
  });
});<|MERGE_RESOLUTION|>--- conflicted
+++ resolved
@@ -73,20 +73,6 @@
   mainWindow.webContents.openDevTools({ mode: 'undocked' });
 }
 
-<<<<<<< HEAD
-// Lazy require OBS
-let _obs;
-
-function getObs() {
-  if (!_obs) {
-    _obs = require('obs-studio-node').NodeObs;
-  }
-
-  return _obs;
-}
-
-=======
->>>>>>> 93d6af68
 function startApp() {
   const isDevMode = (process.env.NODE_ENV !== 'production') && (process.env.NODE_ENV !== 'test');
 
