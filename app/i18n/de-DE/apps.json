{
  "Vers": "Version",
  "Reload": "Erneut laden",
  "Unpacked vers loaded": "Entpackte Version geladen",
  "You must unload unpacked version before enabling this app.": "Sie müssen die entpackte Version entfernen, bevor diese App aktiviert werden kann.",
<<<<<<< HEAD
  "Pop Out": "Pop-Out-Fenster"
=======
  "Pop Out": "Pop-Out-Fenster",
  "The developer has ended support for this app. The app may continue to work, but it won't recieve any updates. If you wish to uninstall, please follow the directions here.": "The developer has ended support for this app. The app may continue to work, but it won't recieve any updates. If you wish to uninstall, please follow the directions here."
>>>>>>> 16a9e1ec
}<|MERGE_RESOLUTION|>--- conflicted
+++ resolved
@@ -3,10 +3,6 @@
   "Reload": "Erneut laden",
   "Unpacked vers loaded": "Entpackte Version geladen",
   "You must unload unpacked version before enabling this app.": "Sie müssen die entpackte Version entfernen, bevor diese App aktiviert werden kann.",
-<<<<<<< HEAD
-  "Pop Out": "Pop-Out-Fenster"
-=======
   "Pop Out": "Pop-Out-Fenster",
   "The developer has ended support for this app. The app may continue to work, but it won't recieve any updates. If you wish to uninstall, please follow the directions here.": "The developer has ended support for this app. The app may continue to work, but it won't recieve any updates. If you wish to uninstall, please follow the directions here."
->>>>>>> 16a9e1ec
 }