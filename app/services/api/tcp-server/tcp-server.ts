--- conflicted
+++ resolved
@@ -368,19 +368,7 @@
 
     const requests = data.split('\n');
 
-<<<<<<< HEAD
-    for (const req of requests) {
-      // Hang up anything that looks like an HTTP request
-      if (req[0] !== '{' && req.match(/HTTP/)) {
-        this.disconnectClient(client.id);
-        return;
-      }
-    }
-
-    requests.forEach(requestString => {
-=======
     for (const requestString of requests) {
->>>>>>> e48a4430
       if (!requestString) return;
       try {
         const request: IJsonRpcRequest = JSON.parse(requestString);
