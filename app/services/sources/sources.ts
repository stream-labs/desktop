--- conflicted
+++ resolved
@@ -148,16 +148,12 @@
     return sourceModels.map(sourceModel => this.getSource(sourceModel.sourceId)!);
   }
 
-<<<<<<< HEAD
   getSourcesByType(type: TSourceType) {
     return this.sources.filter(s => s.type === type);
   }
 
-  suggestName(name: string): string {
-=======
   suggestName(name?: string): string {
     if (!name) return '';
->>>>>>> 872d666c
     return namingHelpers.suggestName(name, (name: string) => this.getSourcesByName(name).length);
   }
 }
