declare module '*.m.less';
declare module 'rc-animate';
<<<<<<< HEAD
declare module 'react-dom';
=======

interface IRectangle {
  x: number;
  y: number;
  width: number;
  height: number;
}

interface IVec2 {
  x: number;
  y: number;
}
>>>>>>> 57ba5d45
<|MERGE_RESOLUTION|>--- conflicted
+++ resolved
@@ -1,8 +1,6 @@
 declare module '*.m.less';
 declare module 'rc-animate';
-<<<<<<< HEAD
 declare module 'react-dom';
-=======
 
 interface IRectangle {
   x: number;
@@ -14,5 +12,4 @@
 interface IVec2 {
   x: number;
   y: number;
-}
->>>>>>> 57ba5d45
+}