--- conflicted
+++ resolved
@@ -6,11 +6,7 @@
   "Streamlabs needs additional permissions. Grant permissions in the pop-up dialogs to continue.": "A Streamlabs-nak további engedélyekre van szüksége. A folytatáshoz add meg az engedélyeket a felugró külön ablakban.",
   "Microphone": "Mikrofon",
   "Webcam": "Webkamera",
-<<<<<<< HEAD
-  "You've merged a Streamlabs ID to your account, please log back in to ensure you have the right credentials.": "You've merged a Streamlabs ID to your account, please log back in to ensure you have the right credentials.",
-=======
   "You've merged a Streamlabs ID to your account, please log back in to ensure you have the right credentials.": "Egy Streamlabs ID-t társítottál a fiókodhoz, kérjük, jelentkezz be újra, hogy a megfelelő hitelesítő adatokkal rendelkezz.",
->>>>>>> 672fd52e
   "Enable Live Streaming?": "Élő közvetítés engedélyezése?",
   "Streamlabs is currently in recording mode, which hides live streaming features. Would you like to enable live streaming features? You can disable them again in General settings.": "A Streamlabs jelenleg felvételi módban van, ami elrejti az élő közvetítési funkciókat. Szeretnéd engedélyezni az élő közvetítési funkciókat? Az általános beállítások között újra kikapcsolhatod őket.",
   "Enable Streaming": "Közvetítés engedélyezése"
