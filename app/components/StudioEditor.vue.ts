import Vue from 'vue';
import { Component } from 'vue-property-decorator';
import _ from 'lodash';
import { DragHandler } from 'util/DragHandler';
import { Inject } from 'util/injector';
import { Scene, SceneItem, ScenesService, TSceneNode } from 'services/scenes';
import { VideoService } from 'services/video';
import { EditMenu } from 'util/menus/EditMenu';
import { AnchorPoint, AnchorPositions, ScalableRectangle } from 'util/ScalableRectangle';
import { WindowsService } from 'services/windows';
import { SelectionService } from 'services/selection/selection';
import Display from 'components/shared/Display.vue';
import { TransitionsService } from 'services/transitions';
import { CustomizationService } from 'services/customization';
import { v2 } from '../util/vec2';

interface IResizeRegion {
  name: string;
  x: number;
  y: number;
  width: number;
  height: number;
  cursor: string;
  item: SceneItem;
}

interface IResizeOptions {
  lockRatio: boolean; // preserve the aspect ratio (default: true)
  lockX: boolean; // prevent changes to the X scale (default: false)
  lockY: boolean; // lockY: prevent changes to the Y scale (default: false)
  anchor: AnchorPoint; // anchor: an AnchorPoint enum to resize around
}

@Component({
  components: { Display },
})
export default class StudioEditor extends Vue {
  @Inject() private scenesService: ScenesService;
  @Inject() private windowsService: WindowsService;
  @Inject() private videoService: VideoService;
  @Inject() private selectionService: SelectionService;
  @Inject() private transitionsService: TransitionsService;
  @Inject() private customizationService: CustomizationService;

  renderedWidth = 0;
  renderedHeight = 0;
  renderedOffsetX = 0;
  renderedOffsetY = 0;

  dragHandler: DragHandler;
  resizeRegion: IResizeRegion;
  currentX: number;
  currentY: number;
  isCropping: boolean;
  canDrag = true;

  $refs: {
    display: HTMLDivElement;
  };

  onOutputResize(region: IRectangle) {
    this.renderedWidth = region.width;
    this.renderedHeight = region.height;
    this.renderedOffsetX = region.x;
    this.renderedOffsetY = region.y;
  }

  get studioMode() {
    return this.transitionsService.state.studioMode;
  }

  // Not reactive, don't cache
  getStudioTransitionName() {
    return this.transitionsService.studioTransitionName;
  }

  /*****************
   * Mouse Handling *
   *****************/

  handleMouseDown(event: MouseEvent) {
    if (this.activeSources.length > 0) {
      const overResize = this.isOverResize(event);

      if (overResize) {
        this.startResizing(event, overResize);
        return;
      }
    }

    // prevent dragging if the clicking is past the source
    if (!this.getOverSource(event)) this.canDrag = false;

    this.updateCursor(event);
  }

  handleMouseDblClick(event: MouseEvent) {
<<<<<<< HEAD
    const overSource = this.sceneItems.find(source => {
      return this.isOverSource(event, source);
    });
=======
    const overSource = this.getOverSource(event);
>>>>>>> a42ff3be

    if (!overSource) return;

    const parent = overSource.getParent();

    if (
      this.customizationService.getSettings().folderSelection &&
      (!parent || (parent && parent.isSelected()))
    ) {
      this.selectionService.select(overSource.id);
    } else if (parent) {
      this.selectionService.select(parent.id);
    }
  }

  startDragging(event: MouseEvent) {
    this.dragHandler = new DragHandler(event, {
      displaySize: {
        x: this.renderedWidth,
        y: this.renderedHeight,
      },
      displayOffset: {
        x: this.renderedOffsetX,
        y: this.renderedOffsetY,
      },
    });
  }

  startResizing(event: MouseEvent, region: IResizeRegion) {
    this.resizeRegion = region;
    this.currentX = event.pageX;
    this.currentY = event.pageY;

    if (event.altKey) this.isCropping = true;
  }

  handleMouseUp(event: MouseEvent) {
    this.canDrag = true;

    // If neither a drag or resize was initiated, it must have been
    // an attempted selection or right click.
    if (!this.dragHandler && !this.resizeRegion) {
      const overSource = this.getOverSource(event);

      // Either select a new source, or deselect all sources
      if (overSource) {
        let overNode: TSceneNode = overSource;
        if (this.customizationService.getSettings().folderSelection) {
          overNode = overSource.hasParent() ? overSource.getParent() : overSource;
        }

        if (event.ctrlKey) {
          if (overNode.isSelected()) {
            overNode.deselect();
          } else {
            overNode.addToSelection();
          }
        } else if (event.button === 0) {
          overNode.select();
        }
      } else if (event.button === 0) {
        this.selectionService.reset();
      }

      if (event.button === 2) {
        let menu: EditMenu;
        if (overSource) {
          this.selectionService.add(overSource.sceneItemId);
          menu = new EditMenu({
            selectedSceneId: this.scene.id,
            showSceneItemMenu: true,
            selectedSourceId: overSource.sourceId,
          });
        } else {
          menu = new EditMenu({ selectedSceneId: this.scene.id });
        }
        menu.popup();
      }
    }

    this.dragHandler = null;
    this.resizeRegion = null;
    this.isCropping = false;

    this.updateCursor(event);
  }

  handleMouseEnter(event: MouseEvent) {
    if (event.buttons !== 1) {
      this.dragHandler = null;
      this.resizeRegion = null;
    }
  }

  handleMouseMove(event: MouseEvent) {
    const mousePosX = event.offsetX - this.renderedOffsetX;
    const mousePosY = event.offsetY - this.renderedOffsetY;

    const factor = this.windowsService.state.main.scaleFactor;
    const converted = this.convertScalarToBaseSpace(mousePosX * factor, mousePosY * factor);

    if (this.resizeRegion) {
      const name = this.resizeRegion.name;

      // We choose an anchor point opposite the resize region
      const optionsMap = {
        nw: { anchor: AnchorPoint.SouthEast },
        sw: { anchor: AnchorPoint.NorthEast },
        ne: { anchor: AnchorPoint.SouthWest },
        se: { anchor: AnchorPoint.NorthWest },
        n: { anchor: AnchorPoint.South, lockX: true },
        s: { anchor: AnchorPoint.North, lockX: true },
        e: { anchor: AnchorPoint.West, lockY: true },
        w: { anchor: AnchorPoint.East, lockY: true },
      };

      const options = {
        ...optionsMap[name],
        lockRatio: !event.shiftKey,
      };

      if (this.isCropping) {
        this.crop(converted.x, converted.y, options);
      } else {
        this.resize(converted.x, converted.y, options);
      }
    } else if (this.dragHandler) {
      this.dragHandler.move(event);
    } else if (event.buttons === 1) {
      // We might need to start dragging
      const sourcesInPriorityOrder = _.compact(this.activeSources.concat(this.sceneItems));

      const overSource = sourcesInPriorityOrder.find(source => {
        return this.isOverSource(event, source);
      });

      if (overSource && this.canDrag) {
        const overNode =
          !overSource.isSelected() && overSource.hasParent() ? overSource.getParent() : overSource;

        // Make this source active
        if (event.ctrlKey || overNode.isSelected()) {
          overNode.addToSelection();
        } else {
          overNode.select();
        }

        // Start dragging it
        this.startDragging(event);
      }
    }

    this.updateCursor(event);
  }

  crop(x: number, y: number, options: IResizeOptions) {
    const source = this.resizeRegion.item;
    const rect = new ScalableRectangle(source.getRectangle());

    rect.normalized(() => {
      rect.withAnchor(options.anchor, () => {
        // There's probably a more generic way to do this math
        switch (options.anchor) {
          case AnchorPoint.East: {
            const croppableWidth = rect.width - rect.crop.right - 2;
            const distance = croppableWidth * rect.scaleX - (rect.x - x);
            rect.crop.left = Math.round(_.clamp(distance / rect.scaleX, 0, croppableWidth));
            break;
          }

          case AnchorPoint.West: {
            const croppableWidth = rect.width - rect.crop.left - 2;
            const distance = croppableWidth * rect.scaleX + (rect.x - x);
            rect.crop.right = Math.round(_.clamp(distance / rect.scaleX, 0, croppableWidth));
            break;
          }

          case AnchorPoint.South: {
            const croppableHeight = rect.height - rect.crop.bottom - 2;
            const distance = croppableHeight * rect.scaleY - (rect.y - y);
            rect.crop.top = Math.round(_.clamp(distance / rect.scaleY, 0, croppableHeight));
            break;
          }

          case AnchorPoint.North: {
            const croppableHeight = rect.height - rect.crop.top - 2;
            const distance = croppableHeight * rect.scaleY + (rect.y - y);
            rect.crop.bottom = Math.round(_.clamp(distance / rect.scaleY, 0, croppableHeight));
            break;
          }
        }
      });
    });

    this.scene.getItem(source.sceneItemId).setTransform({
      position: { x: rect.x, y: rect.y },
      crop: rect.crop,
    });
  }

  resize(
    // x & y are mouse positions in video space
    x: number,
    y: number,
    options: IResizeOptions,
  ) {
    // Set defaults
    const opts = {
      lockRatio: true,
      lockX: false,
      lockY: false,
      ...options,
    };

    let scaleXDelta = 1;
    let scaleYDelta = 1;
    const rect = this.selectionService.getBoundingRect();
    const anchorPosition = rect.getOffsetFromOrigin(AnchorPositions[opts.anchor]);

    // resizeRegion is opposite the anchor point
    const oppositePointsMap = { 0: 1, 0.5: 0.5, 1: 0 };
    const resizeRegionPosition = v2(
      oppositePointsMap[AnchorPositions[opts.anchor].x],
      oppositePointsMap[AnchorPositions[opts.anchor].y],
    );

    // represents the direction of resizing
    const scaleVector = resizeRegionPosition.sub(v2(AnchorPositions[opts.anchor]));

<<<<<<< HEAD
    this.scene.getItem(source.sceneItemId).setTransform({
      position: {
        x: rect.x,
        y: rect.y,
      },
      scale: {
        x: rect.scaleX,
        y: rect.scaleY,
      },
    });
=======
    if (scaleVector.x && !opts.lockX) {
      const newWidth = Math.abs(x - anchorPosition.x);
      scaleXDelta = newWidth / rect.width;
    }

    if (scaleVector.y && !opts.lockY) {
      const newHeight = Math.abs(y - anchorPosition.y);
      scaleYDelta = newHeight / rect.height;
    }

    // preserve aspect ratio
    if (opts.lockRatio) scaleYDelta = scaleXDelta = Math.max(scaleXDelta, scaleYDelta);

    // scale all selected items
    this.selectionService.scaleWithOffset(
      { x: scaleXDelta, y: scaleYDelta },
      this.selectionService.getBoundingRect().getOffsetFromOrigin(AnchorPositions[opts.anchor]),
    );
>>>>>>> a42ff3be
  }

  updateCursor(event: MouseEvent) {
    if (this.dragHandler) {
      this.$refs.display.style.cursor = '-webkit-grabbing';
    } else if (this.resizeRegion) {
      this.$refs.display.style.cursor = this.resizeRegion.cursor;
    } else {
      const overResize = this.isOverResize(event);

      if (overResize) {
        this.$refs.display.style.cursor = overResize.cursor;
      } else {
        const overSource = this.getOverSource(event);

        if (overSource) {
          this.$refs.display.style.cursor = '-webkit-grab';
        } else {
          this.$refs.display.style.cursor = 'default';
        }
      }
    }
  }

  // Takes the given mouse event, and determines if it is
  // over the given box in base resolution space.
  isOverBox(event: MouseEvent, x: number, y: number, width: number, height: number) {
    const factor = this.windowsService.state.main.scaleFactor;

    const mouse = this.convertVectorToBaseSpace(event.offsetX * factor, event.offsetY * factor);

    const box = { x, y, width, height };

    if (mouse.x < box.x) {
      return false;
    }

    if (mouse.y < box.y) {
      return false;
    }

    if (mouse.x > box.x + box.width) {
      return false;
    }

    if (mouse.y > box.y + box.height) {
      return false;
    }

    return true;
  }

  /**
   * Determines if the given mouse event is over the
   * given source
   */
  isOverSource(event: MouseEvent, source: SceneItem) {
    const rect = new ScalableRectangle(source.getRectangle());
    rect.normalize();

    return this.isOverBox(event, rect.x, rect.y, rect.scaledWidth, rect.scaledHeight);
<<<<<<< HEAD
=======
  }

  /**
   * returns the source under the cursor
   */
  private getOverSource(event: MouseEvent): SceneItem {
    return this.sceneItems.find(source => {
      return this.isOverSource(event, source);
    });
>>>>>>> a42ff3be
  }

  // Determines if the given mouse event is over any
  // of the active source's resize regions.
  isOverResize(event: MouseEvent) {
    if (this.activeSources.length > 0) {
      return _.find(this.resizeRegions, region => {
        return this.isOverBox(event, region.x, region.y, region.width, region.height);
      });
    }

    return null;
  }

  // Size (width & height) is a scalar value, and
  // only needs to be scaled when converting between
  // spaces.
  convertScalarToBaseSpace(x: number, y: number) {
    return {
      x: (x * this.baseWidth) / this.renderedWidth,
      y: (y * this.baseHeight) / this.renderedHeight,
    };
  }

  // Position is a vector value. When converting between
  // spaces, we have to add positional offsets.
  convertVectorToBaseSpace(x: number, y: number) {
    const movedX = x - this.renderedOffsetX;
    const movedY = y - this.renderedOffsetY;

    return this.convertScalarToBaseSpace(movedX, movedY);
  }

  // getters

  get activeSources(): SceneItem[] {
    return this.selectionService.getItems().filter(item => {
      return item.isVisualSource;
    });
  }

  get sceneItems(): SceneItem[] {
    const scene = this.scenesService.activeScene;
    if (scene) {
      return scene.getItems().filter(source => {
        return source.isVisualSource;
      });
    }

    return [];
  }

  get scene(): Scene {
    return this.scenesService.activeScene;
  }

  get baseWidth() {
    return this.videoService.baseWidth;
  }

  get baseHeight() {
    return this.videoService.baseHeight;
  }

  // Using a computed property since it is cached
  get resizeRegions(): IResizeRegion[] {
    let regions: IResizeRegion[] = [];

    this.selectionService.getItems().forEach(item => {
      regions = regions.concat(this.generateResizeRegionsForItem(item));
    });

    return regions;
  }

  generateResizeRegionsForItem(item: SceneItem): IResizeRegion[] {
    const renderedRegionRadius = 5;
    const factor = this.windowsService.state.main.scaleFactor;
    const regionRadius = (renderedRegionRadius * factor * this.baseWidth) / this.renderedWidth;
    const width = regionRadius * 2;
    const height = regionRadius * 2;

    const rect = new ScalableRectangle(item.getRectangle());
    rect.normalize();

    return [
      {
        item,
        width,
        height,
        name: 'nw',
        x: rect.x - regionRadius,
        y: rect.y - regionRadius,
        cursor: 'nwse-resize',
      },
      {
        item,
        width,
        height,
        name: 'n',
        x: rect.x + rect.scaledWidth / 2 - regionRadius,
        y: rect.y - regionRadius,
        cursor: 'ns-resize',
      },
      {
        item,
        width,
        height,
        name: 'ne',
        x: rect.x + rect.scaledWidth - regionRadius,
        y: rect.y - regionRadius,
        cursor: 'nesw-resize',
      },
      {
        item,
        width,
        height,
        name: 'e',
        x: rect.x + rect.scaledWidth - regionRadius,
        y: rect.y + rect.scaledHeight / 2 - regionRadius,
        cursor: 'ew-resize',
      },
      {
        item,
        width,
        height,
        name: 'se',
        x: rect.x + rect.scaledWidth - regionRadius,
        y: rect.y + rect.scaledHeight - regionRadius,
        cursor: 'nwse-resize',
      },
      {
        item,
        width,
        height,
        name: 's',
        x: rect.x + rect.scaledWidth / 2 - regionRadius,
        y: rect.y + rect.scaledHeight - regionRadius,
        cursor: 'ns-resize',
      },
      {
        item,
        width,
        height,
        name: 'sw',
        x: rect.x - regionRadius,
        y: rect.y + rect.scaledHeight - regionRadius,
        cursor: 'nesw-resize',
      },
      {
        item,
        width,
        height,
        name: 'w',
        x: rect.x - regionRadius,
        y: rect.y + rect.scaledHeight / 2 - regionRadius,
        cursor: 'ew-resize',
      },
    ];
  }
}<|MERGE_RESOLUTION|>--- conflicted
+++ resolved
@@ -95,13 +95,7 @@
   }
 
   handleMouseDblClick(event: MouseEvent) {
-<<<<<<< HEAD
-    const overSource = this.sceneItems.find(source => {
-      return this.isOverSource(event, source);
-    });
-=======
     const overSource = this.getOverSource(event);
->>>>>>> a42ff3be
 
     if (!overSource) return;
 
@@ -331,18 +325,6 @@
     // represents the direction of resizing
     const scaleVector = resizeRegionPosition.sub(v2(AnchorPositions[opts.anchor]));
 
-<<<<<<< HEAD
-    this.scene.getItem(source.sceneItemId).setTransform({
-      position: {
-        x: rect.x,
-        y: rect.y,
-      },
-      scale: {
-        x: rect.scaleX,
-        y: rect.scaleY,
-      },
-    });
-=======
     if (scaleVector.x && !opts.lockX) {
       const newWidth = Math.abs(x - anchorPosition.x);
       scaleXDelta = newWidth / rect.width;
@@ -361,7 +343,6 @@
       { x: scaleXDelta, y: scaleYDelta },
       this.selectionService.getBoundingRect().getOffsetFromOrigin(AnchorPositions[opts.anchor]),
     );
->>>>>>> a42ff3be
   }
 
   updateCursor(event: MouseEvent) {
@@ -423,8 +404,6 @@
     rect.normalize();
 
     return this.isOverBox(event, rect.x, rect.y, rect.scaledWidth, rect.scaledHeight);
-<<<<<<< HEAD
-=======
   }
 
   /**
@@ -434,7 +413,6 @@
     return this.sceneItems.find(source => {
       return this.isOverSource(event, source);
     });
->>>>>>> a42ff3be
   }
 
   // Determines if the given mouse event is over any
