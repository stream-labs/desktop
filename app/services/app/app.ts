--- conflicted
+++ resolved
@@ -19,12 +19,9 @@
 import { ProtocolLinksService } from 'services/protocol-links';
 import { WindowsService } from 'services/windows';
 import { OutageNotificationsService } from 'services/outage-notifications';
-<<<<<<< HEAD
 import { QuestionaireService } from 'services/questionaire';
 import { InformationsService } from 'services/informations';
-=======
 import { CrashReporterService } from 'services/crash-reporter';
->>>>>>> 895112d1
 
 interface IAppState {
   loading: boolean;
@@ -61,12 +58,9 @@
   @Inject() private performanceMonitorService: PerformanceMonitorService;
   @Inject() private fileManagerService: FileManagerService;
   @Inject() private protocolLinksService: ProtocolLinksService;
-<<<<<<< HEAD
   @Inject() private questionaireService: QuestionaireService;
   @Inject() private informationsService: InformationsService;
-=======
   @Inject() private crashReporterService: CrashReporterService;
->>>>>>> 895112d1
 
   @track('app_start')
   load() {
@@ -77,7 +71,11 @@
     // associated with the user in sentry.
     this.userService;
 
-<<<<<<< HEAD
+    // Second, we want to start the crash reporter service.  We do this
+    // after the user service because we want crashes to be associated
+    // with a particular user if possible.
+    this.crashReporterService.beginStartup();
+
     this.sceneCollectionsService.initialize().then(
       () => this.questionaireService.startIfRequired()
     ).then(questionaireStarted => {
@@ -85,15 +83,6 @@
       if (!questionaireStarted) {
         onboarded = this.onboardingService.startOnboardingIfRequired();
       }
-=======
-    // Second, we want to start the crash reporter service.  We do this
-    // after the user service because we want crashes to be associated
-    // with a particular user if possible.
-    this.crashReporterService.beginStartup();
-
-    this.sceneCollectionsService.initialize().then(() => {
-      const onboarded = this.onboardingService.startOnboardingIfRequired();
->>>>>>> 895112d1
 
       electron.ipcRenderer.on('shutdown', () => {
         electron.ipcRenderer.send('acknowledgeShutdown');
