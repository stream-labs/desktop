--- conflicted
+++ resolved
@@ -12,10 +12,7 @@
 import { IStreamEvent, useStreamScheduler } from './useStreamScheduler';
 import { Services } from '../../service-provider';
 import { getDefined } from '../../../util/properties-type-guards';
-<<<<<<< HEAD
-=======
 import Scrollable from '../../shared/Scrollable';
->>>>>>> 3b53ad85
 
 /**
  * StreamScheduler page layout
