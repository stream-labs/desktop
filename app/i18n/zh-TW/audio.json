--- conflicted
+++ resolved
@@ -36,15 +36,6 @@
   "Streaming Track": "直播音軌",
   "Enable Twitch VOD Track": "啟用 Twitch VOD 音軌",
   "Twitch VOD Track": "Twitch VOD 音軌",
-<<<<<<< HEAD
-  "Sample Rate (requires a restart)": "Sample Rate (requires a restart)",
-  "Channels (requires a restart)": "Channels (requires a restart)",
-  "Desktop Audio Device 1": "Desktop Audio Device 1",
-  "Desktop Audio Device 2": "Desktop Audio Device 2",
-  "Mic/Auxiliary Device 1": "Mic/Auxiliary Device 1",
-  "Mic/Auxiliary Device 2": "Mic/Auxiliary Device 2",
-  "Mic/Auxiliary Device 3": "Mic/Auxiliary Device 3"
-=======
   "Sample Rate (requires a restart)": "取樣率 (需要重新啟動)",
   "Channels (requires a restart)": "頻道 (需要重新啟動)",
   "Desktop Audio Device 1": "桌面音訊裝置 1",
@@ -52,5 +43,4 @@
   "Mic/Auxiliary Device 1": "麥克風/輔助裝置 1",
   "Mic/Auxiliary Device 2": "麥克風/輔助裝置 2",
   "Mic/Auxiliary Device 3": "麥克風/輔助裝置 3"
->>>>>>> 16a9e1ec
 }