--- conflicted
+++ resolved
@@ -210,8 +210,6 @@
   },
 })
 export class ObsSettings extends ReactComponent {}
-<<<<<<< HEAD
-=======
 @Component({ props: { name: { default: 'ThemeAudit' } } })
 export class ThemeAudit extends ReactComponent {}
 @Component({
@@ -232,6 +230,13 @@
   },
 })
 export class AppsNav extends ReactComponent {}
->>>>>>> f9dd63aa
+
+@Component({
+  props: {
+    name: { default: 'ObsSettings' },
+    componentProps: { default: () => ({ page: 'General' }) },
+  },
+})
+export class ObsSettings extends ReactComponent {}
 @Component({ props: { name: { default: 'StudioEditor' } } })
 export class StudioEditor extends ReactComponent {}