--- conflicted
+++ resolved
@@ -66,14 +66,12 @@
   "Sparks sent are exactly <amount>": "Sparks sent are exactly <amount>",
   "Ember amount is at least <amount>": "Ember amount is at least <amount>",
   "Ember amount is exactly <amopunt>": "Ember amount is exactly <amopunt>",
-<<<<<<< HEAD
   "Please note that when advanced media share is enabled, media will no longer play through your alert box widget. Media will only play through this media share widget.": "Please note that when advanced media share is enabled, media will no longer play through your alert box widget. Media will only play through this media share widget.",
   "Twitch Subscribers": "Twitch Subscribers",
   "Youtube Members": "Youtube Members",
   "Media Share": "Media Share",
   "Subscriber": "Subscriber",
-  "Membership": "Membership"
-=======
+  "Membership": "Membership",
   "Tips & Donations": "Tips & Donations",
   "Twitch Follows": "Twitch Follows",
   "Twitch Bits": "Twitch Bits",
@@ -94,5 +92,4 @@
   "Facebook Shares": "Facebook Shares",
   "Facebook Stars": "Facebook Stars",
   "Facebook Supports": "Facebook Supports"
->>>>>>> 929ed968
 }