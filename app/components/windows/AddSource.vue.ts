import Vue from 'vue';
import { Component } from 'vue-property-decorator';
import { Inject } from 'util/injector';
import { WindowsService } from 'services/windows';
import { IScenesServiceApi } from 'services/scenes';
import { ISourcesServiceApi, TSourceType, TPropertiesManager, ISourceApi, ISourceAddOptions } from 'services/sources';
import ModalLayout from 'components/ModalLayout.vue';
import Selector from 'components/Selector.vue';
import Display from 'components/shared/Display.vue';
import { WidgetsService, WidgetType, WidgetDefinitions } from 'services/widgets';
import { $t } from 'services/i18n';
import { PlatformAppsService } from 'services/platform-apps';
<<<<<<< HEAD
import { log } from 'lodash-decorators/utils';
=======
>>>>>>> 1a82992f

@Component({
  components: { ModalLayout, Selector, Display }
})
export default class AddSource extends Vue {
  @Inject() sourcesService: ISourcesServiceApi;
  @Inject() scenesService: IScenesServiceApi;
  @Inject() windowsService: WindowsService;
  @Inject() widgetsService: WidgetsService;
  @Inject() platformAppsService: PlatformAppsService;

  name = '';
  error = '';
  sourceType = this.windowsService.getChildWindowQueryParams().sourceType as TSourceType;
  sourceAddOptions = this.windowsService.getChildWindowQueryParams().sourceAddOptions as ISourceAddOptions;

  get widgetType() {
    return this.sourceAddOptions.propertiesManagerSettings.widgetType;
  }

  sources = this.sourcesService.getSources().filter(source => {
    return source.isSameType({
      type: this.sourceType,
      propertiesManager: this.sourceAddOptions.propertiesManager,
      widgetType: this.widgetType,
      appId: this.sourceAddOptions.propertiesManagerSettings.appId,
      appSourceId: this.sourceAddOptions.propertiesManagerSettings.appSourceId
    }) && source.sourceId !== this.scenesService.activeSceneId;
  });

  existingSources = this.sources.map(source => {
    return { name: source.name, value: source.sourceId };
  });

  selectedSourceId = this.sources[0] ? this.sources[0].sourceId : null;

  mounted() {
    if (this.sourceAddOptions.propertiesManager === 'widget') {
      this.name = this.sourcesService.suggestName(
        WidgetDefinitions[this.widgetType].name
      );
    } else if (this.sourceAddOptions.propertiesManager === 'platformApp') {
      const app = this.platformAppsService
        .getApp(this.sourceAddOptions.propertiesManagerSettings.appId);
      const sourceName = app.manifest.sources
        .find(source => source.id === this.sourceAddOptions.propertiesManagerSettings.appSourceId).name;

      this.name = this.sourcesService.suggestName(sourceName);
    } else {
      const sourceType =
        this.sourceType &&
        this.sourcesService.getAvailableSourcesTypesList()
          .find(sourceTypeDef => sourceTypeDef.value === this.sourceType);

      this.name = this.sourcesService.suggestName((this.sourceType && sourceType.description));
    }
  }

  addExisting() {
    const scene = this.scenesService.activeScene;
    if (!scene.canAddSource(this.selectedSourceId)) {
      // for now only a scene-source can be a problem
      alert($t('Unable to add a source: the scene you are trying to add already contains your current scene'));
      return;
    }
    this.scenesService.activeScene.addSource(this.selectedSourceId);
    this.close();
  }

  close() {
    this.windowsService.closeChildWindow();
  }


  addNew() {
    if (!this.name) {
      this.error = 'The source name is required';
    } else {
      let source: ISourceApi;

      if (this.sourceAddOptions.propertiesManager === 'widget') {
        const widget = this.widgetsService.createWidget(this.widgetType, this.name);
        source = widget.getSource();
      } else {
        const settings: Dictionary<any> = {};

        if (this.sourceAddOptions.propertiesManager === 'platformApp') {
<<<<<<< HEAD
          
=======
>>>>>>> 1a82992f
          const size = this.platformAppsService.getAppSourceSize(
            this.sourceAddOptions.propertiesManagerSettings.appId,
            this.sourceAddOptions.propertiesManagerSettings.appSourceId
          );
          settings.width = size.width;
          settings.height = size.height;
        }

        source = this.sourcesService.createSource(
          this.name,
          this.sourceType,
          settings,
          {
            propertiesManager: this.sourceAddOptions.propertiesManager,
            propertiesManagerSettings: this.sourceAddOptions.propertiesManagerSettings
          }
        );

        this.scenesService.activeScene.addSource(source.sourceId);
      }

      if (source.hasProps()) {
        this.sourcesService.showSourceProperties(source.sourceId);
      } else {
        this.close();
      }
    }
  }

  get selectedSource() {
    return this.sourcesService.getSource(this.selectedSourceId);
  }

}<|MERGE_RESOLUTION|>--- conflicted
+++ resolved
@@ -10,10 +10,6 @@
 import { WidgetsService, WidgetType, WidgetDefinitions } from 'services/widgets';
 import { $t } from 'services/i18n';
 import { PlatformAppsService } from 'services/platform-apps';
-<<<<<<< HEAD
-import { log } from 'lodash-decorators/utils';
-=======
->>>>>>> 1a82992f
 
 @Component({
   components: { ModalLayout, Selector, Display }
@@ -101,10 +97,7 @@
         const settings: Dictionary<any> = {};
 
         if (this.sourceAddOptions.propertiesManager === 'platformApp') {
-<<<<<<< HEAD
           
-=======
->>>>>>> 1a82992f
           const size = this.platformAppsService.getAppSourceSize(
             this.sourceAddOptions.propertiesManagerSettings.appId,
             this.sourceAddOptions.propertiesManagerSettings.appSourceId
