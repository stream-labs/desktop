--- conflicted
+++ resolved
@@ -1,6 +1,3 @@
 export * from './General';
-<<<<<<< HEAD
 export * from './Notifications';
-=======
-export * from './Appearance';
->>>>>>> c602721c
+export * from './Appearance';