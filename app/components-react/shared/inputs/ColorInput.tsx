import React, { ChangeEvent, RefObject, useEffect, useRef, useState } from 'react';
import { TSlobsInputProps, useInput } from './inputs';
import { Button, Input, Popover } from 'antd';
import InputWrapper from './InputWrapper';
import { omit } from 'lodash';
import { getOS, OS } from '../../../util/operating-systems';
import { $t } from '../../../services/i18n';
import { loadColorPicker } from '../../../util/slow-imports';
import { Services } from '../../service-provider';
<<<<<<< HEAD
import { HexColorPicker, RgbaColor, RgbaColorPicker } from 'react-colorful';
=======
import { HexColorPicker, RgbaColorPicker } from 'react-colorful';
>>>>>>> b9a0d72b
import { findDOMNode } from 'react-dom';
import { getDefined } from '../../../util/properties-type-guards';
import Utils from '../../../services/utils';

<<<<<<< HEAD
export type TColorInputProps = TSlobsInputProps<{ hasAlpha?: boolean }, string>;

export function ColorInput(p: TColorInputProps) {
=======
interface IRGBAColor {
  r: number;
  g: number;
  b: number;
  a: number;
}

function intTo2hexDigit(int: number) {
  let result = int.toString(16);
  if (result.length === 1) result = `0${result}`;
  return result;
}

function rgbaToHex(color: IRGBAColor) {
  return `#${intTo2hexDigit(color.r)}${intTo2hexDigit(color.g)}${intTo2hexDigit(
    color.b,
  )}${intTo2hexDigit(Math.round(color.a * 255))}`;
}

function hexToRGB(hex: string) {
  const r = parseInt(hex.slice(1, 3), 16);
  const g = parseInt(hex.slice(3, 5), 16);
  const b = parseInt(hex.slice(5, 7), 16);

  return { r, g, b };
}

function colorToHex(color: string | IRGBAColor) {
  if (typeof color === 'string') return color;

  return rgbaToHex(color);
}

export function ColorInput(p: TSlobsInputProps<{}, string | IRGBAColor>) {
>>>>>>> b9a0d72b
  // set default debounce to 500
  const debounce = p.debounce === undefined ? 500 : p.debounce;
  const { wrapperAttrs, inputAttrs } = useInput('color', { ...p, debounce });
  const divAttrs = omit(inputAttrs, 'onChange');
<<<<<<< HEAD
  const [textInputVal, setTextInputVal] = useState(inputAttrs.value);
  const Picker = p.hasAlpha ? RgbaColorPicker : HexColorPicker;
=======
  const [textInputVal, setTextInputVal] = useState(colorToHex(inputAttrs.value));
  const alphaMode = typeof inputAttrs.value !== 'string';
>>>>>>> b9a0d72b

  useEffect(() => {
    setTextInputVal(colorToHex(inputAttrs.value));
  }, [inputAttrs.value]);

  // open eydrop picker
  async function eyedrop(e: React.MouseEvent) {
    e.stopPropagation();
    const colorPicker = (await loadColorPicker()).default;
    Services.UsageStatisticsService.actions.recordFeatureUsage('screenColorPicker');
    colorPicker.startColorPicker(
      (data: { event: string; hex: string }) => {
        if (data.event === 'mouseClick') {
          if (typeof inputAttrs.value === 'string') {
            inputAttrs.onChange(`#${data.hex}`);
          } else {
            const rgb = hexToRGB(`#${data.hex}`);
            inputAttrs.onChange({ ...rgb, a: inputAttrs.value.a });
          }
        }
      },
      () => {},
      { onMouseMoveEnabled: true, showPreview: true, showText: false, previewSize: 35 },
    );
  }

  // find the form element in parents and use it as a popup container
  const $formRef = useRef<HTMLElement | null>(null);
  const ref: RefObject<Input> = useRef(null);
  useEffect(() => {
    const $input: Element = findDOMNode(ref.current);
    const $form = $input.closest('[data-role="form"]') as HTMLElement;
    $formRef.current = $form;
  }, []);

  function getPopupContainer() {
    return getDefined($formRef.current);
  }

  function onTextInputChange(ev: ChangeEvent<any>) {
    // update textInput state
    const color = ev.target.value;
    setTextInputVal(color);

    // emit onChange if textInput contains a valid color
<<<<<<< HEAD
    const isValidColor = p.hasAlpha
      ? color.match(/^#(?:[0-9a-fA-F]{4}){1,2}$/)
=======
    const isValidColor = alphaMode
      ? color.match(/^#(?:[0-9a-fA-F]{8})$/)
>>>>>>> b9a0d72b
      : color.match(/^#(?:[0-9a-fA-F]{3}){1,2}$/);
    if (!isValidColor) return;
    onChangeHandler(color.toLowerCase());
  }

  function onTextInputBlur() {
    // reset invalid color
    const validColor = colorToHex(inputAttrs.value);
    if (textInputVal !== validColor) setTextInputVal(validColor);
  }

<<<<<<< HEAD
  function onChangeHandler(value: string | RgbaColor) {
    if (typeof value === 'string') {
      inputAttrs.onChange(value);
    } else {
      inputAttrs.onChange(rgbaToHexStr(value));
    }
  }
=======
  const picker =
    typeof inputAttrs.value === 'string' ? (
      <HexColorPicker color={inputAttrs.value} onChange={inputAttrs.onChange} />
    ) : (
      <RgbaColorPicker color={inputAttrs.value} onChange={inputAttrs.onChange} />
    );
>>>>>>> b9a0d72b

  return (
    <InputWrapper {...wrapperAttrs}>
      <Popover
<<<<<<< HEAD
        content={
          <Picker
            color={p.hasAlpha ? hexStrToRgba(inputAttrs.value) : inputAttrs.value}
            onChange={onChangeHandler}
          />
        }
=======
        content={picker}
>>>>>>> b9a0d72b
        trigger="click"
        placement="bottomLeft"
        getPopupContainer={getPopupContainer}
        overlayStyle={{ marginTop: '-20px' }}
      >
        <Input
          {...divAttrs}
          value={textInputVal}
          onChange={onTextInputChange}
          onBlur={onTextInputBlur}
          ref={ref}
          // render color box
          prefix={
            <span style={{ width: '22px' }}>
              <div
                style={{
                  backgroundColor: colorToHex(inputAttrs.value),
                  position: 'absolute',
                  borderRadius: '2px',
                  left: '2px',
                  bottom: '2px',
                  width: '26px',
                  top: '2px',
                }}
              />
            </span>
          }
          // render eyedropper button
          addonAfter={
            getOS() === OS.Windows ? (
              <Button
                title={$t('Pick Screen Color')}
                style={{ padding: '4px 9px' }}
                onClick={eyedrop}
              >
                <i className="fas fa-eye-dropper" />
              </Button>
            ) : (
              false
            )
          }
        />
      </Popover>
    </InputWrapper>
  );
}

export function hexStrToRgba(hexStrVal: string): RgbaColor {
  const r = parseInt(hexStrVal.slice(1, 3), 16);
  const g = parseInt(hexStrVal.slice(3, 5), 16);
  const b = parseInt(hexStrVal.slice(5, 7), 16);
  let a = 255;

  if (hexStrVal[8]) {
    a = parseInt(hexStrVal.slice(7, 9), 16);
  }

  return { r, g, b, a: a / 255 };
}

export function intToRgba(intVal: number): RgbaColor {
  const rgba = Utils.intToRgba(intVal);
  return {
    ...rgba,
    a: rgba.a / 255,
  };
}

export function rgbaToHexStr(rgba: RgbaColor): string {
  return `#${
    intTo2hexDigit(rgba.r) +
    intTo2hexDigit(rgba.g) +
    intTo2hexDigit(rgba.b) +
    intTo2hexDigit(Math.ceil(rgba.a * 255))
  }`;
}

export function rgbaToInt(rgba: RgbaColor): number {
  return Utils.rgbaToInt(rgba.r, rgba.g, rgba.b, Math.ceil(rgba.a * 255));
}

export function intToHexStr(intVal: number): string {
  return rgbaToHexStr(intToRgba(intVal));
}

export function hexStrToInt(hexStrVal: string): number {
  return rgbaToInt(hexStrToRgba(hexStrVal));
}

export function intTo2hexDigit(int: number): string {
  let result = int.toString(16);
  if (result.length === 1) result = `0${result}`;
  return result;
}<|MERGE_RESOLUTION|>--- conflicted
+++ resolved
@@ -7,20 +7,10 @@
 import { $t } from '../../../services/i18n';
 import { loadColorPicker } from '../../../util/slow-imports';
 import { Services } from '../../service-provider';
-<<<<<<< HEAD
-import { HexColorPicker, RgbaColor, RgbaColorPicker } from 'react-colorful';
-=======
 import { HexColorPicker, RgbaColorPicker } from 'react-colorful';
->>>>>>> b9a0d72b
 import { findDOMNode } from 'react-dom';
 import { getDefined } from '../../../util/properties-type-guards';
-import Utils from '../../../services/utils';
 
-<<<<<<< HEAD
-export type TColorInputProps = TSlobsInputProps<{ hasAlpha?: boolean }, string>;
-
-export function ColorInput(p: TColorInputProps) {
-=======
 interface IRGBAColor {
   r: number;
   g: number;
@@ -55,18 +45,12 @@
 }
 
 export function ColorInput(p: TSlobsInputProps<{}, string | IRGBAColor>) {
->>>>>>> b9a0d72b
   // set default debounce to 500
   const debounce = p.debounce === undefined ? 500 : p.debounce;
   const { wrapperAttrs, inputAttrs } = useInput('color', { ...p, debounce });
   const divAttrs = omit(inputAttrs, 'onChange');
-<<<<<<< HEAD
-  const [textInputVal, setTextInputVal] = useState(inputAttrs.value);
-  const Picker = p.hasAlpha ? RgbaColorPicker : HexColorPicker;
-=======
   const [textInputVal, setTextInputVal] = useState(colorToHex(inputAttrs.value));
   const alphaMode = typeof inputAttrs.value !== 'string';
->>>>>>> b9a0d72b
 
   useEffect(() => {
     setTextInputVal(colorToHex(inputAttrs.value));
@@ -112,16 +96,11 @@
     setTextInputVal(color);
 
     // emit onChange if textInput contains a valid color
-<<<<<<< HEAD
-    const isValidColor = p.hasAlpha
-      ? color.match(/^#(?:[0-9a-fA-F]{4}){1,2}$/)
-=======
     const isValidColor = alphaMode
       ? color.match(/^#(?:[0-9a-fA-F]{8})$/)
->>>>>>> b9a0d72b
       : color.match(/^#(?:[0-9a-fA-F]{3}){1,2}$/);
     if (!isValidColor) return;
-    onChangeHandler(color.toLowerCase());
+    inputAttrs.onChange(color.toLowerCase());
   }
 
   function onTextInputBlur() {
@@ -130,36 +109,17 @@
     if (textInputVal !== validColor) setTextInputVal(validColor);
   }
 
-<<<<<<< HEAD
-  function onChangeHandler(value: string | RgbaColor) {
-    if (typeof value === 'string') {
-      inputAttrs.onChange(value);
-    } else {
-      inputAttrs.onChange(rgbaToHexStr(value));
-    }
-  }
-=======
   const picker =
     typeof inputAttrs.value === 'string' ? (
       <HexColorPicker color={inputAttrs.value} onChange={inputAttrs.onChange} />
     ) : (
       <RgbaColorPicker color={inputAttrs.value} onChange={inputAttrs.onChange} />
     );
->>>>>>> b9a0d72b
 
   return (
     <InputWrapper {...wrapperAttrs}>
       <Popover
-<<<<<<< HEAD
-        content={
-          <Picker
-            color={p.hasAlpha ? hexStrToRgba(inputAttrs.value) : inputAttrs.value}
-            onChange={onChangeHandler}
-          />
-        }
-=======
         content={picker}
->>>>>>> b9a0d72b
         trigger="click"
         placement="bottomLeft"
         getPopupContainer={getPopupContainer}
@@ -205,52 +165,4 @@
       </Popover>
     </InputWrapper>
   );
-}
-
-export function hexStrToRgba(hexStrVal: string): RgbaColor {
-  const r = parseInt(hexStrVal.slice(1, 3), 16);
-  const g = parseInt(hexStrVal.slice(3, 5), 16);
-  const b = parseInt(hexStrVal.slice(5, 7), 16);
-  let a = 255;
-
-  if (hexStrVal[8]) {
-    a = parseInt(hexStrVal.slice(7, 9), 16);
-  }
-
-  return { r, g, b, a: a / 255 };
-}
-
-export function intToRgba(intVal: number): RgbaColor {
-  const rgba = Utils.intToRgba(intVal);
-  return {
-    ...rgba,
-    a: rgba.a / 255,
-  };
-}
-
-export function rgbaToHexStr(rgba: RgbaColor): string {
-  return `#${
-    intTo2hexDigit(rgba.r) +
-    intTo2hexDigit(rgba.g) +
-    intTo2hexDigit(rgba.b) +
-    intTo2hexDigit(Math.ceil(rgba.a * 255))
-  }`;
-}
-
-export function rgbaToInt(rgba: RgbaColor): number {
-  return Utils.rgbaToInt(rgba.r, rgba.g, rgba.b, Math.ceil(rgba.a * 255));
-}
-
-export function intToHexStr(intVal: number): string {
-  return rgbaToHexStr(intToRgba(intVal));
-}
-
-export function hexStrToInt(hexStrVal: string): number {
-  return rgbaToInt(hexStrToRgba(hexStrVal));
-}
-
-export function intTo2hexDigit(int: number): string {
-  let result = int.toString(16);
-  if (result.length === 1) result = `0${result}`;
-  return result;
 }