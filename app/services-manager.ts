--- conflicted
+++ resolved
@@ -91,14 +91,9 @@
 import { EventListService } from 'services/widget-settings/event-list';
 import { TipJarService } from 'services/widget-settings/tip-jar';
 import { SponsorBannerService } from 'services/widget-settings/sponsor-banner';
-<<<<<<< HEAD
-import { MediaShareService } from 'services/widget-settings/media-share';
-import { ChatbotService } from 'services/widget-settings/chatbot';
-=======
 import { SubGoalService } from 'services/widget-settings/sub-goal';
 import { MediaShareService } from 'services/widget-settings/media-share';
 import { ChatbotWidgetService } from 'services/widget-settings/chatbot';
->>>>>>> cd82fef0
 
 const { ipcRenderer } = electron;
 
@@ -191,16 +186,10 @@
     SponsorBannerService,
     SubGoalService,
     MediaGalleryService,
-<<<<<<< HEAD
-    AnnouncementsService,
-    MediaShareService,
-    ChatbotService,
-=======
     IncrementalRolloutService,
     AnnouncementsService,
     MediaShareService,
     ChatbotWidgetService
->>>>>>> cd82fef0
   };
 
   private instances: Dictionary<Service> = {};
