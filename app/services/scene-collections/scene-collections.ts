import { Service } from 'services/service';
import { Inject } from 'util/injector';
import { RootNode } from './nodes/root';
import { SourcesNode, ISourceInfo } from './nodes/sources';
import { ScenesNode, ISceneSchema } from './nodes/scenes';
import { SceneItemsNode, ISceneItemInfo } from './nodes/scene-items';
import { TransitionsNode } from './nodes/transitions';
import { HotkeysNode } from './nodes/hotkeys';
import { SceneFiltersNode } from './nodes/scene-filters';
import path from 'path';
import electron from 'electron';
import fs from 'fs';
import { parse } from './parse';
import { ScenesService } from 'services/scenes';
import { SourcesService } from 'services/sources';
import { E_AUDIO_CHANNELS } from 'services/audio';
import { AppService } from 'services/app';
import { HotkeysService } from 'services/hotkeys';
import namingHelpers from '../../util/NamingHelpers';
import { WindowsService } from 'services/windows';
import { UserService } from 'services/user';
import { TcpServerService } from 'services/tcp-server';
import { OverlaysPersistenceService, IDownloadProgress } from './overlays';
import {
  ISceneCollectionsManifestEntry,
  ISceneCollectionSchema,
  ISceneCollectionsServiceApi,
  ISceneCollectionCreateOptions
} from '.';
import { SceneCollectionsStateService } from './state';
import { Subject } from 'rxjs/Subject';
import { $t } from 'services/i18n';
import { TransitionsService, ETransitionType } from 'services/transitions';

const uuid = window['require']('uuid/v4');

export const NODE_TYPES = {
  RootNode,
  SourcesNode,
  ScenesNode,
  SceneItemsNode,
  TransitionNode: TransitionsNode, // Alias old name to new node
  TransitionsNode,
  HotkeysNode,
  SceneFiltersNode
};

const DEFAULT_COLLECTION_NAME = 'Scenes';

interface ISceneCollectionsManifest {
  activeId: string;
  collections: ISceneCollectionsManifestEntry[];
}

interface ISceneCollectionInternalCreateOptions extends ISceneCollectionCreateOptions {
  setupFunction?: () => boolean;
}

/**
 * V2 of the scene collections service:
 * - Completely asynchronous
 * - Server side backup
 */
export class SceneCollectionsService extends Service
  implements ISceneCollectionsServiceApi {
  @Inject('SceneCollectionsStateService')
  stateService: SceneCollectionsStateService;
  @Inject() scenesService: ScenesService;
  @Inject() sourcesService: SourcesService;
  @Inject() appService: AppService;
  @Inject() hotkeysService: HotkeysService;
  @Inject() windowsService: WindowsService;
  @Inject() userService: UserService;
  @Inject() overlaysPersistenceService: OverlaysPersistenceService;
  @Inject() tcpServerService: TcpServerService;
  @Inject() transitionsService: TransitionsService;

  collectionAdded = new Subject<ISceneCollectionsManifestEntry>();
  collectionRemoved = new Subject<ISceneCollectionsManifestEntry>();
  collectionSwitched = new Subject<ISceneCollectionsManifestEntry>();
  collectionWillSwitch = new Subject<void>();
  collectionUpdated = new Subject<ISceneCollectionsManifestEntry>();

  /**
   * Whether the service has been initialized
   */
  private initialized = false;

  /**
   * Whether a valid collection is currently loaded.
   * Is used to decide whether we should save.
   */
  private collectionLoaded = false;

  /**
   * true if the scene-collections sync in progress
   */
  private syncPending = false;

  /**
   * Does not use the standard init function so we can have asynchronous
   * initialization.
   */
  async initialize() {
    await this.migrate();
    await this.stateService.loadManifestFile();
    if (this.activeCollection) {
      await this.load(this.activeCollection.id);
    } else if (this.collections.length > 0) {
      let latestId = this.collections[0].id;
      let latestModified = this.collections[0].modified;

      this.collections.forEach(collection => {
        if (collection.modified > latestModified) {
          latestModified = collection.modified;
          latestId = collection.id;
        }
      });

      await this.load(latestId);
    } else {
      await this.create();
    }
    this.initialized = true;
  }

  /**
   * Should be called when a new user logs in.  If the user has
   * scene collections backed up on the server, it will reset
   * the manifest and load from the server.
   */
  async setupNewUser() {
    await this.initialize();
  }

  /**
   * Generally called on application shutdown.
   */
  async deinitialize() {
    this.disableAutoSave();
    await this.save();
    await this.deloadCurrentApplicationState();
    await this.stateService.flushManifestFile();
  }

  /**
   * Saves the current scene collection
   */
  async save(): Promise<void> {
    if (!this.collectionLoaded) return;
    if (!this.activeCollection) return;
    await this.saveCurrentApplicationStateAs(this.activeCollection.id);
    this.stateService.SET_MODIFIED(
      this.activeCollection.id,
      new Date().toISOString()
    );
  }

  /**
   * This is a safe method that will load the requested scene collection.
   * It is responsible for cleaning up and saving any existing config,
   * setting the app in the apropriate loading state, and updating the state
   * and server.
   * @param id The id of the colleciton to load
   * @param shouldAttemptRecovery whether a new copy of the file should
   * be downloaded from the server if loading fails.
   */
  async load(id: string): Promise<void> {
    this.startLoadingOperation();
    await this.deloadCurrentApplicationState();

    try {
      await this.setActiveCollection(id);
      await this.readCollectionDataAndLoadIntoApplicationState(id);
    } catch (e) {
      console.error('Error loading collection!', e);

      console.warn(
        `Unsuccessful recovery of scene collection ${id} attempted`
      );
      alert($t('scenes.failedToLoadSceneCollection'));
      await this.create();
    }

    this.finishLoadingOperation();
  }

  /**
   * Creates and switches to a new blank scene collection
   * @param setupFunction a function that can be used to set
   * up some state.  This should really only be used by the OBS
   * importer.
   */
  async create(options: ISceneCollectionInternalCreateOptions = {}): Promise<ISceneCollectionsManifestEntry> {
    this.startLoadingOperation();
    await this.deloadCurrentApplicationState();

    const name = options.name || this.suggestName(
      $t('scenes.sceneCollectionDefaultName',
      { fallback: DEFAULT_COLLECTION_NAME }
    ));
    const id: string = uuid();

    await this.insertCollection(id, name);
    await this.setActiveCollection(id);
    if (options.needsRename) this.stateService.SET_NEEDS_RENAME(id);

    if (options.setupFunction && options.setupFunction()) {
      // Do nothing
    } else {
      this.setupEmptyCollection();
    }

    this.collectionLoaded = true;
    await this.save();
    this.finishLoadingOperation();
    return this.getCollection(id);
  }

  /**
   * Deletes a scene collection.  If no id is specified, it
   * will delete the current collection.
   * @param id the id of the collection to delete
   */
  async delete(id?: string): Promise<void> {
    id = id || this.activeCollection.id;

    const removingActiveCollection = id === this.activeCollection.id;

    await this.removeCollection(id);

    if (removingActiveCollection) {
      if (this.collections.length > 0) {
        await this.load(this.collections[0].id);
      } else {
        await this.create();
      }
    }
  }

  /**
   * Renames a scene collection.
   * @param name the name of the new scene collection
   * @param id if not present, will operate on the current collection
   */
  async rename(name: string, id?: string) {
    this.stateService.RENAME_COLLECTION(
      id || this.activeCollection.id,
      name,
      new Date().toISOString()
    );
<<<<<<< HEAD
=======
    await this.safeSync();
>>>>>>> c5e6c1a1
    this.collectionUpdated.next(this.getCollection(id));
  }

  /**
<<<<<<< HEAD
=======
   * Calls sync, but will never cause a rejected promise.
   * Instead, it will log an error and continue.
   */
  async safeSync(retries = 2) {

    if (this.syncPending) {
      console.error('Unable to start the scenes-collection sync process while prev process is not finished');
      return;
    }

    this.syncPending = true;
    try {
      await this.sync();
    } catch (e) {
      console.error(`Scene collection sync failed (Attempt ${3 - retries}/3)`, e);
      if (retries > 0) await this.safeSync(retries - 1);
    }

    this.syncPending = false;
  }

  /**
>>>>>>> c5e6c1a1
   * Duplicates a scene collection.
   * @param name the name of the new scene collection
   */
  async duplicate(name: string, id?: string) {
    this.disableAutoSave();

    id = id || this.activeCollection.id;
    const newId = uuid();
    await this.stateService.copyCollectionFile(id, newId);
    await this.insertCollection(newId, name);
    this.stateService.SET_NEEDS_RENAME(newId);
    this.enableAutoSave();
  }

  /**
   * Install a new overlay from a URL
   * @param url the URL of the overlay file
   * @param name the name of the overlay
   * @param progressCallback a callback that receives progress of the download
   */
  async installOverlay(
    url: string,
    name: string,
    progressCallback?: (info: IDownloadProgress) => void
  ) {
    this.startLoadingOperation();

    const pathName = await this.overlaysPersistenceService.downloadOverlay(
      url,
      progressCallback
    );
    const collectionName = this.suggestName(name);
    await this.loadOverlay(pathName, collectionName);
  }

  /**
   * Install a new overlay from a file path
   * @param filePath the location of the overlay file
   * @param name the name of the overlay
   */
  async loadOverlay(filePath: string, name: string) {
    this.startLoadingOperation();
    await this.deloadCurrentApplicationState();

    const id: string = uuid();
    await this.insertCollection(id, name);
    await this.setActiveCollection(id);

    try {
      await this.overlaysPersistenceService.loadOverlay(filePath);
      this.setupDefaultAudio();
    } catch (e) {
      // We tried really really hard :(
      console.error('Overlay installation failed', e);
    }

    this.collectionLoaded = true;
    await this.save();
    this.finishLoadingOperation();
  }

  /**
   * Based on the provided name, suggest a new name that does
   * not conflict with any current name.
   *
   * Name conflicts are actually ok in this system, but can
   * be a little confusing for the user, so we soft-enforce
   * it in the UI layer.
   * @param name the base name
   */
  suggestName(name: string) {
    return namingHelpers.suggestName(name, (name: string) => {
      return !!this.collections.find(collection => {
        return collection.name === name;
      });
    });
  }

  /**
   * Show the window to name a new scene collection
   * @param options options
   */
  showNameConfig(
    options: { sceneCollectionToDuplicate?: string; rename?: boolean } = {}
  ) {
    this.windowsService.showWindow({
      componentName: 'NameSceneCollection',
      title: $t('scenes.nameSceneCollection'),
      queryParams: {
        sceneCollectionToDuplicate: options.sceneCollectionToDuplicate,
        rename: options.rename ? 'true' : ''
      },
      size: {
        width: 400,
        height: 250
      }
    });
  }

  /**
   * Show the window to manage scene collections
   */
  showManageWindow() {
    this.windowsService.showWindow({
      componentName: 'ManageSceneCollections',
      title: $t('scenes.manageSceneCollections'),
      size: {
        width: 700,
        height: 800
      }
    });
  }

  /**
   * Returns the collection with the specified id
   * @param id the id of the collection
   */
  getCollection(id: string): ISceneCollectionsManifestEntry {
    return this.collections.find(coll => coll.id === id);
  }

  /**
   * Used by StreamDeck and platform API.
   * This method is potentially *very* expensive
   */
  fetchSceneCollectionsSchema(): Promise<ISceneCollectionSchema[]> {
    const promises: Promise<ISceneCollectionSchema>[] = [];

    this.collections.forEach(collection => {
      const data = this.stateService.readCollectionFile(collection.id);

      promises.push(
        new Promise<ISceneCollectionSchema>(resolve => {
          const root = parse(data, NODE_TYPES);
          const collectionSchema: ISceneCollectionSchema = {
            id: collection.id,
            name: collection.name,

            scenes: root.data.scenes.data.items.map(
              (sceneData: ISceneSchema) => {
                return {
                  id: sceneData.id,
                  name: sceneData.name,
                  sceneItems: sceneData.sceneItems.data.items.map(
                    (sceneItemData: ISceneItemInfo) => {
                      return {
                        sceneItemId: sceneItemData.id,
                        sourceId: sceneItemData.sourceId
                      };
                    }
                  )
                };
              }
            ),

            sources: root.data.sources.data.items.map(
              (sourceData: ISourceInfo) => {
                return {
                  id: sourceData.id,
                  name: sourceData.name,
                  type: sourceData.type,
                  channel: sourceData.channel
                };
              }
            )
          };

          resolve(collectionSchema);
        })
      );
    });

    return Promise.all(promises);
  }

  get collections() {
    return this.stateService.collections;
  }

  get activeCollection() {
    return this.stateService.activeCollection;
  }

  /* PRIVATE ----------------------------------------------------- */

  /**
   * Loads the scenes/sources/etc associated with a scene collection
   * from disk into the current application state.
   * @param id The id of the collection to load
   */
  private async readCollectionDataAndLoadIntoApplicationState(id: string): Promise<void> {
    const exists = await this.stateService.collectionFileExists(id);
    if (!exists) return;

    let data: string;

    try {
      data = this.stateService.readCollectionFile(id);
      if (data == null) throw new Error('Got blank data from collection file');

      await this.loadDataIntoApplicationState(data);
    } catch (e) {
      // Check for a backup and load it
      const exists = await this.stateService.collectionFileExists(id, true);

      // If there's no backup, throw the original error
      if (!exists) throw e;

      data = this.stateService.readCollectionFile(id, true);
      await this.loadDataIntoApplicationState(data);
    }

    if (this.scenesService.scenes.length === 0) {
      throw new Error('Scene collection was loaded but there were no scenes.');
    }

    // Everything was successful, write a backup
    this.stateService.writeDataToCollectionFile(id, data, true);
    this.collectionLoaded = true;
  }

  /**
   * Parses and loads the given JSON string into application state
   * @param data Scene collection JSON data
   */
  private async loadDataIntoApplicationState(data: string) {
    const root = parse(data, NODE_TYPES);
    await root.load();
    this.hotkeysService.bindHotkeys();
  }

  /**
   * Writes the current application state to a file with the given id
   * @param id the id to save under
   */
  private async saveCurrentApplicationStateAs(id: string) {
    const root = new RootNode();
    await root.save();
    const data = JSON.stringify(root, null, 2);

    this.stateService.writeDataToCollectionFile(id, data);
  }

  /**
   * This deloads all scenes and sources and gets the application
   * ready to load a new config file.  This should only ever be
   * performed while the application is already in a "LOADING" state.
   */
  private async deloadCurrentApplicationState() {
    if (!this.initialized) return;

    this.tcpServerService.stopRequestsHandling();

    this.collectionWillSwitch.next();

    this.disableAutoSave();
    await this.save();

    // we should remove inactive scenes first to avoid the switching between scenes
    try {
      this.scenesService.scenes.forEach(scene => {
        if (scene.id === this.scenesService.activeSceneId) return;
        scene.remove(true);
      });

      if (this.scenesService.activeScene) {
        this.scenesService.activeScene.remove(true);
      }

      this.sourcesService.sources.forEach(source => {
        if (source.type !== 'scene') source.remove();
      });

      this.transitionsService.deleteAllTransitions();
      this.transitionsService.deleteAllConnections();
    } catch (e) {
      console.error('Error deloading application state');
    }

    this.hotkeysService.clearAllHotkeys();
    this.collectionLoaded = false;
  }

  /**
   * Should be called before any loading operations
   */
  private startLoadingOperation() {
    this.windowsService.closeChildWindow();
    this.windowsService.closeAllOneOffs();
    this.appService.startLoading();
    this.disableAutoSave();
  }

  /**
   * Should be called after any laoding operations
   */
  private finishLoadingOperation() {
    this.appService.finishLoading();
    this.tcpServerService.startRequestsHandling();
    this.enableAutoSave();
  }

  /**
   * Creates the scenes and sources that come in by default
   * in an empty scene collection.
   */
  private setupEmptyCollection() {
    this.scenesService.createScene('Scene', { makeActive: true });
    this.setupDefaultAudio();
    this.transitionsService.ensureTransition();
  }

  /**
   * Creates the default audio sources
   */
  private setupDefaultAudio() {
    this.sourcesService.createSource(
      $t('sources.desktopAudio'),
      'wasapi_output_capture',
      {},
      { channel: E_AUDIO_CHANNELS.OUTPUT_1 }
    );

    this.sourcesService.createSource(
      $t('sources.micAux'),
      'wasapi_input_capture',
      {},
      { channel: E_AUDIO_CHANNELS.INPUT_1 }
    );
  }

  /**
   * Creates and persists new collection from the current application state
   */
  private async insertCollection(id: string, name: string) {
    await this.saveCurrentApplicationStateAs(id);
    this.stateService.ADD_COLLECTION(id, name, new Date().toISOString());
    this.collectionAdded.next(this.collections.find(coll => coll.id === id));
  }

  /**
   * Deletes on the server and removes from the store
   */
  private async removeCollection(id: string) {
    this.collectionRemoved.next(this.collections.find(coll => coll.id === id));
    this.stateService.DELETE_COLLECTION(id);
<<<<<<< HEAD
=======
    await this.safeSync();
>>>>>>> c5e6c1a1

    // Currently we don't remove files on disk in case we need to recover them
    // manually at a later point in time.  Once we are more comfortable with
    // the system, we can start actually deleting files from disk.
  }

  private autoSaveInterval: number;

  private enableAutoSave() {
    if (this.autoSaveInterval) return;
    this.autoSaveInterval = window.setInterval(() => {
      this.save();
      this.stateService.flushManifestFile();
    }, 60 * 1000);
  }

  private disableAutoSave() {
    if (this.autoSaveInterval) clearInterval(this.autoSaveInterval);
    this.autoSaveInterval = null;
  }

  private async setActiveCollection(id: string) {
    const collection = this.collections.find(coll => coll.id === id);

    if (collection) {
      this.stateService.SET_ACTIVE_COLLECTION(id);
      this.collectionSwitched.next(collection);
    }
  }

  private get legacyDirectory() {
    return path.join(electron.remote.app.getPath('userData'), 'SceneConfigs');
  }

  /**
   * Migrates to V2 scene collections if needed.
   */
  private async migrate() {
    const legacyExists = await new Promise<boolean>(resolve => {
      fs.exists(this.legacyDirectory, exists => resolve(exists));
    });

    const newExists = await new Promise<boolean>(resolve => {
      fs.exists(this.stateService.collectionsDirectory, exists =>
        resolve(exists)
      );
    });

    if (legacyExists && !newExists) {
      const files = await new Promise<string[]>((resolve, reject) => {
        fs.readdir(this.legacyDirectory, (err, files) => {
          if (err) {
            reject(err);
            return;
          }

          resolve(files);
        });
      });

      const filtered = files.filter(file => {
        if (file.match(/\.bak$/)) return false;
        const name = file.replace(/\.[^/.]+$/, '');
        if (!name) return false;
        return true;
      });

      for (const file of filtered) {
        const oldData = await new Promise<string>((resolve, reject) => {
          fs.readFile(path.join(this.legacyDirectory, file), (err, data) => {
            if (err) {
              console.error(`Failed migrating file ${file}`);
              resolve('');
            }

            resolve(data.toString());
          });
        });

        if (oldData) {
          await this.stateService.ensureDirectory();
          const id: string = uuid();
          await this.stateService.writeDataToCollectionFile(id, oldData);
          this.stateService.ADD_COLLECTION(
            id,
            file.replace(/\.[^/.]+$/, ''),
            new Date().toISOString()
          );
        }
      }

      // Try to import the active collection
      const data = localStorage.getItem(
        'PersistentStatefulService-ScenesCollectionsService'
      );

      if (data) {
        const parsed = JSON.parse(data);

        if (parsed['activeCollection']) {
          const name = parsed['activeCollection'];
          const collection = this.collections.find(coll => coll.name === name);

          if (collection) await this.setActiveCollection(collection.id);
        }
      }
    }
  }
}<|MERGE_RESOLUTION|>--- conflicted
+++ resolved
@@ -93,11 +93,6 @@
   private collectionLoaded = false;
 
   /**
-   * true if the scene-collections sync in progress
-   */
-  private syncPending = false;
-
-  /**
    * Does not use the standard init function so we can have asynchronous
    * initialization.
    */
@@ -249,39 +244,10 @@
       name,
       new Date().toISOString()
     );
-<<<<<<< HEAD
-=======
-    await this.safeSync();
->>>>>>> c5e6c1a1
     this.collectionUpdated.next(this.getCollection(id));
   }
 
   /**
-<<<<<<< HEAD
-=======
-   * Calls sync, but will never cause a rejected promise.
-   * Instead, it will log an error and continue.
-   */
-  async safeSync(retries = 2) {
-
-    if (this.syncPending) {
-      console.error('Unable to start the scenes-collection sync process while prev process is not finished');
-      return;
-    }
-
-    this.syncPending = true;
-    try {
-      await this.sync();
-    } catch (e) {
-      console.error(`Scene collection sync failed (Attempt ${3 - retries}/3)`, e);
-      if (retries > 0) await this.safeSync(retries - 1);
-    }
-
-    this.syncPending = false;
-  }
-
-  /**
->>>>>>> c5e6c1a1
    * Duplicates a scene collection.
    * @param name the name of the new scene collection
    */
@@ -628,10 +594,6 @@
   private async removeCollection(id: string) {
     this.collectionRemoved.next(this.collections.find(coll => coll.id === id));
     this.stateService.DELETE_COLLECTION(id);
-<<<<<<< HEAD
-=======
-    await this.safeSync();
->>>>>>> c5e6c1a1
 
     // Currently we don't remove files on disk in case we need to recover them
     // manually at a later point in time.  Once we are more comfortable with
