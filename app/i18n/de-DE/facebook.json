--- conflicted
+++ resolved
@@ -34,9 +34,5 @@
   "Only Me": "Nur ich",
   "Do not change privacy settings": "Datenschutzeinstellungen nicht ändern",
   "Install %{overlayName}": "Installieren %{overlayName}",
-<<<<<<< HEAD
-  "Please note that while you can schedule streams to Facebook, some will not appear on this calendar due to API limitations": "Please note that while you can schedule streams to Facebook, some will not appear on this calendar due to API limitations"
-=======
   "Please note that while you can schedule streams to Facebook, some will not appear on this calendar due to API limitations": "Bitte beachten Sie, dass Sie zwar Streams auf Facebook einplanen können, manche Streams jedoch aufgrund von API-Einschränkungen nicht in diesem Kalender angezeigt werden."
->>>>>>> 672fd52e
 }