{
  "General": "一般",
  "Stream": "直播",
  "Output": "輸出",
  "Audio": "音訊",
  "Video": "視訊",
  "Hotkeys": "熱鍵",
  "Advanced": "進階",
  "Overlays": "疊層",
  "Notifications": "通知",
  "Appearance": "外觀",
  "Remote Control": "遙控器",
  "Experimental": "實驗性",
  "Developer": "開發者",
  "Face Masks": "面具",
  "Night mode": "夜間模式",
  "Game Overlay": "遊戲疊層",
  "Installed Apps": "已安裝的應用程式",
  "Deleting your cache directory will cause you to lose some settings. Do not delete your cache directory unless instructed to do so by a Streamlabs staff member": "刪除快取目錄會導致您失去某些設定。除非有 Streamlabs 工作人員的指示，否則不要刪除快取目錄。",
  "Show Cache Directory": "顯示快取目錄",
  "Delete Cache and Restart": "刪除快取並重新啟動",
  "Upload Cache to Developers": "上傳快取給開發者",
  "Restart Stream Labels": "重新啟動直播標籤",
  "Auto Optimize": "自動最佳化",
  "Configure Default Devices": "設定預設裝置",
  "OBS Import": "OBS 匯入",
  "Confirm stream title and game before going live": "在開始直播前確認直播標題與遊戲",
  "Enable reporting additional information on a crash (requires restart)": "啟用當機時報告其他資訊 (需要重新啟動)",
  "WARNING! You will lose all scenes, sources, and settings. This cannot be undone!": "警告！您會失去所有場景、來源與設定。此動作無法復原！",
  "Your cache directory has been successfully uploaded.  The file name %{file} has been copied to your clipboard.": "您的快取目錄已成功上傳。檔案名稱 %{file} 已複製到您的剪貼簿",
  "Stream Labels session has been successfully restarted!": "Stream Labels 作業已成功重新啟動！",
  "This action will restart the application. Continue?": "此動作會重新啟動應用程式。要繼續嗎？",
  "Show confirmation dialog when starting streams": "開始直播時顯示確認對話方塊",
  "Show confirmation dialog when stopping streams": "停止直播時顯示確認對話方塊",
  "Automatically record when streaming": "直播時自動錄影",
  "Keep recording when stream stops": "直播結束時繼續錄影",
  "Source Alignement Snapping": "來源對齊",
  "Snap Sources to edge of screen": "將來源對齊到螢幕邊緣",
  "Snap Sources to other sources": "將來源與其他來源對齊",
  "Stream Type": "直播類型",
  "Output Mode": "輸出模式",
  "Streaming": "直播",
  "Enable Advanced Encoder Settings": "啟用進階編碼器設定",
  "Enforce streaming service bitrate limits": "執行直播服務位元速率限制",
  "Encoder Preset (Higher = Less CPU)": "編碼器預先設定 (較高 = 較少 CPU)",
  "Generate File Name without Space": "產生沒有空格的檔案名稱",
  "Recording": "錄影",
  "Recording Quality": "錄影品質",
  "Recording Format": "錄影格式",
  "Custom Muxer Settings": "自訂多工器設定",
  "Enable Replay Buffer": "啟用重播緩衝",
  "Base (Canvas) Resolution": "基本 (畫布) 解析度",
  "Output (Scaled) Resolution": "輸出 (縮放) 解析度",
  "Downscale Filter": "縮減濾鏡",
  "Bilinear (Fastest, but blurry if scaling)": "雙線性 (速度最快，但縮放時會模糊)",
  "Bicubic (Sharpened scaling, 16 samples)": "雙三次插值 (銳利的縮放結果，16 點取樣)",
  "Lanczos (Sharpened scaling, 32 samples)": "Lanczos 演算法 (銳利的縮放結果，32 點取樣)",
  "No elements found. Consider changing the search query.": "找不到元素。請考慮變更搜尋查詢。",
  "Do not back up my media files in the cloud (requires app restart)": "不要將我的媒體檔案備份到雲端 (必須重新啟動應用程式)",
  "FPS Type": "FPS 類型",
  "Common FPS Values": "一般 FPS 值",
  "Integer FPS Value": "整數 FPS 值",
  "Fractional FPS Value": "小數 FPS 值",
  "Process Priority": "處理優先順序",
  "Color Format": "色彩格式",
  "Audio Monitoring Device": "音訊監控裝置",
  "Disable Windows audio ducking": "停用 Windows 音量自動調整",
  "YUV Color Space": "YUV 色彩空間",
  "YUV Color Range": "YUV 色彩範圍",
  "Stream Delay": "直播延遲",
  "Duration (Seconds)": "持續時間 (秒)",
  "Preserved cutoff point (increase delay) when reconnecting": "重新連線時保留的截斷點 (增加延遲)",
  "Desktop Audio Device": "桌面音訊裝置",
  "Mic/Auxiliary Device": "麥克風/輔助裝置",
  "Recording Path": "錄影路徑",
  "Enable": "啟用",
  "Default": "預設",
  "Custom Encoder Settings": "自訂編碼器設定",
  "Audio Bitrate": "音訊位元速率",
  "Video Bitrate": "視訊位元速率",
  "Scene item selection mode": "場景項目選擇模式",
  "Single click selects group. Double click selects item": "按一下選擇群組。按兩下選擇項目",
  "Double click selects group. Single click selects item": "按兩下選擇群組。按一下選擇項目",
  "Open FrankerFaceZ Settings": "開啟 FrankerFaceZ 設定",
  "FrankerFaceZ Settings": "FrankerFaceZ 設定",
  "API Token": "API 符記",
  "Face Mask Settings": "面具設定",
  "Navigate to Live tab when going live": "進行直播時移動到直播標籤",
  "Save Replay": "儲存重播",
  "Split Recording File": "分割錄影檔案",
  "Disable hardware acceleration": "停用硬體加速",
  "Replay Buffer": "重播緩衝",
  "Streaming to %{platformName}": "直播到 %{platformName}",
  "Stream to custom ingest": "直播到自訂攝取",
  "Use recommended settings": "使用建議的設定",
  "Streaming to a custom ingest is advanced functionality. Some features may stop working as expected": "「直播到自訂攝取」是進階功能。某些功能可能會停止運作。",
  "Disable hardware acceleration (requires restart)": "停用硬體加速 (必須重新啟動)",
  "Deleting your cache directory will cause you to lose some settings. Do not delete your cache directory unless instructed to do so by a Streamlabs staff member.": "刪除快取目錄會導致您失去某些設定。除非有 Streamlabs 工作人員的指示，否則不要刪除快取目錄。",
  "Reset Overlay Position": "重設疊層位置",
  "Night": "夜間",
  "Day": "日間",
  "Automatically Reconnect": "自動重新連線",
  "Network": "網路",
  "Media Files": "媒體檔案",
  "Show Chat": "顯示聊天室",
  "Show Recent Events": "顯示最近的事件",
  "Overlay Opacity": "疊層不透明度",
  "Named Pipe": "已命名的管道",
  "Pipe Name": "管道名稱",
  "Websockets": "Websocket",
  "Enabled": "已啟用",
<<<<<<< HEAD
  "Disabled": "Disabled",
=======
  "Disabled": "已停用",
>>>>>>> 39843688
  "Allow Remote Connections": "允許遠端連線",
  "Port": "連接埠",
  "Audio - Track 1": "音訊 - 音軌 1",
  "Audio - Track 2": "音訊 - 音軌 2",
  "Audio - Track 3": "音訊 - 音軌 3",
  "Audio - Track 4": "音訊 - 音軌 4",
  "Audio - Track 5": "音訊 - 音軌 5",
  "Audio - Track 6": "音訊 - 音軌 6",
  "Stream Key": "直播金鑰",
  "You can not change these settings when you're live": "直播時不能變更這些設定",
<<<<<<< HEAD
  "This feature is intended for overlay designers to export their work for our Overlay Library. Not all sources will be exported, use at your own risk.": "This feature is intended for overlay designers to export their work for our Overlay Library. Not all sources will be exported, use at your own risk.",
=======
  "This feature is intended for overlay designers to export their work for our Overlay Library. Not all sources will be exported, use at your own risk.": "此功能的用途是讓疊層設計者匯出其作品，供我們的疊層庫使用。並非所有的來源都能匯出，使用時需自行承擔風險。",
>>>>>>> 39843688
  "Change the look of Streamlabs Desktop with Ultra": "使用 Ultra 變更 Streamlabs Desktop 的外觀",
  "Virtual Webcam": "虛擬網路攝影機",
  "unlinked": "已取消連結",
  "Unlink": "取消鏈結",
  "Logged in": "已登入",
  "Maximum custom destinations has been added": "已新增最大自訂目的地數量",
  "Stream Destinations": "直播目的地",
  "The Virtual Webcam plugin needs to be updated before it can be started. This requires administrator privileges.": "虛擬網路攝影機外掛程式在啟動之前需要更新。這需要管理員權限。",
  "Virtual Webcam requires administrator privileges to be installed on your system.": "虛擬網路攝影機需要管理員權限才能安裝在您系統上。",
  "Update Virtual Webcam": "更新虛擬網路攝影機",
  "Install Virtual Webcam": "安裝虛擬網路攝影機",
  "Stop Virtual Webcam": "購買虛擬網路攝影機",
  "Start Virtual Webcam": "啟動虛擬網路攝影機",
  "Virtual webcam is <status>Running</status>": "虛擬網路攝影機<status>執行中</status>",
  "Virtual webcam is <status>Offline</status>": "虛擬網路攝影機<status>離線</status>",
  "If the virtual webcam does not appear in other applications, you may need to restart your computer.": "如果虛擬網路攝影機沒有出現在其他應用程式中，您可能需要重新啟動您的電腦。",
  "This is an experimental feature.": "這是試驗性功能。",
  "Virtual Webcam allows you to display your scenes from Streamlabs Desktop in video conferencing software. Streamlabs Desktop will appear as a Webcam that can be selected in most video conferencing apps.": "虛擬網路攝影機讓您可以在視訊會議軟體中從 Streamlabs Desktop 顯示您的場景。Streamlabs Desktop 會顯示為可以在大部分視訊會議應用程式中選取的網路攝影機。",
  "Uninstalling Virtual Webcam will remove it as a device option in other applications.": "解除安裝虛擬網路攝影機會移除其在其他應用程式作為裝置的選項。",
  "Uninstall Virtual Webcam": "解除安裝虛擬網路攝影機",
  "Use custom resolution": "使用自訂解析度",
  "Enable Designer Mode": "啟用設計師模式",
  "Get Support": "取得支援",
  "Support Links": "支援連結",
  "Streamlabs Support": "Streamlabs 支援",
  "Community Discord": "社群 Discord",
  "Diagnostic Report": "診斷報告",
  "The diagnostic report is an automatically generated report that contains information about your system and configuration. Clicking the upload button below will generate and securely transmit a diagnostic report to the Streamlabs team.": "診斷報告是自動產生的報告，其中包含您系統和組態的資訊。按下方的「上傳」按鈕就會產生診斷報告，並將其安全地傳送到 Streamlabs 團隊。",
  "Upload Diagnostic Report": "上傳診斷報告",
  "Cache Directory": "快取目錄",
  "Crash Reporting": "當機報告",
  "Diagnostic Report Uploaded Successfully": "診斷報告已成功上傳",
  "Error Uploading Diagnostic Report": "診斷報告上傳時發生錯誤",
  "There was an error uploading the diagnostic report. Please try again, and let the Streamlabs Streamer Success team know if the issue persists.": "診斷報告上傳時發生錯誤。請再試一次，如果問題持續發生，請告知 Streamlabs Streamer Success 團隊。",
  "The diagnostic report was securely uploaded, and the Report ID below has been copied to your clipboard. Please provide the Report ID to the Streamlabs Streamer Success Team.": "診斷報告已成功上傳，下方的報告 ID 已複製到您的剪貼簿。請將報告 ID 提供給 Streamlabs Streamer Success 團隊。",
  "Chat Settings": "聊天設定",
  "Text Size": "文字大小",
  "Show announcements for new Streamlabs features and products": "顯示新 Streamlabs 功能與產品的公告",
  "Disable live streaming features (Recording Only mode)": "停用直播功能（僅錄影模式）",
  "Automatically start replay buffer when streaming": "直播時自動啟動重播緩衝",
  "Keep replay buffer active when stream stops": "直播停止時保持重播緩衝作用",
  "Snap Sensitivity": "快照靈敏度",
  "Enable Browser Source Hardware Acceleration (requires a restart)": "啟用瀏覽器來源硬體加速 (需要重新啟動)",
  "Enable media file caching": "啟用媒體檔案快取",
  "Low latency mode": "低等待模式",
  "Enable new networking code": "啟用新的網路代碼",
  "Dynamically change bitrate when dropping frames while streaming": "直播期間如幀率下降則動態變更位元速率",
  "Bind to IP": "繫結到 IP",
  "Retry Delay (seconds)": "重試延遲 (秒)",
  "Maximum Retries": "最大重試次數",
  "Filename Formatting": "檔案名稱格式化",
  "Force GPU as render device": "強制 GPU 作為渲染裝置",
  "HDR Nominal Peak Level": "HDR 額定峰值位準",
  "Low Latency Audio Buffering Mode (For Decklink/NDI outputs), requires a restart": "低延遲音訊緩衝模式 (使用於 Decklink/NDI 輸出)，需要重新啟動",
  "Overwrite if file exists": "如果檔案存在則覆寫",
  "Replay Buffer Filename Prefix": "重播緩衝檔案名稱字首",
  "Replay Buffer Filename Suffix": "重播緩衝檔案名稱字尾",
  "Use stream encoder": "使用直播編碼器",
  "Enable Caching": "啟用快取",
  "Seekable": "可搜尋",
  "Reconnect Delay": "重新連線延遲",
  "Input Format": "輸入格式",
  "Input": "輸入",
  "Network Buffering": "網路緩衝",
  "Page permissions": "頁面權限",
  "Service": "服務",
  "Server": "伺服器",
  "Stream key": "直播金鑰",
  "Show all services": "顯示所有服務",
  "Maximum Replay Time (Seconds)": "最大重播時間 (秒)",
  "Encoder": "編碼器",
  "Always minimize to system tray instead of task bar": "始終最小化到系統匣而非工作列",
  "Minimize to system tray when started": "啟動時最小化到系統匣",
  "Save projectors on exit": "在離開時儲存投影器",
  "Make projectors always on top": "將投影器始終置於最上方",
  "Hide cursor over projectors": "隱藏投影器上的游標",
  "Snap Sources to horizontal and vertical center": "將來源對齊到水平和垂直中心",
  "Rescale Output": "重新調整輸出",
  "Audio Track": "音軌",
  "repeat_headers": "repeat_headers",
  "x264 Options (separated by space)": "x264 選項 (以空格分開)",
  "Tune": "調校",
  "Profile": "設定檔",
  "CPU Usage Preset (higher = less CPU)": "CPU 使用率預先設定 (較高 = 更少的 CPU 使用)",
  "Keyframe Interval (seconds, 0=auto)": "關鍵幀間隔 (秒，0=自動)",
  "CRF": "CRF",
  "Buffer Size": "緩衝區大小",
  "Use Custom Buffer Size": "使用自訂緩衝區大小",
  "Bitrate": "位元速率",
  "Rate Control": "速率控制",
  "Enforce streaming service encoder settings": "執行直播服務編碼器限制",
  "Twitch VOD": "Twitch VOD",
  "Use authentication": "使用驗證",
  "Username": "使用者名稱",
  "Password": "密碼",
  "Keyframe Interval (0=auto)": "關鍵幀間隔 (0=自動)",
  "Automatic File Splitting": "自動分割檔案",
  "Split Time (MB)": "分隔時間 (MB)",
  "Split Time (min)": "分隔時間 (分鐘)",
  "Reset timestamps at the beginning of each split file": "在每個分割檔案開頭重設時間戳記",
  "slidConnectMessage": "使用單一登入設定或連線 <b>Streamlabs ID</b> 以存取所有 Streamlabs 產品。(這可能需要重新登入)",
  "Streamlabs ID": "Streamlabs ID",
  "Update Password": "更新密碼",
  "Update Two-factor Auth": "更新雙因子驗證",
  "Setup": "設定",
  "Enable custom navigation bar to pin your favorite features for quick access.\nDisable to swap to compact view.": "啟用自訂導覽列以固定您喜愛的功能，以方便快速使用。\n停用可切換到精簡的檢視方式。",
  "Editor": "編輯器",
  "Custom Editor": "自訂編輯器",
  "Studio Mode": "工作室模式",
  "Layout Editor": "版面編輯器",
  "Themes": "主題",
  "Highlighter": "精彩片段工具",
  "App Store": "應用程式商店",
  "App": "應用程式",
  "FPSNum": "FPSNum",
  "FPSDen": "FPSDen",
  "Integer FPS Values": "整數 FPS 值",
  "Fractional FPS Values": "小數 FPS 值",
  "FPS Numerator": "FPS 分子",
  "FPS Denominator": "FPS 分母",
  "FPS Value": "FPS 值",
  "The resolution must be in the format [width]x[height] (i.e. 1920x1080)": "解析度必須使用 [寬]x[高] 格式 (例如 1920x1080)",
  "Custom": "自訂",
  "Custom Base Resolution": "自訂基本解析度",
  "Custom Output Resolution": "自訂輸出解析度",
  "This number is too large for a FPS Denominator of %{fpsDen}, please decrease it or increase the Denominator": "此數字對於 %{fpsDen} 的 FPS 分母而言太大，請將其減少或加大分母。",
  "This number is too large for a FPS Numerator of %{fpsNum}, please decrease it or increase the Numerator": "此數字對於 %{fpsNum} 的 FPS 分子而言太大，請將其減少或加大分子。",
  "FPS Value must be between 1 and 1000": "FPS 值必須介於 1 到 1000 之間",
  "%{fieldName} must be greater than 0": "%{fieldName} 必須大於 0",
  "Markers": "標記",
  "Manage Dual Output": "管理 Dual Output",
  "Auto optimizer disabled for dual output scenes": "對 Dual Output 場景停用自動最佳化",
<<<<<<< HEAD
  "Scene Collection": "Scene Collection",
  "High": "High",
  "Above High": "Above High",
  "Normal": "Normal",
  "Below Normal": "Below Normal",
  "Idle": "Idle",
  "Please connect platforms directly from Streamlabs Desktop instead of adding Streamlabs Multistream as a custom destination": "Please connect platforms directly from Streamlabs Desktop instead of adding Streamlabs Multistream as a custom destination",
  "Audio Encoder": "Audio Encoder",
  "Additional Settings": "Additional Settings"
=======
  "Scene Collection": "場景組合",
  "High": "高",
  "Above High": "高於高處",
  "Normal": "正常",
  "Below Normal": "低於正常",
  "Idle": "閒置",
  "Please connect platforms directly from Streamlabs Desktop instead of adding Streamlabs Multistream as a custom destination": "請直接從 Streamlabs Desktop 連接平台，而不是將 Streamlabs 多平台直播新增為自訂目的地",
  "Audio Encoder": "音訊編碼器",
  "Additional Settings": "其他設定"
>>>>>>> 39843688
}<|MERGE_RESOLUTION|>--- conflicted
+++ resolved
@@ -109,11 +109,7 @@
   "Pipe Name": "管道名稱",
   "Websockets": "Websocket",
   "Enabled": "已啟用",
-<<<<<<< HEAD
-  "Disabled": "Disabled",
-=======
   "Disabled": "已停用",
->>>>>>> 39843688
   "Allow Remote Connections": "允許遠端連線",
   "Port": "連接埠",
   "Audio - Track 1": "音訊 - 音軌 1",
@@ -124,11 +120,7 @@
   "Audio - Track 6": "音訊 - 音軌 6",
   "Stream Key": "直播金鑰",
   "You can not change these settings when you're live": "直播時不能變更這些設定",
-<<<<<<< HEAD
-  "This feature is intended for overlay designers to export their work for our Overlay Library. Not all sources will be exported, use at your own risk.": "This feature is intended for overlay designers to export their work for our Overlay Library. Not all sources will be exported, use at your own risk.",
-=======
   "This feature is intended for overlay designers to export their work for our Overlay Library. Not all sources will be exported, use at your own risk.": "此功能的用途是讓疊層設計者匯出其作品，供我們的疊層庫使用。並非所有的來源都能匯出，使用時需自行承擔風險。",
->>>>>>> 39843688
   "Change the look of Streamlabs Desktop with Ultra": "使用 Ultra 變更 Streamlabs Desktop 的外觀",
   "Virtual Webcam": "虛擬網路攝影機",
   "unlinked": "已取消連結",
@@ -261,17 +253,6 @@
   "Markers": "標記",
   "Manage Dual Output": "管理 Dual Output",
   "Auto optimizer disabled for dual output scenes": "對 Dual Output 場景停用自動最佳化",
-<<<<<<< HEAD
-  "Scene Collection": "Scene Collection",
-  "High": "High",
-  "Above High": "Above High",
-  "Normal": "Normal",
-  "Below Normal": "Below Normal",
-  "Idle": "Idle",
-  "Please connect platforms directly from Streamlabs Desktop instead of adding Streamlabs Multistream as a custom destination": "Please connect platforms directly from Streamlabs Desktop instead of adding Streamlabs Multistream as a custom destination",
-  "Audio Encoder": "Audio Encoder",
-  "Additional Settings": "Additional Settings"
-=======
   "Scene Collection": "場景組合",
   "High": "高",
   "Above High": "高於高處",
@@ -281,5 +262,4 @@
   "Please connect platforms directly from Streamlabs Desktop instead of adding Streamlabs Multistream as a custom destination": "請直接從 Streamlabs Desktop 連接平台，而不是將 Streamlabs 多平台直播新增為自訂目的地",
   "Audio Encoder": "音訊編碼器",
   "Additional Settings": "其他設定"
->>>>>>> 39843688
 }