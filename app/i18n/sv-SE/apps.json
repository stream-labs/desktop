--- conflicted
+++ resolved
@@ -3,10 +3,6 @@
   "Reload": "Ladda om",
   "Unpacked vers loaded": "Okomprimerad version laddad",
   "You must unload unpacked version before enabling this app.": "Du måste stänga av den uppackade versionen innan du aktiverar denna app.",
-<<<<<<< HEAD
-  "Pop Out": "Pop Out"
-=======
   "Pop Out": "Pop Out",
   "The developer has ended support for this app. The app may continue to work, but it won't recieve any updates. If you wish to uninstall, please follow the directions here.": "The developer has ended support for this app. The app may continue to work, but it won't recieve any updates. If you wish to uninstall, please follow the directions here."
->>>>>>> 16a9e1ec
 }