{
  "Please enter the name of the Scenes Collection": "Kérjük, add meg a Jelenet Gyűjteményed nevét",
  "The scene name is required": "A jelenet nevét kötelező megadni",
  "Please enter the name of the scene": "Kérjük, add meg a jelenet nevét",
  "Manage Scene Collections": "Jelenet Gyűjtemények Kezelése",
  "Create Scene Collection": "Create Scene Collection",
  "There needs to be at least one scene.": "Minimum egy jelenetnek lennie kell.",
  "Projector:": "Kivetítő:",
  "Projector: Output": "Kivetítő: Kimenet",
  "This is where your Scene Collections live. Clicking the title will dropdown a menu where you can view & manage.": "Ez az a hely, ahol a Jelenet Gyűjteményeid élnek. A címre kattintva lenyílik egy menü, ahol megnézheted és kezelheted őket.",
  "Are you sure you want to remove %{collectionName}?": "Biztosan eltávolítod a %{collectionName} gyűjteményt?",
  "Create Scene Projector": "Jelenet Kivetítő Létrehozása",
  "Preview is disabled in performance mode": "Teljesítmény módban az előnézet nem érhető el",
  "Your preview is currently disabled": "Az előnézet ki van kapcsolva",
  "Are you sure you want to remove %sceneName%?": "Biztosan eltávolítod a %sceneName% jelenetet?",
  "Performance Mode": "Teljesítmény Mód",
  "Create Output Projector": "Jelenet Kivetítő Létrehozása",
  "Studio Mode": "Stúdió mód",
  "Are you sure you want to remove %{sceneName}?": "Biztosan eltávolítod a %{sceneName} jelenetet?",
  "Are you sure you want to remove these %{count} items?": "Are you sure you want to remove these %{count} items?",
  "Disable Performance Mode": "Teljesítmény Mód Kikapcsolása",
  "Scene Collections": "Jelenet Gyűjtemények",
  "The building blocks of your scene. Also contains widgets.": "A jeleneted építőkövei. Többek között a Widgeteket is tartalmazza.",
  "Add a new Source to your Scene. Includes widgets.": "Új forrás hozzáadása a jelenethez. Widgeteket is tartalmaz.",
  "Remove Sources from your Scene.": "Forrás eltávolítása a Jelenetedből.",
  "Open the Source Properties.": "Forrás Tulajdonságok Megnyitása.",
  "Add a Group so you can move multiple Sources at the same time.": "Adj hozzá egy Csoportot, hogy egyszerre tudj több Forrást is mozgatni.",
  "Cloud Backup": "Felhőalapú Biztonsági Mentés",
  "Your media files are currently being synced with the cloud. ": "A média fájljaid jelenleg szinkronizáció alatt vannak a felhővel. ",
  "It is recommended that you wait until this finishes before going live.": "Az adás indítása előtt ajánlott megvárni, míg ez a művelet befejeződik.",
  "Go Live Anyway": "Adás Indítása Mindenképpen",
  "Wait": "Várj",
  "Add a new Scene.": "Új jelenet hozzáadása.",
  "Remove Scene.": "Jelenet eltávolítása.",
  "Edit Scene Transitions.": "Edit Scene Transitions.",
  "Rename Scene": "Jelenet átnevezése",
  "Name Scene": "Name Scene",
  "Rename Folder": "Könyvtár Átnevezése",
  "Name Folder": "Könyvtár Elnevezése",
  "Switch Scenes": "Switch Scenes",
  "Failed to load scene collection.  A new one will be created instead.": "Failed to load scene collection.  A new one will be created instead.",
  "New Scene": "Új jelenet",
  "Projector": "Kivetítő",
  "Your Scene Collections:": "Your Scene Collections:",
  "Add New Scene Collection:": "Add New Scene Collection:",
  "Search Scene Collections": "Search Scene Collections",
  "Start fresh and build from scratch": "Start fresh and build from scratch",
  "Load existing scenes from OBS": "Load existing scenes from OBS",
  "Template": "Template",
  "Choose a template from our theme library": "Choose a template from our theme library",
  "Enter a Scene Collection Name": "Enter a Scene Collection Name",
  "Copy of %{collectionName}": "Copy of %{collectionName}",
  "Your Scene Collections": "Your Scene Collections",
  "Dual Output Mode": "Dual Output Mode",
  "Horizontal Output": "Horizontal Output",
  "Vertical Output": "Vertical Output",
  "Arrange sources here for a vertical scene layout.": "Arrange sources here for a vertical scene layout.",
  "Arrange sources here for a horizontal scene layout.": "Arrange sources here for a horizontal scene layout.",
  "Toggle Dual Output Mode.": "Toggle Dual Output Mode.",
  "Cannot hide dual output toggles in dual output mode.": "Cannot hide dual output toggles in dual output mode.",
  "Choose a template from our overlay library": "Choose a template from our overlay library",
  "Log in to choose a template from our overlay library": "Log in to choose a template from our overlay library",
  "Loading scene...": "Loading scene...",
  "Import from OBS": "Import from OBS",
  "Import from Twitch": "Import from Twitch",
<<<<<<< HEAD
  "Load existing scenes from Twitch Studio": "Load existing scenes from Twitch Studio"
=======
  "Import from Twitch Studio": "Import from Twitch Studio",
  "Load existing scenes from Twitch Studio": "Load existing scenes from Twitch Studio",
  "Start Fresh": "Start Fresh"
>>>>>>> fb7e8d5a
}<|MERGE_RESOLUTION|>--- conflicted
+++ resolved
@@ -63,11 +63,7 @@
   "Loading scene...": "Loading scene...",
   "Import from OBS": "Import from OBS",
   "Import from Twitch": "Import from Twitch",
-<<<<<<< HEAD
-  "Load existing scenes from Twitch Studio": "Load existing scenes from Twitch Studio"
-=======
   "Import from Twitch Studio": "Import from Twitch Studio",
   "Load existing scenes from Twitch Studio": "Load existing scenes from Twitch Studio",
   "Start Fresh": "Start Fresh"
->>>>>>> fb7e8d5a
 }