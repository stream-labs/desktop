import Vue from 'vue';
import { Component, Prop } from 'vue-property-decorator';

/**
 * This component can be added to any block as a resize control
 */
@Component({})
export default class ResizeBar extends Vue {
  @Prop({ default: 'left' })
  position: 'left' | 'right' | 'top'; // TODO: bottom if needed

  @Prop({ default: 0 })
  value: number;

  @Prop({ default: -Infinity })
  min: number;

  @Prop({ default: Infinity })
  max: number;

  @Prop({ default: false })
  reverse: number;

  active = false;
  transform = '';

  private barOffset = 0;
  private mouseOffset = 0;

  private get hasConstraints() {
    return this.max !== Infinity || this.min !== -Infinity;
  }

  onMouseDownHandler(event: MouseEvent) {
    this.startMouseTracking(event);
  }

  startMouseTracking(event: MouseEvent) {
    this.active = true;
    const mouseMoveListener = (event: MouseEvent) => this.onMouseMoveHandler(event);
    this.$root.$el.addEventListener('mousemove', mouseMoveListener);
    this.$root.$el.addEventListener(
      'mouseup',
<<<<<<< HEAD
      event => {
=======
      (event: MouseEvent) => {
>>>>>>> a42ff3be
        this.$root.$el.removeEventListener('mousemove', mouseMoveListener);
        this.stopMouseTracking(event);
      },
      { once: true },
    );
    this.$emit('onresizestart', event);
  }

  stopMouseTracking(event: MouseEvent) {
    this.$root.$off('mousemove', this.onMouseMoveHandler);
    this.active = false;
    let offset = this.barOffset;
    if (this.reverse) offset = -offset;
    this.barOffset = 0;
    this.mouseOffset = 0;
    this.updateTransform();
    this.$emit('onresizestop', offset, event);
    this.$emit('input', offset + this.value, event);
  }

  onMouseMoveHandler(event: MouseEvent) {
    // save mouse offset
    const movement = ['left', 'right'].includes(this.position) ? event.movementX : event.movementY;
    this.mouseOffset += movement;

    // handle max and min constraints
    if (this.hasConstraints) {
      const value = this.reverse ? this.value - this.mouseOffset : this.value + this.mouseOffset;
      if (value <= this.max && value >= this.min) {
        this.barOffset += movement;
      }
    } else {
      this.barOffset += movement;
    }

    this.updateTransform();
  }

  private updateTransform() {
    this.transform = ['left', 'right'].includes(this.position)
      ? `translateX(${this.barOffset}px)`
      : `translateY(${this.barOffset}px)`;
  }
}<|MERGE_RESOLUTION|>--- conflicted
+++ resolved
@@ -41,11 +41,7 @@
     this.$root.$el.addEventListener('mousemove', mouseMoveListener);
     this.$root.$el.addEventListener(
       'mouseup',
-<<<<<<< HEAD
-      event => {
-=======
       (event: MouseEvent) => {
->>>>>>> a42ff3be
         this.$root.$el.removeEventListener('mousemove', mouseMoveListener);
         this.stopMouseTracking(event);
       },
