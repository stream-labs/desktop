{
  "General": "General",
  "Stream": "Stream",
  "Output": "Salida",
  "Audio": "Audio",
  "Video": "Vídeo",
  "Hotkeys": "Teclas de acceso rápido",
  "Advanced": "Avanzado",
  "Overlays": "Superposiciones",
  "Notifications": "Notificaciones",
  "Appearance": "Apariencia",
  "Remote Control": "Control remoto",
  "Experimental": "Experimental",
  "Developer": "Desarrollador",
  "Face Masks": "Máscaras de cara",
  "Night mode": "Modo Noche",
  "Game Overlay": "Superposición de juego",
  "Installed Apps": "Aplicaciones instaladas",
  "Deleting your cache directory will cause you to lose some settings. Do not delete your cache directory unless instructed to do so by a Streamlabs staff member": "Al eliminar su directorio de caché se perderán algunos ajustes. No lo elimine a menos que se lo indique un miembro del personal de Streamlabs",
  "Show Cache Directory": "Mostrar directorio de caché",
  "Delete Cache and Restart": "Eliminar caché y reiniciar",
  "Upload Cache to Developers": "Enviar caché a desarrolladores",
  "Restart Stream Labels": "Reiniciar Stream Labels",
  "Auto Optimize": "Optimizar automáticamente",
  "Configure Default Devices": "Configurar dispositivos predeterminados",
  "OBS Import": "Importación de OBS",
  "Confirm stream title and game before going live": "Confirmar título de stream y juego antes de transmitir en directo",
  "Enable reporting additional information on a crash (requires restart)": "Active la notificación de información adicional al producirse un bloque (requiere reinicio)",
  "WARNING! You will lose all scenes, sources, and settings. This cannot be undone!": "¡ADVERTENCIA! Perderá todas las escenas, fuentes y ajustes. ¡Esta operación no se puede deshacer!",
  "Your cache directory has been successfully uploaded.  The file name %{file} has been copied to your clipboard.": "Su directorio de caché se ha cargado correctamente.  El nombre de archivo %{file} se ha copiado al portapapeles.",
  "Stream Labels session has been successfully restarted!": "¡La sesión de Stream Labels se ha reiniciado correctamente!",
  "This action will restart the application. Continue?": "Esta acción reiniciará la aplicación. ¿Continuar?",
  "Show confirmation dialog when starting streams": "Mostrar cuadro de confirmación al iniciar streams",
  "Show confirmation dialog when stopping streams": "Mostrar cuadro de confirmación al detener streams",
  "Automatically record when streaming": "Grabar automáticamente al hacer streaming",
  "Keep recording when stream stops": "Continuar grabando cuando se detenga el stream",
  "Source Alignement Snapping": "Acoplamiento de alineación de fuentes",
  "Snap Sources to edge of screen": "Acoplar fuentes a borde de pantalla",
  "Snap Sources to other sources": "Acoplar fuentes a otras fuentes",
  "Stream Type": "Tipo de stream",
  "Output Mode": "Modo de salida",
  "Streaming": "Streaming",
  "Enable Advanced Encoder Settings": "Activar ajustes avanzados de codificador",
  "Enforce streaming service bitrate limits": "Exigir límites de velocidad de bits al servicio de streaming",
  "Encoder Preset (Higher = Less CPU)": "Preajuste de codificador (más alto = menos CPU)",
  "Generate File Name without Space": "Generar nombre de archivo sin espacio",
  "Recording": "Grabación",
  "Recording Quality": "Calidad de grabación",
  "Recording Format": "Formato de grabación",
  "Custom Muxer Settings": "Ajustes personalizados de Muxer",
  "Enable Replay Buffer": "Activar búfer de repetición",
  "Base (Canvas) Resolution": "Resolución base (lienzo)",
  "Output (Scaled) Resolution": "Resolución de salida (escalada)",
  "Downscale Filter": "Filtro de reducción",
  "Bilinear (Fastest, but blurry if scaling)": "Bilineal (más rápido, pero borroso si se escala)",
  "Bicubic (Sharpened scaling, 16 samples)": "Bicúbico (escalado enfocado, 16 muestras)",
  "Lanczos (Sharpened scaling, 32 samples)": "Lanczos (escalado enfocado, 32 muestras)",
  "No elements found. Consider changing the search query.": "No se encontraron elementos. Considere cambiar la consulta de búsqueda.",
  "Do not back up my media files in the cloud (requires app restart)": "No hacer copia de seguridad de mis archivos multimedia en la nube (requiere reiniciar la aplicación)",
  "FPS Type": "Tipo de FPS",
  "Common FPS Values": "Valores comunes de FPS",
  "Integer FPS Value": "Valor entero de FPS",
  "Fractional FPS Value": "Valor fraccionario de FPS",
  "Process Priority": "Prioridad de proceso",
  "Color Format": "Formato de color",
  "Audio Monitoring Device": "Dispositivo de supervisión de audio",
  "Disable Windows audio ducking": "Desactivar atenuación de audio de Windows",
  "YUV Color Space": "Espacio de color YUV",
  "YUV Color Range": "Intervalo de colores YUV",
  "Stream Delay": "Retardo de stream",
  "Duration (Seconds)": "Duración (segundos)",
  "Preserved cutoff point (increase delay) when reconnecting": "Preservar punto de corte (incrementar retardo) al reconectar",
  "Desktop Audio Device": "Dispositivo de audio de escritorio",
  "Mic/Auxiliary Device": "Micrófono/Dispositivo auxiliar",
  "Recording Path": "Ruta de grabación",
  "Enable": "Activado",
  "Default": "Predeterminado",
  "Custom Encoder Settings": "Ajustes de codificador personalizados",
  "Audio Bitrate": "Velocidad de bits de audio",
  "Video Bitrate": "Velocidad de bits de vídeo",
  "Scene item selection mode": "Modo de selección de elemento de escena",
  "Single click selects group. Double click selects item": "Un solo clic selecciona el grupo. Doble clic selecciona el elemento",
  "Double click selects group. Single click selects item": "Doble clic selecciona el grupo. Un solo clic selecciona el elemento",
  "Open FrankerFaceZ Settings": "Abrir ajustes de FrankerFaceZ",
  "FrankerFaceZ Settings": "Ajustes de FrankerFaceZ",
  "API Token": "Token de API",
  "Face Mask Settings": "Ajustes de máscaras de cara",
  "Navigate to Live tab when going live": "Navegar a la pestaña En directo al transmitir en directo",
  "Save Replay": "Guardar repetición",
  "Split Recording File": "Dividir archivo de grabación",
  "Disable hardware acceleration": "Desactivar aceleración de hardware",
  "Replay Buffer": "Búfer de repetición",
  "Streaming to %{platformName}": "Haciendo streaming a %{platformName}",
  "Stream to custom ingest": "Hacer streaming a ingesta personalizada",
  "Use recommended settings": "Usar ajustes recomendados",
  "Streaming to a custom ingest is advanced functionality. Some features may stop working as expected": "El streaming a una ingesta personalizada es una funcionalidad avanzada. Algunas funciones podrían dejar de funcionar del modo previsto",
  "Disable hardware acceleration (requires restart)": "Desactivar aceleración de hardware (requiere reinicio)",
  "Deleting your cache directory will cause you to lose some settings. Do not delete your cache directory unless instructed to do so by a Streamlabs staff member.": "Al eliminar su directorio de caché se perderán algunos ajustes. No lo elimine a menos que se lo indique un miembro del personal de Streamlabs.",
  "Reset Overlay Position": "Restablecer posición de superposición",
  "Night": "NOCHE",
  "Day": "DÍA",
  "Automatically Reconnect": "Reconectar automáticamente",
  "Network": "Red",
  "Media Files": "Archivos multimedia",
  "Show Chat": "Mostrar chat",
  "Show Recent Events": "Mostrar eventos recientes",
  "Overlay Opacity": "Opacidad de superposición",
  "Named Pipe": "Canalización con nombre",
  "Pipe Name": "Nombre de canalización",
  "Websockets": "Websockets",
  "Enabled": "Habilitado",
  "Allow Remote Connections": "Permitir conexiones remotas",
  "Port": "Puerto",
  "Audio - Track 1": "Audio - Pista 1",
  "Audio - Track 2": "Audio - Pista 2",
  "Audio - Track 3": "Audio - Pista 3",
  "Audio - Track 4": "Audio - Pista 4",
  "Audio - Track 5": "Audio - Pista 5",
  "Audio - Track 6": "Audio - Pista 6",
  "Stream Key": "Clave de stream",
  "You can not change these settings when you're live": "No puede cambiar estos ajustes estando en directo",
  "This feature is intended for overlay designers to export their work for our Theme Store. Not all sources will be exported, use at your own risk.": "Esta función se ha concebido para que los diseñadores de superposiciones exporten su trabajo a nuestra Theme Store. No se exportarán todas las fuentes. Si la usa, es por su cuenta y riesgo.",
  "Change the look of Streamlabs Desktop with Ultra": "Cambiar el aspecto de Streamlabs Desktop con Ultra",
  "Virtual Webcam": "Cámara web virtual",
  "unlinked": "sin vincular",
  "Unlink": "Unlink",
  "Logged in": "Con sesión iniciada",
  "Maximum custom destinations has been added": "Se ha agregado el máximo de destinos personalizados",
  "Stream Destinations": "Destinos de transmisión",
  "The Virtual Webcam plugin needs to be updated before it can be started. This requires administrator privileges.": "Antes de iniciarlo, hay que actualizar el complemento de cámara web virtual. Esto requiere privilegios de administrador.",
  "Virtual Webcam requires administrator privileges to be installed on your system.": "La cámara web virtual requiere privilegios de administrador para instalarla en su sistema.",
  "Update Virtual Webcam": "Actualizar cámara web virtual",
  "Install Virtual Webcam": "Instalar cámara web virtual",
  "Stop Virtual Webcam": "Detener cámara web virtual",
  "Start Virtual Webcam": "Iniciar cámara web virtual",
  "Virtual webcam is <status>Running</status>": "La cámara web virtual está <status>En ejecución</status>",
  "Virtual webcam is <status>Offline</status>": "La cámara web virtual está en <status>Sin conexión</status>",
  "If the virtual webcam does not appear in other applications, you may need to restart your computer.": "Si la cámara web virtual no aparece en otras aplicaciones, es posible que deba reiniciar el ordenador.",
  "This is an experimental feature.": "Se trata de una característica experimental.",
  "Virtual Webcam allows you to display your scenes from Streamlabs Desktop in video conferencing software. Streamlabs Desktop will appear as a Webcam that can be selected in most video conferencing apps.": "La cámara web virtual le permite mostrar sus escenas de Streamlabs Desktop en software de videoconferencia. Streamlabs Desktop aparecerá como una cámara web que se puede seleccionar en la mayoría de aplicaciones de videoconferencia.",
  "Uninstalling Virtual Webcam will remove it as a device option in other applications.": "Al desinstalar la cámara web virtual se quitará como opción de dispositivo de otras aplicaciones.",
  "Uninstall Virtual Webcam": "Desinstalar cámara web virtual",
  "Use custom resolution": "Usar resolución personalizada",
  "Enable Designer Mode": "Activar modo Diseñador",
  "Get Support": "Obtener asistencia",
  "Support Links": "Vínculos de asistencia",
  "Streamlabs Support": "Asistencia de Streamlabs",
  "Community Discord": "Comunidad Discord",
  "Diagnostic Report": "Informe de diagnóstico",
  "The diagnostic report is an automatically generated report that contains information about your system and configuration. Clicking the upload button below will generate and securely transmit a diagnostic report to the Streamlabs team.": "El informe de diagnóstico se genera automáticamente y contiene información sobre su sistema y la configuración. Haga clic en el botón de carga a continuación si quiere generar y transmitir de modo seguro un informe de diagnóstico al equipo de Streamlabs.",
  "Upload Diagnostic Report": "Cargar informe de diagnóstico",
  "Cache Directory": "Directorio de caché",
  "Crash Reporting": "Informes de bloqueos",
  "Diagnostic Report Uploaded Successfully": "Informe de diagnóstico cargado correctamente",
  "Error Uploading Diagnostic Report": "Error al cargar informe de diagnóstico",
  "There was an error uploading the diagnostic report. Please try again, and let the Streamlabs Streamer Success team know if the issue persists.": "Se ha producido un error al cargar el informe de diagnóstico. Inténtelo de nuevo y notifique al equipo Streamlabs Streamer Success si el problema persiste.",
  "The diagnostic report was securely uploaded, and the Report ID below has been copied to your clipboard. Please provide the Report ID to the Streamlabs Streamer Success Team.": "El informe de diagnóstico se ha cargado debidamente y el ID de informe siguiente se ha copiado a su portapapeles. Debe proporcionar el ID de informe al equipo Streamlabs Streamer Success.",
  "Chat Settings": "Ajustes de chat",
  "Text Size": "Tamaño del texto",
  "Show announcements for new Streamlabs features and products": "Mostrar anuncios de nuevas funciones y productos de Streamlabs",
  "Disable live streaming features (Recording Only mode)": "Desactivar funciones de streaming en tiempo real (solo modo de grabación)",
  "Automatically start replay buffer when streaming": "Iniciar automáticamente el búfer de repetición al hacer streaming",
  "Keep replay buffer active when stream stops": "Mantener activo el búfer de repetición cuando se detenga el stream.",
  "Snap Sensitivity": "Sensibilidad de acoplamiento",
  "Enable Browser Source Hardware Acceleration (requires a restart)": "Activar aceleración de hardware de código fuente de explorador (requiere reinicio)",
  "Enable media file caching": "Activar almacenamiento en caché de archivos multimedia",
  "Low latency mode": "Modo de latencia baja",
  "Enable new networking code": "Activar nuevo código de redes",
  "Dynamically change bitrate when dropping frames while streaming": "Cambiar dinámicamente la velocidad de bits al perder fotogramas durante el streaming",
  "Bind to IP": "Enlazar a IP",
  "Retry Delay (seconds)": "Retardo de reintento (segundos)",
  "Maximum Retries": "Máximo de reintentos",
  "Filename Formatting": "Formato de nombres de archivo",
  "Force GPU as render device": "Imponer GPU como dispositivo de representación",
  "HDR Nominal Peak Level": "Nivel de potencia de pico nominal HDR",
  "Low Latency Audio Buffering Mode (For Decklink/NDI outputs), requires a restart": "Modo de búfer de audio de baja latencia (para salidas Decklink/NDI), requiere reinicio",
  "Overwrite if file exists": "Sobrescribir si el archivo existe",
  "Replay Buffer Filename Prefix": "Prefijo de nombre de archivo de búfer de repetición",
  "Replay Buffer Filename Suffix": "Sufijo de nombre de archivo de búfer de repetición",
  "Use stream encoder": "Usar codificador de streams",
  "Enable Caching": "Activar almacenamiento en caché",
  "Seekable": "Buscable",
  "Reconnect Delay": "Retardo de reconexión",
  "Input Format": "Formato de entrada",
  "Input": "Entrada",
  "Network Buffering": "Almacenamiento en búfer de red",
  "Page permissions": "Permisos de páginas",
  "Service": "Servicio",
  "Server": "Servidor",
  "Stream key": "Clave de stream",
  "Show all services": "Mostrar todos los servicios",
  "Maximum Replay Time (Seconds)": "Tiempo máximo de reproducción (segundos)",
  "Encoder": "Codificador",
  "Always minimize to system tray instead of task bar": "Minimizar siempre en bandeja del sistema en lugar de barra de tareas",
  "Minimize to system tray when started": "Minimizar siempre en bandeja del sistema al iniciar",
  "Save projectors on exit": "Guardar proyectores al salir",
  "Make projectors always on top": "Situar proyectores siempre visibles",
  "Hide cursor over projectors": "Ocultar cursor sobre proyectores",
  "Snap Sources to horizontal and vertical center": "Acoplar fuentes en el centro horizontal y vertical",
  "Rescale Output": "Cambiar escala de salida",
  "Audio Track": "Pista de audio",
  "repeat_headers": "repeat_headers",
  "x264 Options (separated by space)": "Opciones de x264 (separadas por espacio)",
  "Tune": "Ajuste",
  "Profile": "Perfil",
  "CPU Usage Preset (higher = less CPU)": "Preajuste de uso de CPU (más alto = menos CPU)",
  "Keyframe Interval (seconds, 0=auto)": "Intervalo de fotograma (segundos, 0 = automático)",
  "CRF": "CRF",
  "Buffer Size": "Tamaño de búfer",
  "Use Custom Buffer Size": "Usar tamaño de búfer personalizado",
  "Bitrate": "Velocidad de bits",
  "Rate Control": "Control de velocidad",
  "Enforce streaming service encoder settings": "Exigir ajustes de codificador de servicio de streaming",
  "Twitch VOD": "VOD de Twitch",
  "Use authentication": "Usar autenticación",
  "Username": "Nombre de usuario",
  "Password": "Contraseña",
  "Keyframe Interval (0=auto)": "Intervalo de fotograma (0=automático)",
  "Automatic File Splitting": "División automática de archivos",
  "Split Time (MB)": "Tiempo de división (MB)",
  "Split Time (min)": "Tiempo de división (m)",
  "Reset timestamps at the beginning of each split file": "Restablecer marcas de tiempo al principio de cada archivo dividido",
  "slidConnectMessage": "Configure o conecte un <b>Streamlabs ID</b> para acceder a todos los productos de Streamlabs mediante un mismo inicio de sesión. (Puede requerir volver a iniciar sesión)",
  "Streamlabs ID": "Streamlabs ID",
  "Update Password": "Actualizar contraseña",
  "Update Two-factor Auth": "Actualizar autenticación en dos fases",
  "Setup": "Configuración",
  "Enable custom navigation bar to pin your favorite features for quick access.\nDisable to swap to compact view.": "Active la barra de navegación personalizada para anclar sus funciones favoritas y acceder a ellas rápidamente.\nDesactive para cambiar a la vista compacta.",
  "Editor": "Editor",
  "Custom Editor": "Editor personalizado",
  "Studio Mode": "Modo Estudio",
  "Layout Editor": "Editor de diseño",
  "Themes": "Temas",
  "Highlighter": "Marcador de resaltado",
  "App Store": "Tienda de aplicaciones",
  "App": "Aplicación",
  "FPSNum": "NumFPS",
  "FPSDen": "DenFPS",
  "Integer FPS Values": "Valores enteros de FPS",
  "Fractional FPS Values": "Valores fraccionarios de FPS",
  "FPS Numerator": "Numerador de FPS",
  "FPS Denominator": "Denominador de FPS",
  "FPS Value": "Valor de FPS",
  "The resolution must be in the format [width]x[height] (i.e. 1920x1080)": "La resolución debe tener el formato [anchura]x[altura] (por ejemplo, 1920x1080)",
  "Custom": "Personalizado",
  "Custom Base Resolution": "Resolución base personalizada",
  "Custom Output Resolution": "Resolución de salida personalizada",
  "This number is too large for a FPS Denominator of %{fpsDen}, please decrease it or increase the Denominator": "Este número es demasiado grande para un denominador de FPS de %{fpsDen}, redúzcalo o aumente el denominador",
  "This number is too large for a FPS Numerator of %{fpsNum}, please decrease it or increase the Numerator": "Este número es demasiado grande para un numerador de FPS de %{fpsNum}, redúzcalo o aumente el numerador",
  "FPS Value must be between 1 and 1000": "Valor de FPS debe estar entre 1 y 1000",
  "%{fieldName} must be greater than 0": "%{fieldName} debe ser mayor que 0",
<<<<<<< HEAD
  "Markers": "Markers",
  "Manage Dual Output": "Manage Dual Output",
  "Auto optimizer disabled for dual output scenes": "Auto optimizer disabled for dual output scenes"
=======
  "Markers": "Marcadores",
  "Manage Dual Output": "Gestionar Dual Output",
  "Auto optimizer disabled for dual output scenes": "Optimizador automático desactivado para escenas Dual Output"
>>>>>>> 6e3a101a
}<|MERGE_RESOLUTION|>--- conflicted
+++ resolved
@@ -249,13 +249,7 @@
   "This number is too large for a FPS Numerator of %{fpsNum}, please decrease it or increase the Numerator": "Este número es demasiado grande para un numerador de FPS de %{fpsNum}, redúzcalo o aumente el numerador",
   "FPS Value must be between 1 and 1000": "Valor de FPS debe estar entre 1 y 1000",
   "%{fieldName} must be greater than 0": "%{fieldName} debe ser mayor que 0",
-<<<<<<< HEAD
-  "Markers": "Markers",
-  "Manage Dual Output": "Manage Dual Output",
-  "Auto optimizer disabled for dual output scenes": "Auto optimizer disabled for dual output scenes"
-=======
   "Markers": "Marcadores",
   "Manage Dual Output": "Gestionar Dual Output",
   "Auto optimizer disabled for dual output scenes": "Optimizador automático desactivado para escenas Dual Output"
->>>>>>> 6e3a101a
 }