{
  "Vers": "Vers",
  "Reload": "Ricarica",
  "Unpacked vers loaded": "Versione decompressa caricata",
  "You must unload unpacked version before enabling this app.": "È necessario scaricare la versione decompressa prima di abilitare questa app.",
<<<<<<< HEAD
  "Pop Out": "Apri nuova finestra"
=======
  "Pop Out": "Apri nuova finestra",
  "The developer has ended support for this app. The app may continue to work, but it won't recieve any updates. If you wish to uninstall, please follow the directions here.": "The developer has ended support for this app. The app may continue to work, but it won't recieve any updates. If you wish to uninstall, please follow the directions here."
>>>>>>> 16a9e1ec
}<|MERGE_RESOLUTION|>--- conflicted
+++ resolved
@@ -3,10 +3,6 @@
   "Reload": "Ricarica",
   "Unpacked vers loaded": "Versione decompressa caricata",
   "You must unload unpacked version before enabling this app.": "È necessario scaricare la versione decompressa prima di abilitare questa app.",
-<<<<<<< HEAD
-  "Pop Out": "Apri nuova finestra"
-=======
   "Pop Out": "Apri nuova finestra",
   "The developer has ended support for this app. The app may continue to work, but it won't recieve any updates. If you wish to uninstall, please follow the directions here.": "The developer has ended support for this app. The app may continue to work, but it won't recieve any updates. If you wish to uninstall, please follow the directions here."
->>>>>>> 16a9e1ec
 }