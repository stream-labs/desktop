--- conflicted
+++ resolved
@@ -25,11 +25,8 @@
 import SharedComponentsLibrary from './windows/sharedComponentsLibrary/SharedComponentsLibrary';
 import { ObsSettings } from './windows/settings/ObsSettings';
 import ThemeAudit from './pages/ThemeAudit';
-<<<<<<< HEAD
 import { WidgetWindow } from './widgets/Widget';
-=======
 import SafeMode from './windows/SafeMode';
->>>>>>> 2e8956f9
 
 // list of React components to be used inside Vue components
 export const components = {
@@ -59,9 +56,6 @@
   ThemeAudit,
   AppsNav,
   StudioEditor,
-<<<<<<< HEAD
   WidgetWindow: createRoot(WidgetWindow),
-=======
   SafeMode,
->>>>>>> 2e8956f9
 };