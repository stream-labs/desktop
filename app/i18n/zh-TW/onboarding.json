{
  "We are improving our backend systems. As part of the migration process, we will need to you log in again. If you have any questions, you can": "我們加強了我們的後端系統。作為遷移程序的一部分，我們需要您再次登入。如有任何問題，可以",
  "contact support.": "聯繫支援人員。",
<<<<<<< HEAD
  "Sign in with your content platform to get started with Streamlabs": "Sign in with your content platform to get started with Streamlabs",
=======
  "Sign in with your content platform to get started with Streamlabs": "登入你的內容平台，以開始使用 Streamlabs",
>>>>>>> 672fd52e
  "Select an OBS profile to import": "選擇要匯入的 OBS 設定檔",
  "Import from OBS Studio": "從 OBS Studio 匯入",
  "Start Fresh": "重新開始",
  "Importing": "匯入中",
  "Successfully Imported": "已成功匯入",
  "Importing your scenes and sources": "正在匯入您的場景與來源",
  "All scenes, sources and settings have been imported.": "所有場景、來源與設定都已匯入。",
  "Import your scenes and your settings from OBS with a simple click, or start fresh.": "簡單按一下，從 OBS 匯入您的場景與設定，或是重新開始。",
  "Click below and we'll analyze your internet speed and computer hardware to give you the best settings possible.": "在下方按一下，我們會分析您的網際網路速度和電腦硬體，以提供給您可能的最佳設定。",
  "Start": "開始",
  "Rather do this manually?": "想要手動執行此動作？",
  "Setup later": "稍後設定",
  "Detecting your location...": "正在偵測您的位置...",
  "Performing bandwidth test...": "正在執行頻寬測試...",
  "Testing streaming encoder...": "正在測試直播編碼器...",
  "Testing recording encoder...": "正在測試錄影編碼器...",
  "Attempting stream...": "正在嘗試直播...",
  "Reverting to defaults...": "正在恢復為預設值...",
  "Applying stream settings...": "正在套用直播設定...",
  "Applying general settings...": "正在套用一般設定...",
  "Optimizing...": "最佳化中...",
  "Optimize": "最佳化",
  "We're connecting to OBS and pulling your previous settings for a seamless conversion.": "正在連線到 OBS 並擷取您之前的設定，以進行無縫轉換。",
  "Initialzing ...": "初始化中 ...",
  "Connecting to OBS ...": "正在連線到 OBS ...",
  "Pulling settings ...": "正在擷取設定 ...",
  "Starting import ...": "正在開始匯入 ...",
  "Finalizing ...": "結束中 ...",
  "We're analyzing your internet speed and computer hardware to give you the best settings possible.": "我們會分析您的網際網路速度和電腦硬體，以提供給您可能的最佳設定。",
  "Done!": "完成！",
  "Next": "下一頁",
  "Scene Collections Import": "場景組合匯入",
  "The following scene collections have been imported from your Streamlabs account": "下列場景組合已從您的 Streamlabs 帳戶匯入",
  "Continue": "繼續",
  "Collecting some information about your PC...": "正在收集關於您 PC 的一些資訊...",
  "We found optimized settings for your PC": "我們已找到您 PC 的最佳設定",
  "Something went wrong": "發生某些錯誤",
  "Download and Apply": "下載並套用",
  "This device is not available": "此裝置不可用",
  "Set Up Mic and Webcam": "設定麥克風和網路攝影機",
  "Welcome to Streamlabs": "歡迎使用 Streamlabs",
  "Import your existing settings from OBS in less than a minute and go live": "從 OBS 匯入您現有的設定只須不到一分鐘的時間，然後就能開始直播",
  "We import all of your settings, including scenes, output, configurations, and much more": "我們會匯入您的所有設定，包括場景、輸出、組態以及其他設定",
  "Start with a clean copy of Streamlabs Desktop and configure your settings from scratch": "從乾淨的 Streamlabs Desktop 開始使用，重頭開始進行設定",
  "Add a Theme": "新增主題",
  "Not seeing a theme that catches your eye? Our theme library has hundreds of free choices available": "找不到您喜歡的主題？我們的主題庫有數百種免費主題可供選擇",
  "Something went wrong.": "發生某些錯誤。",
  "In-game Overlay": "遊戲內疊層",
  "Optimized Video Encoding": "最佳化視訊編碼",
  "Some exclusive features we recommend to take your stream to the next level": "我們建議的某些專屬功能可以讓您的直播更加精彩",
  "Detected %{continent}": "偵測到 %{continent}",
  "Check out 50+ amazing apps from independent developers, ranging from DMCA-compliant music to stunning overlays to more tools to engage with your community. Head over to the app store in the left navigation to browse our selection of free and paid apps.": "查看來自獨立開發者的 50+ 個傑出應用程式，從 DMCA 相容音樂到令人驚嘆的疊層，再到與社群互動的諸多工具。請前往左方導覽頁的應用程式商店，以瀏覽我們精選的免費和付費應用程式。",
  "Only have one screen? Perfect! Enable our in-game overlay to make sure you catch every chat message and stream event that happens while you get your game on. You can enable this feature in the ‘Game Overlay’ tab of the settings menu.": "只有一個螢幕？很好！啟用我們的遊戲面板，可以確保您在進行遊戲期間還能接收到聊天室直播活動發出的每條訊息。您可以在設定功能表的「遊戲面板」標籤中啟用此功能。",
  "Re-Authorize": "重新驗證",
  "or select another platform": "或選擇其他平台",
  "Connect to %{platform}": "連線到 %{platform}",
  "View help docs": "檢視說明文件",
  "Enter your stream key.": "輸入您的直播金鑰。",
  "Select platform": "選擇平台",
  "No webcam detected": "沒有偵測到網路攝影機",
  "Enable multistream to grow your audience, build your brand, and earn great prizes - with no extra effort. Available for Facebook today, and other platforms coming soon.": "啟用多點直播可增加您的觀眾、建立您的品牌並獲得豐厚獎勵 - 而且無須額外花費心力。透過 Facebook 可立即使用，其他平台也即將推出。",
  "Enable multistream": "啟用多點直播",
  "Enable multistream to get started.": "啟用多點直播並開始直播。",
  "Merge your account with your new page. We can then track your progress so you can start earning great rewards!": "將您的帳戶合併到新頁面。之後我們就可以追蹤您的進度，以讓您可以獲得豐厚的報酬。",
  "A Facebook Gaming Page is required to multistream to Facebook.": "需要有 Facebook 遊戲專頁才能在 Facebook 使用多點直播。",
  "Create Facebook Gaming Page": "建立 Facebook 遊戲專頁",
  "Create Gaming Video Creator Page": "建立遊戲影片創作者專頁",
  "Merge your Facebook Gaming Page": "合併您的 Facebook 遊戲專頁",
  "Merge with Facebook": "合併到 Facebook",
  "primeTitle": "加入 <prime-title>Ultra</prime-title> 可享專屬功能",
  "Overlay, Widget & Site Themes": "疊層、小程式和網站主題",
  "Custom Domain + Website": "自訂網域 + 網站",
  "More Than 40 FREE Apps": "超過 40 個免費應用程式",
  "Custom Merch Store": "自訂 Merch 商店",
  "Stream on Mobile": "在行動裝置上直播",
  "Gold Status + FREE T-shirt": "黃金地位 + 免費襯衫",
  "Go Ultra": "成為 Ultra",
  "Import": "匯入",
  "While we import your settings and scenes from OBS Studio, check out these great features unique to Streamlabs": "在我們從 OBS Studio 匯入了您的設定與場景期間，請試試這些 Streamlabs 獨有的新功能",
  "Importing Your Existing Settings From OBS": "從 OBS 匯入您現有的設定",
  "Everything you need to go live. Always and forever free.": "擁有您需要的一切。永遠免費。",
  "Go live to one platform": "直播到一個平台",
  "Tipping (no Streamlabs fee)": "小費贊助 (無 Streamlabs 費用)",
  "Alerts & other Widgets": "通知與其他小工具",
  "Selective Recording": "可選擇的錄影",
  "And many more free features": "以及眾多其他免費功能",
  "All free features": "所有免費功能",
  "Multistream to multiple platforms": "多重直播到多個平台",
  "Premium Stream Overlays": "優質直播面板",
  "Alert Box and Widget Themes": "通知方塊與小工具主題",
  "Access to all App Store Apps": "取得所有 App Store 應用程式",
  "Ultra Web Suite": "Ultra 網站套件",
  "Choose Free": "自由選擇",
  "Pro features to take your stream and channel to the next level.": "讓您的直播與頻道更加精彩的專業級功能。",
  "Something went wrong while importing from OBS Studio. Please try again or skip to the next step.": "從 OBS Studio 匯入時發生某些錯誤。請再試一次，或是跳到下一步。",
  "Visual Preset": "視覺預先設定",
  "Installing theme...": "正在安裝主題...",
  "How do you plan to use Streamlabs Desktop?": "您計畫如何使用 Streamlabs Desktop？",
  "Live Streaming": "直播",
  "Recording Only": "只用於錄影",
  "I want to live stream to a platform. I may also want to record my live streams.": "我想要直播到某個平台。我也想要錄製我的直播。",
  "I want to record my screen or camera. I will not be live streaming.": "我想要錄製我的螢幕畫面或攝影機拍攝內容。我不會進行直播。",
  "Streamlabs will be optimized for recording": "Streamlabs 會針對錄影進行最佳化",
  "Certain features related to live streaming will be hidden. If you would like to enable these features in the future, you can disable Recording Mode in the application settings.": "關於直播的特定功能會將其隱藏。如果想在將來啟用這些功能，您可以在應用程式的設定中停用錄影模式。",
  "Looking to stream?": "想要進行直播？",
  "Screen Capture (Double-click to select)": "螢幕擷取（按兩下進行選擇）",
  "1-Click Import from OBS": "1-按一下從 OBS 匯入",
  "Gain access to additional features by logging in with your preferred streaming platform.": "透過使用您慣用的直播平台登入，以使用其他功能。",
  "Themes and Overlays": "主題和疊層",
  "Alerts and Widgets": "通知與小工具",
  "Streamlabs Desktop": "Streamlabs Desktop",
  "Desktop App Store": "桌面應用程式商店",
  "Tips": "小費",
  "Storage": "儲存空間",
  "All Streamlabs Pro Tools": "所有 Streamlabs Pro 工具",
<<<<<<< HEAD
  "Console, Cross Clip, Oslo, Willow & Melon": "Console, Cross Clip, Oslo, Willow & Melon",
=======
  "Console, Cross Clip, Oslo, Willow & Melon": "Console、Cross Clip、Oslo、Willow 和 Melon",
>>>>>>> 672fd52e
  "Access to Free Overlays and Themes": "可以使用免費疊層與主題",
  "Add 1 Guest": "加入 1 位來賓",
  "Limited Free Apps": "限時免費應用程式",
  "No-fee Tipping": "不收手續費的小費",
  "Basic Chatbot": "基本聊天室機器人",
  "Basic Features": "基本功能",
  "Access to All Overlays and Themes (%{themeNumber})": "可以使用所有疊層與主題 (%{themeNumber})",
<<<<<<< HEAD
  "Add Up To 4 Guests or Cameras": "最多可加入 4 個來賓或攝影機",
=======
  "Add Up To 11 Guests or Cameras": "Add Up To 11 Guests or Cameras",
>>>>>>> 672fd52e
  "Access Full App Library (%{appNumber})": "存取完整的應用程式庫 (%{appNumber})",
  "Custom Tip Page and Domain": "自訂小費頁面和網域",
  "Custom Named Chatbot": "自訂命名的聊天室機器人",
  "Pro Upgrade": "Pro 升級",
  "Current Plan": "目前的方案",
  "Includes everything in Starter plus:": "包括入門者所需的一切，以及：",
  "Your login has expired. Please reauthenticate to continue using Streamlabs Desktop.": "您的登入已過期。請重新驗證以繼續使用 Streamlabs Desktop。",
<<<<<<< HEAD
  "Select a Primary Platform": "Select a Primary Platform",
  "Connect a Content Platform": "Connect a Content Platform",
  "Streamlabs Desktop requires that you have a connected platform account in order to use all of its features. By skipping this step, you will be logged out and some features may be unavailable.": "Streamlabs Desktop requires that you have a connected platform account in order to use all of its features. By skipping this step, you will be logged out and some features may be unavailable.",
  "Your Streamlabs account has multiple connected content platforms. Please select the primary platform you will be streaming to using Streamlabs Desktop.": "Your Streamlabs account has multiple connected content platforms. Please select the primary platform you will be streaming to using Streamlabs Desktop.",
  "Streamlabs Desktop requires you to connect a content platform to your Streamlabs account": "Streamlabs Desktop requires you to connect a content platform to your Streamlabs account"
=======
  "Select a Primary Platform": "選擇主要平台",
  "Connect a Content Platform": "連線到內容平台",
  "Streamlabs Desktop requires that you have a connected platform account in order to use all of its features. By skipping this step, you will be logged out and some features may be unavailable.": "Streamlabs Desktop 需要你擁有連線平台帳戶，以使用其所有功能。跳過此步驟，您就會登出且會不能使用某些功能。",
  "Your Streamlabs account has multiple connected content platforms. Please select the primary platform you will be streaming to using Streamlabs Desktop.": "你的 Streamlabs 帳戶有多個連線的內容平台。請選擇你要使用 Streamlabs Desktop 進行直播的主要平台。",
  "Streamlabs Desktop requires you to connect a content platform to your Streamlabs account": "Streamlabs Desktop 需要你將內容平台連線到你的 Streamlabs 帳戶"
>>>>>>> 672fd52e
}<|MERGE_RESOLUTION|>--- conflicted
+++ resolved
@@ -1,11 +1,7 @@
 {
   "We are improving our backend systems. As part of the migration process, we will need to you log in again. If you have any questions, you can": "我們加強了我們的後端系統。作為遷移程序的一部分，我們需要您再次登入。如有任何問題，可以",
   "contact support.": "聯繫支援人員。",
-<<<<<<< HEAD
-  "Sign in with your content platform to get started with Streamlabs": "Sign in with your content platform to get started with Streamlabs",
-=======
   "Sign in with your content platform to get started with Streamlabs": "登入你的內容平台，以開始使用 Streamlabs",
->>>>>>> 672fd52e
   "Select an OBS profile to import": "選擇要匯入的 OBS 設定檔",
   "Import from OBS Studio": "從 OBS Studio 匯入",
   "Start Fresh": "重新開始",
@@ -121,11 +117,7 @@
   "Tips": "小費",
   "Storage": "儲存空間",
   "All Streamlabs Pro Tools": "所有 Streamlabs Pro 工具",
-<<<<<<< HEAD
-  "Console, Cross Clip, Oslo, Willow & Melon": "Console, Cross Clip, Oslo, Willow & Melon",
-=======
   "Console, Cross Clip, Oslo, Willow & Melon": "Console、Cross Clip、Oslo、Willow 和 Melon",
->>>>>>> 672fd52e
   "Access to Free Overlays and Themes": "可以使用免費疊層與主題",
   "Add 1 Guest": "加入 1 位來賓",
   "Limited Free Apps": "限時免費應用程式",
@@ -133,11 +125,7 @@
   "Basic Chatbot": "基本聊天室機器人",
   "Basic Features": "基本功能",
   "Access to All Overlays and Themes (%{themeNumber})": "可以使用所有疊層與主題 (%{themeNumber})",
-<<<<<<< HEAD
-  "Add Up To 4 Guests or Cameras": "最多可加入 4 個來賓或攝影機",
-=======
   "Add Up To 11 Guests or Cameras": "Add Up To 11 Guests or Cameras",
->>>>>>> 672fd52e
   "Access Full App Library (%{appNumber})": "存取完整的應用程式庫 (%{appNumber})",
   "Custom Tip Page and Domain": "自訂小費頁面和網域",
   "Custom Named Chatbot": "自訂命名的聊天室機器人",
@@ -145,17 +133,9 @@
   "Current Plan": "目前的方案",
   "Includes everything in Starter plus:": "包括入門者所需的一切，以及：",
   "Your login has expired. Please reauthenticate to continue using Streamlabs Desktop.": "您的登入已過期。請重新驗證以繼續使用 Streamlabs Desktop。",
-<<<<<<< HEAD
-  "Select a Primary Platform": "Select a Primary Platform",
-  "Connect a Content Platform": "Connect a Content Platform",
-  "Streamlabs Desktop requires that you have a connected platform account in order to use all of its features. By skipping this step, you will be logged out and some features may be unavailable.": "Streamlabs Desktop requires that you have a connected platform account in order to use all of its features. By skipping this step, you will be logged out and some features may be unavailable.",
-  "Your Streamlabs account has multiple connected content platforms. Please select the primary platform you will be streaming to using Streamlabs Desktop.": "Your Streamlabs account has multiple connected content platforms. Please select the primary platform you will be streaming to using Streamlabs Desktop.",
-  "Streamlabs Desktop requires you to connect a content platform to your Streamlabs account": "Streamlabs Desktop requires you to connect a content platform to your Streamlabs account"
-=======
   "Select a Primary Platform": "選擇主要平台",
   "Connect a Content Platform": "連線到內容平台",
   "Streamlabs Desktop requires that you have a connected platform account in order to use all of its features. By skipping this step, you will be logged out and some features may be unavailable.": "Streamlabs Desktop 需要你擁有連線平台帳戶，以使用其所有功能。跳過此步驟，您就會登出且會不能使用某些功能。",
   "Your Streamlabs account has multiple connected content platforms. Please select the primary platform you will be streaming to using Streamlabs Desktop.": "你的 Streamlabs 帳戶有多個連線的內容平台。請選擇你要使用 Streamlabs Desktop 進行直播的主要平台。",
   "Streamlabs Desktop requires you to connect a content platform to your Streamlabs account": "Streamlabs Desktop 需要你將內容平台連線到你的 Streamlabs 帳戶"
->>>>>>> 672fd52e
 }