--- conflicted
+++ resolved
@@ -223,30 +223,12 @@
 }
 
 // TODO: Refactor into stateless functional component
-<<<<<<< HEAD
 @Component({ props: createProps(ToolbarProps) })
 class Toolbar extends TsxComponent<ToolbarProps> {
   render() {
     const pauseTooltip = this.props.queuePaused
-      ? $t('Pause Alert Queue')
-      : $t('Unpause Alert Queue');
-=======
-@Component({})
-class Toolbar extends TsxComponent<IToolbarProps> {
-  @Prop() popoutMediaShare: () => void;
-  @Prop() popoutFilterMenu: () => void;
-  @Prop() popoutRecentEvents: () => void;
-  @Prop() muteEvents: () => void;
-  @Prop() skipAlert: () => void;
-  @Prop() toggleQueue: () => void;
-  @Prop() queuePaused: boolean;
-  @Prop() muted: boolean;
-  @Prop() mediaShareEnabled: boolean;
-  @Prop() native: boolean;
-
-  render(h: Function) {
-    const pauseTooltip = this.queuePaused ? $t('Unpause Alert Queue') : $t('Pause Alert Queue');
->>>>>>> 4f0cca83
+      ? $t('Unpause Alert Queue')
+      : $t('Pause Alert Queue');
     return (
       <div class={styles.topBar}>
         <h2 class="studio-controls__label">{$t('Mini Feed')}</h2>
@@ -272,13 +254,8 @@
         )}
         {this.props.native && (
           <i
-<<<<<<< HEAD
-            class={`${this.props.queuePaused ? 'icon-pause' : 'icon-media-share-2'} action-icon`}
+            class={`${this.props.queuePaused ? 'icon-media-share-2' : 'icon-pause'} action-icon`}
             onClick={this.props.toggleQueue}
-=======
-            class={`${this.queuePaused ? 'icon-media-share-2' : 'icon-pause'} action-icon`}
-            onClick={this.toggleQueue}
->>>>>>> 4f0cca83
             v-tooltip={{ content: pauseTooltip, placement: 'bottom' }}
           />
         )}
