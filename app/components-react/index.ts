--- conflicted
+++ resolved
@@ -17,7 +17,6 @@
 import TestWidgets from './root/TestWidgets';
 import StartStreamingButton from './root/StartStreamingButton';
 import RenameSource from './windows/RenameSource';
-import NotificationsArea from './root/NotificationsArea';
 
 // list of React components for usage inside Vue components
 export const components = {
@@ -38,9 +37,6 @@
   AdvancedStatistics,
   TestWidgets,
   RenameSource,
-<<<<<<< HEAD
   StudioFooter,
-=======
-  NotificationsArea,
->>>>>>> b3a5054c
+  StartStreamingButton,
 };