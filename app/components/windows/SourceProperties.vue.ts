--- conflicted
+++ resolved
@@ -8,13 +8,7 @@
 import { ISourcesServiceApi } from 'services/sources';
 import ModalLayout from 'components/ModalLayout.vue';
 import Display from 'components/shared/Display.vue';
-<<<<<<< HEAD
-import GenericForm from 'components/shared/forms/GenericForm.vue';
-=======
 import GenericForm from 'components/obs/inputs/GenericForm.vue';
-import WidgetProperties from 'components/custom-source-properties/WidgetProperties.vue';
-import StreamlabelProperties from 'components/custom-source-properties/StreamlabelProperties.vue';
->>>>>>> d89af4d2
 import { $t } from 'services/i18n';
 import { Subscription } from 'rxjs/subscription';
 import electron from 'electron';
@@ -37,13 +31,9 @@
 
   sourceId = this.windowsService.getChildWindowQueryParams().sourceId;
   source = this.sourcesService.getSource(this.sourceId);
-<<<<<<< HEAD
-  properties: TFormData = [];
-  initialProperties: TFormData = [];
+  properties: TObsFormData = [];
+  initialProperties: TObsFormData = [];
   tainted = false;
-=======
-  properties: TObsFormData = [];
->>>>>>> d89af4d2
 
   sourcesSubscription: Subscription;
 
@@ -65,12 +55,7 @@
     if (this.source) return  this.source.getPropertiesManagerUI();
   }
 
-<<<<<<< HEAD
-  onInputHandler(properties: TFormData, changedIndex: number) {
-=======
-
   onInputHandler(properties: TObsFormData, changedIndex: number) {
->>>>>>> d89af4d2
     const source = this.sourcesService.getSource(this.sourceId);
     source.setPropertiesFormData(
       [properties[changedIndex]]
