<template>
<div class="top-nav" ref="top_nav" :class="{ 'loading': loading, 'top-nav--compact': responsiveClass }">
  <!--<button
      @click="navigateOnboarding"
      class="button button--action"
      :class="{ active: page === 'Onboarding' }">
      Onboarding
  </button>-->

  <resize-observer @notify="handleResize"></resize-observer>

  <div class="tabs">
    <button
      @click="navigateDashboard"
      class="tab-button tab-button--dashboard"
      :class="{ active: page === 'Dashboard' }"
      :disabled="!isUserLoggedIn || locked">
      <i class="icon-dashboard"/> <span class="tab-button__text">{{ $t('Dashboard') }}</span>
    </button>
    <button
      @click="navigateChatBot"
<<<<<<< HEAD
      class="tab-button tab-button--chatbot"
      v-if="featureIsEnabled(availableFeatures.chatbot)"
=======
      class="tab-button"
      v-if="featureIsEnabled(availableFeatures.chatbot) && chatbotVisible"
>>>>>>> a42ff3be
      :class="{ active: page === 'Chatbot'}"
      :disabled="!isUserLoggedIn || locked">
      <i class="icon-community"/> <span class="tab-button__text">{{ $t('Cloudbot') }}</span>
    </button>
    <button
      v-if="appStoreVisible"
      @click="navigatePlatformAppStore"
      class="tab-button"
      :class="{ 'is-active': page === 'PlatformAppStore' }"
      :disabled="!isUserLoggedIn || locked">
      <i class="icon-store"/> <span class="tab-button__text">{{ $t('App Store') }}</span>
      <span class="badge badge--new">{{ $t('New') }}</span>
    </button>
    <button
      @click="navigateOverlays"
      class="tab-button"
      :class="{ 'is-active': page === 'BrowseOverlays' }"
      :disabled="!isUserLoggedIn || locked">
      <i class="icon-themes"/> <span class="tab-button__text">{{ $t('Themes') }}</span>
    </button>
    <button
      @click="navigateStudio"
      class="tab-button"
      :class="{ 'is-active': page === 'Studio' }"
      :disabled="locked">
      <i class="icon-studio"/> <span class="tab-button__text">{{ $t('Editor') }}</span>
    </button>
    <button
      @click="navigateLive"
      class="tab-button"
      :class="{ 'is-active': page === 'Live' }"
      :disabled="!isUserLoggedIn || locked">
      <i class="icon-live-dashboard"/> <span class="tab-button__text">{{ $t('Live') }}</span>
    </button>
  </div>

  <div class="top-nav-right">

    <div class="top-nav-item">
      <button @click="toggleNightTheme" class="theme-toggle">
        <div class="theme-toggle__bg"></div>
        <img class="theme-toggle__icon theme-toggle__icon--moon" v-tooltip.right="moonTooltip" src="../../media/images/moon.png"/>
        <img class="theme-toggle__icon theme-toggle__icon--sun" v-tooltip.right="sunTooltip" src="../../media/images/sun.png"/>
      </button>
    </div>
    <div class="top-nav-item" v-if="isDevMode" style="z-index: 99999">
      <a class="link" @click="openDevTools">Dev Tools</a>
    </div>
    <div class="top-nav-item" v-if="isDevMode">
      <a class="link" @click="navigateDesignSystem">Design System</a>
    </div>
    <div class="top-nav-item" :class="{ 'top-nav-item--active': studioModeEnabled }">
      <a
        @click="studioMode"
        class="link">
        <i class="icon-studio-mode-3" v-tooltip.right="studioModeTooltip" /><span>{{ $t('Studio Mode') }}</span>
      </a>
    </div>
    <div class="top-nav-item">
      <a
        @click="navigateHelp"
        class="link">
        <i class="icon-question" v-tooltip.right="helpTooltip"></i>
        <span>{{ $t('Help') }}</span>
      </a>
    </div>
    <div class="top-nav-item">
      <a
        @click="openSettingsWindow"
        class="link">
        <i class="icon-settings" v-tooltip.right="settingsTooltip"/><span>{{ $t('Settings') }}</span>
      </a>
    </div>
    <div class="top-nav-item" v-if="isUserLoggedIn" v-tooltip.right="logoutTooltip">
      <login/>
  </div>
  <div class="top-nav-item" v-else>
      <login/>
  </div>
 </div>
</div>
</template>

<script lang="ts" src="./TopNav.vue.ts"></script>

<style lang="less">
@import '../styles/index';

.top-nav-item {
  .margin-left(2);
  display: flex;
  align-items: center;

  i {
    .margin-right(@0);
  }

  span {
    .margin-left();
  }

  &.top-nav-item--active {
    > a {
      > i,
      > span {
        color: @teal;
      }
    }
  }
}
</style>

<style lang="less" scoped>
@import '../styles/index';
@import '../styles/badges';

.top-nav {
  display: flex;
  flex-direction: row;
  align-items: center;
  .padding-h-sides(2);
  position: relative;
  max-width: none;
  background-color: @day-secondary;
  border-bottom: 1px solid @day-border;
  flex: 0 0 48px;
  z-index: 1;

  // block the nav buttons while loading
  &.loading:after {
    content: '';
    .absolute(0, 0, 0, 0);
    background-color: black;
    opacity: 0;
  }

  .tab-button {
    i,
    .fa {
      .margin-right(0);
    }

    span {
      .margin-left();
    }
  }
}

.top-nav--compact {
  .tab-button__text {
    display: none;
  }
}

.top-nav-right {
  flex-grow: 1;
  display: flex;
  text-align: right;
  justify-content: flex-end;
  align-items: center;
}

.link {
  span {
    display: none;
  }
}

.theme-toggle {
  position: relative;
  display: flex;
  align-items: center;

  .fa {
    overflow: hidden;
    position: relative;
  }

  .fa-sun-o {
    color: @yellow;
  }

  .fa-moon-o {
    display: none;
  }
}

.theme-toggle__bg {
  height: 14px;
  width: 30px;
  padding: 0 16px;
  background: #e3e8eb;
  position: relative;
  border-radius: 10px;
}

.theme-toggle__icon {
  position: absolute;
  top: -2px;
}

.theme-toggle__icon--sun {
  width: 19px;
  right: -2px;
}

.theme-toggle__icon--moon {
  width: 18px;
  display: none;
  left: -2px;
}

.night-theme {
  .top-nav {
    background-color: @night-primary;
    border-color: @night-border;
  }

  .theme-toggle {
    .fa-sun-o {
      display: none;
    }

    .fa-moon-o {
      color: @white;
      opacity: 1;
      display: block;
    }
  }

  .user__name {
    &:hover {
      color: @white;
    }
  }

  .theme-toggle__bg {
    background-color: rgba(255, 255, 255, 0.2);
  }

  .theme-toggle__icon--moon {
    display: block;
  }

  .theme-toggle__icon--sun {
    display: none;
  }
}
</style><|MERGE_RESOLUTION|>--- conflicted
+++ resolved
@@ -19,13 +19,8 @@
     </button>
     <button
       @click="navigateChatBot"
-<<<<<<< HEAD
-      class="tab-button tab-button--chatbot"
-      v-if="featureIsEnabled(availableFeatures.chatbot)"
-=======
       class="tab-button"
       v-if="featureIsEnabled(availableFeatures.chatbot) && chatbotVisible"
->>>>>>> a42ff3be
       :class="{ active: page === 'Chatbot'}"
       :disabled="!isUserLoggedIn || locked">
       <i class="icon-community"/> <span class="tab-button__text">{{ $t('Cloudbot') }}</span>
