{
  "Add Source": "Aggiungi sorgente",
  "Add images to your scene.": "Aggiungi immagini alla tua scena.",
  "Add a slideshow of images to your scene.": "Aggiungi una presentazione di immagini alla tua scena.",
  "Add videos or sound clips to your scene.": "Aggiungi clip video o audio alla scena.",
  "Capture a specific window that's open on your computer.": "Acquisisci una specifica finestra aperta sul tuo computer.",
  "Compatible with most modern browsers and programs": "Compatibile con i più moderni browser e programmi",
  "Select from your build in USB webcam or an external.": "Seleziona da webcam integrata o da un dispositivo esterno.",
  "Built in webcam": "Webcam integrata",
  "Logitech webcam": "Webcam Logitech",
  "Capture cards (Elgato, Avermedia, BlackMagic)": "Schede di acquisizione (Elgato, Avermedia, BlackMagic)",
  "Captures your desktop audio for the purpose of playing sound, such as music or speech.": "Acquisisce l'audio del tuo desktop con lo scopo di riprodurre suoni, come musica o parole.",
  "Desktop audio": "Audio desktop",
  "Add a color to the background of your whole scene or just a part.": "Aggiungi un colore di sfondo all'intera scena o solo ad una parte di essa.",
  "Allows you to add web-based content as a source, such as web pages and Flash SWFs.": "Consente di aggiungere contenuti basati sul Web come sorgente, ad esempio pagine Web e file SWF Flash.",
  "Websites": "Siti Web",
  "Third party widget": "Widget di terze parti",
  "Add text to your scene and adjust its style.": "Aggiungi testo alla tua scena e adeguane lo stile.",
  "System Fonts": "Font di sistema",
  "System Sizes": "Dimensioni sistema",
  "Capture your entire computer monitor.": "Acquisisci l'intero monitor del tuo computer.",
  "Primary monitor": "Monitor principale",
  "Secondary monitor": "Monitor secondario",
  "Capture a game you're playing on your computer.": "Acquisisci un gioco in uso sul tuo computer.",
  "Built in works with most modern computer games": "Funziona con i giochi per computer più moderni",
  "Allow you to capture NDI output streams.": "Ti permette di acquisire streaming con output NDI.",
  "Any device that attaches to a computer for the purpose of capturing sound, such as music or speech.": "Qualsiasi dispositivo che si collega ad un computer per acquisire suoni, ad esempio musica o conversazioni.",
  "Built in microphones": "Microfoni integrati",
  "USB microphones": "Microfoni USB",
  "Other USB devices": "Altri dispositivi USB",
  "Capture the feed your decklink device is capturing.": "Acquisisci il segnale acquisito dal tuo dispositivo decklink.",
  "Works with most of the recent Blackmagic cards.": "Funziona con la maggior parte delle recenti schede Blackmagic.",
  "Thanks viewers with notification popups.": "Ringrazia gli spettatori con notifiche popup.",
  "Donations": "Donazioni",
  "Subscriptions": "Iscrizioni",
  "Follows": "Follower",
  "Bits": "Bit",
  "Hosts": "Ospiti",
  "Show off your most recent donations to your viewers.": "Mostra le tue donazioni più recenti agli spettatori.",
  "Include your channel's most recent events into your stream.": "Includi gli eventi più recenti del tuo canale nello streaming.",
  "Redemptions": "Ricompense",
  "Donation Goal": "Obiettivo donazioni",
  "Set a goal for your viewers to help you reach.": "Fissa un obiettivo che i tuoi spettatori possono aiutarti a raggiungere.",
  "Follower Goal": "Obiettivo follower",
  "Twitch Follows": "Follower Twitch",
  "Youtube Follows": "Follower YouTube",
  "Mixer Follows": "Follower Mixer",
  "Bit Goal": "Obiettivo bit",
  "Twitch Bits": "Twitch bits",
  "Subscription Goal": "Obiettivo iscrizioni",
  "Youtube Subscribers": "Iscritti YouTube",
  "Chatbox": "ChatBox",
  "Include your channel's chat into your stream.": "Includi la chat del tuo canale nel tuo streaming.",
  "Twitch chat": "Chat Twitch",
  "Youtube chat": "Chat di YouTube",
  "The Jar": "Il vaso",
  "The jar that catches bits, tips, and more.": "Il vaso che raccoglie bit, mance e molto altro.",
  "Viewer Count": "Numero di spettatori",
  "Show off your viewers from multiple platforms.": "Mostra quanto è grande il tuo pubblico su diverse piattaforme.",
  "Stream Boss": "Stream Boss",
  "Battle with bits to be the boss of the stream!": "Una battaglia all'ultimo bit per diventare il boss dello streaming!",
  "Credits": "Titoli di coda",
  "Rolling credits to play at the end of your stream.": "Titoli di coda da riprodurre al termine dello streaming.",
  "New Followers": "Nuovi follower",
  "New Subscribers": "Nuovi iscritti",
  "Cheers": "Cheer",
  "Spin Wheel": "Gira ruota",
  "Spin the wheel to make a decision.": "Gira la ruota per prendere una decisione.",
  "The streamer manually triggers a spin anytime while they are live.": "Lo streamer può avviare manualmente un giro della ruota in qualsiasi momento mentre è in onda.",
  "Allows you to add existing scene as a source": "Consente di aggiungere una scena esistente come sorgente",
  "Stream Label": "Etichetta streaming",
  "This is a placeholder description for streamlabels.": "Includi testo nel tuo streaming, ad esempio il conteggio dei follower, la donazione più recente e molto altro.",
  "New Cheers": "Nuovi cheer",
  "New Donations": "Nuove donazioni",
  "All-Time Top Donator": "Miglior donatore di sempre",
  "Weekly Top Donator": "Miglior donatore settimanale",
  "Monthly Follows": "Follower mensili",
  "Many more": "Molti altri",
  "Welcome to sources!": "Selezione sorgenti",
  "Browse through our Standard and Widget sources": "Sfoglia le nostre sorgenti standard e widget",
  "Click a source to get more details about it": "Fai clic su una sorgente per ottenere maggiori informazioni",
  "Standard": "Standard",
  "Widgets": "Widget",
  "Alertbox": "Finestra degli avvisi",
  "Essential": "Essenziale",
  "Event List": "Lista eventi",
<<<<<<< HEAD
  "Donation Ticker": "Ticker donazioni",
=======
  "Tip Ticker": "Tip Ticker",
>>>>>>> 53d2db29
  "The source name is required": "Il nome della sorgente è obbligatorio",
  "Unable to add a source: the scene you are trying to add already contains your current scene": "Impossibile aggiungere una sorgente: la scena che si sta tentando di aggiungere contiene già la scena attuale",
  "Add New Source": "Aggiungi nuova sorgente",
  "Please enter the name of the source": "Inserisci il nome della sorgente",
  "Add Existing Source": "Aggiungi sorgente esistente",
  "Recommended": "Consigliato",
  "Please enter the name of the folder": "Inserisci il nome della cartella",
  "Properties for %{sourceName}": "Proprietà per %{sourceName}",
  "Supports": "Supporti",
  "Widget Type": "Tipo di widget",
  "Configure": "Configurazione",
  "Go To Widget Settings": "Vai alle impostazioni widget",
  "Test Widgets": "Widget di prova",
  "Hide Test Widgets": "Nascondi widget di prova",
  "Add Folder": "Aggiungi cartella",
  "Remove Sources": "Rimuovi sorgenti",
  "Setup Source Properties": "Imposta proprietà sorgente",
  "Rename Folder": "Rinomina cartella",
  "Name Folder": "Nomina cartella",
  "Rename Source": "Rinomina sorgente",
  "Name Source": "Nomina sorgente",
  "Source filters": "Filtri sorgente",
  "Add source filter": "Aggiungi filtro sorgente",
  "Reset Transform": "Reimposta trasformazione",
  "Flip Vertical": "Capovolgi in verticale",
  "Flip Horizontal": "Capovolgi in orizzontale",
  "Stretch to Screen": "Estendi su schermo",
  "Fit to Screen": "Adatta allo schermo",
  "Center on Screen": "Centra sullo schermo",
  "Rotate 90 Degrees CW": "Ruota di 90 gradi in senso orario",
  "Rotate 90 Degrees CCW": "Ruota di 90 gradi in senso antiorario",
  "Rotate 180 Degrees": "Ruota di 180 gradi",
  "Paste (Reference)": "Incolla (riferimento)",
  "Paste (Duplicate)": "Incolla (duplicato)",
  "Invert Selection": "Inverti selezione",
  "Transform": "Trasforma",
  "Export Widget": "Esporta widget",
  "Copy Filters": "Copia filtri",
  "Paste Filters": "Incolla filtri",
  "Properties": "Proprietà",
  "Lock Sources": "Blocca sorgenti",
  "Unlock Sources": "Sblocca sorgenti",
  "Group into Folder": "Raggruppa in cartella",
  "Ungroup Folder": "Separa cartella",
  "Group into Scene": "Unisci all'interno di una scena",
  "Ungroup Scene": "Separa scena",
  "Create Source Projector": "Crea un proiettore sorgente",
  "Click \"Add Source\" when you're ready to add it to your scene": "Fai clic su \"Aggiungi sorgente\" quando sei pronto per aggiungerla alla scena",
  "BrowserSource": "Sorgente browser",
  "NDI source": "Sorgente NDI",
  "Use Google Font": "Utilizza font di Google",
  "Center Horizontal": "Centra orizzontalmente",
  "Center Vertical": "Centra verticalmente",
<<<<<<< HEAD
=======
  "Hide": "Nascondi",
>>>>>>> 53d2db29
  "Unhide All": "Mostra tutto",
  "Cloud Backup: All media and sources are backed up in the cloud": "Backup cloud: tutte le risorse multimediali e le sorgenti sono sincronizzate sul cloud",
  "Cloud Backup: Your media and sources are being synced with the cloud": "Backup cloud: la sincronizzazione cloud delle tue risorse multimediali e le sorgenti è in corso",
  "The streamer manually adds images of sponsors.": "Lo streamer aggiunge manualmente le immagini degli sponsor.",
  "Mixer chat": "Chat mixer",
  "Edit Transform": "Modifica Trasforma",
  "There are no existing sources of this type.": "Non ci sono sorgenti esistenti di questo tipo.",
  "Instant Replay": "Replay istantaneo",
  "Include text into your stream, such as follower count, last donation, and many others.": "Includi testo nel tuo streaming, ad esempio il conteggio dei follower, la donazione più recente e molto altro.",
  "Automatically plays your most recently captured replay in your stream.": "Riproduce automaticamente il replay acquisito più di recente nel tuo streaming.",
  "New filter": "Nuovo filtro",
  "Third party widgets": "Widget di terze parti",
  "OpenVR Capture": "Acquisizione OpenVR",
  "Directly capture the OpenVR monitoring video buffer of your HMD.": "Acquisisci direttamente il buffer video di monitoraggio OpenVR del tuo HMD.",
  "LIV Client Capture": "Acquisizione client LIV",
  "Directly capture the LIV compositor output, reducing load and simplifying setup for Mixed Reality.": "Acquisisci direttamente l'output del compositore LIV, riducendo il carico e semplificando la configurazione per Mixed Reality.",
  "VLC Source": "Sorgente VLC",
  "Add playlists of videos to your scene.": "Aggiungi playlist di video alla tua scena.",
<<<<<<< HEAD
  "Settings for ": "Impostazioni per ",
=======
  "Settings for %{sourceName}": "Settings for %{sourceName}",
>>>>>>> 53d2db29
  "Visible on both Stream and Recording": "Visibile in streaming e registrazione",
  "Only visible on Stream": "Visibile solo in streaming",
  "Only visible on Recording": "Visibile solo in registrazione",
  "Interact: %{sourceName}": "Interagisci: %{sourceName}",
  "Hide on Recording": "Nascondi in registrazione",
  "Create Stream Output Projector": "Crea proiettore output streaming",
  "Create Recording Output Projector": "Crea proiettore di output di registrazione",
  "Add a new source instead": "Aggiungi invece una nuova sorgente",
  "Hide on Stream": "Nascondi in streaming",
  "Show on Stream": "Mostra in streaming",
  "Show on Recording": "Mostra in registrazione",
  "This source will be removed from all of your scenes": "Questa sorgente verrà rimossa da tutte le tue scene",
  "Interact": "Interagisci",
  "Streaming Output": "Output streaming",
  "Recording Output": "Output registrazione",
  "Projector: ": "Proiettore: ",
  "Add files": "Aggiungi file",
  "Remove source": "Rimuovi sorgente",
  "Toggle Selective Recording": "Attiva/disattiva registrazione selettiva",
  "Size": "Dimensione",
  "Position": "Posizione"
}<|MERGE_RESOLUTION|>--- conflicted
+++ resolved
@@ -84,11 +84,7 @@
   "Alertbox": "Finestra degli avvisi",
   "Essential": "Essenziale",
   "Event List": "Lista eventi",
-<<<<<<< HEAD
-  "Donation Ticker": "Ticker donazioni",
-=======
   "Tip Ticker": "Tip Ticker",
->>>>>>> 53d2db29
   "The source name is required": "Il nome della sorgente è obbligatorio",
   "Unable to add a source: the scene you are trying to add already contains your current scene": "Impossibile aggiungere una sorgente: la scena che si sta tentando di aggiungere contiene già la scena attuale",
   "Add New Source": "Aggiungi nuova sorgente",
@@ -142,10 +138,7 @@
   "Use Google Font": "Utilizza font di Google",
   "Center Horizontal": "Centra orizzontalmente",
   "Center Vertical": "Centra verticalmente",
-<<<<<<< HEAD
-=======
   "Hide": "Nascondi",
->>>>>>> 53d2db29
   "Unhide All": "Mostra tutto",
   "Cloud Backup: All media and sources are backed up in the cloud": "Backup cloud: tutte le risorse multimediali e le sorgenti sono sincronizzate sul cloud",
   "Cloud Backup: Your media and sources are being synced with the cloud": "Backup cloud: la sincronizzazione cloud delle tue risorse multimediali e le sorgenti è in corso",
@@ -164,11 +157,7 @@
   "Directly capture the LIV compositor output, reducing load and simplifying setup for Mixed Reality.": "Acquisisci direttamente l'output del compositore LIV, riducendo il carico e semplificando la configurazione per Mixed Reality.",
   "VLC Source": "Sorgente VLC",
   "Add playlists of videos to your scene.": "Aggiungi playlist di video alla tua scena.",
-<<<<<<< HEAD
-  "Settings for ": "Impostazioni per ",
-=======
   "Settings for %{sourceName}": "Settings for %{sourceName}",
->>>>>>> 53d2db29
   "Visible on both Stream and Recording": "Visibile in streaming e registrazione",
   "Only visible on Stream": "Visibile solo in streaming",
   "Only visible on Recording": "Visibile solo in registrazione",
