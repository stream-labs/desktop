import { Component, Prop } from 'vue-property-decorator';
import { Multiselect } from 'vue-multiselect';
import { IListMetadata, IListOption } from 'components/shared/inputs';
import { BaseInput } from 'components/shared/inputs/BaseInput';

<<<<<<< HEAD
interface IMultiselectListOption {
  description: string;
  value: number;
}

@Component({
  components: { Multiselect },
})
export default class ListInput extends BaseInput<number, IListMetadata<number>> {
  @Prop()
  readonly value: number;

  @Prop()
  readonly metadata: IListMetadata<number>;
=======
@Component({ components: { Multiselect } })
export default class ListInput extends BaseInput<number, IListMetadata<number>> {
  @Prop() readonly value: number;

  @Prop() readonly metadata: IListMetadata<number>;
>>>>>>> a42ff3be

  @Prop() readonly title: string;

  @Prop({ default: 'Select Option' })
  readonly placeholder: string;

<<<<<<< HEAD
  onInputHandler(option: IMultiselectListOption) {
=======
  onInputHandler(option: IListOption<number>) {
>>>>>>> a42ff3be
    if (option) {
      this.emitInput(option.value);
      this.$nextTick();
    }
  }

  getOptions(): IListMetadata<number> {
    const options = super.getOptions();
    return {
      ...options,
      allowEmpty: !!options.allowEmpty, // undefined value is not working for vue-multiselect
    };
  }

  get currentMultiselectValue() {
    const option = this.options.options.find(
      (opt: IListOption<number>) => this.value === opt.value,
    );

    if (option) return option;
<<<<<<< HEAD
    return options[0];
  }

  get multiselectOptions(): IMultiselectListOption[] {
    return this.options.options.map(item => {
      return { value: item.value, description: item.title };
    });
=======
    if (this.options.allowEmpty) return null;
    return this.options.options[0];
>>>>>>> a42ff3be
  }

  get selectedOption(): IListOption<number> {
    return this.options.options.find(option => option.value === this.value);
  }
}<|MERGE_RESOLUTION|>--- conflicted
+++ resolved
@@ -3,39 +3,18 @@
 import { IListMetadata, IListOption } from 'components/shared/inputs';
 import { BaseInput } from 'components/shared/inputs/BaseInput';
 
-<<<<<<< HEAD
-interface IMultiselectListOption {
-  description: string;
-  value: number;
-}
-
-@Component({
-  components: { Multiselect },
-})
-export default class ListInput extends BaseInput<number, IListMetadata<number>> {
-  @Prop()
-  readonly value: number;
-
-  @Prop()
-  readonly metadata: IListMetadata<number>;
-=======
 @Component({ components: { Multiselect } })
 export default class ListInput extends BaseInput<number, IListMetadata<number>> {
   @Prop() readonly value: number;
 
   @Prop() readonly metadata: IListMetadata<number>;
->>>>>>> a42ff3be
 
   @Prop() readonly title: string;
 
   @Prop({ default: 'Select Option' })
   readonly placeholder: string;
 
-<<<<<<< HEAD
-  onInputHandler(option: IMultiselectListOption) {
-=======
   onInputHandler(option: IListOption<number>) {
->>>>>>> a42ff3be
     if (option) {
       this.emitInput(option.value);
       this.$nextTick();
@@ -56,18 +35,8 @@
     );
 
     if (option) return option;
-<<<<<<< HEAD
-    return options[0];
-  }
-
-  get multiselectOptions(): IMultiselectListOption[] {
-    return this.options.options.map(item => {
-      return { value: item.value, description: item.title };
-    });
-=======
     if (this.options.allowEmpty) return null;
     return this.options.options[0];
->>>>>>> a42ff3be
   }
 
   get selectedOption(): IListOption<number> {
