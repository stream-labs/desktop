--- conflicted
+++ resolved
@@ -4,18 +4,6 @@
   "You need to re-login to access Twitch tags": "È necessario effettuare nuovamente il login per accedere ai tag di Twitch",
   "Do not include special characters or spaces in your tag": "Non includere carattere speciali o spazi nel tuo tag",
   "For example: \"Speedrunning\" or \"FirstPlaythrough\"": "Ad esempio: \"Corsaveloce\" o \"Primoascolto\"",
-<<<<<<< HEAD
-  "Your Twitch access token has expired. Please log in with Twitch to continue.": "Your Twitch access token has expired. Please log in with Twitch to continue.",
-  "While updating your Twitch channel info, some tags were removed due to moderation rules: %{tags}": "While updating your Twitch channel info, some tags were removed due to moderation rules: %{tags}",
-  "Content Classification": "Content Classification",
-  "Content classification": "Content classification",
-  "Stream features branded content": "Stream features branded content",
-  "Twitch Studio Import": "Twitch Studio Import",
-  "Import from Twitch Studio": "Import from Twitch Studio",
-  "Import your scenes and sources from Twitch Studio.": "Import your scenes and sources from Twitch Studio.",
-  "Importing Your Existing Settings From Twitch Studio": "Importing Your Existing Settings From Twitch Studio",
-  "Importing from Twitch Studio is an experimental feature under active development. Some source types are unable to be imported, and not all settings will be carried over.": "Importing from Twitch Studio is an experimental feature under active development. Some source types are unable to be imported, and not all settings will be carried over."
-=======
   "Your Twitch access token has expired. Please log in with Twitch to continue.": "Il tuo token di accesso a Twitch è scaduto. Accedi a Twitch per continuare.",
   "While updating your Twitch channel info, some tags were removed due to moderation rules: %{tags}": "Durante l'aggiornamento delle informazioni sul tuo canale Twitch, alcuni tag sono stati rimossi a causa delle regole di moderazione: %{tags}",
   "Content Classification": "Classificazione dei contenuti",
@@ -26,5 +14,4 @@
   "Import your scenes and sources from Twitch Studio.": "Importa le tue scene e le tue sorgenti da Twitch Studio.",
   "Importing Your Existing Settings From Twitch Studio": "Importazione delle impostazioni esistenti da Twitch Studio",
   "Importing from Twitch Studio is an experimental feature under active development. Some source types are unable to be imported, and not all settings will be carried over.": "L'importazione da Twitch Studio è una funzione sperimentale in fase di sviluppo. Alcuni tipi di sorgente non possono essere importati e non tutte le impostazioni verranno riportate."
->>>>>>> 39843688
 }