import { Input } from 'antd';
import React from 'react';
import { InputComponent, TSlobsInputProps, useTextInput, ValuesOf } from './inputs';
import InputWrapper from './InputWrapper';
import { InputProps } from 'antd/lib/input';

// select which features from the antd lib we are going to use
const ANT_INPUT_FEATURES = ['addonBefore', 'addonAfter'] as const;

export type TTextInputProps = TSlobsInputProps<
<<<<<<< HEAD
  { uncontrolled?: boolean },
=======
  {
    uncontrolled?: boolean;
    onFocus?: React.FocusEventHandler<HTMLInputElement>;
    onBlur?: React.FocusEventHandler<HTMLInputElement>;
    onKeyDown?: React.KeyboardEventHandler<HTMLInputElement>;
    inputRef?: React.Ref<Input>;
  },
>>>>>>> dc683a89
  string,
  InputProps,
  ValuesOf<typeof ANT_INPUT_FEATURES>
>;

export const TextInput = InputComponent((p: TTextInputProps) => {
<<<<<<< HEAD
  const { inputAttrs, wrapperAttrs } = useTextInput(p, ANT_INPUT_FEATURES);
=======
  const { inputAttrs, wrapperAttrs } = useTextInput('text', p, ANT_INPUT_FEATURES);
>>>>>>> dc683a89
  return (
    <InputWrapper {...wrapperAttrs}>
      <Input {...inputAttrs} onFocus={p.onFocus} onKeyDown={p.onKeyDown} ref={p.inputRef} />
    </InputWrapper>
  );
});<|MERGE_RESOLUTION|>--- conflicted
+++ resolved
@@ -8,9 +8,6 @@
 const ANT_INPUT_FEATURES = ['addonBefore', 'addonAfter'] as const;
 
 export type TTextInputProps = TSlobsInputProps<
-<<<<<<< HEAD
-  { uncontrolled?: boolean },
-=======
   {
     uncontrolled?: boolean;
     onFocus?: React.FocusEventHandler<HTMLInputElement>;
@@ -18,18 +15,13 @@
     onKeyDown?: React.KeyboardEventHandler<HTMLInputElement>;
     inputRef?: React.Ref<Input>;
   },
->>>>>>> dc683a89
   string,
   InputProps,
   ValuesOf<typeof ANT_INPUT_FEATURES>
 >;
 
 export const TextInput = InputComponent((p: TTextInputProps) => {
-<<<<<<< HEAD
-  const { inputAttrs, wrapperAttrs } = useTextInput(p, ANT_INPUT_FEATURES);
-=======
   const { inputAttrs, wrapperAttrs } = useTextInput('text', p, ANT_INPUT_FEATURES);
->>>>>>> dc683a89
   return (
     <InputWrapper {...wrapperAttrs}>
       <Input {...inputAttrs} onFocus={p.onFocus} onKeyDown={p.onKeyDown} ref={p.inputRef} />
