--- conflicted
+++ resolved
@@ -8,12 +8,6 @@
 import ModalLayout from 'components/ModalLayout.vue';
 import Display from 'components/shared/Display.vue';
 import GenericForm from 'components/obs/inputs/GenericForm.vue';
-<<<<<<< HEAD
-=======
-import WidgetProperties from 'components/custom-source-properties/WidgetProperties.vue';
-import StreamlabelProperties from 'components/custom-source-properties/StreamlabelProperties.vue';
-import PlatformAppProperties from 'components/custom-source-properties/PlatformAppProperties.vue';
->>>>>>> 450f3c38
 import { $t } from 'services/i18n';
 import { Subscription } from 'rxjs/subscription';
 import electron from 'electron';
@@ -22,16 +16,8 @@
   components: {
     ModalLayout,
     Display,
-<<<<<<< HEAD
-    GenericForm
+    GenericForm,
   },
-=======
-    GenericForm,
-    WidgetProperties,
-    StreamlabelProperties,
-    PlatformAppProperties
-  }
->>>>>>> 450f3c38
 })
 export default class SourceProperties extends Vue {
 
