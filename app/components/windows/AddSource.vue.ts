import Vue from 'vue';
import { Component } from 'vue-property-decorator';
import { Inject } from 'services/core/injector';
import { WindowsService } from 'services/windows';
import { ScenesService } from 'services/scenes';
import { TSourceType, ISourceApi, ISourceAddOptions, SourcesService } from 'services/sources';
import ModalLayout from 'components/ModalLayout.vue';
import Selector from 'components/Selector.vue';
import { Display } from 'components/shared/ReactComponentList';
import { WidgetsService, WidgetDisplayData, WidgetType } from 'services/widgets';
import { $t } from 'services/i18n';
import { PlatformAppsService } from 'services/platform-apps';
import { EditorCommandsService } from 'services/editor-commands';
import HFormGroup from 'components/shared/inputs/HFormGroup.vue';
import electron from 'electron';
import { UserService } from 'services/user';
import { ChatService } from 'services/chat';
<<<<<<< HEAD
import { CustomizationService } from 'app-services';
import * as remote from '@electron/remote';
=======
import { AudioService, CustomizationService } from 'app-services';
>>>>>>> 6ebfc2c9

@Component({
  components: { ModalLayout, Selector, Display, HFormGroup },
})
export default class AddSource extends Vue {
  @Inject() sourcesService!: SourcesService;
  @Inject() scenesService: ScenesService;
  @Inject() windowsService!: WindowsService;
  @Inject() widgetsService: WidgetsService;
  @Inject() platformAppsService: PlatformAppsService;
  @Inject() private editorCommandsService: EditorCommandsService;
  @Inject() userService: UserService;
  @Inject() chatService: ChatService;
  @Inject() customizationService: CustomizationService;
  @Inject() audioService: AudioService;

  name = '';
  error = '';
  sourceType = this.windowsService.getChildWindowQueryParams().sourceType as TSourceType;
  sourceAddOptions = (this.windowsService.getChildWindowQueryParams().sourceAddOptions || {
    propertiesManagerSettings: {},
  }) as ISourceAddOptions;

  get widgetType() {
    return this.sourceAddOptions.propertiesManagerSettings.widgetType;
  }

  sources = this.sourcesService.views.getSources().filter(source => {
    const comparison = {
      type: this.sourceType,
      propertiesManager: this.sourceAddOptions.propertiesManager,
      widgetType: this.widgetType,
      appId: this.sourceAddOptions.propertiesManagerSettings.appId,
      appSourceId: this.sourceAddOptions.propertiesManagerSettings.appSourceId,
    };

    const isSameType = source.isSameType(
      comparison.propertiesManager === 'streamlabels'
        ? { ...comparison, isStreamlabel: true }
        : comparison,
    );

    return isSameType && source.sourceId !== this.scenesService.views.activeSceneId;
  });

  existingSources = this.sources.map(source => {
    return { name: source.name, value: source.sourceId };
  });

  selectedSourceId = this.sources[0] ? this.sources[0].sourceId : null;

  overrideExistingSource = false;

  mounted() {
    if (this.sourceAddOptions.propertiesManager === 'replay') {
      this.name = $t('Instant Replay');
    } else if (this.sourceAddOptions.propertiesManager === 'streamlabels') {
      this.name = $t('Stream Label');
    } else if (this.sourceAddOptions.propertiesManager === 'iconLibrary') {
      this.name = $t('Custom Icon');
    } else if (this.sourceAddOptions.propertiesManager === 'widget') {
      this.name = this.sourcesService.suggestName(
        WidgetDisplayData(this.platform)[this.widgetType].name,
      );
    } else if (this.sourceAddOptions.propertiesManager === 'platformApp') {
      const app = this.platformAppsService.views.getApp(
        this.sourceAddOptions.propertiesManagerSettings.appId,
      );
      const sourceName = app.manifest.sources.find(
        source => source.id === this.sourceAddOptions.propertiesManagerSettings.appSourceId,
      ).name;

      this.name = this.sourcesService.suggestName(sourceName);
    } else {
      const sourceType =
        this.sourceType &&
        this.sourcesService
          .getAvailableSourcesTypesList()
          .find(sourceTypeDef => sourceTypeDef.value === this.sourceType);

      this.name = this.sourcesService.suggestName(this.sourceType && sourceType.description);
    }
  }

  get platform() {
    return this.userService.views.platform.type;
  }

  get isNewSource() {
    if (this.sourceType === 'scene') return false;
    return this.overrideExistingSource || !this.existingSources.length;
  }

  addExisting() {
    const scene = this.scenesService.views.activeScene;
    if (!scene.canAddSource(this.selectedSourceId)) {
      // for now only a scene-source can be a problem

      remote.dialog.showErrorBox(
        $t('Error'),
        $t(
          'Unable to add a source: the scene you are trying to add already contains your current scene',
        ),
      );
      return;
    }

    this.editorCommandsService.executeCommand(
      'CreateExistingItemCommand',
      this.scenesService.views.activeSceneId,
      this.selectedSourceId,
    );

    this.close();
  }

  close() {
    this.windowsService.closeChildWindow();
  }

  addNew() {
    if (!this.name) {
      this.error = 'The source name is required';
    } else {
      let source: ISourceApi;

      if (this.sourceAddOptions.propertiesManager === 'widget') {
        const widget = this.widgetsService.createWidget(this.widgetType, this.name);
        source = widget.getSource();
      } else {
        const settings: Dictionary<any> = {};

        if (this.sourceAddOptions.propertiesManager === 'platformApp') {
          const size = this.platformAppsService.getAppSourceSize(
            this.sourceAddOptions.propertiesManagerSettings.appId,
            this.sourceAddOptions.propertiesManagerSettings.appSourceId,
          );
          settings.width = size.width;
          settings.height = size.height;
        }

        const item = this.editorCommandsService.executeCommand(
          'CreateNewItemCommand',
          this.scenesService.views.activeSceneId,
          this.name,
          this.sourceType,
          settings,
          {
            sourceAddOptions: {
              propertiesManager: this.sourceAddOptions.propertiesManager,
              propertiesManagerSettings: this.sourceAddOptions.propertiesManagerSettings,
            },
          },
        );

        source = item.source;
      }

      if (!source.video && source.hasProps()) {
        this.audioService.showAdvancedSettings(source.sourceId);
        return;
      }

      if (source.hasProps()) {
        this.sourcesService.showSourceProperties(source.sourceId);
      } else {
        this.close();
      }
    }
  }

  handleSubmit() {
    return this.isNewSource ? this.addNew() : this.addExisting();
  }

  get selectedSource() {
    return this.sourcesService.views.getSource(this.selectedSourceId);
  }
}<|MERGE_RESOLUTION|>--- conflicted
+++ resolved
@@ -15,12 +15,8 @@
 import electron from 'electron';
 import { UserService } from 'services/user';
 import { ChatService } from 'services/chat';
-<<<<<<< HEAD
-import { CustomizationService } from 'app-services';
 import * as remote from '@electron/remote';
-=======
 import { AudioService, CustomizationService } from 'app-services';
->>>>>>> 6ebfc2c9
 
 @Component({
   components: { ModalLayout, Selector, Display, HFormGroup },
