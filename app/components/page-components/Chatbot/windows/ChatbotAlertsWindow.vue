--- conflicted
+++ resolved
@@ -30,11 +30,7 @@
       <div class="chatbot-alerts-window__actions">
         <button
           class="button button--action"
-<<<<<<< HEAD
-          @click="showNewChatAlertWindow"
-=======
           @click="onShowNewChatAlertWindowHandler"
->>>>>>> 46b3d14c
         >
           {{ $t('add alert') }}
         </button>
