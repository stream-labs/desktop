--- conflicted
+++ resolved
@@ -6,9 +6,5 @@
   "Port": "Bağlantı noktası",
   "IP addresses": "IP adresleri",
   "Click to show": "Görüntülemek için tıklayın",
-<<<<<<< HEAD
-  "The free Streamlabs Controller app allows you to control Streamlabs Desktop from your iOS or Android device. Scan the QR code below to begin.": "The free Streamlabs Controller app allows you to control Streamlabs Desktop from your iOS or Android device. Scan the QR code below to begin."
-=======
   "The free Streamlabs Controller app allows you to control Streamlabs Desktop from your iOS or Android device. Scan the QR code below to begin.": "Ücretsiz Streamlabs Controller uygulaması, Streamlabs Desktop’ı iOS veya Android cihazınızdan kontrol etmenizi sağlar. Başlamak için aşağıdaki QR kodunu tarayın."
->>>>>>> 16a9e1ec
 }