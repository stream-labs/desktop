--- conflicted
+++ resolved
@@ -25,10 +25,7 @@
     MagicLinkService,
     SideNavService,
     PlatformAppsService,
-<<<<<<< HEAD
     LayoutService,
-=======
->>>>>>> 0d848383
   } = Services;
 
   const { bind } = useModule(() => {
@@ -51,10 +48,7 @@
     showCustomEditor,
     isLoggedIn,
     isPrime,
-<<<<<<< HEAD
     currentTab,
-=======
->>>>>>> 0d848383
     toggleApp,
     replaceApp,
     toggleSidebarSubMenu,
@@ -72,10 +66,7 @@
     showCustomEditor: SideNavService.views.showCustomEditor,
     isLoggedIn: UserService.views.isLoggedIn,
     isPrime: UserService.views.isPrime,
-<<<<<<< HEAD
     currentTab: LayoutService.state.currentTab,
-=======
->>>>>>> 0d848383
     toggleApp: SideNavService.actions.toggleApp,
     replaceApp: SideNavService.actions.replaceApp,
     toggleSidebarSubMenu: SideNavService.actions.toggleSidebarSubmenu,
@@ -198,24 +189,16 @@
               layout="horizontal"
               onChange={() => toggleMenuItem(ENavName.TopNav, EMenuItemKey.Editor)}
               value={menuItemStatus[EMenuItemKey.Editor]}
-<<<<<<< HEAD
               disabled={!isLoggedIn || compactView || currentTab === 'default'}
-=======
-              disabled={!isLoggedIn || compactView}
->>>>>>> 0d848383
             />
             <SwitchInput
               label={$t('Custom Editor')}
               layout="horizontal"
               onChange={() => toggleSidebarSubMenu()}
               value={isLoggedIn && showCustomEditor}
-<<<<<<< HEAD
               disabled={
                 !isLoggedIn || compactView || (currentTab !== 'default' && showCustomEditor)
               }
-=======
-              disabled={!isLoggedIn || compactView}
->>>>>>> 0d848383
             />
             <SwitchInput
               label={menuTitles(EMenuItemKey.StudioMode)}
