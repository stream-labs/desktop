--- conflicted
+++ resolved
@@ -285,15 +285,7 @@
     const url = `https://${host}/api/v5/slobs/user/facebook/pages`;
     const headers = authorizedHeaders(this.apiToken);
     const request = new Request(url, { headers });
-
-<<<<<<< HEAD
-    return fetch(request).then(handleResponse);
-=======
-    return fetch(request)
-      .then(handleErrors)
-      .then(response => response.json())
-      .catch(() => null);
->>>>>>> c3164cfc
+    return fetch(request).then(handleResponse).catch(() => null);
   }
 
   postFacebookPage(pageId: string) {
