import { IPatchNotes } from '.';

export const notes: IPatchNotes = {
<<<<<<< HEAD
  version: '0.11.7',
  title: 'Facebook Live Support',
  showChest: false,
  notes: [
    'You can now log in and stream to Facebook Live',
    'Allow drag resizing of editor preview size and chat size',
    'Fixed some issues when editing widget settings',
    'Fixed a source of errors on shutdown',
    'Fixed infinite loading when opening Widget Editor in some cases',
    'Fixed an invalid server error in some cases',
=======
  version: '0.11.12',
  title: 'Replay Buffer & Smart Video Encoding',
  showChest: false,
  notes: [
    'The replay buffer will continously record the latest moments of your stream, and can be saved ' +
      'with the press of a hotkey. You can enable this feature in the Advanced Settings tab.',
    'Added our game-aware video encoding optimizations to reduce the CPU/GPU usage and improve ' +
      'the video quality of your streams. Currently 65 games are supported and it works with most encoders.',
>>>>>>> a42ff3be
  ],
};<|MERGE_RESOLUTION|>--- conflicted
+++ resolved
@@ -1,18 +1,6 @@
 import { IPatchNotes } from '.';
 
 export const notes: IPatchNotes = {
-<<<<<<< HEAD
-  version: '0.11.7',
-  title: 'Facebook Live Support',
-  showChest: false,
-  notes: [
-    'You can now log in and stream to Facebook Live',
-    'Allow drag resizing of editor preview size and chat size',
-    'Fixed some issues when editing widget settings',
-    'Fixed a source of errors on shutdown',
-    'Fixed infinite loading when opening Widget Editor in some cases',
-    'Fixed an invalid server error in some cases',
-=======
   version: '0.11.12',
   title: 'Replay Buffer & Smart Video Encoding',
   showChest: false,
@@ -21,6 +9,5 @@
       'with the press of a hotkey. You can enable this feature in the Advanced Settings tab.',
     'Added our game-aware video encoding optimizations to reduce the CPU/GPU usage and improve ' +
       'the video quality of your streams. Currently 65 games are supported and it works with most encoders.',
->>>>>>> a42ff3be
   ],
 };