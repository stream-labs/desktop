'use strict';

////////////////////////////////////////////////////////////////////////////////
// Set Up Environment Variables
////////////////////////////////////////////////////////////////////////////////
const pjson = require('./package.json');

if (pjson.env === 'production') {
  process.env.NODE_ENV = 'production';
}
if (pjson.name === 'n-air-app-unstable') {
  process.env.NAIR_UNSTABLE = true;
}
if (process.env.NODE_ENV !== 'production' && process.env.NAIR_UNSTABLE) {
  pjson.name = 'n-air-app-unstable';
}
if (pjson.name === 'n-air-app-preview') {
  process.env.NAIR_PREVIEW = true;
}
if (pjson.name === 'n-air-app-ipc') {
  process.env.NAIR_IPC = true;
}
process.env.NAIR_VERSION = pjson.version;
process.env.NAIR_PRODUCT_NAME = pjson.buildProductName;

if (!process.env.NAIR_LICENSE_API_KEY && pjson.getlicensenair_key) {
  process.env.NAIR_LICENSE_API_KEY = pjson.getlicensenair_key;
}

////////////////////////////////////////////////////////////////////////////////
// Modules and other Requires
////////////////////////////////////////////////////////////////////////////////
const { app, BrowserWindow, ipcMain, session, crashReporter, dialog } = require('electron');
const electron = require('electron');
const fs = require('fs');
const bootstrap = require('./updater/bootstrap.js');
const uuid = require('uuid/v4');
const rimraf = require('rimraf');
const path = require('path');
const semver = require('semver');
const windowStateKeeper = require('electron-window-state');
const { URL } = require('url');

app.disableHardwareAcceleration();

<<<<<<< HEAD
=======
if (process.argv.includes('--clearCacheDir')) {
  rimraf.sync(app.getPath('userData'));
}

/* Determine the current release channel we're
 * on based on name. The channel will always be
 * the premajor identifier, if it exists.
 * Otherwise, default to latest. */
const releaseChannel = (() => {
  const components = semver.prerelease(pjson.version);

  if (components) return components[0];
  return 'latest';
})();

>>>>>>> 48137b3e
////////////////////////////////////////////////////////////////////////////////
// Main Program
////////////////////////////////////////////////////////////////////////////////

function log(...args) {
  if (!process.env.NAIR_DISABLE_MAIN_LOGGING) {
    console.log(...args);
  }
}

// We use a special cache directory for running tests
if (process.env.NAIR_CACHE_DIR) {
  app.setPath('appData', process.env.NAIR_CACHE_DIR);
}
app.setPath('userData', path.join(app.getPath('appData'), pjson.name));

if (process.argv.includes('--clearCacheDir')) {
  // __installer.exe は electron-updater 差分アップデートの比較元になるので消してはいけない
  const rmPath = path.join(app.getPath('userData'), '!(__installer.exe)');
  log('clear cache directory!: ', rmPath);
  rimraf.sync(rmPath);
}

// Windows
let mainWindow;
let childWindow;

// Somewhat annoyingly, this is needed so that the child window
// can differentiate between a user closing it vs the app
// closing the windows before exit.
let allowMainWindowClose = false;
let shutdownStarted = false;
let appShutdownTimeout;

global.indexUrl = 'file://' + __dirname + '/index.html';

function openDevTools() {
  childWindow.webContents.openDevTools({ mode: 'undocked' });
  mainWindow.webContents.openDevTools({ mode: 'undocked' });
}

// Lazy require OBS
let _obs;

function getObs() {
  if (!_obs) {
    _obs = require('obs-studio-node').NodeObs;
  }

  return _obs;
}

function startApp() {
  const isDevMode = (process.env.NODE_ENV !== 'production') && (process.env.NODE_ENV !== 'test');

  const bt = require('backtrace-node');

  function handleFinishedReport() {
    dialog.showErrorBox(`Unhandled Exception`,
    'An unexpected error occured and the application must be shut down.\n' +
    'Information concerning this occasion has been sent for debugging purposes.\n' +
    'Sorry for the inconvenience and thanks for your patience as we work out the bugs!\n' +
    'Please restart the application.');

    if (app) {
      app.quit();
    }
  }

  function handleUnhandledException(err) {
    bt.report(err, {}, handleFinishedReport);
  }

  if (pjson.env === 'production') {
    bt.initialize({
      disableGlobalHandler: true,
      endpoint: 'https://n-air-app.sp.backtrace.io:8443',
      token: '66abc2eda8a8ead580b825dd034d9b4f9da4d54eeb312bf8ce713571e1b1d35f',
      attributes: {
        version: pjson.version,
        processType: 'main'
      }
    });

    process.on('uncaughtException', handleUnhandledException);

    crashReporter.start({
      productName: 'n-air-app',
      companyName: 'n-air-app',
      submitURL:
        'https://n-air-app.sp.backtrace.io:8443/post?' +
        'format=minidump&' +
        'token=66abc2eda8a8ead580b825dd034d9b4f9da4d54eeb312bf8ce713571e1b1d35f',
      extra: {
        version: pjson.version,
        processType: 'main'
      }
    });
  }

  const mainWindowState = windowStateKeeper({
    defaultWidth: 1600,
    defaultHeight: 1000
  });

  const mainWindowIsVisible = electron.screen.getAllDisplays().some(display => (
    display.workArea.x < mainWindowState.x + mainWindowState.width &&
    mainWindowState.x < display.workArea.x + display.workArea.width &&
    display.workArea.y < mainWindowState.y &&
    mainWindowState.y < display.workArea.y + display.workArea.height
  ));

  mainWindow = new BrowserWindow({
    minWidth: 800,
    minHeight: 600,
    width: mainWindowState.width,
    height: mainWindowState.height,
    show: false,
    frame: false,
    title: process.env.NAIR_PRODUCT_NAME,
    ...(mainWindowIsVisible ? {
      x: mainWindowState.x,
      y: mainWindowState.y
    } : {})
  });

  mainWindowState.manage(mainWindow);

  mainWindow.setMenu(null);

  // wait until devtools will be opened and load app into window
  // it allows to start application with clean cache
  // and handle breakpoints on startup
  const LOAD_DELAY = 2000;
  setTimeout(() => {
    mainWindow.loadURL(`${global.indexUrl}?windowId=main`);
  }, isDevMode ? LOAD_DELAY : 0);

  mainWindow.on('close', e => {
    if (!shutdownStarted) {
      shutdownStarted = true;
      childWindow.destroy();
      mainWindow.send('shutdown');

      // We give the main window 10 seconds to acknowledge a request
      // to shut down.  Otherwise, we just close it.
      appShutdownTimeout = setTimeout(() => {
        allowMainWindowClose = true;
        if (!mainWindow.isDestroyed()) mainWindow.close();
      }, 10 * 1000);
    }

    if (!allowMainWindowClose) e.preventDefault();
  });

  ipcMain.on('acknowledgeShutdown', () => {
    if (appShutdownTimeout) clearTimeout(appShutdownTimeout);
  });

  ipcMain.on('shutdownComplete', () => {
    allowMainWindowClose = true;
    mainWindow.close();
  });

  // Initialize the keylistener
  require('node-libuiohook').startHook();

  mainWindow.on('closed', () => {
    require('node-libuiohook').stopHook();
    session.defaultSession.flushStorageData();
    getObs().OBS_service_removeCallback();
    getObs().OBS_API_destroyOBS_API();
    getObs().IPC.disconnect();
    app.quit();
  });

  // Pre-initialize the child window
  childWindow = new BrowserWindow({
    parent: mainWindow,
    minimizable: false,
    show: false,
    frame: false
  });

  childWindow.setMenu(null);

  // The child window is never closed, it just hides in the
  // background until it is needed.
  childWindow.on('close', e => {
    if (!shutdownStarted) {
      childWindow.send('closeWindow');

      // Prevent the window from actually closing
      e.preventDefault();
    }
  });


  // simple messaging system for services between windows
  // WARNING! the child window use synchronous requests and will be frozen
  // until main window asynchronous response
  const requests = { };

  function sendRequest(request, event = null) {
    mainWindow.webContents.send('services-request', request);
    if (!event) return;
    requests[request.id] = Object.assign({}, request, { event });
  }

  // use this function to call some service method from the main process
  function callService(resource, method, ...args) {
    sendRequest({
      jsonrpc: '2.0',
      method,
      params: {
        resource,
        args
      }
    });
  }

  ipcMain.on('services-ready', () => {
    callService('AppService', 'setArgv', process.argv);
    childWindow.loadURL(`${global.indexUrl}?windowId=child`);
  });

  ipcMain.on('services-request', (event, payload) => {
    sendRequest(payload, event);
  });

  ipcMain.on('services-response', (event, response) => {
    if (!requests[response.id]) return;
    requests[response.id].event.returnValue = response;
    delete requests[response.id];
  });

  ipcMain.on('services-message', (event, payload) => {
    const windows = BrowserWindow.getAllWindows();
    windows.forEach(window => {
      if (window.id === mainWindow.id || window.isDestroyed()) return;
      window.webContents.send('services-message', payload);
    });
  });


  if (isDevMode) {
    require('devtron').install();

    // Vue dev tools appears to cause strange non-deterministic
    // interference with certain NodeJS APIs, expecially asynchronous
    // IO from the renderer process.  Enable at your own risk.

    // const devtoolsInstaller = require('electron-devtools-installer');
    // devtoolsInstaller.default(devtoolsInstaller.VUEJS_DEVTOOLS);

    // setTimeout(() => {
    //   openDevTools();
    // }, 10 * 1000);

  }

  getObs().IPC.host("slobs" + uuid());
  // Initialize various OBS services
  getObs().SetWorkingDirectory(
    path.join(app.getAppPath().replace('app.asar', 'app.asar.unpacked') +
              '/node_modules/obs-studio-node'));

  getObs().OBS_API_initAPI('en-US', app.getPath('userData'));
}

app.setAsDefaultProtocolClient('nair');

// This ensures that only one copy of our app can run at once.
const shouldQuit = app.makeSingleInstance(argv => {
  // Check for protocol links in the argv of the other process
  argv.forEach(arg => {
    if (arg.match(/^nair:\/\//)) {
      mainWindow.send('protocolLink', arg);
    }
  });

  // Someone tried to run a second instance, we should focus our window.
  if (mainWindow) {
    if (mainWindow.isMinimized()) {
      mainWindow.restore();
    }

    mainWindow.focus();
  }
});

if (shouldQuit) {
  app.exit();
}

function copyFile(src, dest) {
  if (!fs.existsSync(src)) {
    log(`copyFile: ${src} not found!`);
    return;
  }

  const stat = fs.statSync(src);

  if (fs.existsSync(dest)) {
    const cache = fs.statSync(dest);
    if (stat.size === cache.size && stat.mtime === cache.mtime) {
      log('copyFile: the same file exists. skip.');
      return;
    }
  }

  try {
    fs.copyFileSync(src, dest);
    fs.utimesSync(dest, stat.atime, stat.mtime);
  } catch (e) {
    log(`copyFile Error: ${e.name}: ${e.message}`);
  }
}

app.on('ready', () => {
<<<<<<< HEAD
  if ((process.env.NODE_ENV === 'production') || process.env.NAIR_FORCE_AUTO_UPDATE) {

    // copy the original installer file so that it can be found for differential updating
    const nsisInstallerFileName = '__installer.exe';
    const installerPath = path.join(app.getPath('appData'), process.env.NAIR_PRODUCT_NAME, nsisInstallerFileName);
    const cachePath = path.join(app.getPath('userData'), nsisInstallerFileName);
    log(`copying ${installerPath} to ${cachePath}...`);
    copyFile(installerPath, cachePath);

    (new Updater(startApp)).run();
=======
  if ((process.env.NODE_ENV === 'production') || process.env.SLOBS_FORCE_AUTO_UPDATE) {
    const updateInfo = {
      baseUrl: 'https://d1g6eog1uhe0xm.cloudfront.net',
      version: pjson.version,
      exec: process.argv,
      cwd: process.cwd(),
      waitPid: [ process.pid ],
      appDir: path.dirname(app.getPath('exe')),
      tempDir: path.join(app.getPath('temp'), 'slobs-updater'),
      cacheDir: app.getPath('userData'),
      versionFileName: `${releaseChannel}.json`
    };

    console.log(updateInfo);
    bootstrap(updateInfo).then((updating) => {
      if (updating) {
        console.log('Closing for update...');
        app.exit();
      } else {
        startApp();
      }
    });
>>>>>>> 48137b3e
  } else {
    startApp();
  }
});

ipcMain.on('openDevTools', () => {
  openDevTools();
});

ipcMain.on('window-showChildWindow', (event, windowOptions) => {
  if (windowOptions.size.width && windowOptions.size.height) {
    // Center the child window on the main window

    // For some unknown reason, electron sometimes gets into a
    // weird state where this will always fail.  Instead, we
    // should recover by simply setting the size and forgetting
    // about the bounds.
    try {
      const mainWindowBounds = mainWindow.getBounds();
      const mainWindowDisplay = electron.screen.getDisplayMatching(mainWindowBounds);
      const targetWorkArea = mainWindowDisplay.workArea;

      const width = Math.min(windowOptions.size.width, targetWorkArea.width);
      const height = Math.min(windowOptions.size.height, targetWorkArea.height);

      childWindow.show();
      childWindow.restore();
      childWindow.setMinimumSize(width, height);

      if (windowOptions.center) {
        const baseChildY = mainWindowBounds.y;
        const overflowsBottom = Math.max(0, baseChildY + height - targetWorkArea.y - targetWorkArea.height);
        const overflowsTop = Math.max(0, targetWorkArea.y - baseChildY);

        const baseChildX = (mainWindowBounds.x + (mainWindowBounds.width / 2)) - (width / 2);
        const overflowsRight = Math.max(0, baseChildX + width - targetWorkArea.x - targetWorkArea.width);
        const overflowsLeft = Math.max(0, targetWorkArea.x - baseChildX);

        const childX = baseChildX + overflowsLeft - overflowsRight;
        const childY = baseChildY + overflowsTop - overflowsBottom;

        childWindow.setBounds({
          x: Math.floor(childX),
          y: Math.floor(childY),
          width,
          height
        });
      }
    } catch (err) {
      log('Recovering from error:', err);

      const workAreaSize = electron.screen.getPrimaryDisplay().workAreaSize;
      const width = Math.min(windowOptions.size.width, workAreaSize.width);
      const height = Math.min(windowOptions.size.height, workAreaSize.height);

      childWindow.setMinimumSize(width, height);
      childWindow.setSize(width, height);
      childWindow.center();
    }

    childWindow.focus();
  }

});


ipcMain.on('window-closeChildWindow', (event) => {
  // never close the child window, hide it instead
  childWindow.hide();
});


ipcMain.on('window-focusMain', () => {
  mainWindow.focus();
});

function preventClose(e) {
  if (!shutdownStarted) {
    e.preventDefault();
  }
}

ipcMain.on('window-preventClose', (event, id) => {
  const window = BrowserWindow.fromId(id);
  window.addListener('close', preventClose);
});

ipcMain.on('window-allowClose', (event, id) => {
  const window = BrowserWindow.fromId(id);
  window.removeListener('close', preventClose);
});

/**
 * 番組作成・編集画面からログアウトを封じる処理
 * rendererプロセスからは遷移前に止められないのでここに実装がある
 * @see https://github.com/electron/electron/pull/11679#issuecomment-359180722
 **/
function preventLogout(e, url) {
  const urlObj = new URL(url);
  const isLogout = (
    /^https?:$/.test(urlObj.protocol) &&
    /^live2?\.nicovideo\.jp$/.test(urlObj.hostname) &&
    /^\/logout$/.test(urlObj.pathname)
  );
  if (isLogout) {
    e.preventDefault();
  }
}

ipcMain.on('window-preventLogout', (event, id) => {
  const window = BrowserWindow.fromId(id);
  window.webContents.on('will-navigate', preventLogout);
});

/**
 * 新ウィンドウ表示は既定のブラウザで開かせる処理
 * rendererプロセスからは処理を止められないのでここに実装がある
 * @see https://github.com/electron/electron/pull/11679#issuecomment-359180722
 **/
function preventNewWindow(e, url) {
  e.preventDefault();
  electron.shell.openExternal(url);
}

ipcMain.on('window-preventNewWindow', (_event, id) => {
  const window = BrowserWindow.fromId(id);
  window.webContents.on('new-window', preventNewWindow);
});

// The main process acts as a hub for various windows
// syncing their vuex stores.
let registeredStores = {};

ipcMain.on('vuex-register', event => {
  let win = BrowserWindow.fromWebContents(event.sender);
  let windowId = win.id;

  // Register can be received multiple times if the window is
  // refreshed.  We only want to register it once.
  if (!registeredStores[windowId]) {
    registeredStores[windowId] = win;
    log('Registered vuex stores: ', Object.keys(registeredStores));

    // Make sure we unregister is when it is closed
    win.on('closed', () => {
      delete registeredStores[windowId];
      log('Registered vuex stores: ', Object.keys(registeredStores));
    });
  }

  if (windowId !== mainWindow.id) {
    // Tell the mainWindow to send its current store state
    // to the newly registered window

    mainWindow.webContents.send('vuex-sendState', windowId);
  }
});

// Proxy vuex-mutation events to all other subscribed windows
ipcMain.on('vuex-mutation', (event, mutation) => {
  const senderWindow = BrowserWindow.fromWebContents(event.sender);

  if (senderWindow && !senderWindow.isDestroyed()) {
    const windowId = senderWindow.id;

    Object.keys(registeredStores).filter(id => id !== windowId.toString()).forEach(id => {
      const win = registeredStores[id];
      if (!win.isDestroyed()) win.webContents.send('vuex-mutation', mutation);
    });
  }
});


// Virtual node OBS calls:
//
// These are methods that appear upstream to be OBS
// API calls, but are actually Javascript functions.
// These should be used sparingly, and are used to
// ensure atomic operation of a handful of calls.
const nodeObsVirtualMethods = {

  OBS_test_callbackProxy(num, cb) {
    setTimeout(() => {
      cb(num + 1);
    }, 5000);
  }

};

// These are called constantly and dirty up the logs.
// They can be commented out of this list on the rare
// occasional that they are useful in the log output.
const filteredObsApiMethods = [
  'OBS_content_getSourceSize',
  'OBS_content_getSourceFlags',
  'OBS_API_getPerformanceStatistics'
];

// Proxy node OBS calls
ipcMain.on('obs-apiCall', (event, data) => {
  let retVal;
  const shouldLog = !filteredObsApiMethods.includes(data.method);

  if (shouldLog) log('OBS API CALL', data);

  const mappedArgs = data.args.map(arg => {
    const isCallbackPlaceholder = (typeof arg === 'object') && arg && arg.__obsCallback;

    if (isCallbackPlaceholder) {
      return (...args) => {
        if (!event.sender.isDestroyed()) {
          event.sender.send('obs-apiCallback', {
            id: arg.id,
            args
          });
        }
      };
    }

    return arg;
  });

  if (nodeObsVirtualMethods[data.method]) {
    retVal = nodeObsVirtualMethods[data.method].apply(null, mappedArgs);
  } else {
    retVal = getObs()[data.method](...mappedArgs);
  }

  if (shouldLog) log('OBS RETURN VALUE', retVal);

  // electron ipc doesn't like returning undefined, so
  // we return null instead.
  if (retVal == null) {
    retVal = null;
  }

  event.returnValue = retVal;
});

ipcMain.on('restartApp', () => {
  // prevent unexpected cache clear
  const args = process.argv.slice(1).filter(x => x !== '--clearCacheDir');

  app.relaunch( {args} );
  // Closing the main window starts the shut down sequence
  mainWindow.close();
});

ipcMain.on('requestSourceAttributes', (e, names) => {
  const sizes = require('obs-studio-node').getSourcesSize(names);

  e.sender.send('notifySourceAttributes', sizes);
});

ipcMain.on('requestPerformanceStatistics', (e) => {
  const stats = getObs().OBS_API_getPerformanceStatistics();

  e.sender.send('notifyPerformanceStatistics', stats);
});<|MERGE_RESOLUTION|>--- conflicted
+++ resolved
@@ -33,34 +33,15 @@
 const { app, BrowserWindow, ipcMain, session, crashReporter, dialog } = require('electron');
 const electron = require('electron');
 const fs = require('fs');
-const bootstrap = require('./updater/bootstrap.js');
+const { Updater } = require('./updater/Updater.js');
 const uuid = require('uuid/v4');
 const rimraf = require('rimraf');
 const path = require('path');
-const semver = require('semver');
 const windowStateKeeper = require('electron-window-state');
 const { URL } = require('url');
 
 app.disableHardwareAcceleration();
 
-<<<<<<< HEAD
-=======
-if (process.argv.includes('--clearCacheDir')) {
-  rimraf.sync(app.getPath('userData'));
-}
-
-/* Determine the current release channel we're
- * on based on name. The channel will always be
- * the premajor identifier, if it exists.
- * Otherwise, default to latest. */
-const releaseChannel = (() => {
-  const components = semver.prerelease(pjson.version);
-
-  if (components) return components[0];
-  return 'latest';
-})();
-
->>>>>>> 48137b3e
 ////////////////////////////////////////////////////////////////////////////////
 // Main Program
 ////////////////////////////////////////////////////////////////////////////////
@@ -381,7 +362,6 @@
 }
 
 app.on('ready', () => {
-<<<<<<< HEAD
   if ((process.env.NODE_ENV === 'production') || process.env.NAIR_FORCE_AUTO_UPDATE) {
 
     // copy the original installer file so that it can be found for differential updating
@@ -392,30 +372,6 @@
     copyFile(installerPath, cachePath);
 
     (new Updater(startApp)).run();
-=======
-  if ((process.env.NODE_ENV === 'production') || process.env.SLOBS_FORCE_AUTO_UPDATE) {
-    const updateInfo = {
-      baseUrl: 'https://d1g6eog1uhe0xm.cloudfront.net',
-      version: pjson.version,
-      exec: process.argv,
-      cwd: process.cwd(),
-      waitPid: [ process.pid ],
-      appDir: path.dirname(app.getPath('exe')),
-      tempDir: path.join(app.getPath('temp'), 'slobs-updater'),
-      cacheDir: app.getPath('userData'),
-      versionFileName: `${releaseChannel}.json`
-    };
-
-    console.log(updateInfo);
-    bootstrap(updateInfo).then((updating) => {
-      if (updating) {
-        console.log('Closing for update...');
-        app.exit();
-      } else {
-        startApp();
-      }
-    });
->>>>>>> 48137b3e
   } else {
     startApp();
   }
