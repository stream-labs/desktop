--- conflicted
+++ resolved
@@ -202,7 +202,6 @@
 export class TestWidgets extends ReactComponent<{ testers: string[] }> {}
 @Component({ props: { name: { default: 'NotificationsArea' } } })
 export class NotificationsArea extends ReactComponent {}
-<<<<<<< HEAD
 
 @Component({
   props: {
@@ -211,7 +210,5 @@
   },
 })
 export class ObsSettings extends ReactComponent {}
-=======
 @Component({ props: { name: { default: 'StudioEditor' } } })
-export class StudioEditor extends ReactComponent {}
->>>>>>> 41da1aaa
+export class StudioEditor extends ReactComponent {}