import { Subscription } from 'rxjs';
import { AudioSource, AudioService, IVolmeter } from 'services/audio';
import { Inject } from 'services/core/injector';
import { CustomizationService } from 'services/customization';
import electron, { ipcRenderer } from 'electron';
import { WindowsService } from 'services/windows';

// Configuration
const CHANNEL_HEIGHT = 3;
const PADDING_HEIGHT = 2;
const PEAK_WIDTH = 4;
const PEAK_HOLD_CYCLES = 100;
const WARNING_LEVEL = -20;
const DANGER_LEVEL = -9;

// Colors (RGB)
const GREEN = [49, 195, 162];
const YELLOW = [255, 205, 71];
const RED = [252, 62, 63];
const FPS_LIMIT = 40;

/**
 * Framework agnostic code for rendering a 2d volmeter on a Canvas element
 */
export class Volmeter2d {
  @Inject() customizationService: CustomizationService;
  @Inject() audioService: AudioService;
  @Inject() windowsService: WindowsService;

  volmeterSubscription: Subscription;

  // Used for Canvas 2D rendering
  ctx: CanvasRenderingContext2D;

  peakHoldCounters: number[];
  peakHolds: number[];

  canvasWidth: number;
  canvasWidthInterval: number;
  channelCount: number;
  canvasHeight: number;

  // Used to force recreation of the canvas element
  canvasId = 1;

  // Used for lazy initialization of the canvas rendering
  renderingInitialized = false;

  // Current peak values
  currentPeaks: number[];
  // Store prevPeaks and interpolatedPeaks values for smooth interpolated rendering
  prevPeaks: number[];
  interpolatedPeaks: number[];
  // the time of last received peaks
  lastEventTime: number;
  // time between 2 received peaks.
  // Used to render extra interpolated frames
  interpolationTime = 35;
  bg: { r: number; g: number; b: number };

  firstFrameTime: number;
  frameNumber: number;
  styleBlockersSubscription: Subscription;

  constructor(
    public audioSource: AudioSource,
    public canvas: HTMLCanvasElement,
    public spacer?: HTMLDivElement,
    public onRenderingInit?: () => void,
    public volmetersEnabled = true,
  ) {
    this.subscribeVolmeter();
    this.peakHoldCounters = [];
    this.peakHolds = [];

    this.setupNewCanvas();
  }

  destroy() {
    clearInterval(this.canvasWidthInterval);
    this.unsubscribeVolmeter();
    if (this.styleBlockersSubscription) this.styleBlockersSubscription.unsubscribe();
  }

  private setupNewCanvas() {
    // Make sure all state is cleared out
    this.ctx = null;
    this.canvasWidth = null;
    this.channelCount = null;
    this.canvasHeight = null;

    this.renderingInitialized = false;

    // Assume 2 channels until we know otherwise. This prevents too much
    // visual jank as the volmeters are initializing.
    this.setChannelCount(2);

    this.setCanvasWidth();

    this.canvasWidthInterval = window.setInterval(() => this.setCanvasWidth(), 500);
    if (this.volmetersEnabled) {
      requestAnimationFrame(t => this.onRequestAnimationFrameHandler(t));
    }

    // Style blockers are always hidden whenever something happens that causes main
    // window elements to change width. We can improve performance by just listening
    // the style blocker change event.
    this.styleBlockersSubscription = this.windowsService.styleBlockersUpdated.subscribe(
      blockers => {
        if (blockers.windowId === 'main' && !blockers.hideStyleBlockers) {
          this.setCanvasWidth();
        }
      },
    );
  }

  /**
   * Render volmeters with FPS capping
   */
  private onRequestAnimationFrameHandler(now: DOMHighResTimeStamp) {
    // init first rendering frame
    if (!this.frameNumber) {
      this.frameNumber = -1;
      this.firstFrameTime = now;
    }

    const timeElapsed = now - this.firstFrameTime;
    const timeBetweenFrames = 1000 / FPS_LIMIT;
    const currentFrameNumber = Math.ceil(timeElapsed / timeBetweenFrames);

    if (currentFrameNumber !== this.frameNumber) {
      // it's time to render next frame
      this.frameNumber = currentFrameNumber;
      // don't render sources then channelsCount is 0
      // happens when the browser source stops playing audio
      if (this.renderingInitialized && this.currentPeaks && this.currentPeaks.length) {
        this.drawVolmeterC2d(this.currentPeaks);
      }
    }
    requestAnimationFrame(t => this.onRequestAnimationFrameHandler(t));
  }

  private initRenderingContext() {
    if (this.renderingInitialized) return;
    if (!this.volmetersEnabled) return;

    this.ctx = this.canvas.getContext('2d', { alpha: false });
    this.renderingInitialized = true;
    if (this.onRenderingInit) this.onRenderingInit();
  }

  private setChannelCount(channels: number) {
    if (channels !== this.channelCount) {
      this.channelCount = channels;
      this.canvasHeight = Math.max(
        channels * (CHANNEL_HEIGHT + PADDING_HEIGHT) - PADDING_HEIGHT,
        0,
      );

      if (!this.canvas) return;

      this.canvas.height = this.canvasHeight;
      this.canvas.style.height = `${this.canvasHeight}px`;
      if (this.spacer) this.spacer.style.height = `${this.canvasHeight}px`;
    }
  }

  private setCanvasWidth() {
    const width = Math.floor(this.canvas.offsetWidth);

    if (width !== this.canvasWidth) {
      this.canvasWidth = width;
      this.canvas.width = width;
      this.canvas.style.width = `${width}px`;
    }
    this.bg = this.customizationService.themeBackground;
  }

  private getBgMultiplier() {
    // Volmeter backgrounds appear brighter against a darker background
    return this.customizationService.isDarkTheme ? 0.2 : 0.5;
  }

  private drawVolmeterC2d(peaks: number[]) {
    if (this.canvasWidth < 0 || this.canvasHeight < 0) return;

    const bg = this.customizationService.sectionBackground;
    this.ctx.fillStyle = this.rgbToCss([bg.r, bg.g, bg.b]);
    this.ctx.fillRect(0, 0, this.canvasWidth, this.canvasHeight);

    peaks.forEach((peak, channel) => {
      this.drawVolmeterChannelC2d(peak, channel);
    });
  }

  private drawVolmeterChannelC2d(peak: number, channel: number) {
    this.updatePeakHold(peak, channel);

    const heightOffset = channel * (CHANNEL_HEIGHT + PADDING_HEIGHT);
    const warningPx = this.dbToPx(WARNING_LEVEL);
    const dangerPx = this.dbToPx(DANGER_LEVEL);

    const bgMultiplier = this.getBgMultiplier();

    this.ctx.fillStyle = this.rgbToCss(GREEN, bgMultiplier);
    this.ctx.fillRect(0, heightOffset, warningPx, CHANNEL_HEIGHT);
    this.ctx.fillStyle = this.rgbToCss(YELLOW, bgMultiplier);
    this.ctx.fillRect(warningPx, heightOffset, dangerPx - warningPx, CHANNEL_HEIGHT);
    this.ctx.fillStyle = this.rgbToCss(RED, bgMultiplier);
    this.ctx.fillRect(dangerPx, heightOffset, this.canvasWidth - dangerPx, CHANNEL_HEIGHT);

    const peakPx = this.dbToPx(peak);

    const greenLevel = Math.min(peakPx, warningPx);
    this.ctx.fillStyle = this.rgbToCss(GREEN);
    this.ctx.fillRect(0, heightOffset, greenLevel, CHANNEL_HEIGHT);

    if (peak > WARNING_LEVEL) {
      const yellowLevel = Math.min(peakPx, dangerPx);
      this.ctx.fillStyle = this.rgbToCss(YELLOW);
      this.ctx.fillRect(warningPx, heightOffset, yellowLevel - warningPx, CHANNEL_HEIGHT);
    }

    if (peak > DANGER_LEVEL) {
      this.ctx.fillStyle = this.rgbToCss(RED);
      this.ctx.fillRect(dangerPx, heightOffset, peakPx - dangerPx, CHANNEL_HEIGHT);
    }

    this.ctx.fillStyle = this.rgbToCss(GREEN);
    if (this.peakHolds[channel] > WARNING_LEVEL) this.ctx.fillStyle = this.rgbToCss(YELLOW);
    if (this.peakHolds[channel] > DANGER_LEVEL) this.ctx.fillStyle = this.rgbToCss(RED);
    this.ctx.fillRect(
      this.dbToPx(this.peakHolds[channel]),
      heightOffset,
      PEAK_WIDTH,
      CHANNEL_HEIGHT,
    );
  }

  private dbToPx(db: number) {
    return Math.round((db + 60) * (this.canvasWidth / 60));
  }

  /**
   * Converts RGB components into a CSS string, and optionally applies
   * a multiplier to lighten or darken the color without changing its hue.
   * @param rgb An array containing the RGB values from 0-255
   * @param multiplier A multiplier to lighten or darken the color
   */
  private rgbToCss(rgb: number[], multiplier = 1) {
    return `rgb(${rgb.map(v => Math.round(v * multiplier)).join(',')})`;
  }

  updatePeakHold(peak: number, channel: number) {
    if (!this.peakHoldCounters[channel] || peak > this.peakHolds[channel]) {
      this.peakHolds[channel] = peak;
      this.peakHoldCounters[channel] = PEAK_HOLD_CYCLES;
      return;
    }

    this.peakHoldCounters[channel] -= 1;
  }

  workerId: number;

  listener: (e: { data: IVolmeter }) => void;

  channelId: string;

  subscribeVolmeter() {
    this.listener = (e: { data: IVolmeter }) => {
      if (this.canvas) {
        // don't init context for inactive sources
        if (!e.data.peak.length && !this.renderingInitialized) return;

        this.initRenderingContext();
        this.setChannelCount(e.data.peak.length);

        // save peaks value to render it in the next animationFrame
        this.prevPeaks = this.interpolatedPeaks;
        this.currentPeaks = Array.from(e.data.peak);
        this.lastEventTime = performance.now();
      }
    };

    this.audioService.subscribeVolmeter(this.audioSource.sourceId).then(id => {
      ipcRenderer.once(`port-${id}`, e => {
        this.channelId = id;
        e.ports[0].onmessage = this.listener;
      });

      ipcRenderer.send('request-message-channel-out', id);
    });
  }

  unsubscribeVolmeter() {
<<<<<<< HEAD
    this.audioService.unsubscribeVolemeter(this.audioSource.sourceId, this.channelId);
=======
    this.audioService.actions.unsubscribeVolmeter(this.audioSource.sourceId, this.channelId);
>>>>>>> fb4d0b16
  }
}<|MERGE_RESOLUTION|>--- conflicted
+++ resolved
@@ -294,10 +294,6 @@
   }
 
   unsubscribeVolmeter() {
-<<<<<<< HEAD
-    this.audioService.unsubscribeVolemeter(this.audioSource.sourceId, this.channelId);
-=======
     this.audioService.actions.unsubscribeVolmeter(this.audioSource.sourceId, this.channelId);
->>>>>>> fb4d0b16
   }
 }