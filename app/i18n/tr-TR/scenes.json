--- conflicted
+++ resolved
@@ -40,18 +40,6 @@
   "Failed to load scene collection.  A new one will be created instead.": "Sahne koleksiyonu yüklenemedi.  Bunun yerine yeni bir tane oluşturun.",
   "New Scene": "Yeni Sahne",
   "Projector": "Projektör",
-<<<<<<< HEAD
-  "Your Scene Collections:": "Your Scene Collections:",
-  "Add New Scene Collection:": "Add New Scene Collection:",
-  "Search Scene Collections": "Search Scene Collections",
-  "Start fresh and build from scratch": "Start fresh and build from scratch",
-  "Load existing scenes from OBS": "Load existing scenes from OBS",
-  "Template": "Template",
-  "Choose a template from our theme library": "Choose a template from our theme library",
-  "Enter a Scene Collection Name": "Enter a Scene Collection Name",
-  "Copy of %{collectionName}": "Copy of %{collectionName}",
-  "Your Scene Collections": "Your Scene Collections"
-=======
   "Your Scene Collections:": "Sahne Koleksiyonlarınız:",
   "Add New Scene Collection:": "Yeni Sahne Koleksiyonu Ekleyin:",
   "Search Scene Collections": "Sahne Koleksiyonlarını Ara",
@@ -62,5 +50,4 @@
   "Enter a Scene Collection Name": "Sahne Koleksiyon Adı Girin",
   "Copy of %{collectionName}": "%{collectionName} Kopyası",
   "Your Scene Collections": "Sahne Koleksiyonlarınız"
->>>>>>> 16a9e1ec
 }