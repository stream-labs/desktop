<template>
  <ul class="nav-menu">
    <slot></slot>
  </ul>
</template>

<script lang="ts" src="./NavMenu.vue.ts"></script>

<style lang="less" scoped>
@import "../../styles/index";

.nav-menu {
  margin: 0 0 -20px -20px;
  flex: 0 0 220px;
  display: flex;
  flex-direction: column;
<<<<<<< HEAD
  background: @day-secondary;
=======
  margin-top: -20px;
>>>>>>> 0192fa2c
  padding-top: 20px;
}
</style><|MERGE_RESOLUTION|>--- conflicted
+++ resolved
@@ -14,11 +14,8 @@
   flex: 0 0 220px;
   display: flex;
   flex-direction: column;
-<<<<<<< HEAD
   background: @day-secondary;
-=======
   margin-top: -20px;
->>>>>>> 0192fa2c
   padding-top: 20px;
 }
 </style>