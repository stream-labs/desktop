--- conflicted
+++ resolved
@@ -28,26 +28,20 @@
 import OneOffWindow from 'components/windows/OneOffWindow.vue';
 
 const { ipcRenderer, remote } = electron;
-<<<<<<< HEAD
 
 const nAirVersion = remote.process.env.NAIR_VERSION;
-const isProduction = process.env.NODE_ENV === 'production';
-
-=======
-const slobsVersion = remote.process.env.SLOBS_VERSION;
 const isProduction = process.env.NODE_ENV === 'production';
 
 window['obs'] = window['require']('obs-studio-node');
 
 { // Set up things for IPC
   // Connect to the IPC Server
-  window['obs'].IPC.connect(remote.process.env.SLOBS_IPC_PATH);
+  window['obs'].IPC.connect(remote.process.env.NAIR_IPC_PATH);
   document.addEventListener('close', (e) => {
     window['obs'].IPC.disconnect();
   });
 }
 
->>>>>>> c5e6c1a1
 // This is the development DSN
 let sentryDsn = 'https://1cb5cdf6a93c466dad570861b8c82b61@sentry.io/1262580';
 
