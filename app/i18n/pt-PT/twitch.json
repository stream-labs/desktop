--- conflicted
+++ resolved
@@ -1,13 +1,7 @@
 {
   "Twitch Category": "Categoria do Twitch",
   "Twitch Tags": "Etiquetas do Twitch",
-<<<<<<< HEAD
-  "You need to re-login to access Twitch tags": "You need to re-login to access Twitch tags",
-  "Do not include special characters or spaces in your tag": "Do not include special characters or spaces in your tag",
-  "For example: \"Speedrunning\" or \"FirstPlaythrough\"": "For example: \"Speedrunning\" or \"FirstPlaythrough\""
-=======
   "You need to re-login to access Twitch tags": "Tens de iniciar sessão novamente para aceder às etiquetas do Twitch",
   "Do not include special characters or spaces in your tag": "Não incluas caracteres especiais ou espaços na tua etiqueta",
   "For example: \"Speedrunning\" or \"FirstPlaythrough\"": "Por exemplo: \"Speedrunning\" ou \"FirstPlaythrough\""
->>>>>>> 672fd52e
 }