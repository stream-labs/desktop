<template>
<div>
  <div class="onboarding-step">
    <div class="onboarding-title">{{ $t('onboarding.sceneCollectionsImportTitle') }}</div>
    <div class="onboarding-desc">{{ $t('onboarding.sceneCollectionsImportDescription') }}</div>
    <ul class="scene-collections-list">
      <li v-for="collection in sceneCollections" :key="collection.id">
        {{ collection.name }}
      </li>
    </ul>
    <button
      class="button button--action button--lg"
      @click="next">
      {{ $t('common.continue') }}
    </button>
  </div>
</div>
</template>

<script lang="ts" src="./SceneCollectionsImport.vue.ts"></script>

<style lang="less" scoped>
@import "../../../styles/_colors";

.scene-collections-list {
  margin-left: 0;
  padding: 10px;
  width: 100%;
  height: 200px;
  color: @white;
  list-style: none;
  overflow: auto;
<<<<<<< HEAD
  border-radius: 3px;
  background: @bg-secondary;
}

=======
  .radius();
  background: @night-section;
}
>>>>>>> 503a8e22
</style><|MERGE_RESOLUTION|>--- conflicted
+++ resolved
@@ -30,14 +30,8 @@
   color: @white;
   list-style: none;
   overflow: auto;
-<<<<<<< HEAD
   border-radius: 3px;
   background: @bg-secondary;
 }
 
-=======
-  .radius();
-  background: @night-section;
-}
->>>>>>> 503a8e22
 </style>