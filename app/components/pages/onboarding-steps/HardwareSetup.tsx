--- conflicted
+++ resolved
@@ -86,14 +86,10 @@
             />
           )}
           {this.defaultHardwareService.selectedAudioSource && (
-<<<<<<< HEAD
             <div
-              style={styles.volmeter}
+              class={styles.volmeter}
               key={this.defaultHardwareService.selectedAudioSource.sourceId}
             >
-=======
-            <div class={styles.volmeter}>
->>>>>>> dde03e1e
               <MixerVolmeter
                 audioSource={this.defaultHardwareService.selectedAudioSource}
                 class={styles.volmeterCenter}
