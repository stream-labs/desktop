import { Inject } from './core/injector';
import { UserService } from './user';
import { HostsService } from './hosts';
import fs from 'fs';
import path from 'path';
import electron from 'electron';
import { authorizedHeaders, handleResponse } from 'util/requests';
import throttle from 'lodash/throttle';
import { Service } from './core/service';

export type TUsageEvent = 'stream_start' | 'stream_end' | 'app_start' | 'app_close' | 'crash';

interface IUsageApiData {
  installer_id?: string;
  version: string;
  slobs_user_id: string;
  event: TUsageEvent;
  data: string;
}

type TAnalyticsEvent = 'TCP_API_REQUEST' | 'FacebookLogin' | 'PlatformLogin'; // add more types if you need

interface IAnalyticsEvent {
  product: string;
  version: number;
  event: string;
  value?: any;
  time?: string;
  count?: number;
  uuid?: string;
  saveUser?: boolean;
}

export function track(event: TUsageEvent) {
  return (target: any, methodName: string, descriptor: PropertyDescriptor) => {
    return {
      ...descriptor,
      value(...args: any[]): any {
        UsageStatisticsService.instance.recordEvent(event);
        descriptor.value.apply(this, args);
      },
    };
  };
}

export class UsageStatisticsService extends Service {
  @Inject() userService: UserService;
  @Inject() hostsService: HostsService;

  installerId: string;
  version = electron.remote.process.env.SLOBS_VERSION;

  private anaiticsEvents: IAnalyticsEvent[] = [];

  init() {
    this.loadInstallerId();
    this.sendAnalytics = throttle(this.sendAnalytics, 2 * 60 * 1000);
  }

  loadInstallerId() {
    let installerId = localStorage.getItem('installerId');

    if (!installerId) {
      const exePath = electron.remote.app.getPath('exe');
      const installerNamePath = path.join(path.dirname(exePath), 'installername');

      if (fs.existsSync(installerNamePath)) {
        try {
          const installerName = fs.readFileSync(installerNamePath).toString();

          if (installerName) {
            const matches = installerName.match(/\-([A-Za-z0-9]+)\.exe/);
            if (matches) {
              installerId = matches[1];
              localStorage.setItem('installerId', installerId);
            }
          }
        } catch (e) {
          console.error('Error loading installer id', e);
        }
      }
    }

    this.installerId = installerId;
  }

  get isProduction() {
    return process.env.NODE_ENV === 'production';
  }

  /**
   * Record a usage event on our server.
   * @param event the event type to record
   * @param metadata arbitrary data to store with the event (must be serializable)
   */
  recordEvent(event: TUsageEvent, metadata: object = {}) {
    if (!this.isProduction) return;

    let headers = new Headers();
    headers.append('Content-Type', 'application/json');

    // Don't check logged in because login may not be verified at this point
    if (this.userService.state.auth && this.userService.state.auth.primaryPlatform) {
      metadata['platform'] = this.userService.state.auth.primaryPlatform;
    }

    const bodyData: IUsageApiData = {
      event,
      slobs_user_id: this.userService.getLocalUserId(),
      version: this.version,
      data: JSON.stringify(metadata),
    };

<<<<<<< HEAD
    if (this.userService.isLoggedIn) {
=======
    if (this.userService.state.auth && this.userService.state.auth.apiToken) {
>>>>>>> 85432a29
      headers = authorizedHeaders(this.userService.apiToken, headers);
    }

    if (this.installerId) {
      bodyData.installer_id = this.installerId;
    }

    const request = new Request(`https://${this.hostsService.streamlabs}/api/v5/slobs/log`, {
      headers,
      method: 'POST',
      body: JSON.stringify(bodyData),
    });

    return fetch(request);
  }

  /**
   * Record event for the analytics DB
   */
  recordAnalyticsEvent(event: TAnalyticsEvent, value: any) {
    if (!this.isProduction) return;

    this.anaiticsEvents.push({
      event,
      value,
      product: 'SLOBS',
      version: this.version,
      count: 1,
      uuid: this.userService.getLocalUserId(),
    });
    this.sendAnalytics();
  }

  private sendAnalytics() {
    const data = { analyticsTokens: [...this.anaiticsEvents] };
    const headers = authorizedHeaders(this.userService.apiToken);
    headers.append('Content-Type', 'application/json');

    this.anaiticsEvents.length = 0;

    const request = new Request(`https://${this.hostsService.analitycs}/slobs/data/ping`, {
      headers,
      method: 'post',
      body: JSON.stringify(data || {}),
    });
    fetch(request).then(handleResponse);
  }
}<|MERGE_RESOLUTION|>--- conflicted
+++ resolved
@@ -111,11 +111,7 @@
       data: JSON.stringify(metadata),
     };
 
-<<<<<<< HEAD
-    if (this.userService.isLoggedIn) {
-=======
     if (this.userService.state.auth && this.userService.state.auth.apiToken) {
->>>>>>> 85432a29
       headers = authorizedHeaders(this.userService.apiToken, headers);
     }
 
