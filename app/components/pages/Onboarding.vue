<template>
  <div class="onboarding">
    <component :is="currentView" />
  </div>
</template>

<script lang="ts" src="./Onboarding.vue.ts"></script>

<style lang="less">
@import "../../styles/_colors";
@import "../../styles/mixins";

.onboarding {
  display: flex;
  align-items: center;
  justify-content: center;
  height: 100%;
  flex-direction: column;

  .button--lg {
    width: 300px;
    padding: 0 0;
    margin-top: 16px;
  }
}

.onboarding-step {
  display: flex;
  flex-direction: column;
  align-items: center;
  text-align: center;

  .button--lg {
    &:first-child {
      margin-top: 0;
    }
  }
}

.onboarding-step--wide {
  width: 1200px;
  margin: 0 auto;
}

.onboarding-step--full {
  width: 100%;
  position: absolute;
  top: 0px;
  left: 0;
  right: 0;
  bottom: 0;
  display: inline-block
}

.onboarding-title {
  color: @text-primary;
  font-size: 22px;
  margin-bottom: 20px;
}

.onboarding-title--sm {
  font-size: 15px;
  .semibold;
  color: @white;
}

.onboarding-desc {
<<<<<<< HEAD
  color: @text-primary;
=======
  color: @light-3;
>>>>>>> 503a8e22
  margin-bottom: 20px;
  padding: 0 20px;
}

.setup-later {
  margin-top: 20px;
<<<<<<< HEAD
  color: @text-primary;
=======
  color: @light-3;
>>>>>>> 503a8e22

  span {
    display: block;
    margin-bottom: 4px;
  }

  a {
    text-decoration: underline;
    .transition();

    &:hover {
      color: @white;
    }
  }
}

.running-setup-container {
  width: 100%;
  padding: 30px;
  color: @white;
  background-color: @bg-primary;
  margin-bottom: 20px;
  height: 270px;
  position: relative;
  .radius;

  &.optimizing {
    .running-setup-row {
      &:nth-child(1), &:nth-child(6) {
        color: #BBE380;
      }

      &:nth-child(2), &:nth-child(7) {
        color: #E98282;
      }

      &:nth-child(3), &:nth-child(8) {
        color: #79D88A;
      }

      &:nth-child(4), &:nth-child(9) {
        color: #7384CE;
      }

      &:nth-child(5), &:nth-child(10) {
        color: #B18F6D;
      }
    }
  }
}

.running-setup-row {
  width: 100%;
  display: flex;
  justify-content: space-between;
}

.running-setup-row--complete {
<<<<<<< HEAD
  color: @accent;
}

.running-setup-percent {
  color: @text-primary;
=======
  color: @primary;
}

.running-setup-percent {
  color: @light-3;
>>>>>>> 503a8e22
}

.running-setup__deco {
  position: absolute;
  top: 0;
  height: 240px;
  width: auto;
  margin: 16px 0;

  img {
    height: 100%;
    width: auto;
  }
}

.running-setup__deco--right {
  right: -90px;
}

.running-setup__deco--left {
  left: -90px;
}

</style><|MERGE_RESOLUTION|>--- conflicted
+++ resolved
@@ -65,22 +65,14 @@
 }
 
 .onboarding-desc {
-<<<<<<< HEAD
   color: @text-primary;
-=======
-  color: @light-3;
->>>>>>> 503a8e22
   margin-bottom: 20px;
   padding: 0 20px;
 }
 
 .setup-later {
   margin-top: 20px;
-<<<<<<< HEAD
   color: @text-primary;
-=======
-  color: @light-3;
->>>>>>> 503a8e22
 
   span {
     display: block;
@@ -139,19 +131,11 @@
 }
 
 .running-setup-row--complete {
-<<<<<<< HEAD
   color: @accent;
 }
 
 .running-setup-percent {
   color: @text-primary;
-=======
-  color: @primary;
-}
-
-.running-setup-percent {
-  color: @light-3;
->>>>>>> 503a8e22
 }
 
 .running-setup__deco {
