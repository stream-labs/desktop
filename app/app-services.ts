/**
 * All services must be registered in this file
 */

// OFFLINE SERVICES
export { AppService } from 'services/app';
export { InternalApiService } from 'services/api/internal-api';
export { ExternalApiService } from 'services/api/external-api';
export { SourcesService, Source } from 'services/sources';
export { Scene, SceneItem, SceneItemFolder, SceneItemNode, ScenesService } from 'services/scenes';
export { ObsImporterService } from 'services/obs-importer';
export { ClipboardService } from 'services/clipboard';
export { AudioService, AudioSource } from 'services/audio';
export { HostsService, UrlService } from 'services/hosts';
export { Hotkey, HotkeysService } from 'services/hotkeys';
export { KeyListenerService } from 'services/key-listener';
export { ShortcutsService } from 'services/shortcuts';
export { CustomizationService } from 'services/customization';
export { LayoutService } from 'services/layout';
export { NotificationsService } from 'services/notifications';
export { OnboardingService } from 'services/onboarding';
export { NavigationService } from 'services/navigation';
export { PerformanceService } from 'services/performance';
export { SettingsService, OutputSettingsService } from 'services/settings';
export { VideoService } from 'services/video';
export { WindowsService } from 'services/windows';
export { TransitionsService } from 'services/transitions';
export { FontLibraryService } from 'services/font-library';
export { SourceFiltersService } from 'services/source-filters';
export { CacheUploaderService } from 'services/cache-uploader';
export { TcpServerService } from 'services/api/tcp-server';
export { IpcServerService } from 'services/api/ipc-server';
export { JsonrpcService } from 'services/api/jsonrpc';
export { DismissablesService } from 'services/dismissables';
export { SceneCollectionsServerApiService } from 'services/scene-collections/server-api';
export { SceneCollectionsService } from 'services/scene-collections';
export { TroubleshooterService } from 'services/troubleshooter';
export { Selection, SelectionService } from 'services/selection';
export { OverlaysPersistenceService } from 'services/scene-collections/overlays';
export { SceneCollectionsStateService } from 'services/scene-collections/state';
export { FileManagerService } from 'services/file-manager';
export { ProtocolLinksService } from 'services/protocol-links';
export { ProjectorService } from 'services/projector';
export { I18nService } from 'services/i18n';
export { ObsUserPluginsService } from 'services/obs-user-plugins';
export { HardwareService, DefaultHardwareService } from 'services/hardware';
export { Prefab, PrefabsService } from 'services/prefabs';
export { EditorCommandsService } from 'services/editor-commands';
<<<<<<< HEAD
export { EditorService } from 'services/editor';
=======
export { StreamSettingsService } from 'services/settings/streaming';
>>>>>>> 85432a29

// ONLINE SERVICES
export { UserService } from './services/user';
export { YoutubeService } from 'services/platforms/youtube';
export { TwitchService } from 'services/platforms/twitch';
export { MixerService } from 'services/platforms/mixer';
export { FacebookService } from 'services/platforms/facebook';
export { RestreamService } from 'services/restream';
export { TwitterService } from 'services/integrations/twitter';
export { UsageStatisticsService } from './services/usage-statistics';

export { MediaGalleryService } from 'services/media-gallery';
export { GuestApiService } from 'services/guest-api';
export { MediaBackupService } from 'services/media-backup';
export { OutageNotificationsService } from 'services/outage-notifications';
export { AnnouncementsService } from 'services/announcements';
export { BrandDeviceService } from 'services/auto-config/brand-device';
export { WebsocketService } from 'services/websocket';
export { IncrementalRolloutService } from 'services/incremental-rollout';
export { CrashReporterService } from 'services/crash-reporter';
export { PatchNotesService } from 'services/patch-notes';
export { VideoEncodingOptimizationService } from 'services/video-encoding-optimizations';
export { StreamInfoService } from './services/stream-info';
export { StreamingService } from 'services/streaming';
export { StreamlabelsService } from 'services/streamlabels';
export { AutoConfigService } from 'services/auto-config';
export { FacemasksService } from 'services/facemasks';
export { PlatformAppsService } from 'services/platform-apps';
export { PlatformAppStoreService } from 'services/platform-app-store';
export { PlatformAppAssetsService } from 'services/platform-apps/platform-app-assets-service';
export { ChatService } from 'services/chat';
export { RecentEventsService } from 'services/recent-events';
export { MagicLinkService } from 'services/magic-link';

// WIDGETS
export { WidgetSource, WidgetsService } from './services/widgets';
export { BitGoalService } from 'services/widgets/settings/bit-goal';
export { ChatBoxService } from 'services/widgets/settings/chat-box';
export { DonationGoalService } from 'services/widgets/settings/donation-goal';
export { FollowerGoalService } from 'services/widgets/settings/follower-goal';
export { StarsGoalService } from 'services/widgets/settings/stars-goal';
export { SupporterGoalService } from 'services/widgets/settings/supporter-goal';
export { ViewerCountService } from 'services/widgets/settings/viewer-count';
export { StreamBossService } from 'services/widgets/settings/stream-boss';
export { DonationTickerService } from 'services/widgets/settings/donation-ticker';
export { CreditsService } from 'services/widgets/settings/credits';
export { EventListService } from 'services/widgets/settings/event-list';
export { TipJarService } from 'services/widgets/settings/tip-jar';
export { SponsorBannerService } from 'services/widgets/settings/sponsor-banner';
export { SubGoalService } from 'services/widgets/settings/sub-goal';
export { MediaShareService } from 'services/widgets/settings/media-share';
export { AlertBoxService } from 'services/widgets/settings/alert-box';
export { SpinWheelService } from 'services/widgets/settings/spin-wheel';

export { GameOverlayService } from 'services/game-overlay';<|MERGE_RESOLUTION|>--- conflicted
+++ resolved
@@ -46,11 +46,8 @@
 export { HardwareService, DefaultHardwareService } from 'services/hardware';
 export { Prefab, PrefabsService } from 'services/prefabs';
 export { EditorCommandsService } from 'services/editor-commands';
-<<<<<<< HEAD
 export { EditorService } from 'services/editor';
-=======
 export { StreamSettingsService } from 'services/settings/streaming';
->>>>>>> 85432a29
 
 // ONLINE SERVICES
 export { UserService } from './services/user';
