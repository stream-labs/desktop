import { StatefulService, mutation } from 'services/stateful-service';
import * as obs from '../../../obs-api';
import { Inject } from 'util/injector';
import moment from 'moment';
import { padStart } from 'lodash';
import { SettingsService } from 'services/settings';
import { WindowsService } from 'services/windows';
import { Subject } from 'rxjs';
import electron from 'electron';
import {
  IStreamingServiceApi,
  IStreamingServiceState,
  EStreamingState,
  ERecordingState,
<<<<<<< HEAD
  EReplayBufferState
=======
>>>>>>> 2c7662af
} from './streaming-api';
import { UsageStatisticsService } from 'services/usage-statistics';
import { $t } from 'services/i18n';
import { StreamInfoService } from 'services/stream-info';
import { getPlatformService, IPlatformAuth, TPlatform, IPlatformService } from 'services/platforms';
import { UserService } from 'services/user';
import { AnnouncementsService } from 'services/announcements';
import { NotificationsService, ENotificationType, INotification } from 'services/notifications';

enum EOBSOutputType {
  Streaming = 'streaming',
  Recording = 'recording',
<<<<<<< HEAD
  ReplayBuffer = 'replay-buffer'
=======
>>>>>>> 2c7662af
}

enum EOBSOutputSignal {
  Starting = 'starting',
  Start = 'start',
  Stopping = 'stopping',
  Stop = 'stop',
  Reconnect = 'reconnect',
  ReconnectSuccess = 'reconnect_success',
}

interface IOBSOutputSignalInfo {
  type: EOBSOutputType;
  signal: EOBSOutputSignal;
  code: obs.EOutputCode;
  error: string;
}

export class StreamingService extends StatefulService<IStreamingServiceState>
  implements IStreamingServiceApi {
  @Inject() settingsService: SettingsService;
  @Inject() windowsService: WindowsService;
  @Inject() usageStatisticsService: UsageStatisticsService;
  @Inject() streamInfoService: StreamInfoService;
  @Inject() notificationsService: NotificationsService;
  @Inject() userService: UserService;
  @Inject() private announcementsService: AnnouncementsService;

  streamingStatusChange = new Subject<EStreamingState>();
  recordingStatusChange = new Subject<ERecordingState>();

  // Dummy subscription for stream deck
  streamingStateChange = new Subject<void>();

  powerSaveId: number;

  static initialState = {
    streamingStatus: EStreamingState.Offline,
    streamingStatusTime: new Date().toISOString(),
    recordingStatus: ERecordingState.Offline,
    recordingStatusTime: new Date().toISOString(),
<<<<<<< HEAD
    replayBufferStatus: EReplayBufferState.Offline,
    replayBufferStatusTime: new Date().toISOString()
=======
>>>>>>> 2c7662af
  };

  init() {
    obs.NodeObs.OBS_service_connectOutputSignals((info: IOBSOutputSignalInfo) => {
      this.handleOBSOutputSignal(info);
    });
  }

  getModel() {
    return this.state;
  }

  get isStreaming() {
    return this.state.streamingStatus !== EStreamingState.Offline;
  }

  get isRecording() {
    return this.state.recordingStatus !== ERecordingState.Offline;
  }

  /**
   * @deprecated Use toggleStreaming instead
   */
  startStreaming() {
    this.toggleStreaming();
  }

  /**
   * @deprecated Use toggleStreaming instead
   */
  stopStreaming() {
    this.toggleStreaming();
  }

  finishStartStreaming() {
    const shouldConfirm = this.settingsService.state.General.WarnBeforeStartingStream;
    const confirmText = 'Are you sure you want to start streaming?';
    if (shouldConfirm && !confirm(confirmText)) return;
    this.powerSaveId = electron.remote.powerSaveBlocker.start('prevent-display-sleep');
    obs.NodeObs.OBS_service_startStreaming();
    const recordWhenStreaming = this.settingsService.state.General.RecordWhenStreaming;
    if (recordWhenStreaming && this.state.recordingStatus === ERecordingState.Offline) {
      this.toggleRecording();
    }
  }

  toggleStreaming() {
    if (this.state.streamingStatus === EStreamingState.Offline) {
      if (this.userService.isLoggedIn && this.userService.platform) {
        const service = getPlatformService(this.userService.platform.type);
        service.beforeGoLive().then(() => this.finishStartStreaming());
        return;
      }
      this.finishStartStreaming();
      return;
    }

    if (
      this.state.streamingStatus === EStreamingState.Starting ||
      this.state.streamingStatus === EStreamingState.Live
    ) {
      const shouldConfirm = this.settingsService.state.General.WarnBeforeStoppingStream;
      const confirmText = $t('Are you sure you want to stop streaming?');

      if (shouldConfirm && !confirm(confirmText)) return;

      if (this.powerSaveId) {
        electron.remote.powerSaveBlocker.stop(this.powerSaveId);
      }

      obs.NodeObs.OBS_service_stopStreaming(false);

      const keepRecording = this.settingsService.state.General.KeepRecordingWhenStreamStops;
      if (!keepRecording && this.state.recordingStatus === ERecordingState.Recording) {
        this.toggleRecording();
      }

      this.announcementsService.updateBanner();

      return;
    }

    if (this.state.streamingStatus === EStreamingState.Ending) {
      obs.NodeObs.OBS_service_stopStreaming(true);
      return;
    }
  }

  /**
   * @deprecated Use toggleRecording instead
   */
  startRecording() {
    this.toggleRecording();
  }

  /**
   * @deprecated Use toggleRecording instead
   */
  stopRecording() {
    this.toggleRecording();
  }

  toggleRecording() {
    if (this.state.recordingStatus === ERecordingState.Recording) {
      obs.NodeObs.OBS_service_stopRecording();
      return;
    }

    if (this.state.recordingStatus === ERecordingState.Offline) {
      obs.NodeObs.OBS_service_startRecording();
      return;
    }
  }

  startReplayBuffer() {
    if (this.state.replayBufferStatus !== EReplayBufferState.Offline) return;

    obs.NodeObs.OBS_service_startReplayBuffer();
  }

  stopReplayBuffer() {
    if (this.state.replayBufferStatus === EReplayBufferState.Running) {
      obs.NodeObs.OBS_service_stopReplayBuffer(false);
    } else if (this.state.replayBufferStatus === EReplayBufferState.Stopping) {
      obs.NodeObs.OBS_service_stopReplayBuffer(true);
    }
  }

  showEditStreamInfo() {
    this.windowsService.showWindow({
      componentName: 'EditStreamInfo',
      title: $t('Update Stream Info'),
      queryParams: {},
      size: {
        width: 500,
        height: 400,
      },
    });
  }

  get delayEnabled() {
    return this.settingsService.state.Advanced.DelayEnable;
  }

  get delaySeconds() {
    return this.settingsService.state.Advanced.DelaySec;
  }

  get delaySecondsRemaining() {
    if (!this.delayEnabled) return 0;

    if (
      this.state.streamingStatus === EStreamingState.Starting ||
      this.state.streamingStatus === EStreamingState.Ending
    ) {
      const elapsedTime = moment().unix() - this.streamingStateChangeTime.unix();
      return Math.max(this.delaySeconds - elapsedTime, 0);
    }

    return 0;
  }

  /**
   * Gives a formatted time that the streaming output has been in
   * its current state.
   */
  get formattedDurationInCurrentStreamingState() {
    const formattedTime = this.formattedDurationSince(this.streamingStateChangeTime);
    if (formattedTime === '03:50:00' && this.userService.platform.type === 'facebook') {
      const msg = $t('You are 10 minutes away from the 4 hour stream limit');
      const existingTimeupNotif = this.notificationsService
        .getUnread()
        .filter((notice: INotification) => notice.message === msg);
      if (existingTimeupNotif.length !== 0) return formattedTime;
      this.notificationsService.push({
        type: ENotificationType.INFO,
        lifeTime: 600000,
        showTime: true,
        message: msg,
      });
    }
    return formattedTime;
  }

  get streamingStateChangeTime() {
    return moment(this.state.streamingStatusTime);
  }

  private sendReconnectingNotification() {
    const msg = $t('Stream has disconnected, attempting to reconnect.');
    const existingReconnectNotif = this.notificationsService
      .getUnread()
      .filter((notice: INotification) => notice.message === msg);
    if (existingReconnectNotif.length !== 0) return;
    this.notificationsService.push({
      type: ENotificationType.WARNING,
      lifeTime: -1,
      showTime: true,
      message: msg,
    });
  }

  private clearReconnectingNotification() {
    const notice = this.notificationsService
      .getAll()
      .find(
        (notice: INotification) =>
          notice.message === $t('Stream has disconnected, attempting to reconnect.'),
      );
    if (!notice) return;
    this.notificationsService.markAsRead(notice.id);
  }

  private formattedDurationSince(timestamp: moment.Moment) {
    const duration = moment.duration(moment().diff(timestamp));
    const seconds = padStart(duration.seconds().toString(), 2, '0');
    const minutes = padStart(duration.minutes().toString(), 2, '0');
    const dayHours = duration.days() * 24;
    const hours = padStart((dayHours + duration.hours()).toString(), 2, '0');

    return `${hours}:${minutes}:${seconds}`;
  }

  private handleOBSOutputSignal(info: IOBSOutputSignalInfo) {
    console.debug('OBS Output signal: ', info);

    const time = new Date().toISOString();

    if (info.type === EOBSOutputType.Streaming) {
      if (info.signal === EOBSOutputSignal.Start) {
        this.SET_STREAMING_STATUS(EStreamingState.Live, time);
        this.streamingStatusChange.next(EStreamingState.Live);

        let streamEncoderInfo: Dictionary<string> = {};
        let game: string = null;

        try {
          streamEncoderInfo = this.settingsService.getStreamEncoderSettings();
          if (this.streamInfoService.state.channelInfo) {
            game = this.streamInfoService.state.channelInfo.game;
          }
        } catch (e) {
          console.error('Error fetching stream encoder info: ', e);
        }

        this.usageStatisticsService.recordEvent('stream_start', {
          ...streamEncoderInfo,
          game,
        });
      } else if (info.signal === EOBSOutputSignal.Starting) {
        this.SET_STREAMING_STATUS(EStreamingState.Starting, time);
        this.streamingStatusChange.next(EStreamingState.Starting);
      } else if (info.signal === EOBSOutputSignal.Stop) {
        this.SET_STREAMING_STATUS(EStreamingState.Offline, time);
        this.streamingStatusChange.next(EStreamingState.Offline);
        this.usageStatisticsService.recordEvent('stream_end');
      } else if (info.signal === EOBSOutputSignal.Stopping) {
        this.SET_STREAMING_STATUS(EStreamingState.Ending, time);
        this.streamingStatusChange.next(EStreamingState.Ending);
      } else if (info.signal === EOBSOutputSignal.Reconnect) {
        this.SET_STREAMING_STATUS(EStreamingState.Reconnecting);
        this.streamingStatusChange.next(EStreamingState.Reconnecting);
        this.sendReconnectingNotification();
      } else if (info.signal === EOBSOutputSignal.ReconnectSuccess) {
        this.SET_STREAMING_STATUS(EStreamingState.Live);
        this.streamingStatusChange.next(EStreamingState.Live);
        this.clearReconnectingNotification();
      }
    } else if (info.type === EOBSOutputType.Recording) {
      const nextState: ERecordingState = {
        [EOBSOutputSignal.Start]: ERecordingState.Recording,
        [EOBSOutputSignal.Starting]: ERecordingState.Starting,
        [EOBSOutputSignal.Stop]: ERecordingState.Offline,
        [EOBSOutputSignal.Stopping]: ERecordingState.Stopping
      }[info.signal];

      this.SET_RECORDING_STATUS(nextState, time);
      this.recordingStatusChange.next(nextState);
    } else if (info.type === EOBSOutputType.ReplayBuffer){
      const nextState: EReplayBufferState = {
        [EOBSOutputSignal.Start]: EReplayBufferState.Running,
        [EOBSOutputSignal.Stopping]: EReplayBufferState.Stopping,
        [EOBSOutputSignal.Stop]: EReplayBufferState.Offline
      }[info.signal];

      this.SET_REPLAY_BUFFER_STATUS(nextState, time);
    }

    if (info.code) {
      let errorText = '';

      if (info.code === obs.EOutputCode.BadPath) {
        errorText = $t(
          'Invalid Path or Connection URL.  Please check your settings to confirm that they are valid.',
        );
      } else if (info.code === obs.EOutputCode.ConnectFailed) {
        errorText = $t(
          'Failed to connect to the streaming server.  Please check your internet connection.',
        );
      } else if (info.code === obs.EOutputCode.Disconnected) {
        errorText = $t(
          'Disconnected from the streaming server.  Please check your internet connection.',
        );
      } else if (info.code === obs.EOutputCode.InvalidStream) {
        errorText =
          $t(
            'Could not access the specified channel or stream key, please double-check your stream key.  ',
          ) + $t('If it is correct, there may be a problem connecting to the server.');
      } else if (info.code === obs.EOutputCode.NoSpace) {
        errorText = $t('There is not sufficient disk space to continue recording.');
      } else if (info.code === obs.EOutputCode.Unsupported) {
        errorText =
          $t(
            'The output format is either unsupported or does not support more than one audio track.  ',
          ) + $t('Please check your settings and try again.');
      } else if (info.code === obs.EOutputCode.Error) {
        errorText = $t('An unexpected error occurred:') + info.error;
      }

      alert(errorText);
    }
  }

  @mutation()
  private SET_STREAMING_STATUS(status: EStreamingState, time?: string) {
    this.state.streamingStatus = status;
    if (time) this.state.streamingStatusTime = time;
  }

  @mutation()
  private SET_RECORDING_STATUS(status: ERecordingState, time: string) {
    this.state.recordingStatus = status;
    this.state.recordingStatusTime = time;
  }

  @mutation()
  private SET_REPLAY_BUFFER_STATUS(status: EReplayBufferState, time: string) {
    this.state.replayBufferStatus = status;
    this.state.replayBufferStatusTime = time;
  }
}<|MERGE_RESOLUTION|>--- conflicted
+++ resolved
@@ -12,10 +12,7 @@
   IStreamingServiceState,
   EStreamingState,
   ERecordingState,
-<<<<<<< HEAD
-  EReplayBufferState
-=======
->>>>>>> 2c7662af
+  EReplayBufferState,
 } from './streaming-api';
 import { UsageStatisticsService } from 'services/usage-statistics';
 import { $t } from 'services/i18n';
@@ -28,10 +25,7 @@
 enum EOBSOutputType {
   Streaming = 'streaming',
   Recording = 'recording',
-<<<<<<< HEAD
-  ReplayBuffer = 'replay-buffer'
-=======
->>>>>>> 2c7662af
+  ReplayBuffer = 'replay-buffer',
 }
 
 enum EOBSOutputSignal {
@@ -73,11 +67,8 @@
     streamingStatusTime: new Date().toISOString(),
     recordingStatus: ERecordingState.Offline,
     recordingStatusTime: new Date().toISOString(),
-<<<<<<< HEAD
     replayBufferStatus: EReplayBufferState.Offline,
-    replayBufferStatusTime: new Date().toISOString()
-=======
->>>>>>> 2c7662af
+    replayBufferStatusTime: new Date().toISOString(),
   };
 
   init() {
