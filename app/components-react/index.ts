import NameFolder from './windows/NameFolder';
import GoLiveWindow from './windows/go-live/GoLiveWindow';
import EditStreamWindow from './windows/go-live/EditStreamWindow';
import IconLibraryProperties from './windows/IconLibraryProperties';
import NewsBanner from './root/NewsBanner';
import PerformanceMetrics from './shared/PerformanceMetrics';
import PatchNotes from './pages/PatchNotes';
import Display from './shared/Display';
import TitleBar from './shared/TitleBar';
import Chat from './root/Chat';
import Highlighter from './pages/Highlighter';
import Grow from './pages/Grow/Grow';
import Loader from './pages/Loader';
import NavTools from './sidebar/NavTools';
import PlatformLogo from './shared/PlatformLogo';
import AdvancedStatistics from './windows/AdvancedStatistics';
import StreamScheduler from './pages/stream-scheduler/StreamScheduler';
import { createRoot } from './root/ReactRoot';
import StartStreamingButton from './root/StartStreamingButton';
import TestWidgets from './root/TestWidgets';
import RenameSource from './windows/RenameSource';
import NotificationsArea from './root/NotificationsArea';
import AppsNav from './sidebar/AppsNav';
import StudioEditor from './root/StudioEditor';
import SharedComponentsLibrary from './windows/sharedComponentsLibrary/SharedComponentsLibrary';
import { ObsSettings } from './windows/settings/ObsSettings';
<<<<<<< HEAD
=======
import ThemeAudit from './pages/ThemeAudit';
>>>>>>> f9dd63aa

// list of React components to be used inside Vue components
export const components = {
  NameFolder,
  GoLiveWindow: createRoot(GoLiveWindow),
  EditStreamWindow: createRoot(EditStreamWindow),
  IconLibraryProperties,
  NewsBanner,
  PerformanceMetrics,
  PatchNotes,
  Display,
  TitleBar,
  Chat,
  Highlighter,
  Grow,
  Loader,
  NavTools,
  PlatformLogo,
  StreamScheduler: createRoot(StreamScheduler),
  AdvancedStatistics,
  SharedComponentsLibrary: createRoot(SharedComponentsLibrary),
  StartStreamingButton,
  TestWidgets,
  RenameSource,
  NotificationsArea,
  ObsSettings: createRoot(ObsSettings),
<<<<<<< HEAD
=======
  ThemeAudit,
  AppsNav,
>>>>>>> f9dd63aa
  StudioEditor,
};<|MERGE_RESOLUTION|>--- conflicted
+++ resolved
@@ -24,10 +24,7 @@
 import StudioEditor from './root/StudioEditor';
 import SharedComponentsLibrary from './windows/sharedComponentsLibrary/SharedComponentsLibrary';
 import { ObsSettings } from './windows/settings/ObsSettings';
-<<<<<<< HEAD
-=======
 import ThemeAudit from './pages/ThemeAudit';
->>>>>>> f9dd63aa
 
 // list of React components to be used inside Vue components
 export const components = {
@@ -54,10 +51,7 @@
   RenameSource,
   NotificationsArea,
   ObsSettings: createRoot(ObsSettings),
-<<<<<<< HEAD
-=======
   ThemeAudit,
   AppsNav,
->>>>>>> f9dd63aa
   StudioEditor,
 };