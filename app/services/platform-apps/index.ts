--- conflicted
+++ resolved
@@ -186,10 +186,7 @@
     const productionApps = await this.fetchProductionApps();
     productionApps.forEach(app => {
       if (app.is_beta && !app.manifest) return;
-<<<<<<< HEAD
-=======
       if (this.state.loadedApps.find(loadedApp => loadedApp.id === app.id_hash)) return;
->>>>>>> 1e9a98a8
       this.addApp({
         id: app.id_hash,
         manifest: app.manifest,
@@ -235,14 +232,11 @@
 
     this.devServer = new DevServer(appPath, DEV_PORT);
 
-<<<<<<< HEAD
-=======
     if (this.state.loadedApps.find(loadedApp => loadedApp.id === id)) {
       // has prod app with same id
       this.REMOVE_APP(id);
     }
 
->>>>>>> 1e9a98a8
     this.addApp({
       id,
       manifest,
@@ -366,25 +360,14 @@
       this.devServer = null;
     }
 
-<<<<<<< HEAD
-=======
     // reload prod apps in case it has same id
     // mostly for debugging, can remove
     this.installProductionApps();
->>>>>>> 1e9a98a8
   }
 
   async reloadApp(appId: string) {
     // TODO  Support Multiple Apps
     const app = this.getApp(appId);
-<<<<<<< HEAD
-=======
-    if (app.unpacked === true) {
-      console.log(app.appPath);
-    } else {
-      console.log(app.appUrl);
-    }
->>>>>>> 1e9a98a8
 
     const manifestPath = path.join(app.appPath, 'manifest.json');
 
@@ -448,7 +431,7 @@
     });
   }
 
-  exposeAppApi(appId: string, webContentsId: number) { 
+  exposeAppApi(appId: string, webContentsId: number) {
     const app = this.getApp(appId);
     const api = this.apiManager.getApi(app);
 
@@ -507,27 +490,18 @@
 
           const parsed = url.parse(details.url);
 
-<<<<<<< HEAD
-
-=======
->>>>>>> 1e9a98a8
           if (scriptWhitelist.includes(details.url)) {
             cb({});
             return;
           }
 
-<<<<<<< HEAD
           if (details.url.startsWith(app.appUrl)) {
             cb({});
-=======
-          if (parsed.host === `localhost:${DEV_PORT}`) {
-            cb({});({});
->>>>>>> 1e9a98a8
             return;
           }
 
           if (parsed.host === `localhost:${DEV_PORT}`) {
-            cb({});({});
+            cb({});
             return;
           }
 
@@ -590,18 +564,11 @@
     const app = this.getApp(appId);
     let url: string;
 
-    const trimmed = trim(app.manifest.buildPath, '/ ');
     if (app.unpacked) {
-<<<<<<< HEAD
       const trimmed = trim(app.manifest.buildPath, '/ ');
       url = compact([`http://localhost:${app.devPort}`, trimmed, asset]).join('/');
     } else {
       url = compact([app.appUrl, asset]).join('/');
-=======
-      url = compact([`http://localhost:${app.devPort}`, trimmed, asset]).join('/');
-    } else {
-      url = compact([app.appUrl, trimmed, asset]).join('/');
->>>>>>> 1e9a98a8
     }
 
     return url;
