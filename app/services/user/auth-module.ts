--- conflicted
+++ resolved
@@ -163,12 +163,8 @@
         const address = this.authServer.address();
 
         if (address && typeof address !== 'string') {
-<<<<<<< HEAD
-          const url = `${authUrl}&port=${address.port}`;
-=======
           const paramSeparator = merge ? '?' : '&';
           const url = `${authUrl}${paramSeparator}port=${address.port}&code_challenge=${codeChallenge}`;
->>>>>>> 182ea212
 
           electron.shell.openExternal(url);
           onWindowShow();
