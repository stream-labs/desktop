--- conflicted
+++ resolved
@@ -20,16 +20,9 @@
   "Notifications & News": "通知與新聞",
   "News": "新聞",
   "Notifications": "通知",
-<<<<<<< HEAD
-  "A new Recording has been completed. Click for more info": "A new Recording has been completed. Click for more info",
-  "Recording History": "Recording History",
-  "Show in folder": "Show in folder",
-  "Recordings": "Recordings"
-=======
   "A new Recording has been completed. Click for more info": "新的錄影已完成。按一下瞭解詳細資訊",
   "Recording History": "錄影歷史記錄",
   "Show in folder": "在資料夾中顯示",
   "Recordings": "錄影",
   "Marker %{label} added at %{timestamp}": "Marker %{label} added at %{timestamp}"
->>>>>>> a65fe2a6
 }