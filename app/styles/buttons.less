button,
.button {
  .transition;

  &:focus, &:visited {
    outline: none;
  }
}

.button--action {
  background-color: @teal;
  color: @white;

  &:hover {
    background-color: lighten(@teal, 4%);
  }

  &:focus {
    background-color: @teal;
  }
}

.button--disabled {
<<<<<<< HEAD
  &:hover, &:focus {
    background-color: inherit;
=======
  background-color: @grey;
  cursor: default;

  &:hover, &:focus {
    background-color: @grey;
    cursor: default;
>>>>>>> cc850f33
  }
}

.button--trans {
  background: transparent;
  color: @grey;

  .fa,
  i {
    color: @grey;
    .transition;
  }

  &:hover, &:focus {
    color: @navy;
    background: transparent;

    .fa,
    i {
      color: @navy;
    }
  }
}

.button--semi-opac {
  background: rgba(255, 255, 255, .1);

  &:hover {
    background: rgba(255, 255, 255, .14);
  }

  &:focus {
    background: rgba(255, 255, 255, .1);
  }
}

.button--100 {
  width: 100%;
}

.icon-btn {
  font-size: 14px;
  cursor: pointer;
  margin-left: 10px;
  .icon-hover;

  &:first-child {
    margin-left: inherit;
  }
}

.icon-btn--sm {
  font-size: 13px;
}

.icon-btn--lg {
  font-size: 15px;
}

.back-arrow {
  font-size: 16px;
  margin-right: 20px;
  .transition;
}

.back-arrow--light {
  color: @grey;

  &:hover {
    color: @white;
  }
}

.button-container {
  display: flex;
  justify-content: center;
  align-content: center;
}

.button--twitch,
.button--yt,
.button--mixer {
  width: 48%;
}

.square-button {
  .radius;
  .transition;
  display: flex;
  justify-content: center;
  align-items: center;
  width: 50px;
  height: 50px;
  color: @white;
  font-size: 16px;
}

.square-button--twitch,
.button--twitch {
  background: #6441A4;

  &:hover {
    background: lighten(#6441A4, 4%);
  }

  &:focus {
    background: #6441A4;
  }
}

.square-button--yt,
.button--yt {
  background: #D22222;

  &:hover {
    background: lighten(#D22222, 4%);
  }

  &:focus {
    background: #D22222;
  }
}

.square-button--fb {
  background: #3B5998;

  &:hover {
    background: lighten(#3B5998, 4%);
  }
}

.square-button--twitter {
  background: #1DA1F2;

  &:hover {
    background: lighten(#1DA1F2, 4%)
  }
}

.button--soft-warning {
  color: @red;
  border-color: rgba(251,72,76,.3);
  background: rgba(251,72,76,.08);

  &:focus {
    color: @red;
    border-color: rgba(251,72,76,.3);
    background: rgba(251,72,76,.08);
  }

  &:hover {
    border-color: rgba(251,72,76,.4);
    background: rgba(251,72,76,.12);
    color: @red;
  }
}

.square-button--mixer,
.button--mixer {
  background: #0078d7;

  &:hover {
    background: lighten(#0078d7,4%)
  }
}

.night-theme {
  .button--trans {
    color: @night-link;

    &:hover {
      color: @white;
    }
  }

  .button--default {
    background: rgba(255, 255, 255, .1);
    border-color: transparent;
    color: @white;
  }
}<|MERGE_RESOLUTION|>--- conflicted
+++ resolved
@@ -21,17 +21,13 @@
 }
 
 .button--disabled {
-<<<<<<< HEAD
-  &:hover, &:focus {
-    background-color: inherit;
-=======
+
   background-color: @grey;
   cursor: default;
 
   &:hover, &:focus {
     background-color: @grey;
     cursor: default;
->>>>>>> cc850f33
   }
 }
 
