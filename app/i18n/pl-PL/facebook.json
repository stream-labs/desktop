{
  "You can access your Facebook Streamer Dashboard here.": "Tutaj możesz uzyskać dostęp do pulpitu transmitującego na Facebooka.",
  "Create a Page": "Utwórz stronę",
  "Facebook Setup": "Konfiguracja Facebooka",
  "Streamer Dashboard": "Pulpit transmitującego",
  "Share": "Udostępnij",
  "Like": "Polub",
  "Step 3:": "Krok 3:",
  "Create a Facebook Gaming page to get started.": "Utwórz stronę Facebook Gaming, aby rozpocząć.",
  "Create a Gaming Page": "Utwórz stronę Gaming",
  "All of your scenes, sources, and settings will be preserved.": "Wszystkie Twoje sceny, źródła i ustawienia zostaną zachowane.",
  "Connect Facebook": "Połącz z Facebookiem",
  "Multistream To Facebook": "Multistreaming na Facebooka",
  "Connect": "Connect",
  "Install Your Theme": "Zainstaluj swój motyw",
  "Install": "Zainstaluj",
  "facebookGamingWarning": "Aby w pełni korzystać z gier na Facebooku <create-page-link>stwórz Stronę Kreatora Wideo Gier</create-page-link>",
  "Facebook Destination": "Miejsce docelowe Facebook",
  "Share to Your Timeline": "Udostępnij na swojej osi czasu",
  "Share to a Page You Manage": "Udostępnij na zarządzanej przez siebie stronie",
  "Share in a Group": "Udostępnij w grupie",
  "Facebook Group": "Grupa Facebook",
  "Scheduled Video": "Zaplanowane wideo",
  "Make sure the Streamlabs app is added to your Group.": "Upewnij się, że aplikacja Streamlabs jest dodana do Twojej Grupy.",
  "Click here to verify.": "Kliknij tutaj, aby sprawdzić.",
  "Facebook Game": "Gra Facebook",
  "You can stream to your timeline and groups now": "Teraz możesz przesyłać strumieniowo na swoją oś czasu i do grup",
  "Please log-out and log-in again to get these new features": "Wyloguj się i zaloguj ponownie, aby uzyskać dostęp do tych nowych funkcji",
  "Re-login now": "Zaloguj się ponownie teraz",
  "Please reconnect Facebook to get these new features": "Proszę ponownie połączyć się z Facebookiem, aby uzyskać dostęp do tych nowych funkcji",
  "Reconnect now": "Połącz się ponownie teraz",
  "Privacy": "Prywatność",
  "FBPrivacyWarning": "Przyznany poziom prywatności można ograniczyć do Twojego konta na Facebooku. Zobacz sekcję „Kto może zobaczyć, że korzystasz z tej integracji biznesowej” dla integracji ze Streamlabs <link>tutaj</link>",
  "Only Me": "Tylko ja",
  "Do not change privacy settings": "Nie zmieniaj ustawień prywatności",
  "Install %{overlayName}": "Zainstaluj %{overlayName}",
<<<<<<< HEAD
  "Please note that while you can schedule streams to Facebook, some will not appear on this calendar due to API limitations": "Please note that while you can schedule streams to Facebook, some will not appear on this calendar due to API limitations"
=======
  "Please note that while you can schedule streams to Facebook, some will not appear on this calendar due to API limitations": "Pamiętaj, że chociaż możesz zaplanować streamy na Facebooku, niektóre z nich nie pojawią się w tym kalendarzu ze względu na ograniczenia API"
>>>>>>> 672fd52e
}<|MERGE_RESOLUTION|>--- conflicted
+++ resolved
@@ -34,9 +34,5 @@
   "Only Me": "Tylko ja",
   "Do not change privacy settings": "Nie zmieniaj ustawień prywatności",
   "Install %{overlayName}": "Zainstaluj %{overlayName}",
-<<<<<<< HEAD
-  "Please note that while you can schedule streams to Facebook, some will not appear on this calendar due to API limitations": "Please note that while you can schedule streams to Facebook, some will not appear on this calendar due to API limitations"
-=======
   "Please note that while you can schedule streams to Facebook, some will not appear on this calendar due to API limitations": "Pamiętaj, że chociaż możesz zaplanować streamy na Facebooku, niektóre z nich nie pojawią się w tym kalendarzu ze względu na ograniczenia API"
->>>>>>> 672fd52e
 }