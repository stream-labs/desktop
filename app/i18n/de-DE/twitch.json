{
  "Twitch Category": "Twitch-Kategorie",
  "Twitch Tags": "Twitch-Tags",
  "You need to re-login to access Twitch tags": "Neuanmeldung nötig für Zugriff auf Twitch-Tags",
  "Do not include special characters or spaces in your tag": "Verwenden Sie keine Sonderzeichen oder Leerzeichen in Ihrem Tag.",
  "For example: \"Speedrunning\" or \"FirstPlaythrough\"": "Beispiel: „Speedrunning“ oder „FirstPlaythrough“",
<<<<<<< HEAD
  "Your Twitch access token has expired. Please log in with Twitch to continue.": "Your Twitch access token has expired. Please log in with Twitch to continue.",
  "While updating your Twitch channel info, some tags were removed due to moderation rules: %{tags}": "While updating your Twitch channel info, some tags were removed due to moderation rules: %{tags}",
  "Content Classification": "Content Classification",
  "Content classification": "Content classification",
  "Stream features branded content": "Stream features branded content",
  "Twitch Studio Import": "Twitch Studio Import",
  "Import from Twitch Studio": "Import from Twitch Studio",
  "Import your scenes and sources from Twitch Studio.": "Import your scenes and sources from Twitch Studio.",
  "Importing Your Existing Settings From Twitch Studio": "Importing Your Existing Settings From Twitch Studio",
  "Importing from Twitch Studio is an experimental feature under active development. Some source types are unable to be imported, and not all settings will be carried over.": "Importing from Twitch Studio is an experimental feature under active development. Some source types are unable to be imported, and not all settings will be carried over."
=======
  "Your Twitch access token has expired. Please log in with Twitch to continue.": "Dein Twitch-Zugangstoken ist abgelaufen. Bitte logge dich bei Twitch ein, um fortzufahren.",
  "While updating your Twitch channel info, some tags were removed due to moderation rules: %{tags}": "Beim Aktualisieren deiner Twitch-Kanalinformationen wurden einige Tags aufgrund von Moderationsregeln entfernt: %{tags}",
  "Content Classification": "Inhaltsklassifizierung",
  "Content classification": "Inhaltsklassifizierung",
  "Stream features branded content": "Stream bietet gebrandete Inhalte",
  "Twitch Studio Import": "Twitch Studio Import",
  "Import from Twitch Studio": "Aus Twitch Studio importieren",
  "Import your scenes and sources from Twitch Studio.": "Importiere deine Szenen und Quellen aus Twitch Studio.",
  "Importing Your Existing Settings From Twitch Studio": "Importieren deiner bestehenden Einstellungen aus Twitch Studio",
  "Importing from Twitch Studio is an experimental feature under active development. Some source types are unable to be imported, and not all settings will be carried over.": "Der Import aus Twitch Studio ist eine experimentelle Funktion, die derzeit noch entwickelt wird. Einige Quelltypen können nicht importiert werden, und nicht alle Einstellungen werden übernommen."
>>>>>>> 39843688
}<|MERGE_RESOLUTION|>--- conflicted
+++ resolved
@@ -4,18 +4,6 @@
   "You need to re-login to access Twitch tags": "Neuanmeldung nötig für Zugriff auf Twitch-Tags",
   "Do not include special characters or spaces in your tag": "Verwenden Sie keine Sonderzeichen oder Leerzeichen in Ihrem Tag.",
   "For example: \"Speedrunning\" or \"FirstPlaythrough\"": "Beispiel: „Speedrunning“ oder „FirstPlaythrough“",
-<<<<<<< HEAD
-  "Your Twitch access token has expired. Please log in with Twitch to continue.": "Your Twitch access token has expired. Please log in with Twitch to continue.",
-  "While updating your Twitch channel info, some tags were removed due to moderation rules: %{tags}": "While updating your Twitch channel info, some tags were removed due to moderation rules: %{tags}",
-  "Content Classification": "Content Classification",
-  "Content classification": "Content classification",
-  "Stream features branded content": "Stream features branded content",
-  "Twitch Studio Import": "Twitch Studio Import",
-  "Import from Twitch Studio": "Import from Twitch Studio",
-  "Import your scenes and sources from Twitch Studio.": "Import your scenes and sources from Twitch Studio.",
-  "Importing Your Existing Settings From Twitch Studio": "Importing Your Existing Settings From Twitch Studio",
-  "Importing from Twitch Studio is an experimental feature under active development. Some source types are unable to be imported, and not all settings will be carried over.": "Importing from Twitch Studio is an experimental feature under active development. Some source types are unable to be imported, and not all settings will be carried over."
-=======
   "Your Twitch access token has expired. Please log in with Twitch to continue.": "Dein Twitch-Zugangstoken ist abgelaufen. Bitte logge dich bei Twitch ein, um fortzufahren.",
   "While updating your Twitch channel info, some tags were removed due to moderation rules: %{tags}": "Beim Aktualisieren deiner Twitch-Kanalinformationen wurden einige Tags aufgrund von Moderationsregeln entfernt: %{tags}",
   "Content Classification": "Inhaltsklassifizierung",
@@ -26,5 +14,4 @@
   "Import your scenes and sources from Twitch Studio.": "Importiere deine Szenen und Quellen aus Twitch Studio.",
   "Importing Your Existing Settings From Twitch Studio": "Importieren deiner bestehenden Einstellungen aus Twitch Studio",
   "Importing from Twitch Studio is an experimental feature under active development. Some source types are unable to be imported, and not all settings will be carried over.": "Der Import aus Twitch Studio ist eine experimentelle Funktion, die derzeit noch entwickelt wird. Einige Quelltypen können nicht importiert werden, und nicht alle Einstellungen werden übernommen."
->>>>>>> 39843688
 }