--- conflicted
+++ resolved
@@ -223,7 +223,6 @@
     this.showModal(vm, renderer);
   }
 
-<<<<<<< HEAD
   static showModalDialog(vm: Vue, renderFn: Function) {
     const renderer = () =>
       vm.$createElement(
@@ -234,8 +233,6 @@
     this.showModal(vm, renderer);
   }
 
-=======
->>>>>>> 7e8def28
   // This is a list of components that are registered to be
   // top level components in new child windows.
   components = getComponents();
