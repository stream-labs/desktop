--- conflicted
+++ resolved
@@ -215,9 +215,6 @@
   private loadDictionary(locale: string): Dictionary<string> {
     if (this.loadedDictionaries[locale]) return this.loadedDictionaries[locale];
 
-<<<<<<< HEAD
-    // load the list of dictionary files
-=======
     if (locale === 'en-US') {
       // en-US is included in the webpack bundle, so we don't
       // load it from disk on demand.
@@ -225,7 +222,6 @@
       return fallback;
     }
 
->>>>>>> 1a4d5f24
     const i18nPath = this.getI18nPath();
     const dictionaryFiles = fs
       .readdirSync(`${i18nPath}/${locale}`)
