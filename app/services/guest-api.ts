import { Service } from 'services/service';
import electron from 'electron';
import { Subscription, Observable } from 'rxjs';

/**
 * Shared message interchange format
 */
export interface IGuestApiRequest {
  id: string;
  webContentsId: number;
  methodPath: string[];
  args: any[];
}

/**
 * Describes how to treat the contents of the result field
 * on an IGuestApiResponse.
 */
export enum EResponseResultProcessing {
  None = 'none',
  File = 'file',
}

export interface IGuestApiResponse {
  id: string;
  error: boolean;
  result: any;
  resultProcessing: EResponseResultProcessing;
}

export interface IGuestApiCallback {
  requestId: string;
  callbackId: string;
  args: any[];
}

type RequestHandlerMethod = (...args: any[]) => Promise<any>;
type RequestHandlerObservable = Observable<any>;

type RequestHandlerEndpoint = RequestHandlerMethod | RequestHandlerObservable;

/**
 * A dictionary of functions to expose to the guest content
 */
export interface IRequestHandler {
  [key: string]: RequestHandlerEndpoint | IRequestHandler;
}

/**
 * Guest API functions that need to return a `File` object to
 * the remote guest can return an instance of this wrapper
 * containing the file path instead.
 */
export class FileReturnWrapper {
  constructor(public filePath: string) {}
}

/**
 * This class allows injection of functions into webviews.
 */
export class GuestApiService extends Service {
  handlers: Dictionary<Function> = {};

  init() {
    electron.ipcRenderer.on(
      'guestApiRequest',
      (event: Electron.Event, request: IGuestApiRequest) => {
        const { webContentsId } = request;

        if (this.handlers[webContentsId]) {
          this.handlers[webContentsId](request);
        } else {
          console.error(
            `Received guest API request from unregistered webContents ${webContentsId}`,
          );
        }
      },
    );
  }

  /**
   * Exposes the passed functions to the webview.  You should be careful
   * what functions you expose, as the caller is considered un-trusted.
   * @param webContentsId the webContents id of the target webview
   * @param requestHandler an object with the API you want to expose
   */
  exposeApi(webContentsId: number, requestHandler: IRequestHandler) {
    const webContents = electron.remote.webContents.fromId(webContentsId);

    // Do not expose an API twice for the same webview
    if (this.handlers[webContentsId]) {
      this.safeSend(webContents, 'guestApiReady');
      return;
    }

    // Tracks rxjs subscriptions for this webview so they can be unsubscribed
    let subscriptions: Subscription[] = [];

    // To avoid leaks, automatically unregister this API when the webContents
    // is destroyed.
    webContents.on('destroyed', () => {
      delete this.handlers[webContentsId];

      subscriptions.forEach(sub => {
        sub.unsubscribe();
      });
      subscriptions = [];
    });

    this.handlers[webContentsId] = (request: IGuestApiRequest) => {
<<<<<<< HEAD
      const contents = electron.remote.webContents.fromId(webContentsId);

      const mappedArgs = request.args.map(arg => {
        const isCallbackPlaceholder = typeof arg === 'object' && arg && arg.__guestApiCallback;

        if (isCallbackPlaceholder) {
          return (...args: any[]) => {
            const callbackObj: IGuestApiCallback = {
              args,
              requestId: request.id,
              callbackId: arg.id,
            };

            this.safeSend(contents, 'guestApiCallback', callbackObj);
          };
        }

        return arg;
      });

=======
      const mappedArgs = this.getMappedArgs(request, webContents);
>>>>>>> a42ff3be
      const endpoint = this.getEndpointFromPath(requestHandler, request.methodPath);

      if (!endpoint) {
        // The path requested does not exist
<<<<<<< HEAD
        const response: IGuestApiResponse = {
          id: request.id,
          error: true,
          result: `Error: The function ${request.methodPath.join('.')} does not exist!`,
        };
        this.safeSend(contents, 'guestApiResponse', response);
=======
        this.handleMissingEndpoint(request, webContents);
>>>>>>> a42ff3be
        return;
      }

      if (endpoint instanceof Observable) {
        subscriptions.push(endpoint.subscribe(mappedArgs[0]));
      } else {
<<<<<<< HEAD
        endpoint(...mappedArgs)
          .then(result => {
            const response: IGuestApiResponse = {
              result,
              id: request.id,
              error: false,
            };

            this.safeSend(contents, 'guestApiResponse', response);
          })
          .catch(rawResult => {
            const result = rawResult instanceof Error ? rawResult.message : rawResult;

            const response: IGuestApiResponse = {
              result,
              id: request.id,
              error: true,
            };

            this.safeSend(contents, 'guestApiResponse', response);
          });
      }
    };
=======
        this.callEndpointMethod(endpoint, mappedArgs, request, webContents);
      }
    };

    this.safeSend(webContents, 'guestApiReady');
  }

  /**
   * Extracts mapped args from a request.  Placeholders for callbacks
   * will be replaced with actual functions.
   * @param request the request object
   * @param contents the calling webcontents
   */
  private getMappedArgs(request: IGuestApiRequest, contents: electron.WebContents): any[] {
    return request.args.map(arg => {
      const isCallbackPlaceholder = typeof arg === 'object' && arg && arg.__guestApiCallback;

      if (isCallbackPlaceholder) {
        return (...args: any[]) => {
          const callbackObj: IGuestApiCallback = {
            args,
            requestId: request.id,
            callbackId: arg.id,
          };

          this.safeSend(contents, 'guestApiCallback', callbackObj);
        };
      }

      return arg;
    });
  }

  /**
   * Sends a message stating that the requested endpoint does not exist
   * @param request the request object
   * @param contents the calling webcontents
   */
  private handleMissingEndpoint(request: IGuestApiRequest, contents: electron.WebContents) {
    const response: IGuestApiResponse = {
      id: request.id,
      error: true,
      result: `Error: The function ${request.methodPath.join('.')} does not exist!`,
      resultProcessing: EResponseResultProcessing.None,
    };
    this.safeSend(contents, 'guestApiResponse', response);
  }

  /**
   * Call an endpoint method, and handle proxying the response
   * back to the calling webcontents.
   * @param method The endpoint method to call
   * @param args The args to call with
   * @param request The request object
   * @param contents The calling webcontents
   */
  private callEndpointMethod(
    method: RequestHandlerMethod,
    args: any[],
    request: IGuestApiRequest,
    contents: electron.webContents,
  ) {
    method(...args)
      .then(result => {
        let response: IGuestApiResponse;

        if (result instanceof FileReturnWrapper) {
          response = {
            result: result.filePath,
            resultProcessing: EResponseResultProcessing.File,
            id: request.id,
            error: false,
          };
        } else {
          response = {
            result,
            resultProcessing: EResponseResultProcessing.None,
            id: request.id,
            error: false,
          };
        }

        this.safeSend(contents, 'guestApiResponse', response);
      })
      .catch(rawResult => {
        const result = rawResult instanceof Error ? rawResult.message : rawResult;

        const response: IGuestApiResponse = {
          result,
          resultProcessing: EResponseResultProcessing.None,
          id: request.id,
          error: true,
        };
>>>>>>> a42ff3be

        this.safeSend(contents, 'guestApiResponse', response);
      });
  }

  private safeSend(contents: Electron.WebContents, channel: string, msg?: any) {
    if (contents && !contents.isDestroyed()) {
      contents.send(channel, msg);
    }
  }

  /**
   * Traverses a request handler looking for an endpoint at the provided path
   * @param handler the handler containing the endpoints
   * @param path an array of keys describing the location of the endpoint
   */
  private getEndpointFromPath(handler: IRequestHandler, path: string[]): RequestHandlerEndpoint {
    if (!handler) return;
    if (path.length === 0) return;

    // This is an extra level of security that ensures any key being
    // accessed is actually an enumerable property on the object and
    // not something dangerous.
    if (!handler.propertyIsEnumerable(path[0])) return;

    if (path.length === 1) {
      const endpoint = handler[path[0]];

      // Make sure this actually looks like an endpoint
      if (endpoint instanceof Function || endpoint instanceof Observable) return endpoint;
      return;
    }

    return this.getEndpointFromPath(handler[path[0]] as IRequestHandler, path.slice(1));
  }
}<|MERGE_RESOLUTION|>--- conflicted
+++ resolved
@@ -108,75 +108,18 @@
     });
 
     this.handlers[webContentsId] = (request: IGuestApiRequest) => {
-<<<<<<< HEAD
-      const contents = electron.remote.webContents.fromId(webContentsId);
-
-      const mappedArgs = request.args.map(arg => {
-        const isCallbackPlaceholder = typeof arg === 'object' && arg && arg.__guestApiCallback;
-
-        if (isCallbackPlaceholder) {
-          return (...args: any[]) => {
-            const callbackObj: IGuestApiCallback = {
-              args,
-              requestId: request.id,
-              callbackId: arg.id,
-            };
-
-            this.safeSend(contents, 'guestApiCallback', callbackObj);
-          };
-        }
-
-        return arg;
-      });
-
-=======
       const mappedArgs = this.getMappedArgs(request, webContents);
->>>>>>> a42ff3be
       const endpoint = this.getEndpointFromPath(requestHandler, request.methodPath);
 
       if (!endpoint) {
         // The path requested does not exist
-<<<<<<< HEAD
-        const response: IGuestApiResponse = {
-          id: request.id,
-          error: true,
-          result: `Error: The function ${request.methodPath.join('.')} does not exist!`,
-        };
-        this.safeSend(contents, 'guestApiResponse', response);
-=======
         this.handleMissingEndpoint(request, webContents);
->>>>>>> a42ff3be
         return;
       }
 
       if (endpoint instanceof Observable) {
         subscriptions.push(endpoint.subscribe(mappedArgs[0]));
       } else {
-<<<<<<< HEAD
-        endpoint(...mappedArgs)
-          .then(result => {
-            const response: IGuestApiResponse = {
-              result,
-              id: request.id,
-              error: false,
-            };
-
-            this.safeSend(contents, 'guestApiResponse', response);
-          })
-          .catch(rawResult => {
-            const result = rawResult instanceof Error ? rawResult.message : rawResult;
-
-            const response: IGuestApiResponse = {
-              result,
-              id: request.id,
-              error: true,
-            };
-
-            this.safeSend(contents, 'guestApiResponse', response);
-          });
-      }
-    };
-=======
         this.callEndpointMethod(endpoint, mappedArgs, request, webContents);
       }
     };
@@ -270,7 +213,6 @@
           id: request.id,
           error: true,
         };
->>>>>>> a42ff3be
 
         this.safeSend(contents, 'guestApiResponse', response);
       });
