--- conflicted
+++ resolved
@@ -1,11 +1,8 @@
 /// <reference path="./index.d.ts" />
 import NameFolder from './windows/NameFolder';
 import NewsBanner from './root/NewsBanner';
-<<<<<<< HEAD
 import PatchNotes from './pages/PatchNotes';
-=======
 import Display from './shared/Display';
->>>>>>> 839864fc
 import TitleBar from './shared/TitleBar';
 import Chat from './root/Chat';
 
@@ -13,11 +10,8 @@
 export const components = {
   NameFolder,
   NewsBanner,
-<<<<<<< HEAD
   PatchNotes,
-=======
   Display,
->>>>>>> 839864fc
   TitleBar,
   Chat,
 };