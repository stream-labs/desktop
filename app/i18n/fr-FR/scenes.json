{
  "Please enter the name of the Scenes Collection": "Saisissez le nom de la collection de scènes",
  "The scene name is required": "Le nom de la scène est requis",
  "Please enter the name of the scene": "Saisissez le nom de la scène",
  "Manage Scene Collections": "Gérer les collections de scènes",
<<<<<<< HEAD
  "Create Scene Collection": "Create Scene Collection",
=======
  "Create Scene Collection": "Créer une collection de scènes",
>>>>>>> 3aa441c9
  "There needs to be at least one scene.": "Au moins une scène est requise.",
  "Projector:": "Projecteur:",
  "Projector: Output": "Projecteur: Sortie",
  "This is where your Scene Collections live. Clicking the title will dropdown a menu where you can view & manage.": "Vos collections de scènes se trouvent ici. Cliquez sur le titre pour ouvrir un menu déroulant qui vous présentera les options d'affichage et de gestion.",
  "Are you sure you want to remove %{collectionName}?": "Êtes-vous sûr de vouloir supprimer %{collectionName}?",
  "Create Scene Projector": "Créer un projecteur de scène",
  "Preview is disabled in performance mode": "L'aperçu est désactivé en mode performance",
  "Your preview is currently disabled": "Votre aperçu est actuellement désactivé",
  "Are you sure you want to remove %sceneName%?": "Êtes-vous sûr de vouloir supprimer %sceneName%?",
  "Performance Mode": "Mode Performance",
  "Create Output Projector": "Créer un projecteur de sortie",
  "Studio Mode": "Mode Studio",
  "Are you sure you want to remove %{sceneName}?": "Êtes-vous sûr de vouloir supprimer %{sceneName}?",
  "Are you sure you want to remove these %{count} items?": "Êtes-vous sûr de vouloir supprimer ces %{count} éléments?",
  "Disable Performance Mode": "Désactiver le mode Performance",
  "Scene Collections": "Collections de scènes",
  "The building blocks of your scene. Also contains widgets.": "Les éléments constitutifs de votre scène. Contiennent également des widgets.",
  "Add a new Source to your Scene. Includes widgets.": "Ajouter une nouvelle source à votre scène. Inclut des widgets.",
  "Remove Sources from your Scene.": "Supprimer des sources de votre scène.",
  "Open the Source Properties.": "Ouvrir les propriétés de la source.",
  "Add a Group so you can move multiple Sources at the same time.": "Ajoutez un groupe afin de pouvoir déplacer plusieurs sources en même temps.",
  "Cloud Backup": "Sauvegarde dans le cloud",
  "Your media files are currently being synced with the cloud. ": "Vos fichiers multimédias sont en cours de synchronisation dans le cloud. ",
  "It is recommended that you wait until this finishes before going live.": "Il est recommandé d'attendre la fin de la synchronisation avant de commencer la diffusion en direct.",
  "Go Live Anyway": "Ignorer et passer au direct",
  "Wait": "Patienter",
  "Add a new Scene.": "Ajouter une nouvelle scène.",
  "Remove Scene.": "Supprimer la scène.",
  "Edit Scene Transitions.": "Modifier les transitions de scènes.",
  "Rename Scene": "Renommer la scène",
  "Name Scene": "Nommer la scène",
  "Rename Folder": "Renommer le dossier",
  "Name Folder": "Nommer le dossier",
  "Switch Scenes": "Changer les scènes",
  "Failed to load scene collection.  A new one will be created instead.": "Échec du chargement de la collection de scènes.  Une nouvelle scène sera créée.",
  "New Scene": "Nouvelle scène",
  "Projector": "Projecteur",
  "Your Scene Collections:": "Votre collection de scènes:",
  "Add New Scene Collection:": "Ajouter une nouvelle collection de scènes:",
  "Search Scene Collections": "Rechercher des collections de scènes",
  "Start fresh and build from scratch": "Commencez de zéro et créez depuis le début",
  "Load existing scenes from OBS": "Chargez des scènes existantes à partir d'OBS",
  "Template": "Modèle",
  "Choose a template from our theme library": "Choisissez un modèle dans notre bibliothèque de thèmes",
  "Enter a Scene Collection Name": "Entrez un nom de collection de scènes",
  "Copy of %{collectionName}": "Copie de %{collectionName}",
  "Your Scene Collections": "Votre collection de scènes",
  "Dual Output Mode": "Mode Dual Output",
  "Horizontal Output": "Sortie horizontale",
  "Vertical Output": "Sortie verticale",
  "Arrange sources here for a vertical scene layout.": "Disposer les sources ici pour un format vertical de la scène.",
  "Arrange sources here for a horizontal scene layout.": "Disposer les sources ici pour un format horizontal de la scène.",
  "Toggle Dual Output Mode.": "Basculer sur le mode Dual Output.",
  "Cannot hide dual output toggles in dual output mode.": "Impossible de cacher les basculements Dual Output en mode Dual Output.",
  "Choose a template from our overlay library": "Choisis un modèle dans notre bibliothèque d'overlays",
  "Log in to choose a template from our overlay library": "Connecte-toi pour choisir un modèle dans notre bibliothèque d'overlays",
  "Loading scene...": "Chargement de la scène...",
  "Import from OBS": "Importer depuis OBS",
  "Import from Twitch": "Importer depuis Twitch",
<<<<<<< HEAD
  "Import from Twitch Studio": "Import from Twitch Studio",
  "Load existing scenes from Twitch Studio": "Charge les scènes existantes depuis Twitch Studio",
  "Start Fresh": "Start Fresh"
=======
  "Import from Twitch Studio": "Importer depuis Twitch Studio",
  "Load existing scenes from Twitch Studio": "Charge les scènes existantes depuis Twitch Studio",
  "Start Fresh": "Commencer de zéro"
>>>>>>> 3aa441c9
}<|MERGE_RESOLUTION|>--- conflicted
+++ resolved
@@ -3,11 +3,7 @@
   "The scene name is required": "Le nom de la scène est requis",
   "Please enter the name of the scene": "Saisissez le nom de la scène",
   "Manage Scene Collections": "Gérer les collections de scènes",
-<<<<<<< HEAD
-  "Create Scene Collection": "Create Scene Collection",
-=======
   "Create Scene Collection": "Créer une collection de scènes",
->>>>>>> 3aa441c9
   "There needs to be at least one scene.": "Au moins une scène est requise.",
   "Projector:": "Projecteur:",
   "Projector: Output": "Projecteur: Sortie",
@@ -67,13 +63,7 @@
   "Loading scene...": "Chargement de la scène...",
   "Import from OBS": "Importer depuis OBS",
   "Import from Twitch": "Importer depuis Twitch",
-<<<<<<< HEAD
-  "Import from Twitch Studio": "Import from Twitch Studio",
-  "Load existing scenes from Twitch Studio": "Charge les scènes existantes depuis Twitch Studio",
-  "Start Fresh": "Start Fresh"
-=======
   "Import from Twitch Studio": "Importer depuis Twitch Studio",
   "Load existing scenes from Twitch Studio": "Charge les scènes existantes depuis Twitch Studio",
   "Start Fresh": "Commencer de zéro"
->>>>>>> 3aa441c9
 }