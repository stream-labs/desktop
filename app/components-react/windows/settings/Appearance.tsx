--- conflicted
+++ resolved
@@ -1,11 +1,7 @@
 import React from 'react';
 import { Services } from '../../service-provider';
 import { $t } from '../../../services/i18n';
-<<<<<<< HEAD
-import { CheckboxInput, createBinding, ListInput, SliderInput } from '../../shared/inputs';
-=======
 import { CheckboxInput, ListInput, SliderInput } from '../../shared/inputs';
->>>>>>> 907da25c
 import { getDefined } from '../../../util/properties-type-guards';
 import { ObsSettingsSection } from './ObsSettings';
 import * as remote from '@electron/remote';
@@ -14,18 +10,12 @@
 export function AppearanceSettings() {
   const { CustomizationService, WindowsService, UserService, MagicLinkService } = Services;
 
-<<<<<<< HEAD
-  const bind = createBinding(
-    () => cloneDeep(CustomizationService.state),
-    newSettings => {
-=======
   const { bind } = useModule(() => {
     function getSettings() {
       return CustomizationService.state;
     }
 
     function setSettings(newSettings: typeof CustomizationService.state) {
->>>>>>> 907da25c
       CustomizationService.actions.setSettings(newSettings);
     }
 
