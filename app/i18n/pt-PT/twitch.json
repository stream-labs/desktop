{
  "Twitch Category": "Categoria do Twitch",
  "Twitch Tags": "Etiquetas do Twitch",
  "You need to re-login to access Twitch tags": "Tens de iniciar sessão novamente para aceder às etiquetas do Twitch",
  "Do not include special characters or spaces in your tag": "Não incluas caracteres especiais ou espaços na tua etiqueta",
  "For example: \"Speedrunning\" or \"FirstPlaythrough\"": "Por exemplo: \"Speedrunning\" ou \"FirstPlaythrough\"",
<<<<<<< HEAD
  "Your Twitch access token has expired. Please log in with Twitch to continue.": "Your Twitch access token has expired. Please log in with Twitch to continue.",
  "While updating your Twitch channel info, some tags were removed due to moderation rules: %{tags}": "While updating your Twitch channel info, some tags were removed due to moderation rules: %{tags}",
  "Content Classification": "Content Classification",
  "Content classification": "Content classification",
  "Stream features branded content": "Stream features branded content",
  "Twitch Studio Import": "Twitch Studio Import",
  "Import from Twitch Studio": "Import from Twitch Studio",
  "Import your scenes and sources from Twitch Studio.": "Import your scenes and sources from Twitch Studio.",
  "Importing Your Existing Settings From Twitch Studio": "Importing Your Existing Settings From Twitch Studio",
  "Importing from Twitch Studio is an experimental feature under active development. Some source types are unable to be imported, and not all settings will be carried over.": "Importing from Twitch Studio is an experimental feature under active development. Some source types are unable to be imported, and not all settings will be carried over."
=======
  "Your Twitch access token has expired. Please log in with Twitch to continue.": "O teu token de acesso à Twitch expirou. Inicia sessão na Twitch para continuar.",
  "While updating your Twitch channel info, some tags were removed due to moderation rules: %{tags}": "Ao atualizar as informações do teu canal da Twitch, algumas etiquetas foram removidas devido às regras de moderação: %{tags}",
  "Content Classification": "Classificação do conteúdo",
  "Content classification": "Classificação do conteúdo",
  "Stream features branded content": "A transmissão apresenta conteúdo de marca",
  "Twitch Studio Import": "Importação do Twitch Studio",
  "Import from Twitch Studio": "Importar do Twitch Studio",
  "Import your scenes and sources from Twitch Studio.": "Importa as tuas cenas e fontes do Twitch Studio.",
  "Importing Your Existing Settings From Twitch Studio": "Importar as tuas definições existentes do Twitch Studio",
  "Importing from Twitch Studio is an experimental feature under active development. Some source types are unable to be imported, and not all settings will be carried over.": "A importação do Twitch Studio é uma funcionalidade experimental em desenvolvimento ativo. Alguns tipos de fontes não podem ser importados e nem todas as definições serão transferidas."
>>>>>>> 39843688
}<|MERGE_RESOLUTION|>--- conflicted
+++ resolved
@@ -4,18 +4,6 @@
   "You need to re-login to access Twitch tags": "Tens de iniciar sessão novamente para aceder às etiquetas do Twitch",
   "Do not include special characters or spaces in your tag": "Não incluas caracteres especiais ou espaços na tua etiqueta",
   "For example: \"Speedrunning\" or \"FirstPlaythrough\"": "Por exemplo: \"Speedrunning\" ou \"FirstPlaythrough\"",
-<<<<<<< HEAD
-  "Your Twitch access token has expired. Please log in with Twitch to continue.": "Your Twitch access token has expired. Please log in with Twitch to continue.",
-  "While updating your Twitch channel info, some tags were removed due to moderation rules: %{tags}": "While updating your Twitch channel info, some tags were removed due to moderation rules: %{tags}",
-  "Content Classification": "Content Classification",
-  "Content classification": "Content classification",
-  "Stream features branded content": "Stream features branded content",
-  "Twitch Studio Import": "Twitch Studio Import",
-  "Import from Twitch Studio": "Import from Twitch Studio",
-  "Import your scenes and sources from Twitch Studio.": "Import your scenes and sources from Twitch Studio.",
-  "Importing Your Existing Settings From Twitch Studio": "Importing Your Existing Settings From Twitch Studio",
-  "Importing from Twitch Studio is an experimental feature under active development. Some source types are unable to be imported, and not all settings will be carried over.": "Importing from Twitch Studio is an experimental feature under active development. Some source types are unable to be imported, and not all settings will be carried over."
-=======
   "Your Twitch access token has expired. Please log in with Twitch to continue.": "O teu token de acesso à Twitch expirou. Inicia sessão na Twitch para continuar.",
   "While updating your Twitch channel info, some tags were removed due to moderation rules: %{tags}": "Ao atualizar as informações do teu canal da Twitch, algumas etiquetas foram removidas devido às regras de moderação: %{tags}",
   "Content Classification": "Classificação do conteúdo",
@@ -26,5 +14,4 @@
   "Import your scenes and sources from Twitch Studio.": "Importa as tuas cenas e fontes do Twitch Studio.",
   "Importing Your Existing Settings From Twitch Studio": "Importar as tuas definições existentes do Twitch Studio",
   "Importing from Twitch Studio is an experimental feature under active development. Some source types are unable to be imported, and not all settings will be carried over.": "A importação do Twitch Studio é uma funcionalidade experimental em desenvolvimento ativo. Alguns tipos de fontes não podem ser importados e nem todas as definições serão transferidas."
->>>>>>> 39843688
 }