import Vue from 'vue';
import { Component, Prop, Watch } from 'vue-property-decorator';
import { SceneCollectionsService } from 'services/scene-collections';
import { Inject } from 'services/core/injector';
import moment from 'moment';
import { $t } from 'services/i18n';
import { getOS } from 'util/operating-systems';
import * as remote from '@electron/remote';

@Component({})
export default class EditableSceneCollection extends Vue {
  @Inject() sceneCollectionsService: SceneCollectionsService;
  @Prop() collectionId: string;
  @Prop() selected: boolean;

  renaming = false;
  editableName = '';
  duplicating = false;

  $refs: {
    rename: HTMLInputElement;
  };

  mounted() {
    if (this.collection.needsRename) this.startRenaming();
  }

  get needsRename() {
    return this.collection.needsRename;
  }

  @Watch('needsRename')
  onNeedsRenamedChanged(newVal: boolean) {
    if (newVal) this.startRenaming();
  }

  get collection() {
    return this.sceneCollectionsService.collections.find(coll => coll.id === this.collectionId);
  }

  get modified() {
    return moment(this.collection.modified).fromNow();
  }

  get isActive() {
    return (
      this.collection && this.collection.id === this.sceneCollectionsService.activeCollection.id
    );
  }

  handleKeypress(e: KeyboardEvent) {
    if (e.code === 'Enter') this.submitRename();
  }

  makeActive() {
    if (
      this.sceneCollectionsService.getCollection(this.collection.id).operatingSystem !== getOS()
    ) {
      return;
    }

    this.sceneCollectionsService.load(this.collection.id);
  }

  duplicate() {
    this.duplicating = true;

    setTimeout(() => {
      this.sceneCollectionsService
        .duplicate(this.collection.name, this.collection.id)
        .then(() => {
          this.duplicating = false;
        })
        .catch(() => {
          this.duplicating = false;
        });
    }, 500);
  }

  startRenaming() {
    this.renaming = true;
    this.editableName = this.collection.name;
    this.$nextTick(() => this.$refs.rename.focus());
  }

  submitRename() {
    this.sceneCollectionsService.rename(this.editableName, this.collectionId);
    this.renaming = false;
  }

  cancelRename() {
    this.renaming = false;
  }

  remove() {
<<<<<<< HEAD
    remote.dialog
      .showMessageBox(remote.getCurrentWindow(), {
        title: 'Streamlabs OBS',
=======
    electron.remote.dialog
      .showMessageBox(electron.remote.getCurrentWindow(), {
        title: 'Streamlabs Desktop',
>>>>>>> 78398b5f
        type: 'warning',
        message: $t('Are you sure you want to remove %{collectionName}?', {
          collectionName: this.collection.name,
        }),
        buttons: [$t('Cancel'), $t('OK')],
        noLink: true,
      })
      .then(({ response }) => {
        if (response === 1) {
          this.sceneCollectionsService.delete(this.collectionId);
        }
      });
  }
}<|MERGE_RESOLUTION|>--- conflicted
+++ resolved
@@ -93,15 +93,9 @@
   }
 
   remove() {
-<<<<<<< HEAD
     remote.dialog
       .showMessageBox(remote.getCurrentWindow(), {
-        title: 'Streamlabs OBS',
-=======
-    electron.remote.dialog
-      .showMessageBox(electron.remote.getCurrentWindow(), {
         title: 'Streamlabs Desktop',
->>>>>>> 78398b5f
         type: 'warning',
         message: $t('Are you sure you want to remove %{collectionName}?', {
           collectionName: this.collection.name,
