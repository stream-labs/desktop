--- conflicted
+++ resolved
@@ -1,14 +1,8 @@
 
 import * as obs from '../../../obs-api';
-<<<<<<< HEAD
-import { Subscription } from 'rxjs/Subscription';
+import { Subscription, Observable } from 'rxjs';
 import { TObsFormData } from 'components/obs/inputs/ObsInput';
-=======
-import { Subscription } from 'rxjs';
-import { TFormData } from '../../components/shared/forms/Input';
->>>>>>> c816a655
 import { ISource } from '../sources/sources-api';
-import { Observable } from 'rxjs/Observable';
 
 export interface IAudioSourcesState {
   audioSources: Dictionary<IAudioSource>;
