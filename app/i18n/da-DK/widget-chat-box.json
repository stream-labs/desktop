{
  "Visual Settings": "Visuelle indstillinger",
  "Font Settings": "Skrifttypeindstillinger",
  "Chatter": "Chatter",
  "Always Show Messages": "Vis altid besked",
  "Show Moderator Badges": "Vis moderatorikoner",
  "Show Subscriber Badges": "Vis abonnentikoner",
  "Show Turbo Badges": "Vis turboikoner",
  "Show Twitch Prime Badges": "Vis Twitch Prime-ikoner",
  "Show Bits Badges": "Vis Bits-ikoner",
  "Show Top Coin Holder Badges": "Vis topmøntholder-ikoner",
  "Enable BetterTTV Emotes": "Aktivér BetterTTV-humørikoner",
  "Enable FrankerFaceZ Emotes": "Aktivér FrankerFaceZ-humørikoner",
  "Enable 7TV Emotes": "Aktivér 7TV-humørikoner",
  "Text Color": "Tekstfarve",
  "Font Size": "Skriftstørrelse",
  "Muted Chatters": "Chatdeltagere der er gjort tavse",
  "Hide Commands": "Skjul kommandoer",
  "Background Color": "Baggrundsfarve",
  "Show Platform Icons": "Vis ikoner for platformen",
  "Theme": "Tema",
  "Badges": "Badges",
  "Extra Emotes": "Ekstra humørikoner",
  "Chat Delay": "Chatforsinkelse",
  "Hide Delay": "Skjul forsinkelse",
  "Disable Message Animations": "Deaktiver animationer af meddelelser",
  "Hide Characters": "Skjul tegn",
  "Hide Common Chat Bots": "Skjul udbredte chatbots",
  "Hide commands starting with `!`": "Skjul kommandoer, der starter med '!'",
<<<<<<< HEAD
  "Chat Notifications": "Chat Notifications",
  "Trigger a sound to notify you when there is new chat activity": "Trigger a sound to notify you when there is new chat activity"
=======
  "Chat Notifications": "Chatnotifikationer",
  "Trigger a sound to notify you when there is new chat activity": "Indstil en lyd til at give dig besked, når der er ny chataktivitet"
>>>>>>> 3aa441c9
}<|MERGE_RESOLUTION|>--- conflicted
+++ resolved
@@ -27,11 +27,6 @@
   "Hide Characters": "Skjul tegn",
   "Hide Common Chat Bots": "Skjul udbredte chatbots",
   "Hide commands starting with `!`": "Skjul kommandoer, der starter med '!'",
-<<<<<<< HEAD
-  "Chat Notifications": "Chat Notifications",
-  "Trigger a sound to notify you when there is new chat activity": "Trigger a sound to notify you when there is new chat activity"
-=======
   "Chat Notifications": "Chatnotifikationer",
   "Trigger a sound to notify you when there is new chat activity": "Indstil en lyd til at give dig besked, når der er ny chataktivitet"
->>>>>>> 3aa441c9
 }