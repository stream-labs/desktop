--- conflicted
+++ resolved
@@ -165,9 +165,5 @@
   "Schedule Stream for %{formattedDate}": "Jadwalkan Streaming untuk %{formattedDate}",
   "Update Scheduled Stream for %{formattedDate}": "Perbarui Streaming yang Sudah Dijadwalkan untuk %{formattedDate}",
   "You can not schedule to a past date": "Anda tidak bisa menjadwalkan ke tanggal yang sudah berlalu",
-<<<<<<< HEAD
-  "Streamlabs requires additional permissions from your Twitch account. Please log in with Twitch to continue.": "Streamlabs requires additional permissions from your Twitch account. Please log in with Twitch to continue."
-=======
   "Streamlabs requires additional permissions from your Twitch account. Please log in with Twitch to continue.": "Streamlabs memerlukan izin tambahan dari akun Twitch Anda. Harap log in dengan Twitch untuk melanjutkan."
->>>>>>> 31e890be
 }