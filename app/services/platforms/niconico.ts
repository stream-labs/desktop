import { Service } from 'services/core/service';
import { IPlatformService, IStreamingSetting } from '.';
import { HostsService } from 'services/hosts';
import { SettingsService } from 'services/settings';
import { Inject } from 'services/core/injector';
import { sleep } from 'util/sleep';
import { handleErrors, requiresToken, authorizedHeaders } from 'util/requests';
import { UserService } from 'services/user';
import { parseString } from 'xml2js';
import { StreamingService, EStreamingState } from 'services/streaming';
import { WindowsService } from 'services/windows';
import { NicoliveClient } from 'services/nicolive-program/NicoliveClient';

export type INiconicoProgramSelection = {
  info: LiveProgramInfo;
  selectedId: string;
};

function parseXml(xml: String): Promise<object> {
  return new Promise((resolve, reject) => {
    parseString(xml, (err, result) => {
      if (err) {
        // sentryに送る
        console.error(err, xml);
        reject(err);
      } else {
        resolve(result);
      }
    });
  });
}

type Program = {
  id: string;
};

type SocialGroup = {
  type: 'community' | 'channel';
  id: string;
  name: string;
  thumbnailUrl: string;
  broadcastablePrograms: Program[];
};

export type LiveProgramInfo = {
  community?: SocialGroup;
  channels?: SocialGroup[];
};

export class NiconicoService extends Service implements IPlatformService {
  @Inject() hostsService: HostsService;
  @Inject() settingsService: SettingsService;
  @Inject() userService: UserService;
  @Inject() streamingService: StreamingService;
  @Inject() windowsService: WindowsService;

  authWindowOptions: Electron.BrowserWindowConstructorOptions = {
    width: 800,
    height: 800,
  };

  client: NicoliveClient = new NicoliveClient();

  async getUserId(): Promise<string> {
    const url = `${this.hostsService.niconicoAccount}/api/public/v1/user/id.json`;
    const request = new Request(url, { credentials: 'same-origin' });

    const response = await fetch(request);
    const response_1 = await handleErrors(response);
    const json = await response_1.json();
    if (json.data && json.data.userId) {
      return json.data.userId;
    }
    return '';
  }

  async isLoggedIn(): Promise<boolean> {
    const id = await this.getUserId();
    return id !== '';
  }

  async isPremium(token: string): Promise<boolean> {
    const url = `${this.hostsService.niconicoOAuth}/v1/user/premium.json`;
    const headers = authorizedHeaders(token);
<<<<<<< HEAD
    const request = new Request(url, { headers });
    const res = await fetch(request);
    const { data } = await res.json();
    return data.type === 'premium';
=======
    const request = new Request(this.hostsService.replaceHost(url), { headers });
    return fetch(request)
      .then(res => res.json())
      .then(({ data }) => {
        return data.type === 'premium';
      });
>>>>>>> db348017
  }

  async logout(): Promise<void> {
    const url = `${this.hostsService.niconicoAccount}/logout`;
<<<<<<< HEAD
    const request = new Request(url, { credentials: 'same-origin' });
    const response = await fetch(request);
    handleErrors(response);
=======
    const request = new Request(this.hostsService.replaceHost(url), { credentials: 'same-origin' });
    return fetch(request)
      .then(handleErrors)
      .then(() => {
        // nothing to do
      });
>>>>>>> db348017
  }

  get authUrl() {
    const host = this.hostsService.nAirLogin;
    return host;
  }

  get userSession() {
    return this.userService.apiToken;
  }

  get oauthToken() {
    return this.userService.platform.token;
  }

  get niconicoUserId() {
    return this.userService.platform.id;
  }

  /** 配信中番組ID
   */
  get channelId() {
    return this.userService.channelId;
  }
  getUserPageURL(): string {
    return 'http://live.nicovideo.jp/my';
  }

  getHeaders(authorized = false): Headers {
    const headers = new Headers();
    return headers;
  }

  get streamingStatus() {
    return this.streamingService.state.streamingStatus;
  }

  init() {
    console.log('niconico.init');
    this.streamingService.streamingStatusChange.subscribe(() => {
      console.log('streamingService.streamingStatusChange! ', this.streamingStatus);
      if (this.streamingStatus === EStreamingState.Reconnecting) {
        console.log('reconnecting - checking stream key');
        this.client.fetchBroadcastStream(this.channelId).catch(() => {
<<<<<<< HEAD
          console.log('niconico programs has ended! stopping streaming.');
=======
          console.log('niconico program has ended! stopping streaming.');
>>>>>>> db348017
          this.streamingService.stopStreaming();
        });
      }
    });
  }

  /**
   * 有効な番組が選択されていれば、stream URL/key を設定し、その値を返す。
   * そうでなければ、ダイアログを出して選択を促すか、配信していない旨返す。
   * @param programId ユーザーが選択した番組ID(省略は未選択)
   */
  async setupStreamSettings(programId: string): Promise<IStreamingSetting> {
    try {
      // 直接returnしてしまうとcatchできないので一度awaitで受ける
      const result = await this._setupStreamSettings(programId);
      return result;
    } catch (e) {
      // APIのレスポンスに番組状態が反映されるのが遅れる場合があるので、少し待ってリトライ
      await sleep(3000);
    }

    try {
      const result = await this._setupStreamSettings(programId);
      return result;
    } catch (e) {
      // リトライは1回だけ
      return NiconicoService.emptyStreamingSetting();
    }
  }

  private async _setupStreamSettings(programId: string): Promise<IStreamingSetting> {
    const [stream, bitrate] = await Promise.all([
      this.client.fetchBroadcastStream(programId),
      this.client.fetchMaxBitrate(programId),
    ]);
    const url = stream.url;
    const key = stream.name;

    const settings = this.settingsService.getSettingsFormData('Stream');
    settings.forEach(subCategory => {
      if (subCategory.nameSubCategory !== 'Untitled') return;
      subCategory.parameters.forEach(parameter => {
        switch (parameter.name) {
          case 'service':
            parameter.value = 'niconico ニコニコ生放送';
            break;
          case 'server':
            parameter.value = url;
            break;
          case 'key':
            parameter.value = key;
            break;
        }
      });
    });
    this.settingsService.setSettings('Stream', settings);

    // 有効な番組が選択されているので stream keyを返す
    return NiconicoService.createStreamingSetting(url, key, bitrate);
  }

  private static emptyStreamingSetting(): IStreamingSetting {
    return NiconicoService.createStreamingSetting('', '');
  }

  private static createStreamingSetting(
    url: string,
    key: string,
    bitrate?: number,
  ): IStreamingSetting {
    return { url, key, bitrate };
  }

  // TODO ニコニコOAuthのtoken更新に使う
  async fetchNewToken(): Promise<void> {
    const url = `${this.hostsService.niconicoOAuth}/oauth2/token`;
    const headers = authorizedHeaders(this.userService.apiToken);
    const request = new Request(url, { headers });

    const response = await fetch(request);
    const response_1 = await handleErrors(response);
    const response_2 = await response_1.json();
    return this.userService.updatePlatformToken(response_2.access_token);
  }
}<|MERGE_RESOLUTION|>--- conflicted
+++ resolved
@@ -82,35 +82,17 @@
   async isPremium(token: string): Promise<boolean> {
     const url = `${this.hostsService.niconicoOAuth}/v1/user/premium.json`;
     const headers = authorizedHeaders(token);
-<<<<<<< HEAD
-    const request = new Request(url, { headers });
+    const request = new Request(this.hostsService.replaceHost(url), { headers });
     const res = await fetch(request);
     const { data } = await res.json();
     return data.type === 'premium';
-=======
-    const request = new Request(this.hostsService.replaceHost(url), { headers });
-    return fetch(request)
-      .then(res => res.json())
-      .then(({ data }) => {
-        return data.type === 'premium';
-      });
->>>>>>> db348017
   }
 
   async logout(): Promise<void> {
     const url = `${this.hostsService.niconicoAccount}/logout`;
-<<<<<<< HEAD
-    const request = new Request(url, { credentials: 'same-origin' });
+    const request = new Request(this.hostsService.replaceHost(url), { credentials: 'same-origin' });
     const response = await fetch(request);
-    handleErrors(response);
-=======
-    const request = new Request(this.hostsService.replaceHost(url), { credentials: 'same-origin' });
-    return fetch(request)
-      .then(handleErrors)
-      .then(() => {
-        // nothing to do
-      });
->>>>>>> db348017
+    await handleErrors(response);
   }
 
   get authUrl() {
@@ -155,11 +137,7 @@
       if (this.streamingStatus === EStreamingState.Reconnecting) {
         console.log('reconnecting - checking stream key');
         this.client.fetchBroadcastStream(this.channelId).catch(() => {
-<<<<<<< HEAD
-          console.log('niconico programs has ended! stopping streaming.');
-=======
           console.log('niconico program has ended! stopping streaming.');
->>>>>>> db348017
           this.streamingService.stopStreaming();
         });
       }
