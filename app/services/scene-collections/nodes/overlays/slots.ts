import { ArrayNode } from '../array-node';
import { SceneItem, Scene, TSceneNode, ScenesService } from 'services/scenes';
import { VideoService } from 'services/video';
import { SourcesService, TSourceType } from 'services/sources';
import { SourceFiltersService, TSourceFilterType } from 'services/source-filters';
import { Inject } from 'services/core/injector';
import { ImageNode } from './image';
import { TextNode } from './text';
import { WebcamNode } from './webcam';
import { VideoNode } from './video';
import { StreamlabelNode } from './streamlabel';
import { IconLibraryNode } from './icon-library';
import { WidgetNode } from './widget';
import { SceneSourceNode } from './scene';
import { AudioService } from 'services/audio';
import * as obs from '../../../../../obs-api';
import { WidgetType } from '../../../widgets';
import { byOS, OS, getOS } from 'util/operating-systems';
import { GameCaptureNode } from './game-capture';
import { Node } from '../node';
import { TDisplayType } from 'services/settings-v2';

type TContent =
  | ImageNode
  | TextNode
  | WebcamNode
  | VideoNode
  | StreamlabelNode
  | WidgetNode
  | SceneSourceNode
  | GameCaptureNode
  | IconLibraryNode;

interface IFilterInfo {
  name: string;
  type: string;
  settings: obs.ISettings;
}

interface IItemSchema {
  id: string;
  name: string;
  sceneNodeType: 'item';

  x: number;
  y: number;

  scaleX: number;
  scaleY: number;

  crop?: ICrop;
  rotation?: number;

  content: TContent;

  filters?: IFilterInfo[];

  mixerHidden?: boolean;

  visible?: boolean;
  display?: TDisplayType;
  locked: boolean;
}

export interface IFolderSchema {
  id: string;
  name: string;
  sceneNodeType: 'folder';
  childrenIds: string[];
  display?: TDisplayType;
}

export type TSlotSchema = IItemSchema | IFolderSchema;

interface IContext {
  assetsPath: string;
  scene: Scene;
  savedAssets: Dictionary<string>;
}

export class SlotsNode extends ArrayNode<TSlotSchema, IContext, TSceneNode> {
  schemaVersion = 1;

  @Inject() videoService: VideoService;
  @Inject() sourceFiltersService: SourceFiltersService;
  @Inject() sourcesService: SourcesService;
  @Inject() scenesService: ScenesService;
  @Inject() audioService: AudioService;

  getItems(context: IContext) {
    return context.scene.getNodes().slice().reverse();
  }

  async saveItem(sceneNode: TSceneNode, context: IContext): Promise<TSlotSchema> {
    if (sceneNode.isFolder()) {
      return {
        id: sceneNode.id,
        sceneNodeType: 'folder',
        name: sceneNode.name,
        childrenIds: sceneNode.childrenIds || [],
        display: sceneNode?.display,
      };
    }

    const details: Partial<IItemSchema> = {
      id: sceneNode.id,
      sceneNodeType: 'item',
      name: sceneNode.name,
      x: sceneNode.transform.position.x / this.videoService.baseWidth,
      y: sceneNode.transform.position.y / this.videoService.baseHeight,
      scaleX: sceneNode.transform.scale.x / this.videoService.baseWidth,
      scaleY: sceneNode.transform.scale.y / this.videoService.baseHeight,
      crop: sceneNode.transform.crop,
      rotation: sceneNode.transform.rotation,
      visible: sceneNode.visible,
      display: sceneNode?.display,
      filters: sceneNode.getObsInput().filters.map(filter => {
        filter.save();

        return {
          name: filter.name,
          type: filter.id,
          settings: filter.settings,
        };
      }),
      locked: sceneNode.locked,
    };

    if (sceneNode.getObsInput().audioMixers) {
      details.mixerHidden = this.audioService.views.getSource(sceneNode.sourceId).mixerHidden;
    }

    const manager = sceneNode.source.getPropertiesManagerType();

    if (manager === 'streamlabels') {
      const content = new StreamlabelNode();
      await content.save({ sceneItem: sceneNode, assetsPath: context.assetsPath });
      return { ...details, content } as IItemSchema;
    }

    if (manager === 'widget') {
      const content = new WidgetNode();
      await content.save({ sceneItem: sceneNode, assetsPath: context.assetsPath });
      return { ...details, content } as IItemSchema;
    }

    if (manager === 'iconLibrary') {
      const content = new IconLibraryNode();
      await content.save({
        sceneItem: sceneNode,
        assetsPath: context.assetsPath,
        savedAssets: context.savedAssets,
      });
      return { ...details, content } as IItemSchema;
    }

    if (sceneNode.type === 'image_source') {
      const content = new ImageNode();
      await content.save({
        sceneItem: sceneNode,
        assetsPath: context.assetsPath,
        savedAssets: context.savedAssets,
      });
      return { ...details, content } as IItemSchema;
    }

    if (sceneNode.type === 'text_gdiplus') {
      const content = new TextNode();
      await content.save({ sceneItem: sceneNode, assetsPath: context.assetsPath });
      return { ...details, content } as IItemSchema;
    }

    if (sceneNode.type === 'dshow_input') {
      const content = new WebcamNode();
      await content.save({ sceneItem: sceneNode, assetsPath: context.assetsPath });
      return { ...details, content } as IItemSchema;
    }

    if (sceneNode.type === 'ffmpeg_source') {
      const content = new VideoNode();
      await content.save({
        sceneItem: sceneNode,
        assetsPath: context.assetsPath,
        savedAssets: context.savedAssets,
      });
      return { ...details, content } as IItemSchema;
    }

    if (sceneNode.type === 'game_capture') {
      const content = new GameCaptureNode();
      await content.save({ sceneItem: sceneNode, assetsPath: context.assetsPath });
      return { ...details, content } as IItemSchema;
    }

    if (sceneNode.type === 'scene') {
      const content = new SceneSourceNode();
      await content.save({ sceneItem: sceneNode, assetsPath: context.assetsPath });
      return { ...details, content } as IItemSchema;
    }
  }

  async loadItem(obj: TSlotSchema, context: IContext): Promise<void> {
    let sceneItem: SceneItem;

    const id = obj.id;
    const display = obj.display;

    if (obj.sceneNodeType === 'folder') {
      context.scene.createFolder(obj.name, { id, display });
      return;
    }

    // This was something we don't recognize
    if (!(obj.content instanceof Node)) return;

    const webcamSourceType = byOS<TSourceType>({
      [OS.Windows]: 'dshow_input',
      [OS.Mac]: 'av_capture_input',
    });

    if (obj.content instanceof WebcamNode) {
      const existingWebcam = this.sourcesService.views.sources.find(source => {
        return source.type === webcamSourceType;
      });

      if (existingWebcam) {
        sceneItem = context.scene.addSource(existingWebcam.sourceId, {
          id,
          select: false,
          display,
        });
      } else {
        sceneItem = context.scene.createAndAddSource(
          obj.name,
          webcamSourceType,
          {},
          { id, select: false, display },
        );
      }

      // Avoid overwriting the crop for webcams
      delete obj.crop;

      this.adjustTransform(sceneItem, obj);

      await obj.content.load({
        sceneItem,
        assetsPath: context.assetsPath,
        existing: existingWebcam !== void 0,
      });

      return;
    }

    let existing = false;

    if (obj.content instanceof ImageNode) {
      sceneItem = context.scene.createAndAddSource(
        obj.name,
        'image_source',
        {},
        { id, select: false, display },
      );
    } else if (obj.content instanceof GameCaptureNode) {
      if (getOS() === OS.Windows) {
        sceneItem = context.scene.createAndAddSource(
          obj.name,
          'game_capture',
          {},
          { id, select: false, display },
        );

        // Adjust scales by the ratio of the exported base resolution to
        // the users current base resolution
        obj.scaleX *= obj.content.data.width / this.videoService.baseWidth;
        obj.scaleY *= obj.content.data.height / this.videoService.baseHeight;
      } else {
        // We will not load this source at all on mac
        return;
      }
    } else if (obj.content instanceof TextNode) {
      sceneItem = context.scene.createAndAddSource(
        obj.name,
        byOS({ [OS.Windows]: 'text_gdiplus', [OS.Mac]: 'text_ft2_source' }),
        {},
        { id, select: false, display },
      );
    } else if (obj.content instanceof VideoNode) {
      sceneItem = context.scene.createAndAddSource(
        obj.name,
        'ffmpeg_source',
        {},
        { id, select: false, display },
      );
    } else if (obj.content instanceof IconLibraryNode) {
      sceneItem = context.scene.createAndAddSource(
        obj.name,
        'image_source',
        {},
        { id, select: false, sourceAddOptions: { propertiesManager: 'iconLibrary' }, display },
      );
    } else if (obj.content instanceof StreamlabelNode) {
      sceneItem = context.scene.createAndAddSource(
        obj.name,
        byOS({ [OS.Windows]: 'text_gdiplus', [OS.Mac]: 'text_ft2_source' }),
        {},
        { id, select: false, display },
      );
    } else if (obj.content instanceof WidgetNode) {
      // Check for already existing widgets of the same type instead
      const widgetType = obj.content.data.type;

      this.sourcesService.views.sources.forEach(source => {
        if (source.getPropertiesManagerType() === 'widget') {
          const type: WidgetType = source.getPropertiesManagerSettings().widgetType;

          if (widgetType === type) {
            sceneItem = context.scene.addSource(source.sourceId, { id, select: false, display });
            existing = true;
          }
        }
      });

      if (!sceneItem) {
        sceneItem = context.scene.createAndAddSource(
          obj.name,
          'browser_source',
          {},
          { id, select: false, display },
        );
      }
    } else if (obj.content instanceof SceneSourceNode) {
      const sceneId = obj.content.data.sceneId;
      sceneItem = context.scene.addSource(sceneId, { select: false, display });

      // Adjust scales by the ratio of the exported base resolution to
      // the users current base resolution
      obj.scaleX *= obj.content.data.width / this.videoService.baseWidth;
      obj.scaleY *= obj.content.data.height / this.videoService.baseHeight;
    }

    this.adjustTransform(sceneItem, obj);
    this.setExtraSettings(sceneItem, obj);

    if (!existing) {
      await obj.content.load({
        sceneItem,
        assetsPath: context.assetsPath,
        savedAssets: context.savedAssets,
      });
    }

    if (sceneItem.getObsInput().audioMixers) {
      this.audioService.views.getSource(sceneItem.sourceId).setHidden(obj.mixerHidden);
    }

    if (obj.filters) {
      obj.filters.forEach(filter => {
        this.sourceFiltersService.add(
          sceneItem.sourceId,
          filter.type as TSourceFilterType,
          filter.name,
          filter.settings,
        );
      });
    }
  }

  adjustTransform(item: SceneItem, obj: IItemSchema) {
    // special handling for game capture to show same dimensions on the vertical display as the horizontal
<<<<<<< HEAD

    if (item.type === 'game_capture') {
      item.setTransform({
        position: {
          x: obj.x * this.videoService.baseWidth,
          y: obj.y * this.videoService.baseHeight,
        },
        crop: obj.crop,
        rotation: obj.rotation,
      });
    } else {
      item.setTransform({
        position: {
          x: obj.x * this.videoService.baseWidth,
          y: obj.y * this.videoService.baseHeight,
        },
        scale: {
          x: obj.scaleX * this.videoService.baseWidth,
          y: obj.scaleY * this.videoService.baseHeight,
        },
        crop: obj.crop,
        rotation: obj.rotation,
      });
    }
=======
    const scaleX = item.type === 'game_capture' ? 1 : obj.scaleX * this.videoService.baseWidth;
    const scaleY = item.type === 'game_capture' ? 1 : obj.scaleY * this.videoService.baseHeight;

    item.setTransform({
      position: {
        x: obj.x * this.videoService.baseWidth,
        y: obj.y * this.videoService.baseHeight,
      },
      scale: {
        x: scaleX,
        y: scaleY,
      },
      crop: obj.crop,
      rotation: obj.rotation,
    });
>>>>>>> 94f3f34e
  }

  /*
   * TODO: this is probably better than doing it individually on every source type
   * branch, but might impact performance.
   */
  setExtraSettings(item: SceneItem, obj: IItemSchema) {
    item.setSettings({
      visible: obj.visible ?? true,
      locked: obj.locked ?? false,
    });
  }
}<|MERGE_RESOLUTION|>--- conflicted
+++ resolved
@@ -368,7 +368,6 @@
 
   adjustTransform(item: SceneItem, obj: IItemSchema) {
     // special handling for game capture to show same dimensions on the vertical display as the horizontal
-<<<<<<< HEAD
 
     if (item.type === 'game_capture') {
       item.setTransform({
@@ -393,23 +392,6 @@
         rotation: obj.rotation,
       });
     }
-=======
-    const scaleX = item.type === 'game_capture' ? 1 : obj.scaleX * this.videoService.baseWidth;
-    const scaleY = item.type === 'game_capture' ? 1 : obj.scaleY * this.videoService.baseHeight;
-
-    item.setTransform({
-      position: {
-        x: obj.x * this.videoService.baseWidth,
-        y: obj.y * this.videoService.baseHeight,
-      },
-      scale: {
-        x: scaleX,
-        y: scaleY,
-      },
-      crop: obj.crop,
-      rotation: obj.rotation,
-    });
->>>>>>> 94f3f34e
   }
 
   /*
