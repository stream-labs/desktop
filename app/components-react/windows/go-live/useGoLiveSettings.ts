--- conflicted
+++ resolved
@@ -1,42 +1,16 @@
-<<<<<<< HEAD
-import { IGoLiveSettings, IStreamEvent, StreamInfoView } from '../../../services/streaming';
-import { getPlatformService, TPlatform } from '../../../services/platforms';
-=======
 import { IGoLiveSettings, IGoLiveSettingsState, StreamInfoView } from '../../../services/streaming';
 import { TPlatform } from '../../../services/platforms';
->>>>>>> f78ed09f
 import { Services } from '../../service-provider';
 import cloneDeep from 'lodash/cloneDeep';
 import { FormInstance } from 'antd/lib/form';
 import { message } from 'antd';
 import { $t } from '../../../services/i18n';
-<<<<<<< HEAD
-import { useEffect } from 'react';
-import {
-  IYoutubeLiveBroadcast,
-  IYoutubeStartStreamOptions,
-} from '../../../services/platforms/youtube';
-import { IFacebookLiveVideoExtended } from '../../../services/platforms/facebook';
-import { assertIsDefined } from '../../../util/properties-type-guards';
-import { settings } from 'cluster';
-
-type TCustomFieldName = 'title' | 'description';
-type TModificators = { isUpdateMode?: boolean; isScheduleMode?: boolean };
-type IGoLiveSettingsState = IGoLiveSettings &
-  TModificators & {
-    needPrepopulate: boolean;
-    streamEvents: IStreamEvent[];
-    isStreamEventModalVisible: boolean;
-    selectedStreamEventId: string;
-  };
-=======
 import { mutation } from '../../store';
 import { useModule } from '../../hooks/useModule';
 import { useForm } from '../../shared/inputs/Form';
 import { getDefined } from '../../../util/properties-type-guards';
 
 type TCommonFieldName = 'title' | 'description';
->>>>>>> f78ed09f
 
 /**
  * Extend GoLiveSettingsFeature from StreamInfoView
@@ -82,37 +56,7 @@
         if (!this.checkPrimaryPlatform(platform)) delete settings.platforms[platform];
       });
     }
-<<<<<<< HEAD
-  }, []);
-
-  return dependencyWatcher;
-}
-
-/**
- * Creates an initial state for the current context
- */
-function getInitialStreamSettings(modificators: TModificators): IGoLiveSettingsState {
-  const { StreamingService } = Services;
-  modificators = { isUpdateMode: false, isScheduleMode: false, ...modificators };
-  const view = StreamingService.views;
-  const settings = {
-    ...view.savedSettings, // copy saved stream settings
-    needPrepopulate: true, // we need to sync platform settings after context create
-    tweetText: view.getTweetText(view.commonFields.title), // generate a default tweet text
-    streamEvents: [],
-    isStreamEventModalVisible: false,
-    selectedStreamEventId: '',
-    ...modificators,
-  };
-  // if stream has not been started than we allow to change settings only for a primary platform
-  // so delete other platforms from the settings object
-  if (modificators.isUpdateMode && !view.isMidStreamMode) {
-    Object.keys(settings.platforms).forEach((platform: TPlatform) => {
-      if (!view.checkPrimaryPlatform(platform)) delete settings.platforms[platform];
-    });
-=======
     this.updateSettings(settings);
->>>>>>> f78ed09f
   }
 
   getView(state: IGoLiveSettingsState) {
@@ -200,29 +144,6 @@
         const platformSettings = getDefined(this.state.platforms[platform]);
         platformSettings[fieldName] = value;
       });
-<<<<<<< HEAD
-      return updatedState;
-    },
-    /**
-     * Enable/disable custom common fields for a platform
-     **/
-    toggleCustomFields(state: TState, platform: TPlatform) {
-      const platformSettings = state.platforms[platform];
-      assertIsDefined(platformSettings);
-      const enabled = platformSettings.useCustomFields;
-      return this.updatePlatform(state, platform, { useCustomFields: !enabled });
-    },
-  };
-
-  // create mutations from reducers to modify the current state in React.Context
-  // mutations should not have any side effects except mutating the store
-  const mutations = createMutations(reducers, getState, setState);
-  // create a shortcut for service actions
-  const serviceActions = StreamingService.actions;
-
-  // DEFINE PRIVATE FUNCTIONS
-  // we're not going to export these functions into components
-=======
     });
   }
   // /**
@@ -235,7 +156,6 @@
   //   const enabled = platformSettings.useCustomFields;
   //   return this.updatePlatform(platform, { useCustomFields: !enabled });
   // }
->>>>>>> f78ed09f
 
   /**
    * Save current settings so we can use it next time we open the GoLiveWindow
@@ -256,44 +176,6 @@
     this.prepopulate();
   }
 
-<<<<<<< HEAD
-  // DEFINE ACTIONS
-  // actions could have side effects and could be async
-  // however it's not recommended to await actions in components
-  // since it violates the Flux pattern
-  const actions = {
-    /**
-     * Switch platforms on/off and save settings
-     * If platform is enabled then prepopulate its settings
-     */
-    switchPlatforms(enabledPlatforms: TPlatform[]) {
-      let platformHasBeenEnabled = false;
-      let newSettings = getState();
-      view.linkedPlatforms.forEach(platform => {
-        const enabled = view.getPlatformSettings(platform)!.enabled;
-        const shouldEnable = !enabled && enabledPlatforms.includes(platform);
-        if (shouldEnable) platformHasBeenEnabled = true;
-        newSettings = reducers.updatePlatform(newSettings, platform, {
-          enabled: enabledPlatforms.includes(platform),
-        });
-      });
-      save(newSettings);
-      actions.prepopulate();
-    },
-
-    /**
-     * Validate the form and show an error message
-     */
-    async validate() {
-      try {
-        await form.validateFields();
-        return true;
-      } catch (e: unknown) {
-        message.error($t('Invalid settings. Please check the form'));
-        return false;
-      }
-    },
-=======
   /**
    * Validate the form and show an error message
    */
@@ -306,7 +188,6 @@
       return false;
     }
   }
->>>>>>> f78ed09f
 
   /**
    * Validate the form and start streaming
@@ -332,162 +213,8 @@
 export function useGoLiveSettings(params?: { isUpdateMode: boolean }) {
   const form = useForm();
 
-<<<<<<< HEAD
-  const schedulerActions = createSchedulerActions(getState, setState, form);
-
-  // merge everything we are going to have accessible in components into one object
-  // StateManager will take care about optimal re-rendering order
-  // depending on what prop from this object will particular component use
-  return merge(getView(), getters, { ...mutations, ...actions }, schedulerActions);
-}
-
-export function useStreamScheduler() {
-  return useGoLiveSettings(undefined, { isScheduleMode: true });
-}
-
-function createSchedulerActions(
-  getState: () => IGoLiveSettingsState,
-  setState: (newState: IGoLiveSettingsState) => void,
-  form: FormInstance,
-) {
-  const { StreamingService, YoutubeService, FacebookService } = Services;
-  const view = StreamingService.views;
-
-  function updateState(statePatch: Partial<IGoLiveSettingsState>) {
-    setState({ ...getState(), ...statePatch });
-  }
-
-  const getters = {
-    get selectedPlatform(): TPlatform | null {
-      const platforms = getState().platforms;
-      return (Object.keys(platforms)[0] as TPlatform) || null;
-    },
-
-    /**
-     * Returns a list of linked platforms that support stream schedule
-     */
-    get platformsWithScheduler(): TPlatform[] {
-      return view.linkedPlatforms.filter(platform => view.supports('stream-schedule', [platform]));
-    },
-  };
-
-  const actions = {
-    async loadStreamEvents() {
-      // load fb and yt events simultaneously
-      const streamEvents: IStreamEvent[] = [];
-      const [fbEvents, ytEvents] = await Promise.all([loadFbEvents(), loadYTBEvents()]);
-
-      // convert fb and yt events to the unified IStreamEvent format
-      ytEvents.forEach(ytEvent => {
-        streamEvents.push(convertYTBroadcastToEvent(ytEvent));
-      });
-
-      fbEvents.forEach(fbEvent => {
-        streamEvents.push(convertFBLiveVideoToEvent(fbEvent));
-      });
-      setState({ ...getState(), streamEvents });
-    },
-
-    async submitEvent() {
-      try {
-        await form.validateFields();
-        const settings = getState();
-        await StreamingService.actions.return.scheduleStream(settings);
-      } catch (e: unknown) {
-        message.error($t('Invalid settings. Please check the form'));
-        return false;
-      }
-    },
-
-    showNewEventModal(platform?: TPlatform) {
-      platform = platform || getters.platformsWithScheduler[0];
-      const platformService = getPlatformService(platform);
-      updateState({
-        isStreamEventModalVisible: true,
-        platforms: { [platform]: cloneDeep(platformService.state.settings) },
-      });
-    },
-
-    async showEditEventModal(eventId: string) {
-      const event = getState().streamEvents.find(ev => ev.id === eventId);
-      if (!event) return;
-      const platform = event.platform;
-      updateState({
-        isStreamEventModalVisible: true,
-        selectedStreamEventId: eventId,
-        platforms: {},
-      });
-      const flags = { useCustomFields: false, enabled: true };
-      if (platform === 'youtube') {
-        const settings = await YoutubeService.actions.return.fetchStartStreamOptionsForBroadcast(
-          eventId,
-        );
-        updateState({
-          platforms: {
-            [platform]: { ...settings, ...flags },
-          },
-        });
-      }
-      if (platform === 'facebook') {
-        const fbDestination = event.facebook;
-        assertIsDefined(fbDestination);
-        const settings = await FacebookService.actions.return.fetchStartStreamOptionsForVideo(
-          eventId,
-          fbDestination.destinationType,
-          fbDestination.destinationId,
-        );
-        updateState({
-          platforms: { [platform]: { ...settings, ...flags } },
-        });
-      }
-    },
-
-    closeEventModal() {
-      updateState({ isStreamEventModalVisible: false, selectedStreamEventId: '', platforms: {} });
-    },
-  };
-
-  async function loadYTBEvents() {
-    if (!view.linkedPlatforms.includes('youtube')) return [];
-    return await YoutubeService.actions.return.fetchEligibleBroadcasts(false);
-  }
-
-  async function loadFbEvents() {
-    if (!view.linkedPlatforms.includes('facebook')) return [];
-    return await FacebookService.actions.return.fetchAllVideos();
-  }
-
-  return merge(getters, actions);
-}
-
-function convertYTBroadcastToEvent(ytBroadcast: IYoutubeLiveBroadcast): IStreamEvent {
-  return {
-    platform: 'youtube',
-    id: ytBroadcast.id,
-    date: new Date(
-      ytBroadcast.snippet.scheduledStartTime || ytBroadcast.snippet.actualStartTime,
-    ).valueOf(),
-    title: ytBroadcast.snippet.title,
-    status: ytBroadcast.status.lifeCycleStatus === 'complete' ? 'completed' : 'scheduled',
-  };
-}
-
-function convertFBLiveVideoToEvent(fbLiveVideo: IFacebookLiveVideoExtended): IStreamEvent {
-  return {
-    platform: 'facebook',
-    id: fbLiveVideo.id,
-    date: new Date(fbLiveVideo.planned_start_time || fbLiveVideo.broadcast_start_time).valueOf(),
-    title: fbLiveVideo.title,
-    status: 'scheduled',
-    facebook: {
-      destinationType: fbLiveVideo.destinationType,
-      destinationId: fbLiveVideo.destinationId,
-    },
-  };
-=======
   return useModule(GoLiveSettingsFeature, {
     form,
     isUpdateMode: params?.isUpdateMode,
   });
->>>>>>> f78ed09f
 }