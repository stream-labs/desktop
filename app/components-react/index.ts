import NameFolder from './windows/NameFolder';
import NameScene from './windows/NameScene';
import GoLiveWindow from './windows/go-live/GoLiveWindow';
import EditStreamWindow from './windows/go-live/EditStreamWindow';
import IconLibraryProperties from './windows/IconLibraryProperties';
import ScreenCaptureProperties from './windows/ScreenCaptureProperties';
import GuestCamProperties from './windows/GuestCamProperties';
import News from './windows/notifications/News';
import PerformanceMetrics from './shared/PerformanceMetrics';
import PatchNotes from './pages/PatchNotes';
import Display from './shared/Display';
import TitleBar from './shared/TitleBar';
import Chat from './root/Chat';
import Highlighter from './pages/Highlighter';
import Grow from './pages/grow/Grow';
import Loader from './pages/Loader';
import PlatformLogo from './shared/PlatformLogo';
import Onboarding from './pages/onboarding/Onboarding';
import AdvancedStatistics from './windows/AdvancedStatistics';
import StudioFooter from './root/StudioFooter';
import StreamScheduler from './pages/stream-scheduler/StreamScheduler';
import { createRoot } from './root/ReactRoot';
import StartStreamingButton from './root/StartStreamingButton';
import SourceProperties from './windows/SourceProperties';
import TestWidgets from './root/TestWidgets';
import RenameSource from './windows/RenameSource';
import NotificationsArea from './root/NotificationsArea';
import StudioEditor from './root/StudioEditor';
import SharedComponentsLibrary from './windows/sharedComponentsLibrary/SharedComponentsLibrary';
import { ObsSettings } from './windows/settings/ObsSettings';
import ManageSceneCollections from './windows/ManageSceneCollections';
import ThemeAudit from './pages/ThemeAudit';
import { WidgetWindow } from './widgets/common/WidgetWindow';
import SafeMode from './windows/SafeMode';
import AdvancedAudio from './windows/advanced-audio';
import { CustomCodeWindow } from './widgets/common/CustomCode';
import SourceShowcase from './windows/source-showcase';
import SourceFilters from './windows/SourceFilters';
import RecentEvents from './editor/elements/RecentEvents';
import MiniFeed from './editor/elements/Minifeed';
import RecordingPreview from './editor/elements/RecordingPreview';
import StreamPreview from './editor/elements/StreamPreview';
import BrowserView from './shared/BrowserView';
import LegacyEvents from './editor/elements/LegacyEvents';
import Browser from './editor/elements/Browser';
import DisplayElement from './editor/elements/Display';
import MediaGallery from './windows/MediaGallery';
import LayoutEditor from './pages/layout-editor/LayoutEditor';
import Projector from './windows/Projector';
import SceneSelector from './editor/elements/SceneSelector';
import AddSource from './windows/AddSource';
import SourceSelector from './editor/elements/SourceSelector';
import SideNav from './sidebar/SideNav';
import WelcomeToPrime from './windows/WelcomeToPrime';
import Notifications from './windows/notifications/Notifications';
import NotificationsAndNews from './windows/notifications';
import Blank from './windows/Blank';
import PlatformMerge from './pages/PlatformMerge';
import AlertboxLibrary from './pages/AlertboxLibrary';
import PlatformAppStore from './pages/PlatformAppStore';
import BrowseOverlays from './pages/BrowseOverlays';
import PlatformAppMainPage from './pages/PlatformAppMainPage';
import PlatformAppPageView from './shared/PlatformAppPageView';
import PlatformAppPopOut from './windows/PlatformAppPopOut';
import RecentEventsWindow from './windows/RecentEvents';
import NewBadge from './shared/NewBadge';
import RecordingHistory from './windows/RecordingHistory';
import ConnectionSettings from './windows/scene-transitions/ConnectionSettings';
import UltraIcon from './shared/UltraIcon';
import EditTransform from './windows/EditTransform';
import InstalledApps from './windows/settings/InstalledApps';
import Hotkeys from './windows/settings/Hotkeys';

// list of React components to be used inside Vue components
export const components = {
  AlertboxLibrary,
  BrowseOverlays,
  NameFolder,
  NameScene,
  BrowserView,
  GoLiveWindow: createRoot(GoLiveWindow),
  EditStreamWindow: createRoot(EditStreamWindow),
  IconLibraryProperties,
  ScreenCaptureProperties,
  GuestCamProperties: createRoot(GuestCamProperties),
  News,
  PerformanceMetrics,
  ManageSceneCollections,
  PatchNotes,
  Display,
  TitleBar,
  Chat,
  Highlighter: createRoot(Highlighter),
  Grow,
  Loader,
  PlatformLogo,
  Onboarding: createRoot(Onboarding),
  Projector,
  StreamScheduler: createRoot(StreamScheduler),
  AdvancedStatistics,
  SourceProperties: createRoot(SourceProperties),
  SharedComponentsLibrary: createRoot(SharedComponentsLibrary),
  TestWidgets,
  RenameSource,
  StudioFooter: createRoot(StudioFooter),
  StartStreamingButton,
  NotificationsArea,
  ObsSettings: createRoot(ObsSettings),
  ThemeAudit,
  StudioEditor,
  WidgetWindow: createRoot(WidgetWindow),
  CustomCodeWindow: createRoot(CustomCodeWindow),
  SafeMode,
  AdvancedAudio: createRoot(AdvancedAudio),
  SourceShowcase: createRoot(SourceShowcase),
  SourceFilters,
  RecentEvents,
  MiniFeed: createRoot(MiniFeed),
  LegacyEvents: createRoot(LegacyEvents),
  Browser: createRoot(Browser),
  RecordingPreview: createRoot(RecordingPreview),
  StreamPreview: createRoot(StreamPreview),
  DisplayElement: createRoot(DisplayElement),
  MediaGallery,
  LayoutEditor: createRoot(LayoutEditor),
  SceneSelector: createRoot(SceneSelector),
  AddSource,
  SourceSelector: createRoot(SourceSelector),
  RecordingHistory: createRoot(RecordingHistory),
  RecentEventsWindow,
  SideNav,
  WelcomeToPrime,
  Notifications,
  NotificationsAndNews,
  PlatformMerge,
  PlatformAppStore,
  PlatformAppMainPage,
  PlatformAppPageView,
  PlatformAppPopOut,
  NewBadge,
  UltraIcon,
  EditTransform,
  InstalledApps,
  Blank,
<<<<<<< HEAD
  ConnectionSettings,
=======
  Hotkeys,
>>>>>>> e5d7ace9
};<|MERGE_RESOLUTION|>--- conflicted
+++ resolved
@@ -142,9 +142,6 @@
   EditTransform,
   InstalledApps,
   Blank,
-<<<<<<< HEAD
   ConnectionSettings,
-=======
   Hotkeys,
->>>>>>> e5d7ace9
 };