<template>
<<<<<<< HEAD
<modal-layout
  :title="options.renameId ? $t('sources.renameFolder') : $t('sources.nameFolder')"
  :done-handler="submit">
=======
<modal-layout :done-handler="submit">
>>>>>>> db27117b
  <form
    slot="content"
    @submit.prevent="submit">
    <p
      v-if="!error"
      class="NameSource-label">
      {{ $t('sources.enterTheNameOfFolder') }}
    </p>
    <p
      v-if="error"
      class="NameSource-label NameSource-label__error">
      {{ error }}
    </p>
    <input
      autofocus
      type="text"
      v-model="name"/>
  </form>
</modal-layout>
</template>

<script lang="ts" src="./NameFolder.vue.ts"></script>

<style lang="less" scoped>
.NameSource-label {
  margin-bottom: 10px;
}

.NameSource-label__error {
  color: red;
}
</style><|MERGE_RESOLUTION|>--- conflicted
+++ resolved
@@ -1,11 +1,5 @@
 <template>
-<<<<<<< HEAD
-<modal-layout
-  :title="options.renameId ? $t('sources.renameFolder') : $t('sources.nameFolder')"
-  :done-handler="submit">
-=======
 <modal-layout :done-handler="submit">
->>>>>>> db27117b
   <form
     slot="content"
     @submit.prevent="submit">
