--- conflicted
+++ resolved
@@ -342,11 +342,7 @@
         ipcRenderer.send('unregister-in-crash-handler', { pid: process.pid });
 
         // give the window some time to finish unmounting before reload
-<<<<<<< HEAD
-        Utils.sleep(300).then(() => {
-=======
         Utils.sleep(100).then(() => {
->>>>>>> d83afd71
           window.location.reload();
         });
       },
