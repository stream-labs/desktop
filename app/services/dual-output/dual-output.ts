import { PersistentStatefulService, InitAfter, Inject, ViewHandler, mutation } from 'services/core';
import {
  TDualOutputPlatformSettings,
  DualOutputPlatformSettings,
  IDualOutputDestinationSetting,
} from './dual-output-data';
import { verticalDisplayData } from '../settings-v2/default-settings-data';
import { ScenesService, SceneItem, TSceneNode } from 'services/scenes';
import { TDisplayType, VideoSettingsService } from 'services/settings-v2/video';
import { TPlatform } from 'services/platforms';
import { EPlaceType } from 'services/editor-commands/commands/reorder-nodes';
import { EditorCommandsService } from 'services/editor-commands';
import { TOutputOrientation } from 'services/restream';
import { IVideoInfo } from 'obs-studio-node';
import { ICustomStreamDestination, StreamSettingsService } from 'services/settings/streaming';
import {
  ISceneCollectionsManifestEntry,
  SceneCollectionsService,
} from 'services/scene-collections';
import { UserService } from 'services/user';
import { SelectionService } from 'services/selection';
import { StreamingService } from 'services/streaming';
import { SettingsService } from 'services/settings';

interface IDisplayVideoSettings {
  defaultDisplay: TDisplayType;
  horizontal: IVideoInfo;
  vertical: IVideoInfo;
  activeDisplays: {
    horizontal: boolean;
    vertical: boolean;
  };
}
interface IDualOutputServiceState {
  displays: TDisplayType[];
  platformSettings: TDualOutputPlatformSettings;
  destinationSettings: Dictionary<IDualOutputDestinationSetting>;
  dualOutputMode: boolean;
  videoSettings: IDisplayVideoSettings;
}

class DualOutputViews extends ViewHandler<IDualOutputServiceState> {
  @Inject() private scenesService: ScenesService;
  @Inject() private videoSettingsService: VideoSettingsService;
  @Inject() private sceneCollectionsService: SceneCollectionsService;
  @Inject() private streamingService: StreamingService;

  get activeSceneId(): string {
    return this.scenesService.views.activeSceneId;
  }

  get dualOutputMode(): boolean {
    return this.state.dualOutputMode;
  }

  get activeCollection(): ISceneCollectionsManifestEntry {
    return this.sceneCollectionsService.activeCollection;
  }

  get sceneNodeMaps(): { [sceneId: string]: Dictionary<string> } {
    return this.activeCollection?.sceneNodeMaps || {};
  }

  get activeSceneNodeMap(): Dictionary<string> {
    return (
      this.sceneCollectionsService?.sceneNodeMaps &&
      this.sceneCollectionsService?.sceneNodeMaps[this.activeSceneId]
    );
  }

  /**
   * Confirm that an entry exists in the scene collections manifest's scene node map property
   */
  get hasVerticalNodes() {
    return !!this.sceneNodeMaps[this.activeSceneId];
  }

  /**
   * Determines if there are any node maps in the scene collections scene node map property in the
   * scene collections manifest. The existence of the node map in the scene collections manifest
   * shows that the scene collection has been converted to a dual output scene collection. To prevent
   * undefined or null errors from unexpected behavior, confirm that there are any entries in the
   * collection's scene node maps property.
   *
   * Also check to see if dual output mode is active so that a new scene created in dual output mode
   * will correctly create item and show display toggles.
   */
  get hasSceneNodeMaps(): boolean {
    const nodeMaps = this.sceneCollectionsService?.sceneNodeMaps;
    return this.dualOutputMode || (!!nodeMaps && Object.entries(nodeMaps).length > 0);
  }

  get platformSettings() {
    return this.state.platformSettings;
  }

  get destinationSettings() {
    return this.state.destinationSettings;
  }

  get horizontalNodeIds(): string[] {
    if (!this.activeSceneNodeMap) return;

    return Object.keys(this.activeSceneNodeMap);
  }

  get verticalNodeIds(): string[] {
    if (!this.activeSceneNodeMap) return;

    return Object.values(this.activeSceneNodeMap);
  }

  get displays() {
    return this.state.displays;
  }

  get videoSettings() {
    return this.state.videoSettings;
  }

  get activeDisplays() {
    return this.state.videoSettings.activeDisplays;
  }

  get defaultDisplay() {
    return this.state.videoSettings.defaultDisplay;
  }

  get showHorizontalDisplay() {
    return !this.state.dualOutputMode || this.activeDisplays.horizontal;
  }

  get showVerticalDisplay() {
    return this.state.dualOutputMode && this.activeDisplays.vertical;
  }

  get onlyVerticalDisplayActive() {
    return this.activeDisplays.vertical && !this.activeDisplays.horizontal;
  }

  getPlatformDisplay(platform: TPlatform) {
    return this.state.platformSettings[platform].display;
  }

  getPlatformContext(platform: TPlatform) {
    const display = this.getPlatformDisplay(platform);
    return this.videoSettingsService.state[display];
  }

  getPlatformMode(platform: TPlatform): TOutputOrientation {
    const display = this.getPlatformDisplay(platform);
    if (!display) return 'landscape';
    return display === 'horizontal' ? 'landscape' : 'portrait';
  }

  getMode(display?: TDisplayType): TOutputOrientation {
    if (!display) return 'landscape';
    return display === 'horizontal' ? 'landscape' : 'portrait';
  }

  getHorizontalNodeId(verticalNodeId: string, sceneId?: string) {
    const sceneNodeMap = sceneId ? this.sceneNodeMaps[sceneId] : this.activeSceneNodeMap;
    if (!sceneNodeMap) return;

    return Object.keys(sceneNodeMap).find(
      (horizontalNodeId: string) => sceneNodeMap[horizontalNodeId] === verticalNodeId,
    );
  }

  getVerticalNodeId(horizontalNodeId: string, sceneId?: string): string {
    const sceneNodeMap = sceneId ? this.sceneNodeMaps[sceneId] : this.activeSceneNodeMap;
    if (!sceneNodeMap) return;

    return Object.values(sceneNodeMap).find(
      (verticalNodeId: string) => sceneNodeMap[horizontalNodeId] === verticalNodeId,
    );
  }

  getDualOutputNodeId(nodeId: string, sceneId?: string) {
    return this.getHorizontalNodeId(nodeId, sceneId) ?? this.getVerticalNodeId(nodeId, sceneId);
  }

  getVerticalNodeIds(sceneId: string): string[] {
    if (!this.sceneNodeMaps[sceneId]) return;

    return Object.values(this.sceneNodeMaps[sceneId]);
  }

  getNodeDisplay(nodeId: string, sceneId: string) {
    const sceneNodeMap = sceneId ? this.sceneNodeMaps[sceneId] : this.activeSceneNodeMap;

    if (sceneNodeMap && Object.values(sceneNodeMap).includes(nodeId)) {
      return 'vertical';
    }

    // return horizontal by default because if the sceneNodeMap doesn't exist
    // dual output has never been toggled on with this scene active
    return 'horizontal';
  }

  getPlatformContextName(platform?: TPlatform): TOutputOrientation {
    return this.getPlatformDisplay(platform) === 'horizontal' ? 'landscape' : 'portrait';
  }

  getDisplayContextName(display: TDisplayType): TOutputOrientation {
    return display === 'horizontal' ? 'landscape' : 'portrait';
  }

  /**
   * Get the visibility for the vertical node.
   * @remark Primarily used for the source toggles. The id of the node is determined either by the
   * @param nodeId
   * @param sceneId
   * @returns
   */
  getIsHorizontalVisible(nodeId: string, sceneId?: string) {
    if (!this.hasVerticalNodes) return false;
    return this.scenesService.views.getNodeVisibility(nodeId, sceneId ?? this.activeSceneId);
  }

  /**
   * Get the visibility for the vertical node.
   * @remark Primarily used for the source toggles. The id of the node is determined either by the
   * @param nodeId
   * @param sceneId
   * @returns
   */
  getIsVerticalVisible(nodeId: string, sceneId?: string) {
    // in the source selector, the vertical node id is determined by the visible display
    if (!this.hasVerticalNodes) return false;

    const id =
      this.activeDisplays.vertical && !this.activeDisplays.horizontal
        ? nodeId
        : this.activeSceneNodeMap[nodeId];

    return this.scenesService.views.getNodeVisibility(id, sceneId ?? this.activeSceneId);
  }

  getCanStreamDualOutput() {
    const platformDisplays = this.streamingService.views.activeDisplayPlatforms;
    const destinationDisplays = this.streamingService.views.activeDisplayDestinations;

    const horizontalHasDestinations =
      platformDisplays.horizontal.length > 0 || destinationDisplays.horizontal.length > 0;
    const verticalHasDestinations =
      platformDisplays.vertical.length > 0 || destinationDisplays.vertical.length > 0;

    return horizontalHasDestinations && verticalHasDestinations;
  }

  /**
   * Confirm if a scene has a node map for dual output.
   * @remark If the scene collection does not have the scene node maps property in the
   * scene collection manifest, this will return false.
   * @param sceneId Optional id of the scene to look up. If no scene id is provided, the active
   * scene's id will be used.
   * @returns Boolean for whether or not the scene has an entry in the scene collections scene node map.
   */
  hasNodeMap(sceneId?: string): boolean {
    if (!this.sceneCollectionsService?.sceneNodeMaps) return false;
    const nodeMap = sceneId ? this.sceneNodeMaps[sceneId] : this.activeSceneNodeMap;
    return !!nodeMap && Object.keys(nodeMap).length > 0;
  }
}

@InitAfter('ScenesService')
export class DualOutputService extends PersistentStatefulService<IDualOutputServiceState> {
  @Inject() private scenesService: ScenesService;
  @Inject() private videoSettingsService: VideoSettingsService;
  @Inject() private editorCommandsService: EditorCommandsService;
  @Inject() private sceneCollectionsService: SceneCollectionsService;
  @Inject() private streamSettingsService: StreamSettingsService;
  @Inject() private userService: UserService;
  @Inject() private selectionService: SelectionService;
  @Inject() private streamingService: StreamingService;
  @Inject() private settingsService: SettingsService;

  static defaultState: IDualOutputServiceState = {
    displays: ['horizontal', 'vertical'],
    platformSettings: DualOutputPlatformSettings,
    destinationSettings: {},
    dualOutputMode: false,
    videoSettings: {
      defaultDisplay: 'horizontal',
      horizontal: null,
      vertical: verticalDisplayData, // get settings for horizontal display from obs directly
      activeDisplays: {
        horizontal: true,
        vertical: false,
      },
    },
  };

  get views() {
    return new DualOutputViews(this.state);
  }

  init() {
    super.init();

    // confirm custom destinations have a default display
    this.confirmDestinationDisplays();

    /**
     * Confirm that the horizontal and vertical fps settings are the same
     */
    this.videoSettingsService.establishedContext.next(() => {
      ['fpsNum', 'fpsDen', 'fpsInt'].forEach(fpsSetting => {
        if (
          this.state.videoSettings.horizontal[fpsSetting] !==
          this.state.videoSettings.vertical[fpsSetting]
        ) {
          const value = this.state.videoSettings.horizontal[fpsSetting];

          /**
           * Only update the settings in the context if it exists
           */
          if (this.videoSettingsService.contexts.vertical) {
            this.videoSettingsService.setVideoSetting(fpsSetting, value, 'vertical');
          } else {
            this.setVideoSetting({ [fpsSetting]: value }, 'vertical');
          }
        }
      });
    });

    /**
     * The audio settings refresh each time the scene collection is switched.
     * When a collection is loaded, confirm all sources have been assigned a context.
     */
    this.settingsService.audioRefreshed.subscribe(() => {
      this.convertSceneSources(this.scenesService.views.activeSceneId);
    });

    /**
     * Ensures that the scene nodes are assigned a context
     */
    this.scenesService.sceneSwitched.subscribe(scene => {
      // if the scene is not empty, handle vertical nodes
      if (scene?.nodes.length) {
        this.confirmOrCreateVerticalNodes(scene.id);
      }
    });

    /**
     * The user must be logged in to use dual output mode
     * so toggle off dual output mode on log out.
     */
    this.userService.userLogout.subscribe(() => {
      if (this.state.dualOutputMode) {
        this.setdualOutputMode();
      }
    });
  }

  /**
   * Edit dual output display settings
   */

  setdualOutputMode(status?: boolean) {
    this.SET_SHOW_DUAL_OUTPUT(status);

    if (this.state.dualOutputMode) {
      this.confirmOrCreateVerticalNodes(this.views.activeSceneId);

      /**
       * Selective recording only works with horizontal sources, so don't show the
       * vertical display if toggling with selective recording active
       */
      if (!this.streamingService.state.selectiveRecording) {
        this.toggleDisplay(true, 'vertical');
      }
    } else {
      this.selectionService.views.globalSelection.reset();
    }
  }

  /**
   * Create or confirm nodes for vertical output when toggling vertical display
   * @param sceneId - Id of the scene to map
   */
  confirmOrCreateVerticalNodes(sceneId: string) {
    this.convertSceneSources(sceneId);
    if (!this.views.hasNodeMap(sceneId) && this.state.dualOutputMode) {
      try {
        this.createSceneNodes(sceneId);
      } catch (error: unknown) {
        console.error('Error toggling Dual Output mode: ', error);
      }
    } else {
      try {
        this.confirmOrAssignSceneNodes(sceneId);
      } catch (error: unknown) {
        console.error('Error toggling Dual Output mode: ', error);
      }
    }
  }

  convertSceneSources(sceneId: string) {
    const sceneSources = this.scenesService.views.sceneSourcesForScene(sceneId);
    if (sceneSources.length > 0) {
      sceneSources.forEach(scene => this.confirmOrCreateVerticalNodes(scene.sourceId));
    }
  }

  /**
   * Assign or confirm node contexts to a dual output scene
   * @param sceneId - Id of the scene to map
   */
  // @RunInLoadingMode()
  confirmOrAssignSceneNodes(sceneId: string) {
    const sceneItems = this.scenesService.views.getSceneItemsBySceneId(sceneId);
    if (!sceneItems) return;

    const verticalNodeIds = new Set(this.views.getVerticalNodeIds(sceneId));
    const sceneItemIds = sceneItems.map(sceneItem => sceneItem.id);

    // establish vertical context if it doesn't exist
    if (
      this.views.getVerticalNodeIds(sceneId)?.length > 0 &&
      !this.videoSettingsService.contexts.vertical
    ) {
      this.videoSettingsService.establishVideoContext('vertical');
    }

    sceneItems.forEach((sceneItem: SceneItem, index: number) => {
      // confirm all vertical scene items exist
      if (
        sceneItem?.display === 'horizontal' &&
        this.views.activeSceneNodeMap &&
        (!this.views.activeSceneNodeMap[sceneItem.id] ||
          !sceneItemIds.includes(this.views.activeSceneNodeMap[sceneItem.id]))
      ) {
        // if it's not the first display, copy the scene item
        const scene = this.scenesService.views.getScene(sceneId ?? this.views.activeSceneId);
        const verticalSceneItem = scene.addSource(sceneItem.sourceId, {
          display: 'vertical',
        });

        if (!verticalSceneItem) return;

        // create node map entry if it doesn't exist
        if (!this.views.activeSceneNodeMap[sceneItem.id]) {
          this.sceneCollectionsService.createNodeMapEntry(
            sceneId,
            sceneItem.id,
            verticalSceneItem.id,
          );
        }

        // reorder scene node
        const selection = scene.getSelection(verticalSceneItem.id);
        selection.placeBefore(sceneItem.id);
      }

      // Item already has a context assigned
      if (sceneItem?.output) return;

      const display = verticalNodeIds?.has(sceneItem.id) ? 'vertical' : 'horizontal';
      this.assignNodeContext(sceneItem, sceneItem?.display ?? display);
    });
  }

  // @RunInLoadingMode()
  createSceneNodes(sceneId: string) {
    // establish vertical context if it doesn't exist
    if (this.state.dualOutputMode && !this.videoSettingsService.contexts.vertical) {
      this.videoSettingsService.establishVideoContext('vertical');
    }

    const nodes = this.scenesService.views.getScene(sceneId).getNodes();

    this.editorCommandsService.executeCommand(
      'CopyNodesCommand',
      this.scenesService.views.getScene(sceneId).getSelection(nodes),
      sceneId,
      false,
      'vertical',
    );
  }

  /**
   * Copy node or assign node context
   * @remark Currently, only the widget service needs to confirm the display,
   * all other function calls are to copy the horizontal node to a vertical node
   * @param sceneItem - the scene item to copy or assign context
   * @param display - the name of the context, which is also the display name
   * @param isHorizontalDisplay - whether this is the horizontal or vertical display
   * @param sceneId - the scene id where a copied node should be added, default is the active scene id
   * @returns
   */
  createOrAssignOutputNode(
    sceneItem: SceneItem,
    display: TDisplayType,
    isHorizontalDisplay: boolean,
    sceneId?: string,
    verticalNodeId?: string,
  ) {
    if (sceneItem.type === 'scene') {
      this.confirmOrCreateVerticalNodes(sceneItem.sourceId);
    }
    if (isHorizontalDisplay) {
      // if it's the first display, just assign the scene item's output to a context
      this.assignNodeContext(sceneItem, display);
      return sceneItem;
    } else {
      // if it's not the first display, copy the scene item
      const scene = this.scenesService.views.getScene(sceneId ?? this.views.activeSceneId);
      const copiedSceneItem = scene.addSource(sceneItem.sourceId, { id: verticalNodeId, display });

      if (!copiedSceneItem) return null;

      const selection = scene.getSelection(copiedSceneItem.id);
      this.editorCommandsService.executeCommand(
        'ReorderNodesCommand',
        selection,
        sceneItem.id,
        EPlaceType.Before,
      );

      this.sceneCollectionsService.createNodeMapEntry(sceneId, sceneItem.id, copiedSceneItem.id);
      return copiedSceneItem;
    }
  }

  assignNodeContext(node: TSceneNode, display: TDisplayType) {
    if (node.isItem()) {
      const context = this.videoSettingsService.contexts[display];
      if (!context) return null;
      node.setSettings({ output: context, display });
    } else {
      // because folders just group scene items, they do not have their own output value
      // set the display for toggling in the source selector
      node.setDisplay(display);
    }

    return node.id;
  }

  /**
   * Settings for platforms to displays
   */

  updatePlatformSetting(platform: string, display: TDisplayType) {
    this.UPDATE_PLATFORM_SETTING(platform, display);
  }

  updateDestinationSetting(destination: string, display?: TDisplayType) {
    this.UPDATE_DESTINATION_SETTING(destination, display);
  }

  /**
   * Confirm custom destinations have assigned displays
   */

  confirmDestinationDisplays() {
    const customDestinations = this.streamSettingsService.settings.goLiveSettings
      ?.customDestinations;
    if (!customDestinations) return;

    customDestinations.forEach((destination: ICustomStreamDestination, index: number) => {
      if (!destination.hasOwnProperty('display')) {
        const updatedDestinations = customDestinations.splice(index, 1, {
          ...destination,
          display: 'horizontal',
        });
        this.streamSettingsService.setGoLiveSettings({ customDestinations: updatedDestinations });
      }
    });
  }

  /**
   * Show/hide displays
   *
   * @param status - Boolean visibility of display
   * @param display - Name of display
   */
  toggleDisplay(status: boolean, display: TDisplayType) {
    this.SET_DISPLAY_ACTIVE(status, display);
  }

  /**
   * Update Video Settings
   */

  setVideoSetting(setting: Partial<IVideoInfo>, display?: TDisplayType) {
    this.SET_VIDEO_SETTING(setting, display);
  }

<<<<<<< HEAD
  updateVideoSettings(settings: IVideoInfo, display: TDisplayType = 'horizontal') {
    this.UPDATE_VIDEO_SETTING(settings, display);
  }

  /**
   * Update loading state to show loading animation
   */

  setIsCollectionOrSceneLoading(status: boolean) {
    this.SET_IS_LOADING(status);
  }

=======
>>>>>>> a7ba982f
  @mutation()
  private UPDATE_PLATFORM_SETTING(platform: TPlatform | string, display: TDisplayType) {
    this.state.platformSettings = {
      ...this.state.platformSettings,
      [platform]: { ...this.state.platformSettings[platform], display },
    };
  }

  @mutation()
  private UPDATE_DESTINATION_SETTING(destination: string, display: TDisplayType = 'horizontal') {
    if (!this.state.destinationSettings[destination]) {
      // create setting
      this.state.destinationSettings = {
        ...this.state.destinationSettings,
        [destination]: {
          destination,
          display,
        },
      };
    } else {
      // update setting
      this.state.destinationSettings = {
        ...this.state.destinationSettings,
        [destination]: { ...this.state.destinationSettings[destination], display },
      };
    }
  }

  @mutation()
  private SET_SHOW_DUAL_OUTPUT(status?: boolean) {
    this.state = {
      ...this.state,
      dualOutputMode: status ?? !this.state.dualOutputMode,
    };
  }

  @mutation()
  private SET_DISPLAY_ACTIVE(status: boolean, display: TDisplayType) {
    this.state.videoSettings.activeDisplays = {
      ...this.state.videoSettings.activeDisplays,
      [display]: status,
    };
  }

  @mutation()
  private SET_VIDEO_SETTING(setting: Partial<IVideoInfo>, display: TDisplayType = 'vertical') {
    this.state.videoSettings[display] = {
      ...this.state.videoSettings[display],
      ...setting,
    };
  }
<<<<<<< HEAD

  @mutation()
  private UPDATE_VIDEO_SETTING(setting: IVideoInfo, display: TDisplayType = 'vertical') {
    this.state.videoSettings[display] = { ...setting };
  }

  @mutation()
  private SET_IS_LOADING(status: boolean) {
    this.state = { ...this.state, isLoading: status };
  }
=======
>>>>>>> a7ba982f
}<|MERGE_RESOLUTION|>--- conflicted
+++ resolved
@@ -588,21 +588,10 @@
     this.SET_VIDEO_SETTING(setting, display);
   }
 
-<<<<<<< HEAD
   updateVideoSettings(settings: IVideoInfo, display: TDisplayType = 'horizontal') {
     this.UPDATE_VIDEO_SETTING(settings, display);
   }
 
-  /**
-   * Update loading state to show loading animation
-   */
-
-  setIsCollectionOrSceneLoading(status: boolean) {
-    this.SET_IS_LOADING(status);
-  }
-
-=======
->>>>>>> a7ba982f
   @mutation()
   private UPDATE_PLATFORM_SETTING(platform: TPlatform | string, display: TDisplayType) {
     this.state.platformSettings = {
@@ -654,17 +643,9 @@
       ...setting,
     };
   }
-<<<<<<< HEAD
 
   @mutation()
   private UPDATE_VIDEO_SETTING(setting: IVideoInfo, display: TDisplayType = 'vertical') {
     this.state.videoSettings[display] = { ...setting };
   }
-
-  @mutation()
-  private SET_IS_LOADING(status: boolean) {
-    this.state = { ...this.state, isLoading: status };
-  }
-=======
->>>>>>> a7ba982f
 }