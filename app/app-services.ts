/**
 * All services must be registered in this file
 */

// OFFLINE SERVICES
export { AppService } from 'services/app';
export { InternalApiService } from 'services/api/internal-api';
export { ExternalApiService } from 'services/api/external-api';
export { ExternalApiLimitsService } from 'services/api/external-api-limits';
export { SourcesService, Source } from 'services/sources';
export { Scene, SceneItem, SceneItemFolder, ScenesService } from 'services/scenes';
export { ObsImporterService } from 'services/obs-importer';
export { ClipboardService } from 'services/clipboard';
export { AudioService, AudioSource } from 'services/audio';
export { HostsService, UrlService } from 'services/hosts';
export { Hotkey, HotkeysService } from 'services/hotkeys';
export { KeyListenerService } from 'services/key-listener';
export { ShortcutsService } from 'services/shortcuts';
export { CustomizationService } from 'services/customization';
export { LayoutService } from 'services/layout';
export { NotificationsService } from 'services/notifications';
export { OnboardingService } from 'services/onboarding';
export { NavigationService } from 'services/navigation';
export { PerformanceService } from 'services/performance';
export { SettingsService, OutputSettingsService } from 'services/settings';
export { VideoService } from 'services/video';
export { WindowsService } from 'services/windows';
export { TransitionsService } from 'services/transitions';
export { FontLibraryService } from 'services/font-library';
export { SourceFiltersService } from 'services/source-filters';
export { CacheUploaderService } from 'services/cache-uploader';
export { TcpServerService } from 'services/api/tcp-server';
export { IpcServerService } from 'services/api/ipc-server';
export { JsonrpcService } from 'services/api/jsonrpc';
export { DismissablesService } from 'services/dismissables';
export { SceneCollectionsServerApiService } from 'services/scene-collections/server-api';
export { SceneCollectionsService } from 'services/scene-collections';
export { TroubleshooterService } from 'services/troubleshooter';
export { GlobalSelection, Selection, SelectionService } from 'services/selection';
export { OverlaysPersistenceService } from 'services/scene-collections/overlays';
export { SceneCollectionsStateService } from 'services/scene-collections/state';
export { FileManagerService } from 'services/file-manager';
export { ProtocolLinksService } from 'services/protocol-links';
export { ProjectorService } from 'services/projector';
export { I18nService } from 'services/i18n';
export { ObsUserPluginsService } from 'services/obs-user-plugins';
export { HardwareService, DefaultHardwareService } from 'services/hardware';
export { EditorCommandsService } from 'services/editor-commands';
export { EditorService } from 'services/editor';
export { StreamSettingsService } from 'services/settings/streaming';
export { TouchBarService } from 'services/touch-bar';
export { ApplicationMenuService } from 'services/application-menu';
export { MacPermissionsService } from 'services/mac-permissions';
export { VirtualWebcamService } from 'services/virtual-webcam';
export { MetricsService } from 'services/metrics';
export { HighlighterService } from 'services/highlighter';

// ONLINE SERVICES
export { UserService } from './services/user';
export { YoutubeService } from 'services/platforms/youtube';
export { TwitchService } from 'services/platforms/twitch';
export { FacebookService } from 'services/platforms/facebook';
export { TiktokService } from 'services/platforms/tiktok';
export { RestreamService } from 'services/restream';
export { TwitterService } from 'services/integrations/twitter';
export { UsageStatisticsService } from './services/usage-statistics';
export { GameOverlayService } from 'services/game-overlay';

export { MediaGalleryService } from 'services/media-gallery';
export { MediaBackupService } from 'services/media-backup';
export { OutageNotificationsService } from 'services/outage-notifications';
export { AnnouncementsService } from 'services/announcements';
export { WebsocketService } from 'services/websocket';
export { IncrementalRolloutService } from 'services/incremental-rollout';
export { CrashReporterService } from 'services/crash-reporter';
export { PatchNotesService } from 'services/patch-notes';
export { VideoEncodingOptimizationService } from 'services/video-encoding-optimizations';
export { StreamingService } from 'services/streaming';
export { StreamlabelsService } from 'services/streamlabels';
export { AutoConfigService } from 'services/auto-config';
export { PlatformAppsService } from 'services/platform-apps';
export { PlatformAppStoreService } from 'services/platform-app-store';
export { PlatformAppAssetsService } from 'services/platform-apps/platform-app-assets-service';
export { ChatService } from 'services/chat';
export { RecentEventsService } from 'services/recent-events';
export { MagicLinkService } from 'services/magic-link';
export { GrowService } from 'services/grow/grow';

// WIDGETS
export { WidgetSource, WidgetsService } from './services/widgets';
export { BitGoalService } from 'services/widgets/settings/bit-goal';
export { ChatBoxService } from 'services/widgets/settings/chat-box';
export { DonationGoalService } from 'services/widgets/settings/donation-goal';
export { FollowerGoalService } from 'services/widgets/settings/follower-goal';
export { StarsGoalService } from 'services/widgets/settings/stars-goal';
export { SupporterGoalService } from 'services/widgets/settings/supporter-goal';
export { SubscriberGoalService } from 'services/widgets/settings/subscriber-goal';
export { CharityGoalService } from 'services/widgets/settings/charity-goal';
export { ViewerCountService } from 'services/widgets/settings/viewer-count';
export { StreamBossService } from 'services/widgets/settings/stream-boss';
export { DonationTickerService } from 'services/widgets/settings/donation-ticker';
export { CreditsService } from 'services/widgets/settings/credits';
export { EventListService } from 'services/widgets/settings/event-list';
export { TipJarService } from 'services/widgets/settings/tip-jar';
export { SponsorBannerService } from 'services/widgets/settings/sponsor-banner';
export { SubGoalService } from 'services/widgets/settings/sub-goal';
export { MediaShareService } from 'services/widgets/settings/media-share';
export { AlertBoxService } from 'services/widgets/settings/alert-box';
export { SpinWheelService } from 'services/widgets/settings/spin-wheel';
export { PollService } from 'services/widgets/settings/poll';
export { EmoteWallService } from 'services/widgets/settings/emote-wall';

import { AppService } from './services/app';
import { WindowsService } from './services/windows';
import { CustomizationService } from './services/customization';
import { ScenesService } from './services/scenes';
import { EditorCommandsService } from './services/editor-commands';
import { EditorService } from 'services/editor';
import { PerformanceService } from './services/performance';
import { SourcesService } from './services/sources';
import { StreamingService } from './services/streaming';
import { StreamSettingsService } from './services/settings/streaming';
import { RestreamService } from './services/restream';
import { VideoEncodingOptimizationService } from './services/video-encoding-optimizations';
import { TwitterService } from './services/integrations/twitter';
import { SettingsService } from './services/settings';
import { UserService } from './services/user';
import { TwitchService } from './services/platforms/twitch';
import { YoutubeService } from './services/platforms/youtube';
import { FacebookService } from './services/platforms/facebook';
import { DismissablesService } from './services/dismissables';
import { NavigationService } from './services/navigation';
import { AnnouncementsService } from './services/announcements';
import { PatchNotesService } from './services/patch-notes';
import { VideoService } from './services/video';
import { ChatService } from './services/chat';
import { HighlighterService } from './services/highlighter';
import { GrowService } from './services/grow/grow';
import { TransitionsService } from './services/transitions';
import { MagicLinkService } from './services/magic-link';
import { UsageStatisticsService } from './services/usage-statistics';
import { NotificationsService } from './services/notifications';
import { MediaBackupService } from './services/media-backup';
import { HotkeysService } from './services/hotkeys';
import { WidgetsService } from './services/widgets';
import { HostsService } from './services/hosts';
import { OnboardingService } from './services/onboarding';
import { CacheUploaderService } from './services/cache-uploader';
import { StreamlabelsService } from './services/streamlabels';
<<<<<<< HEAD
import { TroubleshooterService } from './services/troubleshooter';
=======
import { SceneCollectionsService } from './services/scene-collections';
import { PlatformAppsService } from './services/platform-apps';
>>>>>>> f9dd63aa

export const AppServices = {
  AppService,
  WindowsService,
  ScenesService,
  NavigationService,
  AnnouncementsService,
  SettingsService,
  CustomizationService,
  EditorCommandsService,
  EditorService,
  PerformanceService,
  SourcesService,
  PatchNotesService,
  VideoService,
  ChatService,
  StreamingService,
  StreamSettingsService,
  RestreamService,
  VideoEncodingOptimizationService,
  TwitterService,
  YoutubeService,
  FacebookService,
  UserService,
  TwitchService,
  DismissablesService,
  HighlighterService,
  GrowService,
  TransitionsService,
  MagicLinkService,
  UsageStatisticsService,
  NotificationsService,
  MediaBackupService,
  HotkeysService,
  WidgetsService,
  HostsService,
  OnboardingService,
  CacheUploaderService,
  StreamlabelsService,
<<<<<<< HEAD
  TroubleshooterService,
=======
  SceneCollectionsService,
  PlatformAppsService,
>>>>>>> f9dd63aa
};<|MERGE_RESOLUTION|>--- conflicted
+++ resolved
@@ -147,12 +147,8 @@
 import { OnboardingService } from './services/onboarding';
 import { CacheUploaderService } from './services/cache-uploader';
 import { StreamlabelsService } from './services/streamlabels';
-<<<<<<< HEAD
-import { TroubleshooterService } from './services/troubleshooter';
-=======
 import { SceneCollectionsService } from './services/scene-collections';
 import { PlatformAppsService } from './services/platform-apps';
->>>>>>> f9dd63aa
 
 export const AppServices = {
   AppService,
@@ -192,10 +188,6 @@
   OnboardingService,
   CacheUploaderService,
   StreamlabelsService,
-<<<<<<< HEAD
-  TroubleshooterService,
-=======
   SceneCollectionsService,
   PlatformAppsService,
->>>>>>> f9dd63aa
 };