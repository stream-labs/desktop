--- conflicted
+++ resolved
@@ -141,12 +141,7 @@
         body: requestBody,
         completed: false,
       };
-<<<<<<< HEAD
-      // tslint:disable-next-line:prefer-template TODO
-      const rawMessage = JSON.stringify(requestBody) + '\n';
-=======
       const rawMessage = `${JSON.stringify(requestBody)}\n`;
->>>>>>> a42ff3be
       this.log('Sent:', rawMessage);
       this.socket.write(rawMessage);
     });
@@ -164,12 +159,7 @@
 
     if (!requestBody.id) throw 'id is required';
 
-<<<<<<< HEAD
-    // tslint:disable-next-line:prefer-template TODO
-    const rawMessage = JSON.stringify(requestBody) + '\n';
-=======
     const rawMessage = `${JSON.stringify(requestBody)}\n`;
->>>>>>> a42ff3be
     this.log('Sent:', rawMessage);
 
     const client = new snp.Client(PIPE_PATH);
@@ -294,8 +284,6 @@
     });
   }
 
-<<<<<<< HEAD
-=======
   /**
    * Wait for API event
    * Skip events if constraint returned a false value
@@ -303,7 +291,6 @@
    *  // wait for event that has a `fader` property
    *  const event = await client.waitForEvent((event: any) => !!event.fader)
    */
->>>>>>> a42ff3be
   waitForEvent<TEvent extends Dictionary<any>>(
     constraint: (event: TEvent) => boolean,
   ): Promise<TEvent> {
