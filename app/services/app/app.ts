--- conflicted
+++ resolved
@@ -154,12 +154,9 @@
     this.crashReporterService.endStartup();
 
     this.protocolLinksService.start(this.state.argv);
-<<<<<<< HEAD
+
+    ipcRenderer.send('AppInitFinished');
     this.metricsService.recordMetric('sceneCollectionLoadingTime');
-=======
-
-    ipcRenderer.send('AppInitFinished');
->>>>>>> aaae5f12
   }
 
   shutdownStarted = new Subject();
