--- conflicted
+++ resolved
@@ -10,12 +10,9 @@
 import Form, { useForm } from '../../shared/inputs/Form';
 import { confirmAsync } from '../../modals';
 import { IStreamEvent, useStreamScheduler } from './useStreamScheduler';
-<<<<<<< HEAD
 import { Services } from '../../service-provider';
 import { getDefined } from '../../../util/properties-type-guards';
-=======
 import Scrollable from '../../shared/Scrollable';
->>>>>>> 757ccf44
 
 /**
  * StreamScheduler page layout
