import { I18nService } from 'services/i18n';

window['eval'] = global.eval = () => {
  throw new Error('window.eval() is disabled for security');
};

import 'reflect-metadata';
import Vue from 'vue';
import URI from 'urijs';

import { createStore } from './store';
import { ObsApiService } from './services/obs-api';
import { IWindowOptions, WindowsService } from './services/windows';
import { AppService } from './services/app';
import { ServicesManager } from './services-manager';
import Utils from './services/utils';
import electron from 'electron';
import Raven from 'raven-js';
import RavenVue from 'raven-js/plugins/vue';
import RavenConsole from 'raven-js/plugins/console';
import VTooltip from 'v-tooltip';
import VueI18n from 'vue-i18n';
<<<<<<< HEAD
import VModal from 'vue-js-modal';
=======
import VeeValidate from 'vee-validate';
>>>>>>> d1222859

const { ipcRenderer, remote } = electron;

const slobsVersion = remote.process.env.SLOBS_VERSION;
const isProduction = process.env.NODE_ENV === 'production';


// This is the development DSN
let sentryDsn = 'https://8f444a81edd446b69ce75421d5e91d4d@sentry.io/252950';

if (isProduction) {
  // This is the production DSN
  sentryDsn = 'https://6971fa187bb64f58ab29ac514aa0eb3d@sentry.io/251674';

  electron.crashReporter.start({
    productName: 'streamlabs-obs',
    companyName: 'streamlabs',
    submitURL:
      'https://streamlabs.sp.backtrace.io:6098/post?' +
      'format=minidump&' +
      'token=e3f92ff3be69381afe2718f94c56da4644567935cc52dec601cf82b3f52a06ce',
    extra: {
      version: slobsVersion,
      processType: 'renderer'
    }
  });
}

if ((isProduction || process.env.SLOBS_REPORT_TO_SENTRY) && !electron.remote.process.env.SLOBS_IPC) {
  Raven.config(sentryDsn, {
    release: slobsVersion,
    dataCallback: data => {
      // Because our URLs are local files and not publicly
      // accessible URLs, we simply truncate and send only
      // the filename.  Unfortunately sentry's electron support
      // isn't that great, so we do this hack.
      // Some discussion here: https://github.com/getsentry/sentry/issues/2708
      const normalize = (filename: string) => {
        const splitArray = filename.split('/');
        return splitArray[splitArray.length - 1];
      };

      if (data.exception) {
        data.exception.values[0].stacktrace.frames.forEach((frame: any) => {
          frame.filename = normalize(frame.filename);
        });

        data.culprit = data.exception.values[0].stacktrace.frames[0].filename;
      }

      return data;
    }
  })
    .addPlugin(RavenVue, Vue)
    .addPlugin(RavenConsole, console, { levels: ['error'] })
    .install();
}

require('./app.less');

// Initiates tooltips and sets their parent wrapper
Vue.use(VTooltip);
VTooltip.options.defaultContainer = '#mainWrapper';

<<<<<<< HEAD
Vue.use(VModal);
=======
Vue.use(VeeValidate);

>>>>>>> d1222859

// Disable chrome default drag/drop behavior
document.addEventListener('dragover', event => event.preventDefault());
document.addEventListener('drop', event => event.preventDefault());

document.addEventListener('DOMContentLoaded', () => {
  const storePromise = createStore();
  const servicesManager: ServicesManager = ServicesManager.instance;
  const windowsService: WindowsService = WindowsService.instance;
  const i18nService: I18nService = I18nService.instance;
  const obsApiService = ObsApiService.instance;
  const windowId = Utils.getCurrentUrlParams().windowId;

  if (Utils.isMainWindow()) {
    ipcRenderer.on('closeWindow', () => windowsService.closeMainWindow());
    AppService.instance.load();
  } else {
    if (Utils.isChildWindow()) {
      ipcRenderer.on('closeWindow', () => windowsService.closeChildWindow());
    }
    servicesManager.listenMessages();
  }

  window['obs'] = obsApiService.nodeObs;

  storePromise.then(async store => {

    Vue.use(VueI18n);

    await i18nService.load();

    const i18n = new VueI18n({
      locale: i18nService.state.locale,
      fallbackLocale: i18nService.getFallbackLocale(),
      messages: i18nService.getLoadedDictionaries(),
      silentTranslationWarn: true
    });

    I18nService.setVuei18nInstance(i18n);

    const vm = new Vue({
      el: '#app',
      i18n,
      store,
      render: h => {
        const componentName = windowsService.state[windowId].componentName;

        return h(windowsService.components[componentName]);
      }
    });

  });

  // Used for replacing the contents of this window with
  // a new top level component
  ipcRenderer.on(
    'window-setContents',
    (event: Electron.Event, options: IWindowOptions) => {
      windowsService.updateChildWindowOptions(options);

      // This is purely for developer convencience.  Changing the URL
      // to match the current contents, as well as pulling the options
      // from the URL, allows child windows to be refreshed without
      // losing their contents.
      const newOptions: any = Object.assign({ windowId: 'child' }, options);
      const newURL: string = URI(window.location.href)
        .query(newOptions)
        .toString();

      window.history.replaceState({}, '', newURL);
    }
  );
});<|MERGE_RESOLUTION|>--- conflicted
+++ resolved
@@ -20,11 +20,8 @@
 import RavenConsole from 'raven-js/plugins/console';
 import VTooltip from 'v-tooltip';
 import VueI18n from 'vue-i18n';
-<<<<<<< HEAD
 import VModal from 'vue-js-modal';
-=======
 import VeeValidate from 'vee-validate';
->>>>>>> d1222859
 
 const { ipcRenderer, remote } = electron;
 
@@ -89,12 +86,9 @@
 Vue.use(VTooltip);
 VTooltip.options.defaultContainer = '#mainWrapper';
 
-<<<<<<< HEAD
 Vue.use(VModal);
-=======
 Vue.use(VeeValidate);
 
->>>>>>> d1222859
 
 // Disable chrome default drag/drop behavior
 document.addEventListener('dragover', event => event.preventDefault());
