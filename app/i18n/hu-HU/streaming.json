--- conflicted
+++ resolved
@@ -175,10 +175,6 @@
   "Step 2: Ensure the \"Confirm stream title and game before going live\" option is checked in the <general>General</general> settings tab.": "Step 2: Ensure the \"Confirm stream title and game before going live\" option is checked in the <general>General</general> settings tab.",
   "Step 3: Select which platforms you are streaming to when you hit \"Go Live\".": "Step 3: Select which platforms you are streaming to when you hit \"Go Live\".",
   "New features coming soon!": "New features coming soon!",
-<<<<<<< HEAD
-  "Stream to multiple platforms at once with <ultra>Streamlabs Ultra</ultra>.": "Stream to multiple platforms at once with <ultra>Streamlabs Ultra</ultra>."
-=======
   "Stream to multiple platforms at once with <ultra>Streamlabs Ultra</ultra>.": "Stream to multiple platforms at once with <ultra>Streamlabs Ultra</ultra>.",
   "Upgrade your stream with premium themes with <ultra>Streamlabs Ultra</ultra>.": "Upgrade your stream with premium themes with <ultra>Streamlabs Ultra</ultra>."
->>>>>>> a65fe2a6
 }