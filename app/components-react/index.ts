--- conflicted
+++ resolved
@@ -14,14 +14,10 @@
 import NavTools from './sidebar/NavTools';
 import PlatformLogo from './shared/PlatformLogo';
 import AdvancedStatistics from './windows/AdvancedStatistics';
-<<<<<<< HEAD
 import StudioFooter from './root/StudioFooter';
-=======
 import { createRoot } from './root/ReactRoot';
 import StartStreamingButton from './root/StartStreamingButton';
->>>>>>> 21b8b294
 import TestWidgets from './root/TestWidgets';
-import StartStreamingButton from './root/StartStreamingButton';
 import RenameSource from './windows/RenameSource';
 
 // list of React components to be used inside Vue components
@@ -41,11 +37,7 @@
   NavTools,
   PlatformLogo,
   AdvancedStatistics,
-<<<<<<< HEAD
-=======
   SharedComponentsLibrary: createRoot(SharedComponentsLibrary),
-  StartStreamingButton,
->>>>>>> 21b8b294
   TestWidgets,
   RenameSource,
   StudioFooter,
