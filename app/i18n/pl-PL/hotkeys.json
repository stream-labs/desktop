{
  "Start Streaming": "Rozpocznij transmisję",
  "Stop Streaming": "Zakończ transmisję",
  "Start Recording": "Rozpocznij nagrywanie",
  "Stop Recording": "Zakończ nagrywanie",
  "Switch to scene": "Zmień scenę",
  "Show %{sourcename}": "Pokaż %{sourcename}",
  "Hide %{sourcename}": "Ukryj %{sourcename}",
  "Push to Show %{sourcename}": "Naciśnij, aby pokazać %{sourcename}",
  "Push to Hide %{sourcename}": "Naciśnij, aby ukryć %{sourcename}",
  "Mute": "Wycisz",
  "Unmute": "Odcisz",
  "Push to Mute": "Naciśnij, aby wyciszyć",
  "Push to Talk": "Naciśnij, aby mówić",
  "Enable Studio Mode": "Włącz tryb studia",
  "Disable Studio Mode": "Wyłącz tryb studia",
  "Transition (Studio Mode)": "Przejście (tryb studia)",
  "Capture Foreground Window": "Przechwyć okno na pierwszym planie",
  "Deactivate Capture": "Wyłącz przechwytywanie",
  "Toggle overlay positioning mode": "Przełącz na tryb pozycjonowania nakładki",
  "Play/Pause": "Odtwarzaj / Przerwij",
  "Restart": "Uruchom ponownie",
  "Next Slide": "Kolejny slajd",
  "Previous Slide": "Poprzedni slajd",
  "Toggle Performance Mode": "Przełącz Tryb wydajności",
  "Skip Alert": "Pomiń powiadomienie",
<<<<<<< HEAD
  "To use hotkeys on Mac, go to System Settings > Security > Accessibility and toggle on for Streamlabs Desktop.": "To use hotkeys on Mac, go to System Settings > Security > Accessibility and toggle on for Streamlabs Desktop.",
  "Start Virtual Camera": "Start Virtual Camera",
  "Stop Virtual Camera": "Stop Virtual Camera",
  "This scene has not been converted to Dual Output. Please make the scene active to add vertical sources.": "This scene has not been converted to Dual Output. Please make the scene active to add vertical sources.",
  "Learn more here": "Learn more here",
  "<color>Pro tip:</color> set Markers in Hotkeys settings to timestamp your recordings. <link>Set up here</link>": "<color>Pro tip:</color> set Markers in Hotkeys settings to timestamp your recordings. <link>Set up here</link>",
  "Markers": "Markers"
=======
  "To use hotkeys on Mac, go to System Settings > Security > Accessibility and toggle on for Streamlabs Desktop.": "Aby korzystać ze skrótów klawiszowych na Macu, przejdź do menu „Ustawienia systemowe” > „Prywatność i ochrona” > „Dostępność” i włącz uprawnienia dla Streamlabs Desktop.",
  "Start Virtual Camera": "Uruchom wirtualną kamerę",
  "Stop Virtual Camera": "Zatrzymaj wirtualną kamerę",
  "This scene has not been converted to Dual Output. Please make the scene active to add vertical sources.": "Ta scena nie została przekonwertowana do trybu Dual Output. Uaktywnij scenę, aby dodać źródła pionowe.",
  "Learn more here": "Dowiedz się więcej tutaj",
  "<color>Pro tip:</color> set Markers in Hotkeys settings to timestamp your recordings. <link>Set up here</link>": "<color>Wskazówka:</color> ustaw znaczniki w ustawieniach skrótów klawiszowych, aby dodawać sygnatury czasowe do nagrań. <link>Skonfiguruj tutaj</link>",
  "Markers": "Znaczniki"
>>>>>>> 39843688
}<|MERGE_RESOLUTION|>--- conflicted
+++ resolved
@@ -24,15 +24,6 @@
   "Previous Slide": "Poprzedni slajd",
   "Toggle Performance Mode": "Przełącz Tryb wydajności",
   "Skip Alert": "Pomiń powiadomienie",
-<<<<<<< HEAD
-  "To use hotkeys on Mac, go to System Settings > Security > Accessibility and toggle on for Streamlabs Desktop.": "To use hotkeys on Mac, go to System Settings > Security > Accessibility and toggle on for Streamlabs Desktop.",
-  "Start Virtual Camera": "Start Virtual Camera",
-  "Stop Virtual Camera": "Stop Virtual Camera",
-  "This scene has not been converted to Dual Output. Please make the scene active to add vertical sources.": "This scene has not been converted to Dual Output. Please make the scene active to add vertical sources.",
-  "Learn more here": "Learn more here",
-  "<color>Pro tip:</color> set Markers in Hotkeys settings to timestamp your recordings. <link>Set up here</link>": "<color>Pro tip:</color> set Markers in Hotkeys settings to timestamp your recordings. <link>Set up here</link>",
-  "Markers": "Markers"
-=======
   "To use hotkeys on Mac, go to System Settings > Security > Accessibility and toggle on for Streamlabs Desktop.": "Aby korzystać ze skrótów klawiszowych na Macu, przejdź do menu „Ustawienia systemowe” > „Prywatność i ochrona” > „Dostępność” i włącz uprawnienia dla Streamlabs Desktop.",
   "Start Virtual Camera": "Uruchom wirtualną kamerę",
   "Stop Virtual Camera": "Zatrzymaj wirtualną kamerę",
@@ -40,5 +31,4 @@
   "Learn more here": "Dowiedz się więcej tutaj",
   "<color>Pro tip:</color> set Markers in Hotkeys settings to timestamp your recordings. <link>Set up here</link>": "<color>Wskazówka:</color> ustaw znaczniki w ustawieniach skrótów klawiszowych, aby dodawać sygnatury czasowe do nagrań. <link>Skonfiguruj tutaj</link>",
   "Markers": "Znaczniki"
->>>>>>> 39843688
 }