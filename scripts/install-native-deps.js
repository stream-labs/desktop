--- conflicted
+++ resolved
@@ -89,11 +89,7 @@
       } else if (process.arch == 'x64') {
         arch = '-x86_64';
       } else {
-<<<<<<< HEAD
-        throw 'CPU architecture not supported.';  
-=======
         throw 'CPU architecture not supported.';
->>>>>>> f5f5a8d1
       }
     } else {
       throw 'Platform not supported.';
