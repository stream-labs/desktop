import { mutation, StatefulService } from '../stateful-service';
import * as obs from '../../../obs-api';
import uuid from 'uuid/v4';

export enum EDeviceType {
  audioInput = 'audioInput',
  audioOutput = 'audioOutput',
  videoInput = 'videoInput',
}

export interface IDevice {
  id: string;
  type: EDeviceType;
  description: string;
}

export interface IHardwareServiceState {
  devices: IDevice[];
  dshowDevices: IDevice[]; // dhow_input operates with the different devices list
}

export class HardwareService extends StatefulService<IHardwareServiceState> {
  static initialState: IHardwareServiceState = {
    devices: [],
    dshowDevices: [],
  };

  init() {
    this.SET_DEVICES(this.fetchDevices());
  }

  getDevices() {
<<<<<<< HEAD
    return this.state.devices;
=======
    return this.state.devices.concat(this.state.dshowDevices);
  }

  getDevice(id: string) {
    return this.getDevices().find(device => device.id === id);
>>>>>>> ddb18c6f
  }

  getDeviceByName(name: string) {
    return this.state.devices.find(device => device.description === name);
  }

  getDshowDeviceByName(name: string) {
    return this.state.dshowDevices.find(device => device.description === name);
  }

  private fetchDevices(): IHardwareServiceState {
    const devices: IDevice[] = [];
    const dshowDevices: IDevice[] = [];
    const obsAudioInput = obs.InputFactory.create('wasapi_input_capture', uuid());
    const obsAudioOutput = obs.InputFactory.create('wasapi_output_capture', uuid());
    const obsVideoInput = obs.InputFactory.create('dshow_input', uuid());

    (obsAudioInput.properties.get('device_id') as obs.IListProperty).details.items.forEach(
      (item: { name: string; value: string }) => {
        devices.push({
          id: item.value,
          description: item.name,
          type: EDeviceType.audioInput,
        });
      },
    );

    (obsAudioOutput.properties.get('device_id') as obs.IListProperty).details.items.forEach(
      (item: { name: string; value: string }) => {
        devices.push({
          id: item.value,
          description: item.name,
          type: EDeviceType.audioOutput,
        });
      },
    );

    (obsVideoInput.properties.get('video_device_id') as obs.IListProperty).details.items.forEach(
      (item: { name: string; value: string }) => {
        dshowDevices.push({
          id: item.value,
          description: item.name,
          type: EDeviceType.videoInput,
        });
      },
    );

    const audioDeviceIdProp = obsVideoInput.properties.get('audio_device_id') as obs.IListProperty;
    // audioDeviceIdProp can be null if no devices exist
    if (audioDeviceIdProp) {
      audioDeviceIdProp.details.items.forEach((item: { name: string; value: string }) => {
        dshowDevices.push({
          id: item.value,
          description: item.name,
          type: EDeviceType.audioInput,
        });
      });
    }

    obsAudioInput.release();
    obsAudioOutput.release();
    obsVideoInput.release();
    return { devices, dshowDevices };
  }

  @mutation()
  private SET_DEVICES(devices: IHardwareServiceState) {
    this.state.devices = devices.devices;
    this.state.dshowDevices = devices.dshowDevices;
  }
}<|MERGE_RESOLUTION|>--- conflicted
+++ resolved
@@ -30,16 +30,9 @@
   }
 
   getDevices() {
-<<<<<<< HEAD
     return this.state.devices;
-=======
-    return this.state.devices.concat(this.state.dshowDevices);
   }
 
-  getDevice(id: string) {
-    return this.getDevices().find(device => device.id === id);
->>>>>>> ddb18c6f
-  }
 
   getDeviceByName(name: string) {
     return this.state.devices.find(device => device.description === name);
