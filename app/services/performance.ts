import Vue from 'vue';
import { Subject, Subscription } from 'rxjs';
import electron from 'electron';
import * as obs from '../../obs-api';
import { StatefulService, mutation, Service, Inject } from 'services';
import { throttle } from 'lodash-decorators';
import {
  NotificationsService,
  ENotificationType,
  ENotificationSubType,
} from 'services/notifications';
import { ServicesManager } from '../services-manager';
import { JsonrpcService } from './api/jsonrpc';
import { TroubleshooterService, TIssueCode } from 'services/troubleshooter';
import { $t } from 'services/i18n';
import { StreamingService, EStreamingState } from 'services/streaming';
import { VideoSettingsService } from 'services/settings-v2/video';
import { UsageStatisticsService } from './usage-statistics';
import { ViewHandler } from './core';
import { VideoSettingsService } from './settings-v2/video';

interface IPerformanceState {
  CPU: number;
  numberDroppedFrames: number;
  percentageDroppedFrames: number;
  numberSkippedFrames: number;
  percentageSkippedFrames: number;
  numberLaggedFrames: number;
  percentageLaggedFrames: number;
  numberEncodedFrames: number;
  numberRenderedFrames: number;
  streamingBandwidth: number;
  frameRate: number;
}

interface INextStats {
  framesSkipped: number;
  framesEncoded: number;
  skippedFactor: number;
  framesLagged: number;
  framesRendered: number;
  laggedFactor: number;
  droppedFramesFactor: number;
}

export enum EStreamQuality {
  GOOD = 'GOOD',
  FAIR = 'FAIR',
  POOR = 'POOR',
}

// How frequently parformance stats should be updated
const STATS_UPDATE_INTERVAL = 2 * 1000;
// Limit on interval between unique notification types
const NOTIFICATION_THROTTLE_INTERVAL = 2 * 60 * 1000;
// Time window for averaging notification issues
const SAMPLING_DURATION = 2 * 60 * 1000;
// How many samples we should take
const NUMBER_OF_SAMPLES = Math.round(SAMPLING_DURATION / STATS_UPDATE_INTERVAL);

interface IMonitorState {
  framesLagged: number;
  framesRendered: number;
  framesSkipped: number;
  framesEncoded: number;
}

class PerformanceServiceViews extends ViewHandler<IPerformanceState> {
  get cpuPercent() {
    return this.state.CPU.toFixed(1);
  }

  get frameRate() {
    return this.state.frameRate.toFixed(2);
  }

  get droppedFrames() {
    return this.state.numberDroppedFrames;
  }

  get percentDropped() {
    return (this.state.percentageDroppedFrames || 0).toFixed(1);
  }

  get bandwidth() {
    return this.state.streamingBandwidth.toFixed(0);
  }

  get streamQuality() {
    if (
      this.state.percentageDroppedFrames > 50 ||
      this.state.percentageLaggedFrames > 50 ||
      this.state.percentageSkippedFrames > 50
    ) {
      return EStreamQuality.POOR;
    }
    if (
      this.state.percentageDroppedFrames > 30 ||
      this.state.percentageLaggedFrames > 30 ||
      this.state.percentageSkippedFrames > 30
    ) {
      return EStreamQuality.FAIR;
    }
    return EStreamQuality.GOOD;
  }
}

// Keeps a store of up-to-date performance metrics
export class PerformanceService extends StatefulService<IPerformanceState> {
  @Inject() private notificationsService: NotificationsService;
  @Inject() private jsonrpcService: JsonrpcService;
  @Inject() private troubleshooterService: TroubleshooterService;
  @Inject() private streamingService: StreamingService;
  @Inject() private usageStatisticsService: UsageStatisticsService;
  @Inject() private videoSettingsService: VideoSettingsService;

  static initialState: IPerformanceState = {
    CPU: 0,
    numberDroppedFrames: 0,
    percentageDroppedFrames: 0,
    numberSkippedFrames: 0,
    percentageSkippedFrames: 0,
    numberLaggedFrames: 0,
    percentageLaggedFrames: 0,
    numberEncodedFrames: 0,
    numberRenderedFrames: 0,
    streamingBandwidth: 0,
    frameRate: 0,
  };

  private historicalDroppedFrames: number[] = [];
  private historicalSkippedFrames: number[] = [];
  private historicalLaggedFrames: number[] = [];
  private shutdown = false;
  private statsRequestInProgress = false;

  // Used to report on the overall quality of a complete stream
  private streamStartSkippedFrames = 0;
  private streamStartLaggedFrames = 0;
  private streamStartRenderedFrames = 0;
  private streamStartEncodedFrames = 0;
  private streamStartTime: Date;

  statisticsUpdated = new Subject<IPerformanceState>();

  @mutation()
  private SET_PERFORMANCE_STATS(stats: Partial<IPerformanceState>) {
    Object.keys(stats).forEach(stat => {
      Vue.set(this.state, stat, stats[stat]);
    });
  }

  init() {
    this.streamingService.streamingStatusChange.subscribe((state: EStreamingState) => {
      if (state === EStreamingState.Live) this.startStreamQualityMonitoring();
      if (state === EStreamingState.Ending) this.stopStreamQualityMonitoring();
    });
  }

  get views() {
    return new PerformanceServiceViews(this.state);
  }

  // Starts interval to poll updates from OBS
  startMonitoringPerformance() {
    const statsInterval = () => {
      if (this.shutdown) return;

      // Don't request more stats if we haven't finished processing the last bunch
      if (!this.statsRequestInProgress) {
        this.statsRequestInProgress = true;
        electron.ipcRenderer.send('requestPerformanceStats');
      }

      setTimeout(statsInterval, STATS_UPDATE_INTERVAL);
    };
    statsInterval();

    electron.ipcRenderer.on(
      'performanceStatsResponse',
      (e: electron.Event, am: electron.ProcessMetric[]) => {
        const stats: IPerformanceState = obs.NodeObs.OBS_API_getPerformanceStatistics();

        stats.CPU += am
          .map(proc => {
            return proc.cpu.percentCPUUsage;
          })
          .reduce((sum, usage) => sum + usage);

        this.SET_PERFORMANCE_STATS(stats);
        this.monitorAndUpdateStats();
        this.statisticsUpdated.next(this.state);
        this.statsRequestInProgress = false;
      },
    );
  }

  /**
   * Capture some analytics for the entire duration of a stream
   */
  startStreamQualityMonitoring() {
<<<<<<< HEAD
    this.streamStartSkippedFrames = this.videoSettingsService.videoContext.skippedFrames;
    this.streamStartLaggedFrames = obs.Global.laggedFrames;
    this.streamStartRenderedFrames = obs.Global.totalFrames;
    this.streamStartEncodedFrames = this.videoSettingsService.videoContext.encodedFrames;
=======
    this.streamStartSkippedFrames = this.videoSettingsService.contexts.horizontal.skippedFrames;
    this.streamStartLaggedFrames = obs.Global.laggedFrames;
    this.streamStartRenderedFrames = obs.Global.totalFrames;
    this.streamStartEncodedFrames = this.videoSettingsService.contexts.horizontal.encodedFrames;
>>>>>>> b742c199
    this.streamStartTime = new Date();
  }

  stopStreamQualityMonitoring() {
    const streamLagged =
      ((obs.Global.laggedFrames - this.streamStartLaggedFrames) /
        (obs.Global.totalFrames - this.streamStartRenderedFrames)) *
      100;
    const streamSkipped =
<<<<<<< HEAD
      ((this.videoSettingsService.videoContext.skippedFrames - this.streamStartSkippedFrames) /
        (this.videoSettingsService.videoContext.encodedFrames - this.streamStartEncodedFrames)) *
=======
      ((this.videoSettingsService.contexts.horizontal.skippedFrames -
        this.streamStartSkippedFrames) /
        (this.videoSettingsService.contexts.horizontal.encodedFrames -
          this.streamStartEncodedFrames)) *
>>>>>>> b742c199
      100;
    const streamDropped = this.state.percentageDroppedFrames;
    const streamDuration = new Date().getTime() - this.streamStartTime.getTime();

    this.usageStatisticsService.recordAnalyticsEvent('StreamPerformance', {
      streamLagged,
      streamSkipped,
      streamDropped,
      streamDuration,
    });
  }

  /* Monitor frame rate statistics
  /  Update values in state
  /  Dispatch notifications when thresholds are crossed */
  private monitorAndUpdateStats() {
    /* Fetch variables only once. */
    const currentStats: IMonitorState = {
      framesLagged: obs.Global.laggedFrames,
      framesRendered: obs.Global.totalFrames,
<<<<<<< HEAD
      framesSkipped: this.videoSettingsService.videoContext.skippedFrames,
      framesEncoded: this.videoSettingsService.videoContext.encodedFrames,
=======
      framesSkipped: this.videoSettingsService.contexts.horizontal.skippedFrames,
      framesEncoded: this.videoSettingsService.contexts.horizontal.encodedFrames,
>>>>>>> b742c199
    };

    const nextStats = this.nextStats(currentStats);

    this.addSample(this.historicalDroppedFrames, nextStats.droppedFramesFactor);
    this.addSample(this.historicalSkippedFrames, nextStats.skippedFactor);
    this.addSample(this.historicalLaggedFrames, nextStats.laggedFactor);

    this.sendNotifications(currentStats, nextStats);

    this.SET_PERFORMANCE_STATS({
      numberSkippedFrames: currentStats.framesSkipped,
      percentageSkippedFrames: nextStats.skippedFactor * 100,
      numberLaggedFrames: currentStats.framesLagged,
      percentageLaggedFrames: nextStats.laggedFactor * 100,
      numberEncodedFrames: currentStats.framesEncoded,
      numberRenderedFrames: currentStats.framesRendered,
    });
  }

  nextStats(currentStats: IMonitorState): INextStats {
    const framesSkipped = currentStats.framesSkipped - this.state.numberSkippedFrames;
    const framesEncoded = currentStats.framesEncoded - this.state.numberEncodedFrames;
    const skippedFactor = framesEncoded === 0 ? 0 : framesSkipped / framesEncoded;

    const framesLagged = currentStats.framesLagged - this.state.numberLaggedFrames;
    const framesRendered = currentStats.framesRendered - this.state.numberRenderedFrames;
    const laggedFactor = framesRendered === 0 ? 0 : framesLagged / framesRendered;

    const droppedFramesFactor = this.state.percentageDroppedFrames / 100;

    return {
      framesSkipped,
      framesEncoded,
      skippedFactor,
      framesLagged,
      framesRendered,
      laggedFactor,
      droppedFramesFactor,
    };
  }

  addSample(record: number[], current: number) {
    if (record.length >= NUMBER_OF_SAMPLES) {
      record.shift();
    }
    record.push(current);
  }

  averageFactor(record: number[]) {
    return record.reduce((a, b) => a + b, 0) / NUMBER_OF_SAMPLES;
  }

  checkNotification(target: number, record: number[]) {
    if (record.length < NUMBER_OF_SAMPLES) return false;
    return this.averageFactor(record) >= target;
  }

  // Check if any notification thresholds are met and send applicable notification
  sendNotifications(currentStats: IMonitorState, nextStats: INextStats) {
    const troubleshooterSettings = this.troubleshooterService.getSettings();

    // Check if skipped frames exceed notification threshold
    if (
      troubleshooterSettings.skippedEnabled &&
      currentStats.framesEncoded !== 0 &&
      nextStats.framesEncoded !== 0 &&
      this.checkNotification(troubleshooterSettings.skippedThreshold, this.historicalSkippedFrames)
    ) {
      this.pushSkippedFramesNotify(this.averageFactor(this.historicalSkippedFrames));
    }

    // Check if lagged frames exceed notification threshold
    if (
      troubleshooterSettings.laggedEnabled &&
      currentStats.framesRendered !== 0 &&
      nextStats.framesRendered !== 0 &&
      this.checkNotification(troubleshooterSettings.laggedThreshold, this.historicalLaggedFrames)
    ) {
      this.pushLaggedFramesNotify(this.averageFactor(this.historicalLaggedFrames));
    }

    // Check if dropped frames exceed notification threshold
    if (
      troubleshooterSettings.droppedEnabled &&
      this.checkNotification(troubleshooterSettings.droppedThreshold, this.historicalDroppedFrames)
    ) {
      this.pushDroppedFramesNotify(this.averageFactor(this.historicalDroppedFrames));
    }
  }

  @throttle(NOTIFICATION_THROTTLE_INTERVAL)
  private pushSkippedFramesNotify(factor: number) {
    const code: TIssueCode = 'FRAMES_SKIPPED';
    this.notificationsService.push({
      code,
      type: ENotificationType.WARNING,
      data: factor,
      lifeTime: 2 * 60 * 1000,
      showTime: true,
      subType: ENotificationSubType.SKIPPED,
      // tslint:disable-next-line:prefer-template
      message: $t('Skipped frames detected:') + Math.round(factor * 100) + '% over last 2 minutes',
      action: this.jsonrpcService.createRequest(
        Service.getResourceId(this.troubleshooterService),
        'showTroubleshooter',
        code,
      ),
    });
  }

  @throttle(NOTIFICATION_THROTTLE_INTERVAL)
  pushLaggedFramesNotify(factor: number) {
    const code: TIssueCode = 'FRAMES_LAGGED';
    this.notificationsService.push({
      code,
      type: ENotificationType.WARNING,
      data: factor,
      lifeTime: 2 * 60 * 1000,
      showTime: true,
      subType: ENotificationSubType.LAGGED,
      message: `Lagged frames detected: ${Math.round(factor * 100)}%  over last 2 minutes`,
      action: this.jsonrpcService.createRequest(
        Service.getResourceId(this.troubleshooterService),
        'showTroubleshooter',
        code,
      ),
    });
  }

  @throttle(NOTIFICATION_THROTTLE_INTERVAL)
  private pushDroppedFramesNotify(factor: number) {
    const code: TIssueCode = 'FRAMES_DROPPED';
    this.notificationsService.push({
      code,
      type: ENotificationType.WARNING,
      data: factor,
      lifeTime: 2 * 60 * 1000,
      showTime: true,
      subType: ENotificationSubType.DROPPED,
      message: `Dropped frames detected: ${Math.round(factor * 100)}%  over last 2 minutes`,
      action: this.jsonrpcService.createRequest(
        Service.getResourceId(this.troubleshooterService),
        'showTroubleshooter',
        code,
      ),
    });
  }

  stop() {
    this.shutdown = true;
    this.SET_PERFORMANCE_STATS(PerformanceService.initialState);
  }
}<|MERGE_RESOLUTION|>--- conflicted
+++ resolved
@@ -17,7 +17,6 @@
 import { VideoSettingsService } from 'services/settings-v2/video';
 import { UsageStatisticsService } from './usage-statistics';
 import { ViewHandler } from './core';
-import { VideoSettingsService } from './settings-v2/video';
 
 interface IPerformanceState {
   CPU: number;
@@ -199,17 +198,10 @@
    * Capture some analytics for the entire duration of a stream
    */
   startStreamQualityMonitoring() {
-<<<<<<< HEAD
-    this.streamStartSkippedFrames = this.videoSettingsService.videoContext.skippedFrames;
-    this.streamStartLaggedFrames = obs.Global.laggedFrames;
-    this.streamStartRenderedFrames = obs.Global.totalFrames;
-    this.streamStartEncodedFrames = this.videoSettingsService.videoContext.encodedFrames;
-=======
     this.streamStartSkippedFrames = this.videoSettingsService.contexts.horizontal.skippedFrames;
     this.streamStartLaggedFrames = obs.Global.laggedFrames;
     this.streamStartRenderedFrames = obs.Global.totalFrames;
     this.streamStartEncodedFrames = this.videoSettingsService.contexts.horizontal.encodedFrames;
->>>>>>> b742c199
     this.streamStartTime = new Date();
   }
 
@@ -219,15 +211,10 @@
         (obs.Global.totalFrames - this.streamStartRenderedFrames)) *
       100;
     const streamSkipped =
-<<<<<<< HEAD
-      ((this.videoSettingsService.videoContext.skippedFrames - this.streamStartSkippedFrames) /
-        (this.videoSettingsService.videoContext.encodedFrames - this.streamStartEncodedFrames)) *
-=======
       ((this.videoSettingsService.contexts.horizontal.skippedFrames -
         this.streamStartSkippedFrames) /
         (this.videoSettingsService.contexts.horizontal.encodedFrames -
           this.streamStartEncodedFrames)) *
->>>>>>> b742c199
       100;
     const streamDropped = this.state.percentageDroppedFrames;
     const streamDuration = new Date().getTime() - this.streamStartTime.getTime();
@@ -248,13 +235,8 @@
     const currentStats: IMonitorState = {
       framesLagged: obs.Global.laggedFrames,
       framesRendered: obs.Global.totalFrames,
-<<<<<<< HEAD
-      framesSkipped: this.videoSettingsService.videoContext.skippedFrames,
-      framesEncoded: this.videoSettingsService.videoContext.encodedFrames,
-=======
       framesSkipped: this.videoSettingsService.contexts.horizontal.skippedFrames,
       framesEncoded: this.videoSettingsService.contexts.horizontal.encodedFrames,
->>>>>>> b742c199
     };
 
     const nextStats = this.nextStats(currentStats);
