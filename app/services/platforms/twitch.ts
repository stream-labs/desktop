--- conflicted
+++ resolved
@@ -10,12 +10,7 @@
 import { Inject } from 'services/core/injector';
 import { authorizedHeaders, jfetch } from 'util/requests';
 import { UserService } from 'services/user';
-<<<<<<< HEAD
-import { getAllTags, getStreamTags, TTwitchTag, updateTags } from './twitch/tags';
-import { TTwitchOAuthScope } from './twitch/scopes';
-=======
 import { TTwitchOAuthScope, TwitchTagsService } from './twitch/index';
->>>>>>> 24d3d47a
 import { platformAuthorizedRequest } from './utils';
 import { CustomizationService } from 'services/customization';
 import { IGoLiveSettings } from 'services/streaming';
@@ -28,12 +23,8 @@
 export interface ITwitchStartStreamOptions {
   title: string;
   game?: string;
-<<<<<<< HEAD
   video?: IVideo;
-  tags?: TTwitchTag[];
-=======
   tags: string[];
->>>>>>> 24d3d47a
 }
 
 export interface ITwitchChannelInfo extends ITwitchStartStreamOptions {
@@ -167,15 +158,11 @@
     return this.userService.state.auth?.platforms?.twitch?.username || '';
   }
 
-<<<<<<< HEAD
-  async beforeGoLive(goLiveSettings?: IGoLiveSettings, context?: number) {
-=======
   get tags(): string[] {
     return this.state.settings.tags;
   }
 
-  async beforeGoLive(goLiveSettings?: IGoLiveSettings) {
->>>>>>> 24d3d47a
+  async beforeGoLive(goLiveSettings?: IGoLiveSettings, context?: number) {
     if (
       this.streamSettingsService.protectedModeEnabled &&
       this.streamSettingsService.isSafeToModifyStreamKey()
@@ -186,15 +173,16 @@
         key = key.split('?')[0] + `?bandwidthtest=true&rnd=${Math.random()}`;
       }
       this.SET_STREAM_KEY(key);
-      if (
-        !this.streamingService.views.isMultiplatformMode  
-      ) {
-        this.streamSettingsService.setSettings({
-          key,
-          platform: 'twitch',
-          streamType: 'rtmp_common',
-          server: 'auto',
-        }, context);
+      if (!this.streamingService.views.isMultiplatformMode) {
+        this.streamSettingsService.setSettings(
+          {
+            key,
+            platform: 'twitch',
+            streamType: 'rtmp_common',
+            server: 'auto',
+          },
+          context,
+        );
       }
     }
 
