import NameFolder from './windows/NameFolder';
import GoLiveWindow from './windows/go-live/GoLiveWindow';
import EditStreamWindow from './windows/go-live/EditStreamWindow';
import IconLibraryProperties from './windows/IconLibraryProperties';
import ScreenCaptureProperties from './windows/ScreenCaptureProperties';
import NewsBanner from './root/NewsBanner';
import PerformanceMetrics from './shared/PerformanceMetrics';
import PatchNotes from './pages/PatchNotes';
import Display from './shared/Display';
import TitleBar from './shared/TitleBar';
import Chat from './root/Chat';
import Highlighter from './pages/Highlighter';
import Grow from './pages/grow/Grow';
import Loader from './pages/Loader';
import NavTools from './sidebar/NavTools';
import PlatformLogo from './shared/PlatformLogo';
import AdvancedStatistics from './windows/AdvancedStatistics';
import StreamScheduler from './pages/stream-scheduler/StreamScheduler';
import { createRoot } from './root/ReactRoot';
import StartStreamingButton from './root/StartStreamingButton';
import SourceProperties from './windows/SourceProperties';
import TestWidgets from './root/TestWidgets';
import RenameSource from './windows/RenameSource';
import NotificationsArea from './root/NotificationsArea';
import AppsNav from './sidebar/AppsNav';
import StudioEditor from './root/StudioEditor';
import SharedComponentsLibrary from './windows/sharedComponentsLibrary/SharedComponentsLibrary';
import { ObsSettings } from './windows/settings/ObsSettings';
import ThemeAudit from './pages/ThemeAudit';
import { WidgetWindow } from './widgets/common/WidgetWindow';
import SafeMode from './windows/SafeMode';
import AdvancedAudio from './windows/advanced-audio';
import { CustomCodeWindow } from './widgets/common/CustomCode';
import SourceShowcase from './windows/source-showcase';
import SourceFilters from './windows/SourceFilters';
<<<<<<< HEAD
import RecentEvents from './editor/elements/RecentEvents';
import MiniFeed from './editor/elements/Minifeed';
=======
import BrowserView from './shared/BrowserView';
>>>>>>> 40a5cb77

// list of React components to be used inside Vue components
export const components = {
  NameFolder,
  BrowserView,
  GoLiveWindow: createRoot(GoLiveWindow),
  EditStreamWindow: createRoot(EditStreamWindow),
  IconLibraryProperties,
  ScreenCaptureProperties,
  NewsBanner,
  PerformanceMetrics,
  PatchNotes,
  Display,
  TitleBar,
  Chat,
  Highlighter,
  Grow,
  Loader,
  NavTools,
  PlatformLogo,
  StreamScheduler: createRoot(StreamScheduler),
  AdvancedStatistics,
  SourceProperties: createRoot(SourceProperties),
  SharedComponentsLibrary: createRoot(SharedComponentsLibrary),
  StartStreamingButton,
  TestWidgets,
  RenameSource,
  NotificationsArea,
  ObsSettings: createRoot(ObsSettings),
  ThemeAudit,
  AppsNav,
  StudioEditor,
  WidgetWindow: createRoot(WidgetWindow),
  CustomCodeWindow: createRoot(CustomCodeWindow),
  SafeMode,
  AdvancedAudio,
  SourceShowcase: createRoot(SourceShowcase),
  SourceFilters,
  RecentEvents,
  MiniFeed: createRoot(MiniFeed),
};<|MERGE_RESOLUTION|>--- conflicted
+++ resolved
@@ -33,12 +33,9 @@
 import { CustomCodeWindow } from './widgets/common/CustomCode';
 import SourceShowcase from './windows/source-showcase';
 import SourceFilters from './windows/SourceFilters';
-<<<<<<< HEAD
 import RecentEvents from './editor/elements/RecentEvents';
 import MiniFeed from './editor/elements/Minifeed';
-=======
 import BrowserView from './shared/BrowserView';
->>>>>>> 40a5cb77
 
 // list of React components to be used inside Vue components
 export const components = {
