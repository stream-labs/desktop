--- conflicted
+++ resolved
@@ -31,7 +31,6 @@
   type: TInspectableSource;
   name: string;
   description: string;
-  prefabId?: string; // if is defined than the source wil be created from the prefab
 }
 
 @Component({
@@ -68,14 +67,6 @@
     });
   }
 
-<<<<<<< HEAD
-  selectPrefab(prefabId: string) {
-    this.prefabsService.getPrefab(prefabId).addToScene(this.scenesService.views.activeSceneId);
-    this.windowsService.closeChildWindow();
-  }
-
-=======
->>>>>>> 777ccdce
   getSrc(type: string) {
     const theme = this.demoMode;
     const dataSource = this.widgetData(type) ? this.widgetData : this.sourceData;
