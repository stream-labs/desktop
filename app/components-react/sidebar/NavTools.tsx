--- conflicted
+++ resolved
@@ -8,7 +8,6 @@
 import { useVuex } from '../hooks';
 import styles from './NavTools.m.less';
 import * as remote from '@electron/remote';
-<<<<<<< HEAD
 import { Badge, Button, Form, Menu, Modal } from 'antd';
 import {
   EMenuItem,
@@ -21,10 +20,7 @@
 import PlatformLogo from 'components-react/shared/PlatformLogo';
 import SubMenu from 'components-react/shared/SubMenu';
 import MenuItem from 'components-react/shared/MenuItem';
-=======
-import { Badge } from 'antd';
 import UltraIcon from 'components-react/shared/UltraIcon';
->>>>>>> ef7b156b
 
 export default function SideNav() {
   const {
@@ -123,7 +119,6 @@
   };
 
   return (
-<<<<<<< HEAD
     <>
       <Menu
         key={ENavName.BottomNav}
@@ -132,54 +127,6 @@
         className={cx(styles.bottomNav, !isOpen && styles.closed, isOpen && styles.open)}
         defaultOpenKeys={openMenuItems && openMenuItems}
         getPopupContainer={triggerNode => triggerNode}
-=======
-    <div className={styles.bottomTools}>
-      {isDevMode && (
-        <div className={styles.cell} onClick={openDevTools} title={'Dev Tools'}>
-          <i className="icon-developer" />
-        </div>
-      )}
-      {isLoggedIn && !isPrime && (
-        <div
-          className={cx(styles.cell, styles.primeCell)}
-          onClick={upgradeToPrime}
-          title={$t('Get Ultra')}
-        >
-          <Badge count={<i className={cx('icon-pop-out-3', styles.linkBadge)} />}>
-            <UltraIcon />
-          </Badge>
-        </div>
-      )}
-      {isLoggedIn && (
-        <div
-          className={styles.cell}
-          onClick={() => throttledOpenDashboard()}
-          title={$t('Dashboard')}
-        >
-          <Badge count={<i className={cx('icon-pop-out-3', styles.linkBadge)} />}>
-            <i className="icon-dashboard" />
-          </Badge>
-        </div>
-      )}
-      {isLoggedIn && (
-        <div
-          className={cx(styles.cell)}
-          onClick={() => throttledOpenDashboard('cloudbot')}
-          title={$t('Cloudbot')}
-        >
-          <Badge count={<i className={cx('icon-pop-out-3', styles.linkBadge)} />}>
-            <i className="icon-cloudbot" />
-          </Badge>
-        </div>
-      )}
-      <div className={styles.cell} onClick={openLayoutEditor} title={$t('Layout Editor')}>
-        <i className="fas fa-th-large" />
-      </div>
-      <div
-        className={cx(styles.cell, { [styles.toggleOn]: studioMode })}
-        onClick={toggleStudioMode}
-        title={$t('Studio Mode')}
->>>>>>> ef7b156b
       >
         {menuItems.map((menuItem: IParentMenuItem) => {
           if (isDevMode && menuItem.title === EMenuItem.DevTools) {
@@ -201,7 +148,7 @@
                 icon={
                   <div>
                     <Badge count={<i className={cx('icon-pop-out-3', styles.linkBadge)} />}>
-                      <i className={menuItem.icon} />
+                      <UltraIcon />
                     </Badge>
                   </div>
                 }
