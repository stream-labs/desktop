--- conflicted
+++ resolved
@@ -21,13 +21,8 @@
   await logIn(t, 'twitch', null, false, true);
   await sleep(1000);
 
-<<<<<<< HEAD
-  if (await t.context.app.client.isExisting('p=Skip')) {
-    await t.context.app.client.click('p=Skip');
-=======
   if (await t.context.app.client.isExisting('span=Skip')) {
     await t.context.app.client.click('span=Skip');
->>>>>>> 8417aa19
     await sleep(1000);
   }
 
@@ -62,13 +57,8 @@
   spawnSync(_7z, ['x', obsCacheZipPath, `-o${cacheDir}`]);
 
   // skip auth
-<<<<<<< HEAD
-  if (await t.context.app.client.isExisting('p=Skip')) {
-    await t.context.app.client.click('p=Skip');
-=======
   if (await t.context.app.client.isExisting('span=Skip')) {
     await t.context.app.client.click('span=Skip');
->>>>>>> 8417aa19
     await sleep(1000);
   }
 
@@ -79,13 +69,8 @@
   }
 
   // Complete onboarding
-<<<<<<< HEAD
-  if (await t.context.app.client.isExisting('p=Skip')) {
-    await t.context.app.client.click('p=Skip');
-=======
   if (await t.context.app.client.isExisting('button=Complete')) {
     await t.context.app.client.click('button=Complete');
->>>>>>> 8417aa19
     await sleep(1000);
   }
 
