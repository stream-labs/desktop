--- conflicted
+++ resolved
@@ -26,7 +26,6 @@
   title: string;
   game?: string;
   video?: IVideo;
-  mode?: TOutputOrientation;
   tags: string[];
   mode?: TOutputOrientation;
 }
@@ -197,11 +196,7 @@
       if (channelInfo) await this.putChannelInfo(channelInfo);
     }
 
-<<<<<<< HEAD
-    this.setPlatformContext(context);
-=======
     this.setPlatformContext('twitch');
->>>>>>> b742c199
   }
 
   async validatePlatform() {
