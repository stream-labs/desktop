--- conflicted
+++ resolved
@@ -51,14 +51,10 @@
         </h-form-group>
         <TwitchTagsInput
           v-if="isTwitch"
-<<<<<<< HEAD
           v-model="channelInfo.tags"
           :tags="channelInfo.availableTags"
-=======
           v-model="twitchTags"
           name="tags"
-          :tags="allTwitchTags"
->>>>>>> 3727e027
           :has-permission="hasUpdateTagsPermission"
         />
         <h-form-group v-if="searchProfilesPending">
