import { Inject } from 'services/core/injector';
import { authorizedHeaders, jfetch } from 'util/requests';
import { mutation, StatefulService, ViewHandler } from 'services/core/stateful-service';
import { UserService } from 'services/user';
import { HostsService } from './hosts';
import Utils from 'services/utils';
import { InitAfter } from './core';
import { AppService } from './app';

export enum EAvailableFeatures {
  platform = 'slobs--platform',
  creatorSites = 'slobs--creator-sites',
  facebookOnboarding = 'slobs--facebook-onboarding',
  twitter = 'slobs--twitter',
  restream = 'slobs--restream',
  reactGoLive = 'slobs--react-golive',
  tiktok = 'slobs--tiktok',
<<<<<<< HEAD
  highlighter = 'slobs--highlighter',
=======
  growTab = 'slobs--grow-tab',
>>>>>>> 4abca6a2
}

interface IIncrementalRolloutServiceState {
  availableFeatures: string[];
}

@InitAfter('UserService')
export class IncrementalRolloutService extends StatefulService<IIncrementalRolloutServiceState> {
  @Inject() private userService: UserService;
  @Inject() private hostsService: HostsService;
  @Inject() private appService: AppService;

  static initialState: IIncrementalRolloutServiceState = {
    availableFeatures: [],
  };

  init() {
    this.setCommandLineFeatures();

    this.userService.userLogin.subscribe(() => this.fetchAvailableFeatures());
    this.userService.userLogout.subscribe(() => this.resetAvailableFeatures());
  }

  get views() {
    return new IncrementalRolloutView(this.state);
  }

  @mutation()
  private SET_AVAILABLE_FEATURES(features: string[]) {
    this.state.availableFeatures = features;
  }

  fetchAvailableFeatures() {
    if (this.userService.isLoggedIn) {
      const host = this.hostsService.streamlabs;
      const url = `https://${host}/api/v5/slobs/available-features`;
      const headers = authorizedHeaders(this.userService.apiToken);
      const request = new Request(url, { headers });

      return jfetch<{ features: string[] }>(request).then(response => {
        this.SET_AVAILABLE_FEATURES([...this.state.availableFeatures, ...response.features]);
      });
    }
  }

  setCommandLineFeatures() {
    this.appService.state.argv.forEach(arg => {
      const match = arg.match(/^\-\-feature-enable\-([a-zA-Z\-]*)$/);

      if (match) {
        this.SET_AVAILABLE_FEATURES([...this.state.availableFeatures, match[1]]);
      }
    });
  }

  resetAvailableFeatures() {
    this.SET_AVAILABLE_FEATURES([]);

    // Command line features are always available
    this.setCommandLineFeatures();
  }
}

class IncrementalRolloutView extends ViewHandler<IIncrementalRolloutServiceState> {
  get availableFeatures() {
    return this.state.availableFeatures || [];
  }

  featureIsEnabled(feature: EAvailableFeatures): boolean {
    if (Utils.isDevMode()) return true; // always show for dev mode

    return this.availableFeatures.indexOf(feature) > -1;
  }
}<|MERGE_RESOLUTION|>--- conflicted
+++ resolved
@@ -15,11 +15,8 @@
   restream = 'slobs--restream',
   reactGoLive = 'slobs--react-golive',
   tiktok = 'slobs--tiktok',
-<<<<<<< HEAD
   highlighter = 'slobs--highlighter',
-=======
   growTab = 'slobs--grow-tab',
->>>>>>> 4abca6a2
 }
 
 interface IIncrementalRolloutServiceState {
