--- conflicted
+++ resolved
@@ -58,19 +58,10 @@
     this.CLEAR_SCENES_COLLECTIONS();
     if (!fs.existsSync(this.configFileDirectory)) return;
 
-<<<<<<< HEAD
-    const configsNames = fs
-      .readdirSync(this.configFileDirectory)
-      .filter(fileName => {
-        return !fileName.match(/\.bak$/);
-      })
-      .map(file => file.replace(/\.[^/.]+$/, ''));
-=======
     const configsNames = fs.readdirSync(this.configFileDirectory).filter(fileName => {
       return !fileName.match(/\.bak$/);
     }).map(file => file.replace(/\.[^/.]+$/, ''))
       .filter(configName => configName); // rid of empty config names caused by '.json' file
->>>>>>> e56b4c59
 
     this.ADD_SCENES_COLLECTIONS(configsNames);
   }
