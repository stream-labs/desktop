--- conflicted
+++ resolved
@@ -506,11 +506,7 @@
 
   @mutation()
   private REMOVE_NODE_FROM_SCENE(nodeId: string) {
-<<<<<<< HEAD
     this.state.nodes = this.state.nodes.filter(item => {
-=======
-    this.sceneState.nodes = this.sceneState.nodes.filter(item => {
->>>>>>> b0d1025a
       return item.id !== nodeId;
     });
   }
