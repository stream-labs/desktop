--- conflicted
+++ resolved
@@ -26,13 +26,6 @@
     return this.windowsService.state.child;
   }
 
-<<<<<<< HEAD
-  get componentName() {
-    return this.options.componentName;
-=======
-  get nightTheme() {
-    return this.customizationService.nightMode;
-  }
 
   get currentComponent() {
     return this.components[this.components.length - 1];
@@ -40,7 +33,6 @@
 
   clearComponentStack() {
     this.components = [];
->>>>>>> f7c603df
   }
 
   private onWindowUpdatedHandler() {
