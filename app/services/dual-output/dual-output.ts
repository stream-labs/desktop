--- conflicted
+++ resolved
@@ -316,18 +316,6 @@
     });
 
     /**
-<<<<<<< HEAD
-     * This is primarily used to assign contexts to the sources when loading scene items
-     * when loading the scene collection.
-     */
-    this.scenesService.sourcesAdded.subscribe((sceneId: string) => {
-      this.convertSceneSources(sceneId);
-      this.assignContexts(sceneId);
-    });
-
-    /**
-=======
->>>>>>> 32bf27f0
      * The user must be logged in to use dual output mode
      * so toggle off dual output mode on log out.
      */
@@ -374,7 +362,6 @@
     }
   }
 
-<<<<<<< HEAD
   convertSceneSources(sceneId: string) {
     const sceneSources = this.scenesService.views.sceneSourcesForScene(sceneId);
     if (sceneSources.length > 0) {
@@ -382,14 +369,11 @@
     }
   }
 
-  assignSceneNodes(sceneId: string) {
-=======
   /**
    * Assign or confirm node contexts to a dual output scene
    * @param sceneId - Id of the scene to map
    */
   confirmOrAssignSceneNodes(sceneId: string) {
->>>>>>> 32bf27f0
     this.SET_IS_LOADING(true);
     const sceneItems = this.scenesService.views.getSceneItemsBySceneId(sceneId);
     if (!sceneItems) return;
@@ -451,14 +435,10 @@
     isHorizontalDisplay: boolean,
     sceneId?: string,
   ) {
-<<<<<<< HEAD
     if (sceneItem.type === 'scene') {
       this.confirmOrCreateVerticalNodes(sceneItem.sourceId);
     }
-    if (isFirstDisplay) {
-=======
     if (isHorizontalDisplay) {
->>>>>>> 32bf27f0
       // if it's the first display, just assign the scene item's output to a context
       this.assignNodeContext(sceneItem, display);
       return sceneItem;
