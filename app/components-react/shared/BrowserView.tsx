import React, { useState, useRef, useEffect, useMemo } from 'react';
import * as remote from '@electron/remote';
import path from 'path';
import cloneDeep from 'lodash/cloneDeep';
import { I18nService } from 'services/i18n';
import Utils from 'services/utils';
import Spinner from 'components-react/shared/Spinner';
import { Services } from 'components-react/service-provider';
import { useVuex } from 'components-react/hooks';

interface BrowserViewProps {
  src: string;
  hidden?: boolean;
  options?: Electron.BrowserViewConstructorOptions;
  setLocale?: boolean;
  enableGuestApi?: boolean;
  onReady?: (view: any) => void;
}

export default function BrowserView(p: BrowserViewProps) {
  const { WindowsService, AppService, CustomizationService } = Services;

  const [loading, setLoading] = useState(true);
  const sizeContainer = useRef<HTMLDivElement>(null);

  const { hideStyleBlockers, theme } = useVuex(() => ({
    hideStyleBlockers: WindowsService.state[Utils.getWindowId()].hideStyleBlockers,
    theme: CustomizationService.state.theme,
  }));

  let currentPosition: IVec2;
  let currentSize: IVec2;

  const options = useMemo(() => {
    const opts = p.options ? cloneDeep(p.options) : { webPreferences: {} };
    // Enforce node integration disabled to prevent security issues
    if (!opts.webPreferences) opts.webPreferences = {};
    opts.webPreferences.nodeIntegration = false;

    if (p.enableGuestApi) {
      opts.webPreferences.enableRemoteModule = true;
      opts.webPreferences.contextIsolation = true;
      opts.webPreferences.preload = path.resolve(remote.app.getAppPath(), 'bundles', 'guest-api');
    }
    return opts;
  }, [p.options]);

  const browserView = useRef<Electron.BrowserView | null>(null);

  useEffect(() => {
<<<<<<< HEAD
    browserView.current = new remote.BrowserView(options);
=======
    browserView.current = new electron.remote.BrowserView(options);
    if (p.onReady) p.onReady(browserView.current);
>>>>>>> 6eb7314e
    if (p.setLocale) I18nService.setBrowserViewLocale(browserView.current);

    browserView.current.webContents.on('did-finish-load', () => setLoading(false));
    remote.getCurrentWindow().addBrowserView(browserView.current);

    const shutdownSubscription = AppService.shutdownStarted.subscribe(destroyBrowserView);

    return () => {
      destroyBrowserView();
      shutdownSubscription.unsubscribe();
    };
  }, []);

  useEffect(() => {
    const resizeInterval = window.setInterval(checkResize, 100);

    return () => clearInterval(resizeInterval);
  }, [loading]);

  useEffect(() => {
    loadUrl();
  }, [theme]);

  function destroyBrowserView() {
    if (browserView.current) {
      remote.getCurrentWindow().removeBrowserView(browserView.current);
      // See: https://github.com/electron/electron/issues/26929
      // @ts-ignore
      browserView.current.webContents.destroy();
      browserView.current = null;
    }
  }

  function checkResize() {
    if (loading) return;
    if (!sizeContainer.current) return;
    if (!browserView.current) return;

    const rect: { left: number; top: number; width: number; height: number } =
      p.hidden || hideStyleBlockers
        ? { left: 0, top: 0, width: 0, height: 0 }
        : sizeContainer.current.getBoundingClientRect();

    if (currentPosition == null || currentSize == null || rectChanged(rect)) {
      currentPosition = { x: rect.left, y: rect.top };
      currentSize = { x: rect.width, y: rect.height };

      if (currentPosition && currentSize && browserView.current) {
        browserView.current.setBounds({
          x: Math.round(currentPosition.x),
          y: Math.round(currentPosition.y),
          width: Math.round(currentSize.x),
          height: Math.round(currentSize.y),
        });
      }
    }
  }

  async function loadUrl() {
    if (!browserView.current) return;
    try {
      await browserView.current.webContents.loadURL(p.src);
    } catch (e: unknown) {
      // ignore some common errors
      // that happen when the window has been closed before BrowserView accomplished the request
      if (e && typeof e === 'object') {
        if (e['code'] === 'ERR_ABORTED') return;
        if (e['message'] && e['message'].match(/\(\-3\) loading/)) return;
      }
      throw e;
    }
  }

  function rectChanged(rect: { left: number; top: number; width: number; height: number }) {
    if (!currentSize || !currentPosition) return false;
    return (
      rect.left !== currentPosition.x ||
      rect.top !== currentPosition.y ||
      rect.width !== currentSize.x ||
      rect.height !== currentSize.y
    );
  }

  if (loading) {
    return (
      <div style={{ display: 'flex', alignItems: 'center', justifyContent: 'center' }}>
        <Spinner />
      </div>
    );
  }

  return <div style={{ height: '100%' }} ref={sizeContainer} />;
}<|MERGE_RESOLUTION|>--- conflicted
+++ resolved
@@ -48,12 +48,8 @@
   const browserView = useRef<Electron.BrowserView | null>(null);
 
   useEffect(() => {
-<<<<<<< HEAD
     browserView.current = new remote.BrowserView(options);
-=======
-    browserView.current = new electron.remote.BrowserView(options);
     if (p.onReady) p.onReady(browserView.current);
->>>>>>> 6eb7314e
     if (p.setLocale) I18nService.setBrowserViewLocale(browserView.current);
 
     browserView.current.webContents.on('did-finish-load', () => setLoading(false));
