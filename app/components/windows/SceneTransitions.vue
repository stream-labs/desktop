<template>
<modal-layout
<<<<<<< HEAD
  :title="$t('transitions.sceneTransition')"
  bare-content
=======
  :content-styles="{ padding: 0 }"
>>>>>>> db27117b
  :show-cancel="false"
  :done-handler="done">

  <div slot="content">
    <div v-if="!transitionsEnabled" class="transition-blank">
      {{ $t('transitions.mustHaveLeastTwoScenes') }}
    </div>
    <tabs :tabs="tabs" v-model="selectedTab" v-else>
      <div slot="transitions" class="transition-tab">
        <button class="button button--action" @click="addTransition">
          {{$t('transitions.addTransition')}}
        </button>
        <table>
          <tr>
            <th>{{ $t('transitions.default') }}</th>
            <th>{{ $t('transitions.transitionName') }}</th>
            <th>{{ $t('transitions.transitionType') }}</th>
            <th class="table__controls"></th><!-- Controls has no header -->
          </tr>
          <tr v-for="transition in transitions" :key="transition.id">
            <td
              class="transition-default-selector"
              @click="makeDefault(transition.id)">
              <i
                v-if="defaultTransitionId === transition.id"
                class="icon-check transition-default" />
            </td>
            <td>{{ transition.name }}</td>
            <td>{{ nameForType(transition.type) }}</td>
            <td class="table__controls">
              <i
                @click="deleteTransition(transition.id)"
                class="icon-delete transition-control" />
              <i
                @click="editTransition(transition.id)"
                class="icon-edit transition-control" />
            </td>
          </tr>
        </table>
      </div>
      <div slot="connections" class="transition-tab">
        <button class="button button--action" @click="addConnection">
          {{$t('transitions.addConnection')}}
        </button>
        <table>
          <tr>
            <th>{{ $t('transitions.connectionFrom') }}</th>
            <th>{{ $t('transitions.transitionName') }}</th>
            <th>{{ $t('transitions.connectionTo') }}</th>
            <th class="table__controls"></th><!-- Controls has no header -->
          </tr>
          <tr v-for="connection in connections" :key="connection.id">
            <td>{{ getSceneName(connection.fromSceneId) }}</td>
            <td>{{ getTransitionName(connection.transitionId) }}</td>
            <td>{{ getSceneName(connection.toSceneId) }}</td>
            <td class="table__controls">
              <i
                @click="deleteConnection(connection.id)"
                class="icon-delete transition-control" />
              <i
                @click="editConnection(connection.id)"
                class="icon-edit transition-control" />
              <i
                v-if="isConnectionRedundant(connection.id)"
                class="icon-warning transition-redundant"
                v-tooltip="redundantConnectionTooltip"/>
            </td>
          </tr>
        </table>
      </div>
    </tabs>
    <modal name="transition-settings" :height="550">
      <div class="transition-settings-modal">
        <transition-settings :transition-id="inspectedTransition"/>
        <button
          class="button button--action transition-done"
          @click="dismissModal('transition-settings')">
          {{ $t('common.done') }}
        </button>
      </div>
    </modal>
    <modal name="connection-settings" :height="550">
      <div class="connection-settings-modal">
        <connection-settings :connection-id="inspectedConnection"/>
        <button
          class="button button--action transition-done"
          @click="dismissModal('connection-settings')">
          {{ $t('common.done') }}
        </button>
      </div>
    </modal>
  </div>

</modal-layout>
</template>

<script lang="ts" src="./SceneTransitions.vue.ts"></script>

<style lang="less" scoped>
@import "../../styles/index";

.controls {
  padding-top: 30px;
}

.transition-blank {
  text-align: center;
  padding: 50px;
}

.transition-settings-modal {
  padding: 20px;
}

.connection-settings-modal {
  padding: 20px;
}

.transition-tab {
  padding: 20px;
}

.transition-default {
  color: @text-primary;
}

.transition-default-selector {
  cursor: pointer;
  width: 90px;

  &:hover {
    :not(.transition-default) {
      color: @white;
    }
  }
}

.transition-control {
  margin-left: 10px;
  cursor: pointer;
  .icon-hover();
}

.transition-redundant {
  color: @accent;
}

.button {
  line-height: 26px;
  height: 26px;
  float: right;
}

.transition-done {
  position: absolute;
  bottom: 20px;
  right: 20px;
}

th, td {
  text-align: left;
  padding: 8px;
}

tr:nth-child(even) {
  background-color: @bg-secondary;
}
</style><|MERGE_RESOLUTION|>--- conflicted
+++ resolved
@@ -1,11 +1,7 @@
 <template>
 <modal-layout
-<<<<<<< HEAD
-  :title="$t('transitions.sceneTransition')"
   bare-content
-=======
   :content-styles="{ padding: 0 }"
->>>>>>> db27117b
   :show-cancel="false"
   :done-handler="done">
 
