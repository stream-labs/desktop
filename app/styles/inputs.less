--- conflicted
+++ resolved
@@ -107,15 +107,6 @@
     outline: none;
     height: 32px;
     padding: 0 @spacing;
-<<<<<<< HEAD
-
-    &:focus {
-      box-shadow: none;
-      background: var(--input-bg);
-      border-color: var(--primary);
-    }
-=======
->>>>>>> fbc81b63
 
     &:focus {
       box-shadow: none;
@@ -146,16 +137,6 @@
     min-height: 50px
   }
 
-<<<<<<< HEAD
-  textarea,
-  textarea[type=text] {
-    .padding();
-    line-height: 20px;
-    min-height: 50px
-  }
-
-=======
->>>>>>> fbc81b63
 }
 
 .list-input .multiselect {
