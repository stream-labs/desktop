--- conflicted
+++ resolved
@@ -51,12 +51,9 @@
 declare module 'vue-slider-component';
 declare module 'vuedraggable';
 declare module 'font-manager';
-<<<<<<< HEAD
 declare module 'vue-tabs-component'
 declare module 'vue-codemirror'
-=======
 declare module 'recursive-readdir';
->>>>>>> ce3ca82d
 
 // uncomment to allow TS to import components without type definitions
 // webpack still checks the module existence
