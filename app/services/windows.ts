--- conflicted
+++ resolved
@@ -21,11 +21,7 @@
   GoLiveWindow,
   EditStreamWindow,
   IconLibraryProperties,
-<<<<<<< HEAD
-=======
   SharedComponentsLibrary,
-  PerformanceMetrics,
->>>>>>> 21b8b294
   RenameSource,
   AdvancedStatistics,
 } from 'components/shared/ReactComponent';
