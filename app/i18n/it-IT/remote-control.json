{
  "Show details": "Mostra dettagli",
  "Hide details": "Nascondi dettagli",
  "API token": "Token API",
  "Generate new": "Genera nuovo",
  "Port": "Porta",
  "IP addresses": "Indirizzi IP",
  "Click to show": "Fai clic per visualizzare",
<<<<<<< HEAD
  "The free Streamlabs Controller app allows you to control Streamlabs Desktop from your iOS or Android device. Scan the QR code below to begin.": "The free Streamlabs Controller app allows you to control Streamlabs Desktop from your iOS or Android device. Scan the QR code below to begin."
=======
  "The free Streamlabs Controller app allows you to control Streamlabs Desktop from your iOS or Android device. Scan the QR code below to begin.": "L'app gratuita Streamlabs Controller ti permette di controllare Streamlabs Desktop dal tuo dispositivo iOS o Android. Scannerizza il codice QR qui sotto per iniziare."
>>>>>>> 16a9e1ec
}<|MERGE_RESOLUTION|>--- conflicted
+++ resolved
@@ -6,9 +6,5 @@
   "Port": "Porta",
   "IP addresses": "Indirizzi IP",
   "Click to show": "Fai clic per visualizzare",
-<<<<<<< HEAD
-  "The free Streamlabs Controller app allows you to control Streamlabs Desktop from your iOS or Android device. Scan the QR code below to begin.": "The free Streamlabs Controller app allows you to control Streamlabs Desktop from your iOS or Android device. Scan the QR code below to begin."
-=======
   "The free Streamlabs Controller app allows you to control Streamlabs Desktop from your iOS or Android device. Scan the QR code below to begin.": "L'app gratuita Streamlabs Controller ti permette di controllare Streamlabs Desktop dal tuo dispositivo iOS o Android. Scannerizza il codice QR qui sotto per iniziare."
->>>>>>> 16a9e1ec
 }