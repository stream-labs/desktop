--- conflicted
+++ resolved
@@ -20,11 +20,8 @@
 import { getApiClient } from '../../helpers/api-client';
 import { test, useWebdriver, TExecutionContext } from '../../helpers/webdriver';
 import { SceneBuilder } from '../../helpers/scene-builder';
-<<<<<<< HEAD
 import { addSource } from '../../helpers/modules/sources';
 import { ScenesService } from 'services/api/external-api/scenes';
-=======
->>>>>>> e01f7bbb
 
 useWebdriver();
 
@@ -37,11 +34,7 @@
   t.true(await isDisplayed('form#login-modal', { timeout: 1000 }));
 });
 
-<<<<<<< HEAD
 test('Dual output checkbox toggles Dual Output mode and duplicates sources', async (t: TExecutionContext) => {
-=======
-test.skip('Dual output checkbox toggles Dual Output mode', async (t: TExecutionContext) => {
->>>>>>> e01f7bbb
   await logIn();
 
   const sceneBuilder = new SceneBuilder(await getApiClient());
@@ -111,14 +104,10 @@
   );
 });
 
-<<<<<<< HEAD
-test.skip('Dual output display toggles show/hides displays and filters sources', async (t: TExecutionContext) => {
-=======
 /**
  * Dual output displays
  */
-test.skip('Dual output elements show on toggle', async (t: TExecutionContext) => {
->>>>>>> e01f7bbb
+test.skip('Dual output display toggles show/hides displays and filters sources', async (t: TExecutionContext) => {
   await logIn();
 
   const client = await getApiClient();
