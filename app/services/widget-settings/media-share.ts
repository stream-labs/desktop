--- conflicted
+++ resolved
@@ -29,9 +29,6 @@
 
 export interface IMediaShareData extends IWidgetData {
   settings: IMediaShareSettings;
-<<<<<<< HEAD
-  banned_media: string[];
-=======
   banned_media: IMediaShareBan[];
 }
 
@@ -44,7 +41,6 @@
   action_by: string;
   created_at?: string;
   updated_at?: string;
->>>>>>> e764921d
 }
 
 export class MediaShareService extends WidgetSettingsService<IMediaShareData> {
