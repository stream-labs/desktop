--- conflicted
+++ resolved
@@ -3,13 +3,8 @@
 const { spawn } = require('child_process');
 
 const AI_PATH_PROD = getSharedResource('app.exe');
-<<<<<<< HEAD
-const AI_PATH_DEV = '/Users/marvinoffers/Documents/github/GameHighlighter/highlighter_api/app.py';
-const VENV_PATH = 'python3'; // path to python in virtual environment
-=======
 const AI_PATH_DEV = '<path to app.py>/app.py'; // path to app.py of the highlighter repository
 const VENV_PATH = '<path to venv>/.venv/bin/python'; // path to python in virtual environment
->>>>>>> 82134e43
 
 export function getHighlighterProcess(videoUri: string) {
   const env = 'dev' as 'prod' | 'dev';
