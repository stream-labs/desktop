/// <reference path="./index.d.ts" />
import NameFolder from './windows/NameFolder';
<<<<<<< HEAD
import IconLibraryProperties from './windows/IconLibraryProperties';
=======
import NewsBanner from './root/NewsBanner';
import TitleBar from './shared/TitleBar';
import Chat from './root/Chat';
>>>>>>> d0ecdecb

// list of React components for usage inside Vue components
export const components = {
  NameFolder,
<<<<<<< HEAD
  IconLibraryProperties,
=======
  NewsBanner,
  TitleBar,
  Chat,
>>>>>>> d0ecdecb
};<|MERGE_RESOLUTION|>--- conflicted
+++ resolved
@@ -1,21 +1,15 @@
 /// <reference path="./index.d.ts" />
 import NameFolder from './windows/NameFolder';
-<<<<<<< HEAD
 import IconLibraryProperties from './windows/IconLibraryProperties';
-=======
 import NewsBanner from './root/NewsBanner';
 import TitleBar from './shared/TitleBar';
 import Chat from './root/Chat';
->>>>>>> d0ecdecb
 
 // list of React components for usage inside Vue components
 export const components = {
   NameFolder,
-<<<<<<< HEAD
   IconLibraryProperties,
-=======
   NewsBanner,
   TitleBar,
   Chat,
->>>>>>> d0ecdecb
 };