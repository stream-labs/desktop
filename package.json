--- conflicted
+++ resolved
@@ -3,11 +3,7 @@
   "description": "Streamlabs streaming software",
   "author": "General Workings, Inc.",
   "license": "GPL-3.0",
-<<<<<<< HEAD
-  "version": "0.17.0",
-=======
   "version": "0.17.1-preview.3",
->>>>>>> 5b8fc0ed
   "main": "main.js",
   "engines": {
     "node": ">= 10 < 12",
