import { mutation, InheritMutations, ViewHandler } from '../core/stateful-service';
import {
  IPlatformService,
  TPlatformCapability,
  EPlatformCallResult,
  IPlatformRequest,
  IPlatformState,
} from '.';
import { Inject } from 'services/core/injector';
import { authorizedHeaders, handleResponse, jfetch } from 'util/requests';
import { platformAuthorizedRequest } from './utils';
import { StreamSettingsService } from 'services/settings/streaming';
import { CustomizationService } from 'services/customization';
import { IGoLiveSettings } from 'services/streaming';
import { WindowsService } from 'services/windows';
import { $t, I18nService } from 'services/i18n';
import { throwStreamError } from 'services/streaming/stream-error';
import { BasePlatformService } from './base-platform';
import { assertIsDefined } from 'util/properties-type-guards';
import electron from 'electron';
<<<<<<< HEAD
import { Subject } from 'rxjs';
=======
import { omitBy } from 'lodash';
import { UserService } from '../user';
import { IFacebookStartStreamOptions, TDestinationType } from './facebook';
>>>>>>> f8100f04

interface IYoutubeServiceState extends IPlatformState {
  liveStreamingEnabled: boolean;
  streamId: string;
  broadcastStatus: TBroadcastLifecycleStatus | '';
  settings: IYoutubeStartStreamOptions;
  categories: IYoutubeCategory[];
}

export interface IYoutubeStartStreamOptions extends IExtraBroadcastSettings {
  title: string;
  thumbnail?: string | 'default';
  categoryId?: string;
  broadcastId?: string;
  description: string;
  privacyStatus?: 'private' | 'public' | 'unlisted';
  scheduledStartTime?: number;
}

/**
 * Represents an API response with a paginated collection
 */
interface IYoutubeCollection<T> {
  items: T[];
  pageInfo: { totalResults: number; resultsPerPage: number };
}

/**
 * A liveBroadcast resource represents an event that will be streamed, via live video, on YouTube.
 * For the full set of available fields:
 * @see https://google-developers.appspot.com/youtube/v3/live/docs/liveBroadcasts
 */
export interface IYoutubeLiveBroadcast {
  id: string;
  contentDetails: { boundStreamId: string } & IExtraBroadcastSettings & {
      recordFromStart: boolean;
      enableContentEncryption: boolean;
      startWithSlate: boolean;
      monitorStream: { enableMonitorStream: boolean; broadcastStreamDelayMs: boolean };
      enableEmbed: boolean;
    };
  snippet: {
    channelId: string;
    title: string;
    description: string;
    scheduledStartTime: string;
    actualStartTime: string;
    isDefaultBroadcast: boolean;
    liveChatId: string;
    thumbnails: {
      default: {
        url: string;
        width: 120;
        height: 90;
      };
      high: {
        url: string;
        width: 480;
        height: 360;
      };
    };
  };
  status: {
    lifeCycleStatus: TBroadcastLifecycleStatus;
    privacyStatus: 'private' | 'public' | 'unlisted';
    recordingStatus: 'notRecording' | 'recorded' | 'recording';
    selfDeclaredMadeForKids: boolean;
  };
}

/**
 * A liveStream resource contains information about the video stream that you are transmitting to YouTube.
 * The stream provides the content that will be broadcast to YouTube users. Once created,
 * a liveStream resource can be bound to one or more liveBroadcast resources.
 * @see https://google-developers.appspot.com/youtube/v3/live/docs/liveStreams
 */
interface IYoutubeLiveStream {
  id: string;
  snippet: {
    isDefaultStream: boolean;
  };
  cdn: {
    ingestionInfo: {
      /**
       * streamName is actually a secret stream key
       */
      streamName: string;
      ingestionAddress: string;
    };
    resolution: string;
    frameRate: string;
  };
  status: {
    streamStatus: TStreamStatus;
  };
}

export interface IYoutubeCategory {
  id: string;
  snippet: {
    title: string;
    assignable: boolean;
  };
}

export interface IYoutubeVideo {
  id: string;
  snippet: {
    title: string;
    description: string;
    categoryId: string;
  };
}

interface IExtraBroadcastSettings {
  enableAutoStart?: boolean;
  enableAutoStop?: boolean;
  enableDvr?: boolean;
  projection?: 'rectangular' | '360';
  latencyPreference?: 'normal' | 'low' | 'ultraLow';
  selfDeclaredMadeForKids?: boolean;
}

type TStreamStatus = 'active' | 'created' | 'error' | 'inactive' | 'ready';
type TBroadcastLifecycleStatus =
  | 'complete'
  | 'created'
  | 'live'
  | 'liveStarting'
  | 'ready'
  | 'revoked'
  | 'testStarting'
  | 'testing';

@InheritMutations()
export class YoutubeService extends BasePlatformService<IYoutubeServiceState>
  implements IPlatformService {
  @Inject() private customizationService: CustomizationService;
  @Inject() private streamSettingsService: StreamSettingsService;
  @Inject() private windowsService: WindowsService;
  @Inject() private i18nService: I18nService;

  readonly capabilities = new Set<TPlatformCapability>(['chat', 'description', 'stream-schedule']);

  static initialState: IYoutubeServiceState = {
    ...BasePlatformService.initialState,
    liveStreamingEnabled: true,
    streamId: '',
    broadcastStatus: '',
    categories: [],
    settings: {
      broadcastId: '',
      title: '',
      description: '',
      categoryId: '20', // Set Gaming as a default category
      enableAutoStart: true,
      enableAutoStop: true,
      enableDvr: true,
      projection: 'rectangular',
      latencyPreference: 'normal',
      privacyStatus: 'public',
      selfDeclaredMadeForKids: false,
      thumbnail: '',
    },
  };

  readonly platform = 'youtube';
  readonly displayName = 'YouTube';

  /**
   * The list of fields we can update in the mid stream mode
   */
  readonly updatableSettings: (keyof IYoutubeStartStreamOptions)[] = [
    'title',
    'description',
    'enableAutoStop',
    'privacyStatus',
    'enableDvr',
  ];

  authWindowOptions: Electron.BrowserWindowConstructorOptions = {
    width: 1000,
    height: 600,
  };

  private apiBase = 'https://www.googleapis.com/youtube/v3';

  streamScheduled = new Subject<IYoutubeLiveBroadcast>();
  streamRemoved = new Subject<string>();

  protected init() {
    this.syncSettingsWithLocalStorage();
  }

  get authUrl() {
    const host = this.hostsService.streamlabs;
    return (
      `https://${host}/slobs/login?_=${Date.now()}` +
      '&skip_splash=true&external=electron&youtube&force_verify&origin=slobs'
    );
  }

  get oauthToken() {
    return this.userService.state.auth?.platforms?.youtube?.token;
  }

  /**
   * Request Youtube API and handle error response
   */
  private async requestYoutube<T = unknown>(reqInfo: IPlatformRequest | string): Promise<T> {
    try {
      return await platformAuthorizedRequest<T>('youtube', reqInfo);
    } catch (e) {
      let details = e.result?.error?.message;
      if (!details) details = 'connection failed';
      const errorType =
        details === 'The user is not enabled for live streaming.'
          ? 'YOUTUBE_STREAMING_DISABLED'
          : 'PLATFORM_REQUEST_FAILED';
      throw throwStreamError(errorType, details, 'youtube');
    }
  }

  @mutation()
  private SET_ENABLED_STATUS(enabled: boolean) {
    this.state.liveStreamingEnabled = enabled;
  }

  async beforeGoLive(settings: IGoLiveSettings) {
    const ytSettings = settings.platforms.youtube;
    const streamToScheduledBroadcast = !!ytSettings.broadcastId;
    // update selected LiveBroadcast with new title and description
    // or create a new LiveBroadcast if there are no broadcasts selected
    let broadcast: IYoutubeLiveBroadcast;
    if (!streamToScheduledBroadcast) {
      broadcast = await this.createBroadcast(ytSettings);
    } else {
      assertIsDefined(ytSettings.broadcastId);
      await this.updateBroadcast(ytSettings.broadcastId, ytSettings);
      broadcast = await this.fetchBroadcast(ytSettings.broadcastId);
    }

    // create a LiveStream object and bind it with current LiveBroadcast
    let stream: IYoutubeLiveStream;
    if (!broadcast.contentDetails.boundStreamId) {
      stream = await this.createLiveStream(broadcast.snippet.title);
      await this.bindStreamToBroadcast(broadcast.id, stream.id);
    } else {
      stream = await this.fetchLiveStream(broadcast.contentDetails.boundStreamId);
    }

    // set the category
    await this.updateCategory(
      broadcast.id,
      broadcast.snippet.title,
      broadcast.snippet.description,
      ytSettings.categoryId!,
    );

    // setup key and platform type in the OBS settings
    const streamKey = stream.cdn.ingestionInfo.streamName;
    this.streamSettingsService.setSettings({
      platform: 'youtube',
      key: streamKey,
      streamType: 'rtmp_common',
    });

    // update the local state
    this.UPDATE_STREAM_SETTINGS({ ...ytSettings, broadcastId: broadcast.id });
    this.SET_STREAM_ID(stream.id);
    this.SET_STREAM_KEY(streamKey);
  }

  /**
   * check that user has enabled live-streaming on their account
   */
  async validatePlatform(): Promise<EPlatformCallResult> {
    try {
      const endpoint = 'liveStreams?part=id,snippet&mine=true';
      const url = `${this.apiBase}/${endpoint}&access_token=${this.oauthToken}`;
      await platformAuthorizedRequest('youtube', url);
      this.SET_ENABLED_STATUS(true);
      return EPlatformCallResult.Success;
    } catch (resp) {
      if (resp.status !== 403) {
        console.error('Got 403 checking if YT is enabled for live streaming', resp);
        return EPlatformCallResult.Error;
      }
      const json = resp.result;
      if (
        json.error &&
        json.error.errors &&
        json.error.errors[0].reason === 'liveStreamingNotEnabled'
      ) {
        this.SET_ENABLED_STATUS(false);
      }
      return EPlatformCallResult.YoutubeStreamingDisabled;
    }
  }

  getHeaders(req: IPlatformRequest, authorized = false) {
    return {
      'Content-Type': 'application/json',
      ...(authorized ? { Authorization: `Bearer ${this.oauthToken}` } : {}),
    };
  }

  fetchDefaultDescription(): Promise<string> {
    return this.userService
      .getDonationSettings()
      .then(json =>
        json.settings.autopublish ? `Support the stream: ${json.donation_url} \n` : '',
      );
  }

  fetchUserInfo() {
    return Promise.resolve({});
  }

  protected async fetchViewerCount(): Promise<number> {
    if (!this.state.settings.broadcastId) return 0; // activeChannel is not available when streaming to custom ingest
    const endpoint = 'videos?part=snippet,liveStreamingDetails';
    // eslint-disable-next-line prettier/prettier
    const url = `${this.apiBase}/${endpoint}&id=${this.state.settings.broadcastId}&access_token=${
      this.oauthToken
    }`;
    return this.requestYoutube<{
      items: { liveStreamingDetails: { concurrentViewers: string } }[];
    }>(url).then(
      json =>
        (json.items[0] && parseInt(json.items[0].liveStreamingDetails.concurrentViewers, 10)) || 0,
    );
  }

  private async fetchCategories(): Promise<IYoutubeCategory[]> {
    // region should be in "ISO 3166 alpha 2" format
    const locale = this.i18nService.state.locale;
    const region = locale.split('-')[1];
    const endpoint = `${this.apiBase}/videoCategories?part=snippet&regionCode=${region}&locale=${locale}`;
    const collection = await this.requestYoutube<IYoutubeCollection<IYoutubeCategory>>(endpoint);
    return collection.items.filter(category => category.snippet.assignable);
  }

  private async updateCategory(
    broadcastId: string,
    title: string,
    description: string,
    categoryId: string,
  ) {
    const endpoint = 'videos?part=snippet';
    await this.requestYoutube({
      body: JSON.stringify({ id: broadcastId, snippet: { categoryId, title, description } }),
      method: 'PUT',
      url: `${this.apiBase}/${endpoint}&access_token=${this.oauthToken}`,
    });
  }

  async fetchVideo(id: string): Promise<IYoutubeVideo> {
    const endpoint = `videos?id=${id}&part=snippet`;
    const videoCollection = await this.requestYoutube<IYoutubeCollection<IYoutubeVideo>>(
      `${this.apiBase}/${endpoint}&access_token=${this.oauthToken}`,
    );
    return videoCollection.items[0];
  }

  /**
   * returns perilled data for the GoLive window
   */
  async prepopulateInfo(): Promise<void> {
    if (!this.state.liveStreamingEnabled) {
      throw throwStreamError('YOUTUBE_STREAMING_DISABLED', '', 'youtube');
    }
    const settings = this.state.settings;
    this.UPDATE_STREAM_SETTINGS({
      description: settings.description || (await this.fetchDefaultDescription()),
    });
    if (!this.state.categories.length) this.SET_CATEGORIES(await this.fetchCategories());
    this.SET_PREPOPULATED(true);
  }

  /**
   * Create or update a YT broadcast (event) for the future stream
   */
  async scheduleStream(
    scheduledStartTime: number,
    options: IYoutubeStartStreamOptions,
  ): Promise<void> {
    let broadcast: IYoutubeLiveBroadcast;
    if (!options.broadcastId) {
      // create an new event
      broadcast = await this.createBroadcast({ ...options, scheduledStartTime });
    } else {
      // update an existing event
      broadcast = await this.updateBroadcast(options.broadcastId, {
        ...options,
        scheduledStartTime,
      });
    }
    this.streamScheduled.next(broadcast);
  }

  async fetchNewToken(): Promise<void> {
    const host = this.hostsService.streamlabs;
    const url = `https://${host}/api/v5/slobs/youtube/token`;
    const headers = authorizedHeaders(this.userService.apiToken!);
    const request = new Request(url, { headers });

    return jfetch<{ access_token: string }>(request).then(response =>
      this.userService.updatePlatformToken('youtube', response.access_token),
    );
  }

  /**
   * update data for the current active broadcast
   */
  async putChannelInfo(options: IYoutubeStartStreamOptions): Promise<void> {
    const broadcastId = this.state.settings.broadcastId;
    assertIsDefined(broadcastId);

    if (this.state.settings.categoryId !== options.categoryId) {
      await this.updateCategory(
        broadcastId,
        options.title,
        options.description,
        options.categoryId!,
      );
    }

    await this.updateBroadcast(broadcastId, options, true);
    this.UPDATE_STREAM_SETTINGS({ ...options, broadcastId });
  }

  /**
   * create a new broadcast via API
   */
  private async createBroadcast(
    params: IYoutubeStartStreamOptions & { scheduledStartTime?: number },
  ): Promise<IYoutubeLiveBroadcast> {
    const fields = ['snippet', 'contentDetails', 'status'];
    const endpoint = `liveBroadcasts?part=${fields.join(',')}`;
    const scheduledStartTime = params.scheduledStartTime
      ? new Date(params.scheduledStartTime)
      : new Date();
    const data: Dictionary<any> = {
      snippet: {
        title: params.title,
        scheduledStartTime: scheduledStartTime.toISOString(),
        description: params.description,
      },
      contentDetails: {
        enableAutoStart: params.enableAutoStart,
        enableAutoStop: params.enableAutoStop,
        enableDvr: params.enableDvr,
        projection: params.projection,
        latencyPreference: params.latencyPreference,
      },
      status: {
        privacyStatus: params.privacyStatus,
        selfDeclaredMadeForKids: params.selfDeclaredMadeForKids,
      },
    };

    const broadcast = await this.requestYoutube<IYoutubeLiveBroadcast>({
      body: JSON.stringify(data),
      method: 'POST',
      url: `${this.apiBase}/${endpoint}&access_token=${this.oauthToken}`,
    });

    // upload thumbnail
    if (params.thumbnail && params.thumbnail !== 'default') {
      await this.uploadThumbnail(params.thumbnail, broadcast.id);
    }

    return broadcast;
  }

  /**
   * update the broadcast via API
   */
  private async updateBroadcast(
    id: string,
    params: Partial<IYoutubeStartStreamOptions>,
    isMidStreamMode = false,
  ): Promise<IYoutubeLiveBroadcast> {
    const broadcast = await this.fetchBroadcast(id);

    const scheduledStartTime = params.scheduledStartTime
      ? new Date(params.scheduledStartTime)
      : new Date();
    const snippet: Partial<IYoutubeLiveBroadcast['snippet']> = {
      title: params.title,
      description: params.description,
      scheduledStartTime: scheduledStartTime.toISOString(),
    };

    const contentDetails: Dictionary<any> = {
      enableAutoStart: isMidStreamMode
        ? broadcast.contentDetails.enableAutoStart
        : params.enableAutoStop,
      enableAutoStop: params.enableAutoStop,
      enableDvr: params.enableDvr,
      enableEmbed: broadcast.contentDetails.enableEmbed,
      projection: isMidStreamMode ? broadcast.contentDetails.projection : params.projection,
      enableLowLatency: params.latencyPreference === 'low',
      latencyPreference: isMidStreamMode
        ? broadcast.contentDetails.latencyPreference
        : params.latencyPreference,

      // YT requires to setup these options on broadcast update if contentDetails provided
      recordFromStart: broadcast.contentDetails.recordFromStart,
      enableContentEncryption: broadcast.contentDetails.enableContentEncryption,
      startWithSlate: broadcast.contentDetails.startWithSlate,
      monitorStream: {
        enableMonitorStream: broadcast.contentDetails.monitorStream.enableMonitorStream,
        broadcastStreamDelayMs: broadcast.contentDetails.monitorStream.broadcastStreamDelayMs,
      },
    };

    const status: Partial<IYoutubeLiveBroadcast['status']> = {
      privacyStatus: params.privacyStatus,
      selfDeclaredMadeForKids: params.selfDeclaredMadeForKids,
    };

    const fields = ['snippet', 'status', 'contentDetails'];
    const endpoint = `liveBroadcasts?part=${fields.join(',')}&id=${id}`;
    const body: Dictionary<any> = { id, snippet, contentDetails, status };

    return await this.requestYoutube<IYoutubeLiveBroadcast>({
      body: JSON.stringify(body),
      method: 'PUT',
      url: `${this.apiBase}/${endpoint}&access_token=${this.oauthToken}`,
    });

    // upload thumbnail
    if (params.thumbnail) await this.uploadThumbnail(params.thumbnail, broadcast.id);
  }

  async removeBroadcast(id: string) {
    const endpoint = `liveBroadcasts?&id=${id}`;
    await this.requestYoutube<IYoutubeLiveBroadcast>({
      method: 'DELETE',
      url: `${this.apiBase}/${endpoint}&access_token=${this.oauthToken}`,
    });
    this.streamRemoved.next(id);
  }

  /**
   * The liveStream must be bounded to the Youtube LiveBroadcast before going live
   */
  private bindStreamToBroadcast(
    broadcastId: string,
    streamId: string,
  ): Promise<IYoutubeLiveBroadcast> {
    const fields = ['snippet', 'contentDetails', 'status'];
    const endpoint = `/liveBroadcasts/bind?part=${fields.join(',')}`;
    return this.requestYoutube<IYoutubeLiveBroadcast>({
      method: 'POST',
      // es-lint-disable-next-line prettier/prettier
      url: `${this.apiBase}${endpoint}&id=${broadcastId}&streamId=${streamId}&access_token=${this.oauthToken}`,
    });
  }

  /**
   * create new LiveStream via API
   * this LiveStream must be bounded to the Youtube LiveBroadcast before going live
   */
  private async createLiveStream(title: string): Promise<IYoutubeLiveStream> {
    const endpoint = 'liveStreams?part=cdn,snippet,contentDetails';
    return platformAuthorizedRequest<IYoutubeLiveStream>('youtube', {
      url: `${this.apiBase}/${endpoint}&access_token=${this.oauthToken}`,
      method: 'POST',
      body: JSON.stringify({
        snippet: { title },
        cdn: {
          frameRate: 'variable',
          ingestionType: 'rtmp',
          resolution: 'variable',
        },
        contentDetails: { isReusable: false },
      }),
    });
  }

  get liveDockEnabled(): boolean {
    return this.streamSettingsService.settings.protectedModeEnabled;
  }

  /**
   * Fetch the list of upcoming and active broadcasts
   */
  async fetchEligibleBroadcasts(): Promise<IYoutubeLiveBroadcast[]> {
    const fields = ['snippet', 'contentDetails', 'status'];
    const query = `part=${fields.join(',')}&maxResults=50&access_token=${this.oauthToken}`;

    // fetch active and upcoming broadcasts simultaneously
    let [activeBroadcasts, upcomingBroadcasts] = await Promise.all([
      (
        await platformAuthorizedRequest<IYoutubeCollection<IYoutubeLiveBroadcast>>(
          'youtube',
          `${this.apiBase}/liveBroadcasts?${query}&broadcastStatus=active`,
        )
      ).items,
      (
        await platformAuthorizedRequest<IYoutubeCollection<IYoutubeLiveBroadcast>>(
          'youtube',
          `${this.apiBase}/liveBroadcasts?${query}&broadcastStatus=upcoming`,
        )
      ).items,
    ]);

    // show active broadcasts only with enableAutoStop=false
    // otherwise it's possible to start streaming to a broadcast when it's transitioning the state to completed
    activeBroadcasts = activeBroadcasts.filter(
      broadcast => !broadcast.contentDetails.enableAutoStop,
    );

    // cap the upcoming broadcasts list depending on the current date
    // unfortunately YT API doesn't provide a way to filter broadcasts by date
    upcomingBroadcasts = upcomingBroadcasts.filter(broadcast => {
      const timeRange = 1000 * 60 * 60 * 24;
      const maxDate = Date.now() + timeRange;
      const minDate = Date.now() - timeRange;
      const broadcastDate = new Date(broadcast.snippet.scheduledStartTime).valueOf();
      return broadcastDate > minDate && broadcastDate < maxDate;
    });

    return [...activeBroadcasts, ...upcomingBroadcasts];
  }

  /**
   * Fetch the list of all broadcasts
   */
  async fetchBroadcasts(): Promise<IYoutubeLiveBroadcast[]> {
    const fields = ['snippet', 'contentDetails', 'status'];
    const query = `part=${fields.join(
      ',',
    )}&broadcastType=all&mine=true&maxResults=100&access_token=${this.oauthToken}`;
    const broadcasts = (
      await platformAuthorizedRequest<IYoutubeCollection<IYoutubeLiveBroadcast>>(
        'youtube',
        `${this.apiBase}/liveBroadcasts?${query}`,
      )
    ).items;
    return broadcasts;
  }

  private async fetchLiveStream(id: string): Promise<IYoutubeLiveStream> {
    const url = `${this.apiBase}/liveStreams?part=cdn,snippet,contentDetails&id=${id}`;
    return (await platformAuthorizedRequest<{ items: IYoutubeLiveStream[] }>('youtube', url))
      .items[0];
  }

  async fetchBroadcast(
    id: string,
    fields = ['snippet', 'contentDetails', 'status'],
  ): Promise<IYoutubeLiveBroadcast> {
    const filter = `&id=${id}`;
    const query = `part=${fields.join(',')}${filter}&maxResults=1&access_token=${this.oauthToken}`;
    return (
      await platformAuthorizedRequest<IYoutubeCollection<IYoutubeLiveBroadcast>>(
        'youtube',
        `${this.apiBase}/liveBroadcasts?${query}`,
      )
    ).items[0];
  }

  get chatUrl() {
    const broadcastId = this.state.settings.broadcastId;
    if (!broadcastId) return '';
    const mode = this.customizationService.isDarkTheme ? 'night' : 'day';
    const youtubeDomain = mode === 'day' ? 'https://youtube.com' : 'https://gaming.youtube.com';
    return `${youtubeDomain}/live_chat?v=${broadcastId}&is_popout=1`;
  }

  /**
   * Returns an IYoutubeStartStreamOptions object for a given broadcastId
   */
  async fetchStartStreamOptionsForBroadcast(
    broadcastId: string,
  ): Promise<IYoutubeStartStreamOptions> {
    const [broadcast, video] = await Promise.all([
      this.fetchBroadcast(broadcastId),
      this.fetchVideo(broadcastId),
    ]);
    const { title, description } = broadcast.snippet;
    const { privacyStatus, selfDeclaredMadeForKids } = broadcast.status;
    const { enableDvr, projection, latencyPreference } = broadcast.contentDetails;
    return {
      broadcastId: broadcast.id,
      title,
      description,
      privacyStatus,
      selfDeclaredMadeForKids,
      enableDvr,
      projection,
      latencyPreference,
      categoryId: video.snippet.categoryId,
    };
  }

  openYoutubeEnable() {
    electron.remote.shell.openExternal('https://youtube.com/live_dashboard_splash');
  }

  openDashboard() {
    electron.remote.shell.openExternal(this.dashboardUrl);
  }

  get dashboardUrl(): string {
    return `https://studio.youtube.com/video/${this.state.settings.broadcastId}/livestreaming`;
  }

  get streamPageUrl() {
    const nightMode = this.customizationService.isDarkTheme ? 'night' : 'day';
    const youtubeDomain =
      nightMode === 'day' ? 'https://youtube.com' : 'https://gaming.youtube.com';
    return `${youtubeDomain}/watch?v=${this.state.settings.broadcastId}`;
  }

  async uploadThumbnail(base64url: string | 'default', videoId: string) {
    // if `default` passed as url then upload default url
    // otherwise convert the passed base64url to blob
    const url =
      base64url !== 'default' ? base64url : `https://img.youtube.com/vi/${videoId}/hqdefault.jpg`;
    const body = await fetch(url).then(res => res.blob());

    try {
      await jfetch(
        `https://www.googleapis.com/upload/youtube/v3/thumbnails/set?videoId=${videoId}`,
        { method: 'POST', body, headers: { Authorization: `Bearer ${this.oauthToken}` } },
      );
    } catch (e) {
      const error = await e.json();
      let details = error.result?.error?.message;
      if (!details) details = 'connection failed';
      const errorType = 'YOUTUBE_THUMBNAIL_UPLOAD_FAILED';
      throw throwStreamError(errorType, details, 'youtube');
    }
  }

  @mutation()
  private SET_STREAM_ID(streamId: string) {
    this.state.streamId = streamId;
  }

  @mutation()
  private SET_CATEGORIES(categories: IYoutubeCategory[]) {
    this.state.categories = categories;
  }
}<|MERGE_RESOLUTION|>--- conflicted
+++ resolved
@@ -18,13 +18,7 @@
 import { BasePlatformService } from './base-platform';
 import { assertIsDefined } from 'util/properties-type-guards';
 import electron from 'electron';
-<<<<<<< HEAD
 import { Subject } from 'rxjs';
-=======
-import { omitBy } from 'lodash';
-import { UserService } from '../user';
-import { IFacebookStartStreamOptions, TDestinationType } from './facebook';
->>>>>>> f8100f04
 
 interface IYoutubeServiceState extends IPlatformState {
   liveStreamingEnabled: boolean;
@@ -509,7 +503,7 @@
     params: Partial<IYoutubeStartStreamOptions>,
     isMidStreamMode = false,
   ): Promise<IYoutubeLiveBroadcast> {
-    const broadcast = await this.fetchBroadcast(id);
+    let broadcast = await this.fetchBroadcast(id);
 
     const scheduledStartTime = params.scheduledStartTime
       ? new Date(params.scheduledStartTime)
@@ -552,7 +546,7 @@
     const endpoint = `liveBroadcasts?part=${fields.join(',')}&id=${id}`;
     const body: Dictionary<any> = { id, snippet, contentDetails, status };
 
-    return await this.requestYoutube<IYoutubeLiveBroadcast>({
+    broadcast = await this.requestYoutube<IYoutubeLiveBroadcast>({
       body: JSON.stringify(body),
       method: 'PUT',
       url: `${this.apiBase}/${endpoint}&access_token=${this.oauthToken}`,
@@ -560,6 +554,7 @@
 
     // upload thumbnail
     if (params.thumbnail) await this.uploadThumbnail(params.thumbnail, broadcast.id);
+    return broadcast;
   }
 
   async removeBroadcast(id: string) {
