--- conflicted
+++ resolved
@@ -4,23 +4,9 @@
 import { mutation, StatefulService } from '../core/stateful-service';
 import * as obs from '../../../obs-api';
 import { GreenService } from 'services/green';
-<<<<<<< HEAD
-import { SettingsService } from 'services/settings';
-import { Subject } from 'rxjs';
-
-/**
- * Display Types
- *
- * Add display type options by adding the display name to the displays array
- * and the context name to the context name map.
- */
-const displays = ['default', 'horizontal', 'green'] as const;
-export type TDisplayType = typeof displays[number];
-=======
 import { ScenesService } from 'services/scenes';
 import { SettingsService } from 'services/settings';
 import { Subject } from 'rxjs';
->>>>>>> fb65849d
 
 /**
  * Display Types
@@ -62,20 +48,6 @@
   return num / den > 1000 || num / den < 1;
 }
 
-<<<<<<< HEAD
-export interface IVideoSetting {
-  default: obs.IVideoInfo;
-  horizontal: obs.IVideoInfo;
-  green: obs.IVideoInfo;
-}
-
-export class VideoSettingsService extends StatefulService<IVideoSetting> {
-  @Inject() greenService: GreenService;
-  @Inject() settingsService: SettingsService;
-
-  initialState = {
-    default: null as obs.IVideoInfo,
-=======
 @InitAfter('ScenesService')
 export class VideoSettingsService extends StatefulService<IVideoSetting> {
   @Inject() greenService: GreenService;
@@ -83,7 +55,6 @@
   @Inject() settingsService: SettingsService;
 
   initialState = {
->>>>>>> fb65849d
     horizontal: null as obs.IVideoInfo,
     green: null as obs.IVideoInfo,
   };
@@ -96,18 +67,6 @@
     if (this.greenService.views.activeDisplays.green) {
       this.establishVideoContext('green');
     }
-<<<<<<< HEAD
-  }
-
-  contexts = {
-    default: null as obs.IVideo,
-    horizontal: null as obs.IVideo,
-    green: null as obs.IVideo,
-  };
-
-  get videoSettingsValues() {
-    const context = this.state.horizontal;
-=======
   }
 
   contexts = {
@@ -129,7 +88,6 @@
 
     const greenWidth = this.greenService.views.videoSettings.green.baseWidth;
     const greenHeight = this.greenService.views.videoSettings.green.baseHeight;
->>>>>>> fb65849d
 
     return {
       horizontal: {
@@ -143,55 +101,18 @@
     };
   }
 
-<<<<<<< HEAD
-  get baseResolution() {
-    const context = this.state.horizontal;
-
-    const [widthStr, heightStr] = this.settingsService.views.values.Video.Base.split('x');
-
-    return {
-      width: context?.baseWidth ?? parseInt(widthStr, 10),
-      height: context?.baseHeight ?? parseInt(heightStr, 10),
-    };
-  }
-
-  get isGreen(): boolean {
-    return false;
-=======
   get videoContext() {
     return this.contexts.horizontal;
   }
 
   get hasAdditionalContexts() {
     return !!this.state.horizontal && !!this.state.green;
->>>>>>> fb65849d
   }
 
   get videoSettings() {
     return this.greenService.views.videoSettings;
   }
 
-<<<<<<< HEAD
-  migrateSettings(display: TDisplayType = 'horizontal') {
-    this.SET_VIDEO_CONTEXT(display, true);
-
-    if (display === 'horizontal') {
-      Object.keys(this.contexts.horizontal.video).forEach((key: keyof obs.IVideo) => {
-        this.SET_VIDEO_SETTING(key, this.contexts.horizontal.video[key]);
-      });
-    } else {
-      const data = this.videoSettings.green;
-
-      Object.keys(data).forEach(
-        (key: keyof obs.IAdvancedStreaming | keyof obs.ISimpleStreaming) => {
-          this.SET_VIDEO_SETTING(key, data[key], display);
-        },
-      );
-    }
-
-    if (invalidFps(this.contexts[display].video.fpsNum, this.contexts[display].video.fpsDen)) {
-      this.createDefaultFps(display);
-=======
   getVideoContext(display: TDisplayType) {
     return this.state[display];
   }
@@ -238,7 +159,6 @@
       Object.keys(data).forEach((key: keyof obs.IVideoInfo) => {
         this.SET_VIDEO_SETTING(key, data[key], display);
       });
->>>>>>> fb65849d
     }
 
     if (invalidFps(this.contexts[display].video.fpsNum, this.contexts[display].video.fpsDen)) {
@@ -260,15 +180,6 @@
     return !!this.contexts[display];
   }
 
-<<<<<<< HEAD
-  establishVideoContext(display: TDisplayType = 'horizontal') {
-    if (this.contexts[display]) return;
-
-    this.contexts[display] = obs.VideoFactory.create();
-    this.SET_VIDEO_CONTEXT(display, true);
-    this.migrateSettings(display);
-    this.contexts[display].video = this.state[display];
-=======
   destroyVideoContext(display: TDisplayType = 'horizontal') {
     if (this.contexts[display]) {
       const context: obs.IVideo = this.contexts[display];
@@ -277,28 +188,10 @@
 
     this.contexts[display] = null as obs.IVideo;
     this.REMOVE_CONTEXT(display);
->>>>>>> fb65849d
 
     return !!this.contexts[display];
   }
 
-<<<<<<< HEAD
-  destroyVideoContext(display: TDisplayType = 'horizontal') {
-    if (this.contexts[display]) {
-      const context: obs.IVideo = this.contexts[display];
-      context.destroy();
-    }
-
-    this.contexts[display] = null as obs.IVideo;
-    this.REMOVE_CONTEXT(display);
-
-    return !!this.contexts[display];
-  }
-
-  createDefaultFps(display: TDisplayType = 'horizontal') {
-    this.setVideoSetting('fpsNum', 30, display);
-    this.setVideoSetting('fpsDen', 1, display);
-=======
   createDefaultFps(display: TDisplayType = 'horizontal') {
     this.setVideoSetting('fpsNum', 30, display);
     this.setVideoSetting('fpsDen', 1, display);
@@ -310,35 +203,11 @@
         this.destroyVideoContext(context as TDisplayType);
       }
     }
->>>>>>> fb65849d
   }
 
   @debounce(200)
   updateObsSettings(display: TDisplayType = 'horizontal') {
     this.contexts[display].video = this.state[display];
-<<<<<<< HEAD
-    this.contexts[display].legacySettings = this.state[display];
-  }
-
-  resetToDefaultContext() {
-    for (const context in this.contexts) {
-      if (context !== 'horizontal') {
-        this.destroyVideoContext(context as TDisplayType);
-      }
-    }
-  }
-
-  setVideoSetting(key: string, value: unknown, display: TDisplayType = 'horizontal') {
-    this.SET_VIDEO_SETTING(key, value, display);
-
-    if (display === 'horizontal') {
-      this.updateObsSettings();
-    } else if (display === 'green') {
-      // if the display is green, also update the persisted settings
-      this.updateObsSettings('green');
-      this.greenService.setVideoSetting({ [key]: value });
-    }
-=======
   }
 
   setVideoSetting(key: string, value: unknown, display: TDisplayType = 'horizontal') {
@@ -346,36 +215,19 @@
     this.updateObsSettings(display);
 
     this.greenService.setVideoSetting({ [key]: value }, display);
->>>>>>> fb65849d
   }
 
   shutdown() {
     displays.forEach(display => {
-<<<<<<< HEAD
-      const context = this.contexts[display];
-      if (context) {
-        context.destroy();
-=======
       if (this.contexts[display]) {
         this.contexts[display].destroy();
         this.contexts[display] = null as obs.IVideo;
         this.DESTROY_VIDEO_CONTEXT(display);
->>>>>>> fb65849d
       }
     });
   }
 
   @mutation()
-<<<<<<< HEAD
-  SET_VIDEO_SETTING(key: string, value: unknown, display: TDisplayType = 'horizontal') {
-    this.state[display][key] = value;
-  }
-
-  @mutation()
-  SET_VIDEO_CONTEXT(display: TDisplayType = 'horizontal', reset?: boolean) {
-    if (!reset) {
-      this.state[display] = this.contexts[display].video;
-=======
   DESTROY_VIDEO_CONTEXT(display: TDisplayType = 'horizontal') {
     this.state[display] = null as obs.IVideoInfo;
   }
@@ -392,7 +244,6 @@
   SET_VIDEO_CONTEXT(display: TDisplayType = 'horizontal', settings?: obs.IVideoInfo) {
     if (settings) {
       this.state[display] = settings;
->>>>>>> fb65849d
     } else {
       this.state[display] = {} as obs.IVideoInfo;
     }
