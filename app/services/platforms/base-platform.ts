import { ExecuteInCurrentWindow, Inject, mutation, StatefulService } from 'services/core';
import {
  EPlatformCallResult,
  IPlatformState,
  TPlatform,
  TPlatformCapability,
  TStartStreamOptions,
  TPlatformCapabilityMap,
} from './index';
import { StreamingService } from 'services/streaming';
import { UserService } from 'services/user';
import { HostsService } from 'services/hosts';
<<<<<<< HEAD
import { MagicLinkService } from 'services/magic-link';
=======
import { DualOutputService } from 'services/dual-output';
>>>>>>> 182ea212
import { IFacebookStartStreamOptions } from './facebook';
import { StreamSettingsService } from '../settings/streaming';
import * as remote from '@electron/remote';
import { VideoSettingsService } from 'services/settings-v2/video';

const VIEWER_COUNT_UPDATE_INTERVAL = 60 * 1000;

/**
 * Base class for platforms
 * Keeps shared code for all platforms
 */
export abstract class BasePlatformService<T extends IPlatformState> extends StatefulService<T> {
  static initialState: IPlatformState = {
    streamKey: '',
    viewersCount: 0,
    settings: null,
    isPrepopulated: false,
  };

  @Inject() protected streamingService: StreamingService;
  @Inject() protected userService: UserService;
  @Inject() protected hostsService: HostsService;
  @Inject() protected streamSettingsService: StreamSettingsService;
<<<<<<< HEAD
  @Inject() protected magicLinkService: MagicLinkService;
=======
  @Inject() protected dualOutputService: DualOutputService;
  @Inject() protected videoSettingsService: VideoSettingsService;

>>>>>>> 182ea212
  abstract readonly platform: TPlatform;

  abstract capabilities: Set<TPlatformCapability>;

  @ExecuteInCurrentWindow()
  hasCapability<T extends TPlatformCapability>(capability: T): this is TPlatformCapabilityMap[T] {
    return this.capabilities.has(capability);
  }

  async getMergeUrl(): Promise<string> {
    return this.magicLinkService.getMergeUrl(this.platform);
  }

  averageViewers: number;
  peakViewers: number;
  private nViewerSamples: number;

  async afterGoLive(): Promise<void> {
    this.averageViewers = 0;
    this.peakViewers = 0;
    this.nViewerSamples = 0;

    // update viewers count
    const runInterval = async () => {
      if (this.hasCapability('viewerCount')) {
        const count = await this.fetchViewerCount();

        this.nViewerSamples += 1;
        this.averageViewers =
          (this.averageViewers * (this.nViewerSamples - 1) + count) / this.nViewerSamples;
        this.peakViewers = Math.max(this.peakViewers, count);

        this.SET_VIEWERS_COUNT(count);
      }

      // stop updating if streaming has stopped
      if (this.streamingService.views.isMidStreamMode) {
        setTimeout(runInterval, VIEWER_COUNT_UPDATE_INTERVAL);
      }
    };
    if (this.hasCapability('viewerCount')) await runInterval();
  }

  unlink() {
    // unlink platform and reload auth state
    // const url = `https://${this.hostsService.streamlabs}/api/v5/slobs/unlink/${this.platform}_account`;
    // const headers = authorizedHeaders(this.userService.apiToken!);
    // const request = new Request(url, { headers });
    // return fetch(request)
    //   .then(handleResponse)
    //   .then(_ => this.userService.updateLinkedPlatforms());

    remote.shell.openExternal(
      `https://${this.hostsService.streamlabs}/dashboard#/settings/account-settings/platforms`,
    );
  }

  protected syncSettingsWithLocalStorage() {
    // save settings to the local storage
    const savedSettings: IFacebookStartStreamOptions = JSON.parse(
      localStorage.getItem(this.serviceName) as string,
    );
    if (savedSettings) this.UPDATE_STREAM_SETTINGS(savedSettings);
    this.store.watch(
      () => this.state.settings,
      () => {
        localStorage.setItem(this.serviceName, JSON.stringify(this.state.settings));
      },
      { deep: true },
    );
  }

  async validatePlatform() {
    return EPlatformCallResult.Success;
  }

  fetchUserInfo() {
    return Promise.resolve({});
  }

  setPlatformContext(platform: TPlatform) {
    if (this.dualOutputService.views.dualOutputMode) {
      const mode = this.dualOutputService.views.getPlatformContextName(platform);

      this.UPDATE_STREAM_SETTINGS({
        mode,
      });
    }
  }

  @mutation()
  protected SET_VIEWERS_COUNT(viewers: number) {
    this.state.viewersCount = viewers;
  }

  @mutation()
  protected SET_STREAM_KEY(key: string) {
    this.state.streamKey = key;
  }

  @mutation()
  protected SET_PREPOPULATED(isPrepopulated: boolean) {
    this.state.isPrepopulated = isPrepopulated;
  }

  @mutation()
  protected SET_STREAM_SETTINGS(settings: TStartStreamOptions) {
    this.state.settings = settings;
  }

  @mutation()
  protected UPDATE_STREAM_SETTINGS(settingsPatch: Partial<TStartStreamOptions>) {
    this.state.settings = { ...this.state.settings, ...settingsPatch };
  }
}<|MERGE_RESOLUTION|>--- conflicted
+++ resolved
@@ -10,11 +10,8 @@
 import { StreamingService } from 'services/streaming';
 import { UserService } from 'services/user';
 import { HostsService } from 'services/hosts';
-<<<<<<< HEAD
 import { MagicLinkService } from 'services/magic-link';
-=======
 import { DualOutputService } from 'services/dual-output';
->>>>>>> 182ea212
 import { IFacebookStartStreamOptions } from './facebook';
 import { StreamSettingsService } from '../settings/streaming';
 import * as remote from '@electron/remote';
@@ -38,13 +35,10 @@
   @Inject() protected userService: UserService;
   @Inject() protected hostsService: HostsService;
   @Inject() protected streamSettingsService: StreamSettingsService;
-<<<<<<< HEAD
   @Inject() protected magicLinkService: MagicLinkService;
-=======
   @Inject() protected dualOutputService: DualOutputService;
   @Inject() protected videoSettingsService: VideoSettingsService;
 
->>>>>>> 182ea212
   abstract readonly platform: TPlatform;
 
   abstract capabilities: Set<TPlatformCapability>;
