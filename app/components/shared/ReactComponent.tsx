import TsxComponent, { createProps } from '../tsx-component';
import isEqual from 'lodash/isEqual';

const reactBuild = require('components-react');
const ReactDOM = require('react-dom');
const React = require('react');

import { Component, Watch } from 'vue-property-decorator';

class WrapperProps<TComponentProps> {
  name?: string = null;
  componentProps?: TComponentProps = null;
  wrapperStyles?: Dictionary<string> = null;
}

/**
 * Wraps React component into a Vue component
 */
@Component({ props: createProps(WrapperProps) })
class ReactComponent<TComponentProps = {}> extends TsxComponent<WrapperProps<TComponentProps>> {
  $refs: {
    container: HTMLDivElement;
  };

  mounted() {
    const className = this.props.name;
    const componentClass = reactBuild.components[className];
    ReactDOM.render(
      React.createElement(componentClass, { ...this.props.componentProps, key: className }, null),
      this.$refs.container,
    );
  }

  beforeDestroy() {
    ReactDOM.unmountComponentAtNode(this.$refs.container);
  }

  @Watch('componentProps', { deep: true })
  refreshReactComponent(componentProps: TComponentProps, oldComponentProps: TComponentProps) {
    const serializedProps = JSON.parse(JSON.stringify(componentProps));
    const serializedOldProps = JSON.parse(JSON.stringify(oldComponentProps));
    if (isEqual(serializedProps, serializedOldProps)) return;
    ReactDOM.unmountComponentAtNode(this.$refs.container);
    const className = this.props.name;
    const componentClass = reactBuild.components[className];
    ReactDOM.render(
      React.createElement(componentClass, { ...this.props.componentProps, key: className }, null),
      this.$refs.container,
    );
  }

  render() {
    return <div class="react" ref="container" style={this.props.wrapperStyles}></div>;
  }
}

@Component({
  props: {
    name: { default: 'NameFolder' },
    wrapperStyles: { default: () => ({ height: '100%' }) },
  },
})
export class NameFolder extends ReactComponent {}
@Component({ props: { name: { default: 'NewsBanner' } } })
export class NewsBanner extends ReactComponent {}
@Component({ props: { name: { default: 'PatchNotes' } } })
export class PatchNotes extends ReactComponent {}
@Component({
  props: {
    name: { default: 'NavTools' },
    wrapperStyles: { default: () => ({ marginTop: 'auto', flexShrink: 0 }) },
  },
})
export class NavTools extends ReactComponent {}
@Component({
  props: {
    name: { default: 'IconLibraryProperties' },
    wrapperStyles: { default: () => ({ height: '100%' }) },
  },
})
export class IconLibraryProperties extends ReactComponent {}
@Component({
  props: {
    name: { default: 'Display' },
    wrapperStyles: { default: () => ({ height: '100%' }) },
    componentProps: {
      default: () => ({
        paddingSize: 0,
        drawUI: false,
      }),
    },
  },
})
export class Display extends ReactComponent {}
@Component({
  props: {
    name: { default: 'PerformanceMetrics' },
    componentProps: { default: () => ({ mode: 'limited' }) },
  },
})
export class PerformanceMetrics extends ReactComponent<{ mode: 'full' | 'limited' }> {}

@Component({
  props: {
    name: { default: 'TitleBar' },
    componentProps: { default: () => ({ windowId: '' }) },
  },
})
export class TitleBar extends ReactComponent {}
@Component({
  props: {
    name: { default: 'Chat' },
    componentProps: { default: () => ({ restream: false }) },
    wrapperStyles: {
      default: () => ({ height: '100%', display: 'flex', flexDirection: 'column' }),
    },
  },
})
export class Chat extends ReactComponent {}
@Component({
  props: {
    name: { default: 'Loader' },
  },
})
export class Loader extends ReactComponent {}
@Component({
  props: {
    name: { default: 'Highlighter' },
    componentProps: { default: () => ({}) },
  },
})
export class Highlighter extends ReactComponent {}

@Component({
  props: {
    name: { default: 'GoLiveWindow' },
    wrapperStyles: { default: () => ({ height: '100%' }) },
  },
})
export class GoLiveWindow extends ReactComponent {}
@Component({
  props: {
    name: { default: 'EditStreamWindow' },
    wrapperStyles: { default: () => ({ height: '100%' }) },
  },
})
export class EditStreamWindow extends ReactComponent {}
@Component({
  props: {
    name: { default: 'Grow' },
    wrapperStyles: { default: () => ({ gridRow: '1 / span 1' }) },
  },
})
export class Grow extends ReactComponent {}
@Component({
  props: {
    name: { default: 'PlatformLogo' },
    wrapperStyles: { default: () => ({}) },
  },
})
export class PlatformLogo extends ReactComponent<{
  platform: string;
  size?: 'medium' | number;
  color?: string;
  unwrapped?: boolean;
}> {}

@Component({
  props: {
    name: { default: 'SharedComponentsLibrary' },
    wrapperStyles: { default: () => ({ height: '100%' }) },
  },
})
export class SharedComponentsLibrary extends ReactComponent {}

@Component({
  props: {
    name: { default: 'RenameSource' },
    wrapperStyles: { default: () => ({ height: '100%' }) },
  },
})
export class RenameSource extends ReactComponent {}
@Component({
  props: {
    name: { default: 'AdvancedStatistics' },
    wrapperStyles: { default: () => ({ height: '100%' }) },
  },
})
export class AdvancedStatistics extends ReactComponent {}

@Component({ props: { name: { default: 'StreamScheduler' } } })
export class StreamScheduler extends ReactComponent {}

@Component({ props: { name: { default: 'StartStreamingButton' } } })
export class StartStreamingButton extends ReactComponent {}
@Component({
  props: {
    name: { default: 'TestWidgets' },
    componentProps: { default: () => ({ testers: null as string[] }) },
  },
})
export class TestWidgets extends ReactComponent<{ testers: string[] }> {}
@Component({ props: { name: { default: 'NotificationsArea' } } })
export class NotificationsArea extends ReactComponent {}
<<<<<<< HEAD
@Component({ props: { name: { default: 'ThemeAudit' } } })
export class ThemeAudit extends ReactComponent {}
=======
@Component({
  props: {
    name: { default: 'AppsNav' },
    wrapperStyles: {
      default: () => ({
        background: 'var(--section-alt)',
        position: 'relative',
        width: '52px',
        height: 0,
        paddingTop: '6px',
        flexGrow: 1,
        flexBasis: 0,
        overflow: 'hidden',
      }),
    },
  },
})
export class AppsNav extends ReactComponent {}
@Component({ props: { name: { default: 'StudioEditor' } } })
export class StudioEditor extends ReactComponent {}
>>>>>>> 77b8b43d
<|MERGE_RESOLUTION|>--- conflicted
+++ resolved
@@ -202,10 +202,8 @@
 export class TestWidgets extends ReactComponent<{ testers: string[] }> {}
 @Component({ props: { name: { default: 'NotificationsArea' } } })
 export class NotificationsArea extends ReactComponent {}
-<<<<<<< HEAD
 @Component({ props: { name: { default: 'ThemeAudit' } } })
 export class ThemeAudit extends ReactComponent {}
-=======
 @Component({
   props: {
     name: { default: 'AppsNav' },
@@ -225,5 +223,4 @@
 })
 export class AppsNav extends ReactComponent {}
 @Component({ props: { name: { default: 'StudioEditor' } } })
-export class StudioEditor extends ReactComponent {}
->>>>>>> 77b8b43d
+export class StudioEditor extends ReactComponent {}