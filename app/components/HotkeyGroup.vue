--- conflicted
+++ resolved
@@ -3,12 +3,9 @@
   <div
     class="section-title section-title--dropdown"
     v-if="title"
-<<<<<<< HEAD
     :class="{ 'section-title--opened': !collapsed }"
   >
-    <h4
-      v-if="title"
-      @click="collapsed = !collapsed">
+    <h4>
       <i
         v-if="collapsed === true"
         class="icon-plus section-title__icon"/>
@@ -22,23 +19,9 @@
       v-show="!collapsed"
       class="section-content section-content--dropdown"
   >
-    <hotkey v-for="(hotkey, index) in hotkeys" :hotkey="hotkey" :key="index" />
-=======
-    @click="collapsed = !collapsed"
-    :class="{ 'section-title--opened': !collapsed }">
-    <i
-      v-if="collapsed === true"
-      class="fa fa-plus section-title__icon"/>
-    <i
-      v-if="collapsed === false"
-      class="fa fa-minus section-title__icon"/>
-    {{ title }}
-  </h2>
-  <div class="section-content" v-show="!collapsed">
     <div v-for="hotkey in hotkeys" :key="hotkey.resourceId">
       <hotkey :hotkey="hotkey" />
     </div>
->>>>>>> a1f7b96e
   </div>
 </div>
 </template>
