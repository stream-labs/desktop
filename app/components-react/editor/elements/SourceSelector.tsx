import React, { useEffect, useRef, useState } from 'react';
import { Tooltip, Tree } from 'antd';
import { DataNode } from 'rc-tree/lib/interface';
import { TreeProps } from 'rc-tree/lib/Tree';
import cx from 'classnames';
import { inject, injectState, injectWatch, mutation, useModule } from 'slap';
import { SourcesService, SourceDisplayData } from 'services/sources';
import { ScenesService, ISceneItem, TSceneNode, isItem } from 'services/scenes';
import { SelectionService } from 'services/selection';
import { EditMenu } from 'util/menus/EditMenu';
import { WidgetDisplayData } from 'services/widgets';
import { $t } from 'services/i18n';
import { EditorCommandsService } from 'services/editor-commands';
import { EPlaceType } from 'services/editor-commands/commands/reorder-nodes';
import { AudioService } from 'services/audio';
import { StreamingService } from 'services/streaming';
import { EDismissable } from 'services/dismissables';
import { assertIsDefined, getDefined } from 'util/properties-type-guards';
import useBaseElement from './hooks';
import styles from './SceneSelector.m.less';
import Scrollable from 'components-react/shared/Scrollable';
import HelpTip from 'components-react/shared/HelpTip';
import Translate from 'components-react/shared/Translate';
import { GuestCamService } from 'app-services';

interface ISourceMetadata {
  id: string;
  title: string;
  icon: string;
  isVisible: boolean;
  isLocked: boolean;
  isStreamVisible: boolean;
  isRecordingVisible: boolean;
  isGuestCamActive: boolean;
  isFolder: boolean;
  canShowActions: boolean;
  parentId?: string;
}

class SourceSelectorModule {
  private scenesService = inject(ScenesService);
  private sourcesService = inject(SourcesService);
  private selectionService = inject(SelectionService);
  private editorCommandsService = inject(EditorCommandsService);
  private streamingService = inject(StreamingService);
  private audioService = inject(AudioService);
  private guestCamService = inject(GuestCamService);

  sourcesTooltip = $t('The building blocks of your scene. Also contains widgets.');
  addSourceTooltip = $t('Add a new Source to your Scene. Includes widgets.');
  removeSourcesTooltip = $t('Remove Sources from your Scene.');
  openSourcePropertiesTooltip = $t('Open the Source Properties.');
  addGroupTooltip = $t('Add a Group so you can move multiple Sources at the same time.');

  state = injectState({
    expandedFoldersIds: [] as string[],
    showTreeMask: true,
  });

  nodeRefs = {};

  callCameFromInsideTheHouse = false;

  getTreeData(nodeData: ISourceMetadata[]) {
    // recursive function for transforming SceneNode[] to a Tree format of Antd.Tree
    const getTreeNodes = (sceneNodes: ISourceMetadata[]): DataNode[] => {
      return sceneNodes.map(sceneNode => {
        if (!this.nodeRefs[sceneNode.id]) this.nodeRefs[sceneNode.id] = React.createRef();

        let children;
        if (sceneNode.isFolder) {
          children = getTreeNodes(nodeData.filter(n => n.parentId === sceneNode.id));
        }
        return {
          title: (
            <TreeNode
              title={sceneNode.title}
              id={sceneNode.id}
              isVisible={sceneNode.isVisible}
              isLocked={sceneNode.isLocked}
              canShowActions={sceneNode.canShowActions}
              toggleVisibility={() => this.toggleVisibility(sceneNode.id)}
              toggleLock={() => this.toggleLock(sceneNode.id)}
              selectiveRecordingEnabled={this.selectiveRecordingEnabled}
              isStreamVisible={sceneNode.isStreamVisible}
              isRecordingVisible={sceneNode.isRecordingVisible}
              isGuestCamActive={sceneNode.isGuestCamActive}
              cycleSelectiveRecording={() => this.cycleSelectiveRecording(sceneNode.id)}
              ref={this.nodeRefs[sceneNode.id]}
              onDoubleClick={() => this.sourceProperties(sceneNode.id)}
            />
          ),
          isLeaf: !children,
          key: sceneNode.id,
          switcherIcon: <i className={sceneNode.icon} />,
          children,
        };
      });
    };

    return getTreeNodes(nodeData.filter(n => !n.parentId));
  }

  get nodeData(): ISourceMetadata[] {
    return this.scene.getNodes().map(node => {
      const itemsForNode = this.getItemsForNode(node.id);
      const isVisible = itemsForNode.some(i => i.visible);
      const isLocked = itemsForNode.every(i => i.locked);
      const isRecordingVisible = itemsForNode.every(i => i.recordingVisible);
      const isStreamVisible = itemsForNode.every(i => i.streamVisible);
      const isGuestCamActive = itemsForNode.some(i => {
        return (
          this.sourcesService.state.sources[i.sourceId].type === 'mediasoupconnector' &&
          this.guestCamService.state.guestInfo
        );
      });

      const isFolder = !isItem(node);
      return {
        id: node.id,
        title: this.getNameForNode(node),
        icon: this.determineIcon(!isFolder, isFolder ? node.id : node.sourceId),
        isVisible,
        isLocked,
        isRecordingVisible,
        isStreamVisible,
        isGuestCamActive,
        parentId: node.parentId,
        canShowActions: itemsForNode.length > 0,
        isFolder,
      };
    });
  }

  // TODO: Clean this up.  These only access state, no helpers
  getNameForNode(node: TSceneNode) {
    if (isItem(node)) {
      return this.sourcesService.state.sources[node.sourceId].name;
    }

    return node.name;
  }

  isSelected(node: TSceneNode) {
    return this.selectionService.state.selectedIds.includes(node.id);
  }

  determineIcon(isLeaf: boolean, sourceId: string) {
    if (!isLeaf) {
      return this.state.expandedFoldersIds.includes(sourceId)
        ? 'fas fa-folder-open'
        : 'fa fa-folder';
    }

    const source = this.sourcesService.state.sources[sourceId];

    if (source.propertiesManagerType === 'streamlabels') {
      return 'fas fa-file-alt';
    }

    if (source.propertiesManagerType === 'widget') {
      const widgetType = this.sourcesService.views
        .getSource(sourceId)!
        .getPropertiesManagerSettings().widgetType;

      assertIsDefined(widgetType);

      return WidgetDisplayData()[widgetType]?.icon || 'icon-error';
    }

    return SourceDisplayData()[source.type]?.icon || 'fas fa-file';
  }

  addSource() {
    if (this.scenesService.views.activeScene) {
      this.sourcesService.showShowcase();
    }
  }

  addFolder() {
    if (this.scenesService.views.activeScene) {
      let itemsToGroup: string[] = [];
      let parentId: string = '';
      if (this.selectionService.views.globalSelection.canGroupIntoFolder()) {
        itemsToGroup = this.selectionService.views.globalSelection.getIds();
        const parent = this.selectionService.views.globalSelection.getClosestParent();
        if (parent) parentId = parent.id;
      }
      this.scenesService.showNameFolder({
        itemsToGroup,
        parentId,
        sceneId: this.scenesService.views.activeScene.id,
      });
    }
  }

  showContextMenu(sceneNodeId?: string, event?: React.MouseEvent) {
    const sceneNode = this.scene.getNode(sceneNodeId || '');
    let sourceId: string = '';

    if (sceneNode) {
      sourceId = sceneNode.isFolder() ? sceneNode.getItems()[0]?.sourceId : sceneNode.sourceId;
    }

    if (sceneNode && !sceneNode.isSelected()) sceneNode.select();
    const menuOptions = sceneNode
      ? { selectedSceneId: this.scene.id, showSceneItemMenu: true, selectedSourceId: sourceId }
      : { selectedSceneId: this.scene.id };

    const menu = new EditMenu(menuOptions);
    menu.popup();
    event && event.stopPropagation();
  }

  removeItems() {
    this.selectionService.views.globalSelection.remove();
  }

  sourceProperties(nodeId: string) {
    const node =
      this.scenesService.views.getSceneNode(nodeId) ||
      this.selectionService.views.globalSelection.getNodes()[0];

    if (!node) return;

    const item = node.isItem() ? node : node.getNestedItems()[0];

    if (!item) return;

    if (item.type === 'scene') {
      this.scenesService.actions.makeSceneActive(item.sourceId);
      return;
    }

    if (!item.video) {
      this.audioService.actions.showAdvancedSettings(item.sourceId);
      return;
    }

    this.sourcesService.actions.showSourceProperties(item.sourceId);
  }

  canShowProperties(): boolean {
    if (this.activeItemIds.length === 0) return false;
    const sceneNode = this.scene.state.nodes.find(
      n => n.id === this.selectionService.state.lastSelectedId,
    );
    return !!(sceneNode && sceneNode.sceneNodeType === 'item'
      ? this.sourcesService.views.getSource(sceneNode.sourceId)?.hasProps()
      : false);
  }

  determinePlacement(info: Parameters<Required<TreeProps>['onDrop']>[0]) {
    if (!info.dropToGap && !info.node.isLeaf) return EPlaceType.Inside;
    const dropPos = info.node.pos.split('-');
    const delta = info.dropPosition - Number(dropPos[dropPos.length - 1]);

    return delta > 0 ? EPlaceType.After : EPlaceType.Before;
  }

  async handleSort(info: Parameters<Required<TreeProps>['onDrop']>[0]) {
    const targetNodes =
      this.activeItemIds.length > 0 && this.activeItemIds.includes(info.dragNode.key as string)
        ? this.activeItemIds
        : (info.dragNodesKeys as string[]);
    const nodesToDrop = this.scene.getSelection(targetNodes);
    const destNode = this.scene.getNode(info.node.key as string);
    const placement = this.determinePlacement(info);

    if (!nodesToDrop || !destNode) return;
    await this.editorCommandsService.actions.return.executeCommand(
      'ReorderNodesCommand',
      nodesToDrop,
      destNode?.id,
      placement,
    );
  }

  makeActive(info: {
    selected: boolean;
    node: DataNode;
    selectedNodes: DataNode[];
    nativeEvent: MouseEvent;
  }) {
    this.callCameFromInsideTheHouse = true;
    let ids: string[] = [info.node.key as string];

    if (info.nativeEvent.ctrlKey) {
      ids = this.activeItemIds.concat(ids);
    } else if (info.nativeEvent.shiftKey) {
      // Logic for multi-select
      const idx1 = this.nodeData.findIndex(
        i => i.id === this.activeItemIds[this.activeItemIds.length - 1],
      );
      const idx2 = this.nodeData.findIndex(i => i.id === info.node.key);
      const swapIdx = idx1 > idx2;
      ids = this.nodeData
        .map(i => i.id)
        .slice(swapIdx ? idx2 : idx1, swapIdx ? idx1 + 1 : idx2 + 1);
    }

    this.selectionService.views.globalSelection.select(ids);
  }

  @mutation()
  toggleFolder(nodeId: string) {
    if (this.state.expandedFoldersIds.includes(nodeId)) {
      this.state.expandedFoldersIds.splice(this.state.expandedFoldersIds.indexOf(nodeId), 1);
    } else {
      this.state.expandedFoldersIds.push(nodeId);
    }
  }

  get lastSelectedId() {
    return this.selectionService.state.lastSelectedId;
  }

  watchSelected = injectWatch(() => this.lastSelectedId, this.expandSelectedFolders);

  async expandSelectedFolders() {
    if (this.callCameFromInsideTheHouse) {
      this.callCameFromInsideTheHouse = false;
      return;
    }
    const node = this.scene.getNode(this.lastSelectedId);
    if (!node || this.selectionService.state.selectedIds.length > 1) return;
    this.state.setExpandedFoldersIds(
      this.state.expandedFoldersIds.concat(node.getPath().slice(0, -1)),
    );

    this.nodeRefs[this.lastSelectedId].current.scrollIntoView({ behavior: 'smooth' });
  }

  get activeItemIds() {
    return this.selectionService.state.selectedIds;
  }

  get activeItems() {
    return this.selectionService.views.globalSelection.getItems();
  }

  toggleVisibility(sceneNodeId: string) {
    const selection = this.scene.getSelection(sceneNodeId);
    const visible = !selection.isVisible();
    this.editorCommandsService.actions.executeCommand('HideItemsCommand', selection, !visible);
  }

  // Required for performance. Using Selection is too slow (Service Helpers)
  getItemsForNode(sceneNodeId: string): ISceneItem[] {
    const node = getDefined(this.scene.state.nodes.find(n => n.id === sceneNodeId));

    if (node.sceneNodeType === 'item') {
      return [node];
    }

    const children = this.scene.state.nodes.filter(n => n.parentId === sceneNodeId);
    let childrenItems: ISceneItem[] = [];

    children.forEach(c => (childrenItems = childrenItems.concat(this.getItemsForNode(c.id))));

    return childrenItems;
  }

  get selectiveRecordingEnabled() {
    return this.streamingService.state.selectiveRecording;
  }

  get streamingServiceIdle() {
    return this.streamingService.isIdle;
  }

  get replayBufferActive() {
    return this.streamingService.isReplayBufferActive;
  }

  get selectiveRecordingLocked() {
    return this.replayBufferActive || !this.streamingServiceIdle;
  }

  toggleSelectiveRecording() {
    if (this.selectiveRecordingLocked) return;
    this.streamingService.actions.setSelectiveRecording(
      !this.streamingService.state.selectiveRecording,
    );
  }

  cycleSelectiveRecording(sceneNodeId: string) {
    const selection = this.scene.getSelection(sceneNodeId);
    if (selection.isLocked()) return;
    if (selection.isStreamVisible() && selection.isRecordingVisible()) {
      selection.setRecordingVisible(false);
    } else if (selection.isStreamVisible()) {
      selection.setStreamVisible(false);
      selection.setRecordingVisible(true);
    } else {
      selection.setStreamVisible(true);
      selection.setRecordingVisible(true);
    }
  }

  toggleLock(sceneNodeId: string) {
    const selection = this.scene.getSelection(sceneNodeId);
    const locked = !selection.isLocked();
    selection.setSettings({ locked });
  }

  get scene() {
    const scene = getDefined(this.scenesService.views.activeScene);
    return scene;
  }
}

function SourceSelector() {
  const { nodeData, setShowTreeMask } = useModule(SourceSelectorModule);
  return (
    <>
      <StudioControls />
      <ItemsTree />
      {nodeData.some(node => node.isFolder) && (
        <HelpTip
          title={$t('Folder Expansion')}
          dismissableKey={EDismissable.SourceSelectorFolders}
          position={{ top: '-8px', left: '102px' }}
        >
          <Translate
            message={$t(
              'Wondering how to expand your folders? Just click on the <icon></icon> icon',
            )}
          >
            <i slot="icon" className="fa fa-folder" />
          </Translate>
        </HelpTip>
      )}
    </>
  );
}

function StudioControls() {
  const {
    sourcesTooltip,
    addGroupTooltip,
    addSourceTooltip,
    removeSourcesTooltip,
    openSourcePropertiesTooltip,
    selectiveRecordingEnabled,
    selectiveRecordingLocked,
    activeItemIds,
    addSource,
    addFolder,
    removeItems,
    toggleSelectiveRecording,
    canShowProperties,
    sourceProperties,
  } = useModule(SourceSelectorModule);

  return (
    <div className={styles.topContainer} data-name="sourcesControls">
      <div className={styles.activeSceneContainer}>
        <Tooltip title={sourcesTooltip} placement="bottomLeft">
          <span className={styles.activeScene}>{$t('Sources')}</span>
        </Tooltip>
      </div>

      <Tooltip title={$t('Toggle Selective Recording')} placement="bottomRight">
        <i
          className={cx('icon-smart-record icon-button icon-button--lg', {
            active: selectiveRecordingEnabled,
            disabled: selectiveRecordingLocked,
          })}
          onClick={toggleSelectiveRecording}
        />
      </Tooltip>

      <Tooltip title={addGroupTooltip} placement="bottomRight">
        <i className="icon-add-folder icon-button icon-button--lg" onClick={addFolder} />
      </Tooltip>

      <Tooltip title={addSourceTooltip} placement="bottomRight">
        <i className="icon-add icon-button icon-button--lg" onClick={addSource} />
      </Tooltip>

      <Tooltip title={removeSourcesTooltip} placement="bottomRight">
        <i
          className={cx({
            'icon-subtract icon-button icon-button--lg': true,
            disabled: activeItemIds.length === 0,
          })}
          onClick={removeItems}
        />
      </Tooltip>

      <Tooltip title={openSourcePropertiesTooltip} placement="bottomRight">
        <i
          className={cx({ disabled: !canShowProperties(), 'icon-settings icon-button': true })}
          onClick={() => sourceProperties(activeItemIds[0])}
        />
      </Tooltip>
    </div>
  );
}

function ItemsTree() {
  const {
    nodeData,
    getTreeData,
    activeItemIds,
    expandedFoldersIds,
    selectiveRecordingEnabled,
    showContextMenu,
    makeActive,
    toggleFolder,
    handleSort,
    showTreeMask,
    setShowTreeMask,
  } = useModule(SourceSelectorModule);

  // Force a rerender when the state of selective recording changes
  const [selectiveRecordingToggled, setSelectiveRecordingToggled] = useState(false);
  useEffect(() => setSelectiveRecordingToggled(!selectiveRecordingToggled), [
    selectiveRecordingEnabled,
  ]);

  const treeData = getTreeData(nodeData);

  return (
    <div
      style={{ height: 'calc(100% - 33px)' }}
      // antd Tree swallows all drag events unless a TreeNode is being dragged.
      // This allows us to drag files into the tree to add them to the scene
      // by persisting a transparent div on top of the tree unless no buttons are
      // being held over it.
      onMouseEnter={(e: React.MouseEvent) => setShowTreeMask(e.buttons !== 0)}
      onMouseUp={() => setShowTreeMask(false)}
      onMouseLeave={() => setShowTreeMask(true)}
    >
      <Scrollable
        className={cx(styles.scenesContainer, styles.sourcesContainer)}
        onContextMenu={(e: React.MouseEvent) => showContextMenu('', e)}
      >
        {showTreeMask && <div className={styles.treeMask} data-name="treeMask" />}
        <Tree
          selectedKeys={activeItemIds}
          expandedKeys={expandedFoldersIds}
          onSelect={(selectedKeys, info) => makeActive(info)}
          onExpand={(selectedKeys, info) => toggleFolder(info.node.key as string)}
          onRightClick={info => showContextMenu(info.node.key as string, info.event)}
          onDrop={handleSort}
          onDragOver={e => console.log(e)}
          treeData={treeData}
          draggable
          multiple
          blockNode
          showIcon
        />
      </Scrollable>
    </div>
  );
}

const TreeNode = React.forwardRef(
  (
    p: {
      title: string;
      id: string;
      isLocked: boolean;
      isVisible: boolean;
      isStreamVisible: boolean;
      isRecordingVisible: boolean;
      selectiveRecordingEnabled: boolean;
<<<<<<< HEAD
      isGuestCamActive: boolean;
=======
      canShowActions: boolean;
>>>>>>> e5c336a1
      toggleVisibility: (ev: unknown) => unknown;
      toggleLock: (ev: unknown) => unknown;
      cycleSelectiveRecording: (ev: unknown) => void;
      onDoubleClick: () => void;
    },
    ref: React.RefObject<HTMLDivElement>,
  ) => {
    function selectiveRecordingMetadata() {
      if (p.isStreamVisible && p.isRecordingVisible) {
        return { icon: 'icon-smart-record', tooltip: $t('Visible on both Stream and Recording') };
      }
      return p.isStreamVisible
        ? { icon: 'icon-broadcast', tooltip: $t('Only visible on Stream') }
        : { icon: 'icon-studio', tooltip: $t('Only visible on Recording') };
    }

    return (
      <div
        className={styles.sourceTitleContainer}
        data-name={p.title}
        data-role="source"
        ref={ref}
        onDoubleClick={p.onDoubleClick}
      >
        <span className={styles.sourceTitle}>{p.title}</span>
<<<<<<< HEAD
        {p.isGuestCamActive && <i className="fa fa-signal" style={{ color: 'var(--teal)' }} />}
        {p.selectiveRecordingEnabled && (
          <Tooltip title={selectiveRecordingMetadata().tooltip} placement="left">
            <i
              className={cx(selectiveRecordingMetadata().icon, { disabled: p.isLocked })}
              onClick={p.cycleSelectiveRecording}
            />
          </Tooltip>
=======
        {p.canShowActions && (
          <>
            {p.selectiveRecordingEnabled && (
              <Tooltip title={selectiveRecordingMetadata().tooltip} placement="left">
                <i
                  className={cx(selectiveRecordingMetadata().icon, { disabled: p.isLocked })}
                  onClick={p.cycleSelectiveRecording}
                />
              </Tooltip>
            )}
            <i onClick={p.toggleLock} className={p.isLocked ? 'icon-lock' : 'icon-unlock'} />
            <i onClick={p.toggleVisibility} className={p.isVisible ? 'icon-view' : 'icon-hide'} />
          </>
>>>>>>> e5c336a1
        )}
      </div>
    );
  },
);

export default function SourceSelectorElement() {
  const containerRef = useRef<HTMLDivElement>(null);
  const { renderElement } = useBaseElement(
    <SourceSelector />,
    { x: 200, y: 120 },
    containerRef.current,
  );

  return (
    <div
      ref={containerRef}
      data-name="SourceSelector"
      style={{ height: '100%', display: 'flex', flexDirection: 'column' }}
    >
      {renderElement()}
    </div>
  );
}<|MERGE_RESOLUTION|>--- conflicted
+++ resolved
@@ -567,11 +567,8 @@
       isStreamVisible: boolean;
       isRecordingVisible: boolean;
       selectiveRecordingEnabled: boolean;
-<<<<<<< HEAD
       isGuestCamActive: boolean;
-=======
       canShowActions: boolean;
->>>>>>> e5c336a1
       toggleVisibility: (ev: unknown) => unknown;
       toggleLock: (ev: unknown) => unknown;
       cycleSelectiveRecording: (ev: unknown) => void;
@@ -597,18 +594,9 @@
         onDoubleClick={p.onDoubleClick}
       >
         <span className={styles.sourceTitle}>{p.title}</span>
-<<<<<<< HEAD
-        {p.isGuestCamActive && <i className="fa fa-signal" style={{ color: 'var(--teal)' }} />}
-        {p.selectiveRecordingEnabled && (
-          <Tooltip title={selectiveRecordingMetadata().tooltip} placement="left">
-            <i
-              className={cx(selectiveRecordingMetadata().icon, { disabled: p.isLocked })}
-              onClick={p.cycleSelectiveRecording}
-            />
-          </Tooltip>
-=======
         {p.canShowActions && (
           <>
+            {p.isGuestCamActive && <i className="fa fa-signal" style={{ color: 'var(--teal)' }} />}
             {p.selectiveRecordingEnabled && (
               <Tooltip title={selectiveRecordingMetadata().tooltip} placement="left">
                 <i
@@ -620,7 +608,6 @@
             <i onClick={p.toggleLock} className={p.isLocked ? 'icon-lock' : 'icon-unlock'} />
             <i onClick={p.toggleVisibility} className={p.isVisible ? 'icon-view' : 'icon-hide'} />
           </>
->>>>>>> e5c336a1
         )}
       </div>
     );
