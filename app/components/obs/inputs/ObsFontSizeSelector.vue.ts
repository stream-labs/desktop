--- conflicted
+++ resolved
@@ -12,27 +12,6 @@
     this.emitInput(size);
   }
 
-<<<<<<< HEAD
-  get fontSizePresets() {
-    return [
-      '9',
-      '10',
-      '11',
-      '12',
-      '13',
-      '14',
-      '18',
-      '24',
-      '36',
-      '48',
-      '64',
-      '72',
-      '96',
-      '144',
-      '288',
-    ];
-  }
-=======
   get metadata() {
     return { data: this.fontSizePresets, piecewise: true, piecewiseLabel: true, max: 288, min: 9 };
   }
@@ -40,5 +19,4 @@
   get fontSizePresets() {
     return [9, 10, 11, 12, 13, 14, 18, 24, 36, 48, 64, 72, 96, 144, 288];
   }
->>>>>>> a42ff3be
 }