{
  "General": "Generelt",
  "Stream": "Stream",
  "Output": "Udgang",
  "Audio": "Lyd",
  "Video": "Video",
  "Hotkeys": "Genvejstaster",
  "Advanced": "Avanceret",
  "Overlays": "Overlays",
  "Notifications": "Notifikationer",
  "Appearance": "Udseende",
  "Remote Control": "Fjernstyring",
  "Experimental": "Teststadie",
  "Developer": "Udvikler",
  "Face Masks": "Ansigtsmasker",
  "Night mode": "Mørk tilstand",
  "Game Overlay": "Spiloverlay",
  "Installed Apps": "Installerede apps",
  "Deleting your cache directory will cause you to lose some settings. Do not delete your cache directory unless instructed to do so by a Streamlabs staff member": "Hvis du sletter din cachemappe, vil du miste nogle indstillinger. Du må ikke slette din cachemappe, medmindre en medarbejder fra Streamlabs beder dig om at gøre det",
  "Show Cache Directory": "Vis cachemappe",
  "Delete Cache and Restart": "Slet cache og genstart",
  "Upload Cache to Developers": "Upload cache til udviklerne",
  "Restart Stream Labels": "Genstart Stream Labels",
  "Auto Optimize": "Automatisk optimering",
  "Configure Default Devices": "Konfigurer standardenheder",
  "OBS Import": "OBS-import",
  "Confirm stream title and game before going live": "Bekræft streamtitel og spil før du går live",
  "Enable reporting additional information on a crash (requires restart)": "Aktivér rapportering af yderligere oplysninger ved programnedbrud (kræver genstart)",
  "WARNING! You will lose all scenes, sources, and settings. This cannot be undone!": "ADVARSEL! Du vil miste alle scener, kilder og indstillinger. Dette kan ikke fortrydes!",
  "Your cache directory has been successfully uploaded.  The file name %{file} has been copied to your clipboard.": "Din cachemappe er blevet uploadet.  Filnavnet %{file} er blevet kopieret til udklipsholderen",
  "Stream Labels session has been successfully restarted!": "Stream Labels-sessionen er blevet genstartet.",
  "This action will restart the application. Continue?": "Dette vil genstarte programmet. Vil du fortsætte?",
  "Show confirmation dialog when starting streams": "Vis en dialogboks med bekræftelse når du streamen startes",
  "Show confirmation dialog when stopping streams": "Vis en dialogboks med bekræftelse når du streamen stoppes",
  "Automatically record when streaming": "Optag streamen automatisk",
  "Keep recording when stream stops": "Fortsæt optagelse når streamen stoppes",
  "Source Alignement Snapping": "Fastgør kildejustering",
  "Snap Sources to edge of screen": "Fastgør kilder til kanten af skærmen",
  "Snap Sources to other sources": "Fastgør kilder til andre kilder",
  "Stream Type": "Streamtype",
  "Output Mode": "Outputtilstand",
  "Streaming": "Streaming",
  "Enable Advanced Encoder Settings": "Aktivér avancerede encoder-indstillinger",
  "Enforce streaming service bitrate limits": "Fremtving bitrate-grænser for streaming",
  "Encoder Preset (Higher = Less CPU)": "Encoder-indstilling (højere = mindre CPU-forbrug)",
  "Generate File Name without Space": "Generer filnavn uden mellemrum",
  "Recording": "Optagelse",
  "Recording Quality": "Optagelseskvalitet",
  "Recording Format": "Optagelsesformat",
  "Custom Muxer Settings": "Brugerdefinerede muxer-indstillinger",
  "Enable Replay Buffer": "Aktivér replay-buffer",
  "Base (Canvas) Resolution": "Basisopløsning (lærred)",
  "Output (Scaled) Resolution": "Outputopløsning (skaleret)",
  "Downscale Filter": "Nedskaleringsfilter",
  "Bilinear (Fastest, but blurry if scaling)": "Bilineær (hurtigst, men sløret hvis skaleret)",
  "Bicubic (Sharpened scaling, 16 samples)": "Bikubisk (skærpet skalering, 16 samples)",
  "Lanczos (Sharpened scaling, 32 samples)": "Lanczos (skærpet skalering, 32 samples)",
  "No elements found. Consider changing the search query.": "Ingen elementer fundet. Overvej at justere søgeforespørgslen.",
  "Do not back up my media files in the cloud (requires app restart)": "Gem ikke mine mediefiler i skyen (kræver genstart af appen)",
  "FPS Type": "FPS-type",
  "Common FPS Values": "Fælles FPS-værdier",
  "Integer FPS Value": "Heltals-FPS-værdi",
  "Fractional FPS Value": "Fraktioneret FPS-værdi",
  "Process Priority": "Procesprioritet",
  "Color Format": "Farveformat",
  "Audio Monitoring Device": "Lydovervågningsenhed",
  "Disable Windows audio ducking": "Slå automatisk lydstyrkestyring i Windows fra",
  "YUV Color Space": "YUV-farverum",
  "YUV Color Range": "YUV-farveområde",
  "Stream Delay": "Streamforsinkelse",
  "Duration (Seconds)": "Varighed (sekunder)",
  "Preserved cutoff point (increase delay) when reconnecting": "Bevaret afskæringspunkt (øget forsinkelse) når forbindelse oprettes igen",
  "Desktop Audio Device": "Computerlydenhed",
  "Mic/Auxiliary Device": "Mikrofon/Aux-enhed",
  "Recording Path": "Sti til optagelse",
  "Enable": "Aktivér",
  "Default": "Standard",
  "Custom Encoder Settings": "Brugerdefinerede encoder-indstillinger",
  "Audio Bitrate": "Lydbitrate",
  "Video Bitrate": "Videobitrate",
  "Scene item selection mode": "Tildstand for valg af sceneelement",
  "Single click selects group. Double click selects item": "Klik én gang for at vælge gruppen. Klik to gange for at vælge element",
  "Double click selects group. Single click selects item": "Klik to gange for at vælge gruppen. Klik én gang for at vælge element",
  "Open FrankerFaceZ Settings": "Åbn FrankerFaceZ-indstillinger",
  "FrankerFaceZ Settings": "FrankerFaceZ-indstillinger",
  "API Token": "API-token",
  "Face Mask Settings": "Indstillinger for ansigtsmasker",
  "Navigate to Live tab when going live": "Naviger til fanen Live når du går live",
  "Save Replay": "Gem replay",
  "Split Recording File": "Opdeling af optagelsesfil",
  "Disable hardware acceleration": "Deaktiver hardwareacceleration",
  "Replay Buffer": "Replaybuffer",
  "Streaming to %{platformName}": "Streamer til %{platformName}",
  "Stream to custom ingest": "Stream til brugerdefineret indtag",
  "Use recommended settings": "Brug anbefalede indstillinger",
  "Streaming to a custom ingest is advanced functionality. Some features may stop working as expected": "Streaming til en brugerdefineret server er en avanceret funktion. Nogle funktioner fungerer muligvis ikke længere som forventet",
  "Disable hardware acceleration (requires restart)": "Deaktiver hardwareacceleration (kræver genstart)",
  "Deleting your cache directory will cause you to lose some settings. Do not delete your cache directory unless instructed to do so by a Streamlabs staff member.": "Hvis du sletter din cachemappe, vil du miste nogle indstillinger. Du må ikke slette din cachemappe, medmindre en medarbejder fra Streamlabs beder dig om at gøre det.",
  "Reset Overlay Position": "Nulstil overlay-position",
  "Night": "Nat",
  "Day": "Dag",
  "Automatically Reconnect": "Forbind igen automatisk",
  "Network": "Netværk",
  "Media Files": "Mediefiler",
  "Show Chat": "Vis chat",
  "Show Recent Events": "Vis seneste begivenheder",
  "Overlay Opacity": "Overlay-gennemsigtighed",
  "Named Pipe": "Navngivet pipe",
  "Pipe Name": "Pipe-navn",
  "Websockets": "WebSockets",
  "Enabled": "Aktiveret",
<<<<<<< HEAD
  "Disabled": "Disabled",
=======
  "Disabled": "Deaktiveret",
>>>>>>> 39843688
  "Allow Remote Connections": "Tillad fjernforbindelser",
  "Port": "Port",
  "Audio - Track 1": "Lyd – spor 1",
  "Audio - Track 2": "Lyd – spor 2",
  "Audio - Track 3": "Lyd – spor 3",
  "Audio - Track 4": "Lyd – spor 4",
  "Audio - Track 5": "Lyd – spor 5",
  "Audio - Track 6": "Lyd – spor 6",
  "Stream Key": "Streamnøgle",
  "You can not change these settings when you're live": "Du kan ikke ændre disse indstillinger, mens du er live",
<<<<<<< HEAD
  "This feature is intended for overlay designers to export their work for our Overlay Library. Not all sources will be exported, use at your own risk.": "This feature is intended for overlay designers to export their work for our Overlay Library. Not all sources will be exported, use at your own risk.",
=======
  "This feature is intended for overlay designers to export their work for our Overlay Library. Not all sources will be exported, use at your own risk.": "Denne funktion er beregnet til, at overlay-designere kan eksportere deres arbejde til vores overlay-bibliotek. Ikke alle kilder eksporteres – brug på egen risiko.",
>>>>>>> 39843688
  "Change the look of Streamlabs Desktop with Ultra": "Skift udseende på Streamlabs Desktop med Ultra",
  "Virtual Webcam": "Virtuelt webkamera",
  "unlinked": "ikke linket",
  "Unlink": "Fjern forbindelse",
  "Logged in": "Logget ind",
  "Maximum custom destinations has been added": "Det maksimale antal brugerdefinerede destinationer er blevet tilføjet",
  "Stream Destinations": "Stream-destinationer",
  "The Virtual Webcam plugin needs to be updated before it can be started. This requires administrator privileges.": "Virtual Webcam-plugin‹et skal opdateres før det kan startes. Dette kræver administratorrettigheder.",
  "Virtual Webcam requires administrator privileges to be installed on your system.": "Der kræves administratorrettigheder for at kunne installere det virtuelle kamera.",
  "Update Virtual Webcam": "Opdater det virtuelle webkamera",
  "Install Virtual Webcam": "Installer det virtuelle webkamera",
  "Stop Virtual Webcam": "Stop det virtuelle webkamera",
  "Start Virtual Webcam": "Start det virtuelle webkamera",
  "Virtual webcam is <status>Running</status>": "Det virtuelle kamera <status>kører</status>",
  "Virtual webcam is <status>Offline</status>": "Det virtuelle kamera er <status>offline</status>",
  "If the virtual webcam does not appear in other applications, you may need to restart your computer.": "Hvis det virtuelle webkamera ikke vises i andre programmer, er det muligvis nødvendigt at genstarte computeren.",
  "This is an experimental feature.": "Dette er en eksperimentel funktion.",
  "Virtual Webcam allows you to display your scenes from Streamlabs Desktop in video conferencing software. Streamlabs Desktop will appear as a Webcam that can be selected in most video conferencing apps.": "Virtual Webcam giver dig mulighed for at vise dine scener fra Streamlabs Desktop i videokonferencesoftware. Streamlabs Desktop vises som et webkamera, der kan vælges i de fleste videokonferenceapps.",
  "Uninstalling Virtual Webcam will remove it as a device option in other applications.": "Hvis du fjerner det virtuelle webkamera, vil det ikke længere vises som en enhed i andre programmer.",
  "Uninstall Virtual Webcam": "Afinstaller det virtuelle webkamera",
  "Use custom resolution": "Anvend brugerdefineret opløsning",
  "Enable Designer Mode": "Aktivér designertilstand",
  "Get Support": "Få Support",
  "Support Links": "Supportlinks",
  "Streamlabs Support": "Streamlabs Support",
  "Community Discord": "Discord-fællesskabet",
  "Diagnostic Report": "Diagnosticeringsrapport",
  "The diagnostic report is an automatically generated report that contains information about your system and configuration. Clicking the upload button below will generate and securely transmit a diagnostic report to the Streamlabs team.": "Diagnosticeringsrapporten er en automatisk genereret rapport, der indeholder oplysninger om dit system og din konfiguration. Hvis du klikker på upload-knappen nedenfor, genereres og sendes en diagnosticeringsrapport sikkert til Streamlabs-teamet.",
  "Upload Diagnostic Report": "Upload diagnosticeringsrapport",
  "Cache Directory": "Cachemappe",
  "Crash Reporting": "Nedbrudsrapport",
  "Diagnostic Report Uploaded Successfully": "Diagnosticeringsrapport uploadet",
  "Error Uploading Diagnostic Report": "Fejl ved upload af diagnosticeringsrapport",
  "There was an error uploading the diagnostic report. Please try again, and let the Streamlabs Streamer Success team know if the issue persists.": "Der opstod en fejl under upload af diagnosticeringsrapporten. Prøv igen, og giv Streamlabs Streamer Success-teamet besked, hvis problemet fortsætter.",
  "The diagnostic report was securely uploaded, and the Report ID below has been copied to your clipboard. Please provide the Report ID to the Streamlabs Streamer Success Team.": "Diagnosticeringsrapporten blev uploadet sikkert, og nedenstående rapport-id er blevet kopieret til din udklipsholder. Oplys rapport-id'et til Streamlabs Streamer Success-teamet.",
  "Chat Settings": "Chat-indstillinger",
  "Text Size": "Tekststørrelse",
  "Show announcements for new Streamlabs features and products": "Vis meddelelser om nye Streamlabs-funktioner og -produkter",
  "Disable live streaming features (Recording Only mode)": "Deaktiver livestreaming-funktioner (kun Optagetilstand)",
  "Automatically start replay buffer when streaming": "Automatisk start af replaybuffer ved streaming",
  "Keep replay buffer active when stream stops": "Hold replay-bufferen aktiv, når stream stopper",
  "Snap Sensitivity": "Snap-følsomhed",
  "Enable Browser Source Hardware Acceleration (requires a restart)": "Aktiver Browser Source Hardware Acceleration (kræver en genstart)",
  "Enable media file caching": "Aktiver cache af mediefiler",
  "Low latency mode": "Tilstand med lav forsinkelse",
  "Enable new networking code": "Aktivering af ny netværkskode",
  "Dynamically change bitrate when dropping frames while streaming": "Dynamisk ændring af bitrate ved tab af billeder under streaming",
  "Bind to IP": "Forbind til IP",
  "Retry Delay (seconds)": "Forsinkelse af gentagelse (sekunder)",
  "Maximum Retries": "Maksimale antal gentagelser",
  "Filename Formatting": "Formatering af filnavne",
  "Force GPU as render device": "Gennemtving GPU som renderingenhed",
  "HDR Nominal Peak Level": "HDR nominelt spidsniveau",
  "Low Latency Audio Buffering Mode (For Decklink/NDI outputs), requires a restart": "Low Latency Audio Buffering-tilstand (til Decklink/NDI-udgange), kræver en genstart",
  "Overwrite if file exists": "Overskriv, hvis filen findes",
  "Replay Buffer Filename Prefix": "Præfiks for replay-buffers filnavn",
  "Replay Buffer Filename Suffix": "Suffiks for replay-buffers filnavn",
  "Use stream encoder": "Brug stream-encoder",
  "Enable Caching": "Aktiver cache",
  "Seekable": "Søgbar",
  "Reconnect Delay": "Forsinkelse for gentilslutning",
  "Input Format": "Indgangsformat",
  "Input": "Indgang",
  "Network Buffering": "Netværk buffer",
  "Page permissions": "Sidetilladelser",
  "Service": "Tjeneste",
  "Server": "Server",
  "Stream key": "Streamnøgle",
  "Show all services": "Vis alle tjenester",
  "Maximum Replay Time (Seconds)": "Maksimal replay-tid (sekunder)",
  "Encoder": "Encoder",
  "Always minimize to system tray instead of task bar": "Minimer altid til systembakken i stedet for proceslinjen",
  "Minimize to system tray when started": "Minimer til systembakken, når den er startet",
  "Save projectors on exit": "Gem projektorer ved afslutning",
  "Make projectors always on top": "Få projektorer til altid at være på toppen",
  "Hide cursor over projectors": "Skjul markøren over projektorer",
  "Snap Sources to horizontal and vertical center": "Fastgør kilder til vandret og lodret centrum",
  "Rescale Output": "Omskaler output",
  "Audio Track": "Lydspor",
  "repeat_headers": "repeat_headers",
  "x264 Options (separated by space)": "x264 indstillinger (adskilt af et mellemrum)",
  "Tune": "Tune",
  "Profile": "Profil",
  "CPU Usage Preset (higher = less CPU)": "Forudindstillet CPU-forbrug (højere = mindre CPU)",
  "Keyframe Interval (seconds, 0=auto)": "Keyframe-interval (sekunder, 0=auto)",
  "CRF": "CRF",
  "Buffer Size": "Buffer-størrelse",
  "Use Custom Buffer Size": "Brug brugerdefineret bufferstørrelse",
  "Bitrate": "Bitrate",
  "Rate Control": "Hastighedsstyring",
  "Enforce streaming service encoder settings": "Fremtving indstillinger for encoder til streamingtjenester",
  "Twitch VOD": "Twitch VOD",
  "Use authentication": "Brug autentificering",
  "Username": "Brugernavn",
  "Password": "Adgangskode",
  "Keyframe Interval (0=auto)": "Keyframe-interval (0=auto)",
  "Automatic File Splitting": "Automatisk opdeling af filer",
  "Split Time (MB)": "Splittid (MB)",
  "Split Time (min)": "Splittid (min)",
  "Reset timestamps at the beginning of each split file": "Nulstiller tidsstemplerne i begyndelsen af hver opdelt fil",
  "slidConnectMessage": "Opsæt eller tilslut et <b>Streamlabs ID</b> for at få adgang til alle produkter fra Streamlabs med et enkelt login. (Dette kan kræve, at du logger ind igen)",
  "Streamlabs ID": "Streamlabs ID",
  "Update Password": "Opdater adgangskode",
  "Update Two-factor Auth": "Opdatering af to-faktor-autentifikation",
  "Setup": "Konfiguration",
  "Enable custom navigation bar to pin your favorite features for quick access.\nDisable to swap to compact view.": "Aktiver brugerdefineret navigationslinje for at fastgøre dine foretrukne funktioner for hurtig adgang.\nDeaktiver for at skifte til kompakt visning.",
  "Editor": "Editor",
  "Custom Editor": "Brugerdefineret editor",
  "Studio Mode": "Studio-tilstand",
  "Layout Editor": "Layoutredigering",
  "Themes": "Temaer",
  "Highlighter": "Highlighter",
  "App Store": "App Store",
  "App": "App",
  "FPSNum": "FPSNum",
  "FPSDen": "FPSDen",
  "Integer FPS Values": "Heltals-FPS-værdier",
  "Fractional FPS Values": "Fraktionerede FPS-værdier",
  "FPS Numerator": "FPS-tæller",
  "FPS Denominator": "FPS-nævneren",
  "FPS Value": "FPS-værdi",
  "The resolution must be in the format [width]x[height] (i.e. 1920x1080)": "Opløsningen skal være i formatet [bredde]x[højde] (f.eks. 1920x1080)",
  "Custom": "Brugerdefineret",
  "Custom Base Resolution": "Brugerdefineret basisopløsning",
  "Custom Output Resolution": "Brugerdefineret udgangsopløsning",
  "This number is too large for a FPS Denominator of %{fpsDen}, please decrease it or increase the Denominator": "Dette antal er for stort til en FPS-nævner på %{fpsDen}. Sænk det eller øg nævneren",
  "This number is too large for a FPS Numerator of %{fpsNum}, please decrease it or increase the Numerator": "Dette antal er for stort til en FPS-tæller på %{fpsNum}. Sænk det eller øg tælleren",
  "FPS Value must be between 1 and 1000": "FPS-værdien skal ligge mellem 1 og 1000",
  "%{fieldName} must be greater than 0": "%{fieldName} skal være større end 0",
<<<<<<< HEAD
  "Markers": "Markers",
  "Manage Dual Output": "Manage Dual Output",
  "Auto optimizer disabled for dual output scenes": "Auto optimizer disabled for dual output scenes",
  "Scene Collection": "Scene Collection",
  "High": "High",
  "Above High": "Above High",
  "Normal": "Normal",
  "Below Normal": "Below Normal",
  "Idle": "Idle",
  "Please connect platforms directly from Streamlabs Desktop instead of adding Streamlabs Multistream as a custom destination": "Please connect platforms directly from Streamlabs Desktop instead of adding Streamlabs Multistream as a custom destination",
  "Audio Encoder": "Audio Encoder",
  "Additional Settings": "Additional Settings"
=======
  "Markers": "Mærker",
  "Manage Dual Output": "Administrer Dual Output",
  "Auto optimizer disabled for dual output scenes": "Automatisk optimering deaktiveret for scener med dobbeltoutput",
  "Scene Collection": "Scenesamling",
  "High": "Høj",
  "Above High": "Over høj",
  "Normal": "Normal",
  "Below Normal": "Under normal",
  "Idle": "Inaktiv",
  "Please connect platforms directly from Streamlabs Desktop instead of adding Streamlabs Multistream as a custom destination": "Forbind platforme direkte fra Streamlabs Desktop i stedet for at tilføje Streamlabs Multistream som en brugerdefineret destination",
  "Audio Encoder": "Lydkoder",
  "Additional Settings": "Flere indstillinger"
>>>>>>> 39843688
}<|MERGE_RESOLUTION|>--- conflicted
+++ resolved
@@ -109,11 +109,7 @@
   "Pipe Name": "Pipe-navn",
   "Websockets": "WebSockets",
   "Enabled": "Aktiveret",
-<<<<<<< HEAD
-  "Disabled": "Disabled",
-=======
   "Disabled": "Deaktiveret",
->>>>>>> 39843688
   "Allow Remote Connections": "Tillad fjernforbindelser",
   "Port": "Port",
   "Audio - Track 1": "Lyd – spor 1",
@@ -124,11 +120,7 @@
   "Audio - Track 6": "Lyd – spor 6",
   "Stream Key": "Streamnøgle",
   "You can not change these settings when you're live": "Du kan ikke ændre disse indstillinger, mens du er live",
-<<<<<<< HEAD
-  "This feature is intended for overlay designers to export their work for our Overlay Library. Not all sources will be exported, use at your own risk.": "This feature is intended for overlay designers to export their work for our Overlay Library. Not all sources will be exported, use at your own risk.",
-=======
   "This feature is intended for overlay designers to export their work for our Overlay Library. Not all sources will be exported, use at your own risk.": "Denne funktion er beregnet til, at overlay-designere kan eksportere deres arbejde til vores overlay-bibliotek. Ikke alle kilder eksporteres – brug på egen risiko.",
->>>>>>> 39843688
   "Change the look of Streamlabs Desktop with Ultra": "Skift udseende på Streamlabs Desktop med Ultra",
   "Virtual Webcam": "Virtuelt webkamera",
   "unlinked": "ikke linket",
@@ -258,20 +250,6 @@
   "This number is too large for a FPS Numerator of %{fpsNum}, please decrease it or increase the Numerator": "Dette antal er for stort til en FPS-tæller på %{fpsNum}. Sænk det eller øg tælleren",
   "FPS Value must be between 1 and 1000": "FPS-værdien skal ligge mellem 1 og 1000",
   "%{fieldName} must be greater than 0": "%{fieldName} skal være større end 0",
-<<<<<<< HEAD
-  "Markers": "Markers",
-  "Manage Dual Output": "Manage Dual Output",
-  "Auto optimizer disabled for dual output scenes": "Auto optimizer disabled for dual output scenes",
-  "Scene Collection": "Scene Collection",
-  "High": "High",
-  "Above High": "Above High",
-  "Normal": "Normal",
-  "Below Normal": "Below Normal",
-  "Idle": "Idle",
-  "Please connect platforms directly from Streamlabs Desktop instead of adding Streamlabs Multistream as a custom destination": "Please connect platforms directly from Streamlabs Desktop instead of adding Streamlabs Multistream as a custom destination",
-  "Audio Encoder": "Audio Encoder",
-  "Additional Settings": "Additional Settings"
-=======
   "Markers": "Mærker",
   "Manage Dual Output": "Administrer Dual Output",
   "Auto optimizer disabled for dual output scenes": "Automatisk optimering deaktiveret for scener med dobbeltoutput",
@@ -284,5 +262,4 @@
   "Please connect platforms directly from Streamlabs Desktop instead of adding Streamlabs Multistream as a custom destination": "Forbind platforme direkte fra Streamlabs Desktop i stedet for at tilføje Streamlabs Multistream som en brugerdefineret destination",
   "Audio Encoder": "Lydkoder",
   "Additional Settings": "Flere indstillinger"
->>>>>>> 39843688
 }