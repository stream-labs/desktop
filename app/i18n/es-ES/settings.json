--- conflicted
+++ resolved
@@ -23,21 +23,18 @@
   "Restart Stream Labels": "Reiniciar Stream Labels",
   "Auto Optimize": "Optimizar automáticamente",
   "Configure Default Devices": "Configurar dispositivos predeterminados",
-<<<<<<< HEAD
   "OBS Import": "Importar de OBS",
   "Confirm stream title and game before going live": "Confirmar título de stream y juego antes de emitir en directo",
   "Enable reporting additional information on a crash (requires restart)": "Habilite el reporte de información adicional, en caso de falla (requiere reiniciar)",
   "WARNING! You will lose all scenes, sources, and settings. This cannot be undone!": "¡ADVERTENCIA! Perderá todas las escenas, fuentes y ajustes. ¡Esta operación no se puede deshacer!",
   "Your cache directory has been successfully uploaded.  The file name %{file} has been copied to your clipboard.": "Su directorio de caché se ha cargado correctamente. El nombre de archivo %{file} se ha copiado al portapapeles.",
   "Stream Labels session has been successfully restarted!": "La sesión de Stream Labels se ha reiniciado correctamente.",
-=======
   "OBS Import": "Importación de OBS",
   "Confirm stream title and game before going live": "Confirmar título de stream y juego antes de transmitir en directo",
   "Enable reporting additional information on a crash (requires restart)": "Active la notificación de información adicional al producirse un bloque (requiere reinicio)",
   "WARNING! You will lose all scenes, sources, and settings. This cannot be undone!": "¡ADVERTENCIA! Perderá todas las escenas, fuentes y ajustes. ¡Esta operación no se puede deshacer!",
   "Your cache directory has been successfully uploaded.  The file name %{file} has been copied to your clipboard.": "Su directorio de caché se ha cargado correctamente. El nombre de archivo %{file} se ha copiado al portapapeles.",
   "Stream Labels session has been successfully restarted!": "¡La sesión de Stream Labels se ha reiniciado correctamente!",
->>>>>>> 6bc3f21d
   "This action will restart the application. Continue?": "Esta acción reiniciará la aplicación. ¿Continuar?",
   "Show confirmation dialog when starting streams": "Mostrar cuadro de confirmación al iniciar transmisiones",
   "Show confirmation dialog when stopping streams": "Mostrar cuadro de confirmación al detener transmisiones",
@@ -129,7 +126,6 @@
   "You can not change these settings when you're live": "No puede cambiar estos ajustes estando en directo",
   "This feature is intended for overlay designers to export their work for our Theme Store. Not all sources will be exported, use at your own risk.": "Esta función se ha concebido para que los diseñadores de superposiciones exporten su trabajo a nuestra Theme Store. No se exportarán todas las fuentes. Si la usa, es por su cuenta y riesgo.",
   "Change the look of Streamlabs OBS with Prime": "Cambiar el aspecto de Streamlabs OBS con Prime",
-<<<<<<< HEAD
   "Virtual Webcam": "Camara Web Virtual",
   "unlinked": "desvinculado",
   "Unlink": "Desconectar",
@@ -151,7 +147,6 @@
   "Uninstall Virtual Webcam": "Desinstalar Cámara Web Virtual",
   "Use custom resolution": "Usar resolución personalizada",
   "Enable Designer Mode": "Habilitar Modo Diseñador"
-=======
   "Virtual Webcam": "Cámara web virtual",
   "unlinked": "sin vincular",
   "Unlink": "Unlink",
@@ -173,5 +168,4 @@
   "Uninstall Virtual Webcam": "Desinstalar cámara web virtual",
   "Use custom resolution": "Usar resolución personalizada",
   "Enable Designer Mode": "Activar modo Diseñador"
->>>>>>> 6bc3f21d
 }