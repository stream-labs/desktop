import test from 'ava';
import { useSpectron, focusMain, focusChild } from './helpers/spectron/index';
import {
  selectSource,
  clickSourceProperties
} from './helpers/spectron/sources';
import {
  openFiltersWindow,
  closeFilterProperties
} from './helpers/spectron/filters';
import { getFormInput, setFormDropdown } from './helpers/spectron/forms';
import {
  getInputValue,
  getInputValueId,
  getInputCheckboxValue
} from './helpers/spectron/advancedAudioSettings';

useSpectron({ skipOnboarding: false });

test('Adding some starter widgets', async t => {
  const app = t.context.app;
  await focusMain(t);

  const widgetToken = 'SomeWidgetToken';
  const platform = {
    type: 'twitch',
    username: 'exampleuser',
    token: 'SomeToken',
    id: 'SomeId'
  };

  // Wait for the auth screen to appear
  await app.client.isExisting('button=Twitch');

  await app.webContents.send('testing-fakeAuth', {
    widgetToken,
    platform
  });

  // This will only show up if OBS is installed
  if (await t.context.app.client.isExisting('button=Start Fresh')) {
    await t.context.app.client.click('button=Start Fresh');
  }

  // Select and deselect some widgets

  await app.client.click('div=Event List');
  await app.client.click('button=Remove Widget');

  await app.client.click('div=Chatbox');
  await app.client.click('button=Add Widget');

  await app.client.click('div=Donation Goal');
  await app.client.click('button=Add Widget');

  await app.client.click('button=Add 4 Widgets');
  await app.client.click('a=Setup later');

  t.true(await app.client.isExisting('li=Alert Box'));
  t.false(await app.client.isExisting('li=Event List'));
  t.true(await app.client.isExisting('li=The Jar'));
  t.true(await app.client.isExisting('li=Chat Box'));
  t.false(await app.client.isExisting('li=Donation Ticker'));
  t.true(await app.client.isExisting('li=Donation Goal'));

  await selectSource(t, 'Alert Box');
  await clickSourceProperties(t);
  await focusChild(t);

  t.true(await app.client.isExisting('label=Widget Type'));
});

test('Obs-importer', async t => {

  const unzip = require('unzip');
  const fs = require('fs');
  const app = t.context.app;
<<<<<<< HEAD

  await new Promise((resolve, reject) => {
    fs.createReadStream('test/ressources/obs-studio.zip')
      .pipe(unzip.Extract({ path: t.context.cacheDir }))
      .on('close', resolve)
      .on('error', reject);
  });
=======
  const zipExe = path.resolve('node_modules', '7zip-bin-win', 'x64', '7za.exe');
  const userData = t.context.cacheDir;
  const obsStudioCache = path.resolve('test', 'ressources', 'obs-studio.zip');

  let result = sh.exec(`"${zipExe}" x "${obsStudioCache}" -o"${userData}"`);

  if (result.code !== 0) {
    sh.echo('ERROR: Extraction failed!');
  }
>>>>>>> 0b3eb6b6

  await focusMain(t);

  const widgetToken = 'SomeWidgetToken';
  const platform = {
    type: 'twitch',
    username: 'exampleuser',
    token: 'SomeToken',
    id: 'SomeId'
  };

  // Wait for the auth screen to appear
  await app.client.isExisting('button=Twitch');

  await app.webContents.send('testing-fakeAuth', {
    widgetToken,
    platform
  });

  // This will only show up if OBS is installed
  if (await t.context.app.client.isExisting('button=Import from OBS')) {
    t.true(await app.client.isExisting('.multiselect=Game'));
    t.true(await app.client.isExisting('.multiselect=Untitled'));

    await app.client.click('button=Import from OBS');
    t.true(await app.client.isExisting('button=Continue'));

    await app.client.click('button=Continue');
    await app.client.click('button=Add 0 Widgets');
    await app.client.click('a=Setup later');

    const sceneSelector = app.client.$('[rel=SceneSelector]');
    const sourceSelector = app.client.$('[rel=SourceSelector]');

    // Scenes checking
    t.true(await sceneSelector.isExisting(`li=Basic Content`));
    t.true(await sceneSelector.isExisting(`li=Intermediate Scene`));
    t.true(await sceneSelector.isExisting(`li=Main Scene`));
    t.true(await sceneSelector.isExisting(`li=Game`));

    // Sources checking
    t.true(await sourceSelector.isExisting(`li=Chat box`));
    t.true(await sourceSelector.isExisting(`li=The Jar`));
    t.true(await sourceSelector.isExisting(`li=Alert box`));
    t.true(await sourceSelector.isExisting(`li=Video Capture Device`));
    await sceneSelector.click('li=Intermediate Scene');
    t.true(await sourceSelector.isExisting(`li=Basic Content`));
    await sceneSelector.click('li=Main Scene');
    t.true(await sourceSelector.isExisting(`li=Game`));
    t.true(await sourceSelector.isExisting(`li=Intermediate Scene`));
    await sceneSelector.click('li=Game');
    t.true(await sourceSelector.isExisting(`li=Game Capture`));

    // Filter checking
    await sceneSelector.click('li=Basic Content');
    await openFiltersWindow(t, 'Video Capture Device');
    await focusChild(t);

    // Check filter current values
    t.true(await app.client.isExisting('li=Color Correction'));
    t.is(await getFormInput(t, 'Gamma'), '0.6');
    t.is(await getFormInput(t, 'Contrast'), '0.67');
    t.is(await getFormInput(t, 'Brightness'), '0');
    t.is(await getFormInput(t, 'Saturation'), '0.78');
    t.is(await getFormInput(t, 'Hue Shift'), '0');
    t.is(await getFormInput(t, 'Opacity'), '100');

    await closeFilterProperties(t);
    await focusMain(t);

    // Check Advanced audio settings
    await app.client.$('[rel=Mixer]').click('.fa-cog');
    await focusChild(t);

    //   // Mic/Aux
    t.true(await sourceSelector.isExisting(`td=Mic/Aux`));
    t.is(
      await getInputValue(
        t,
        '.column-deflection .IntInput .input-wrapper .int-input',
        1
      ),
      '75'
    );
    t.is(
      await getInputCheckboxValue(t, '.column-forceMono .input-wrapper', 1),
      true
    );
    t.is(
      await getInputValue(
        t,
        '.column-syncOffset .IntInput .input-wrapper .int-input',
        1
      ),
      '0'
    );
    t.is(
      await getInputValue(t, '.column-monitoringType', 1),
      'Monitor Only (mute output)'
    );
    const mixerValues = [false, false, true, true, true, true];
    t.deepEqual(
      await getInputCheckboxValue(t, '.column-audioMixers', 1),
      mixerValues
    );

    await focusMain(t);
    await app.client.click('.fa-cog');
    await focusChild(t);
    t.true(await app.client.isExisting('li=Video'));
    await app.client.click('li=Video');
    t.is(await getFormInput(t, 'Common FPS Values'), '60');
  }
});<|MERGE_RESOLUTION|>--- conflicted
+++ resolved
@@ -75,7 +75,6 @@
   const unzip = require('unzip');
   const fs = require('fs');
   const app = t.context.app;
-<<<<<<< HEAD
 
   await new Promise((resolve, reject) => {
     fs.createReadStream('test/ressources/obs-studio.zip')
@@ -83,17 +82,6 @@
       .on('close', resolve)
       .on('error', reject);
   });
-=======
-  const zipExe = path.resolve('node_modules', '7zip-bin-win', 'x64', '7za.exe');
-  const userData = t.context.cacheDir;
-  const obsStudioCache = path.resolve('test', 'ressources', 'obs-studio.zip');
-
-  let result = sh.exec(`"${zipExe}" x "${obsStudioCache}" -o"${userData}"`);
-
-  if (result.code !== 0) {
-    sh.echo('ERROR: Extraction failed!');
-  }
->>>>>>> 0b3eb6b6
 
   await focusMain(t);
 
