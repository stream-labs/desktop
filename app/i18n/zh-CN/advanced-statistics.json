{
<<<<<<< HEAD
  "You do not have any notifications": "You do not have any notifications",
  "Your stream is currently offline": "Your stream is currently offline",
  "Your stream is experiencing issues": "Your stream is experiencing issues",
  "Your stream is experiencing minor issues": "Your stream is experiencing minor issues",
  "Live Stats": "Live Stats",
  "Click on a stat to add it to your footer": "Click on a stat to add it to your footer",
  "Click to add this info to your footer": "Click to add this info to your footer",
  "When Streamlabs OBS detects performance issues with your stream, such as dropped frames, lagged frames, or a stream disconnection, troubleshooting notifications will be sent to you here.": "When Streamlabs OBS detects performance issues with your stream, such as dropped frames, lagged frames, or a stream disconnection, troubleshooting notifications will be sent to you here.",
  "Click to add %{stat} info to your footer": "Click to add %{stat} info to your footer",
  "CPU": "处理器（CPU）",
  "FPS": "FPS",
  "dropped frames": "dropped frames",
  "bandwidth": "bandwidth"
=======
  "You do not have any notifications": "没有通知",
  "Your stream is currently offline": "您的直播当前处于脱机状态",
  "Your stream is experiencing issues": "您的直播出现问题",
  "Your stream is experiencing minor issues": "您的直播出现小问题",
  "Live Stats": "直播统计",
  "Click on a stat to add it to your footer": "单击统计信息以将其添加到页脚",
  "Click to add this info to your footer": "单击以将此信息添加到页脚",
  "When Streamlabs OBS detects performance issues with your stream, such as dropped frames, lagged frames, or a stream disconnection, troubleshooting notifications will be sent to you here.": "当 Streamlabs OBS 检测到直播性能问题（例如丢帧、滞后帧或直播断开）时，故障排除通知将在此处发送给您。",
  "Click to add %{stat} info to your footer": "单击以将 %{stat} 信息添加到页脚",
  "CPU": "CPU",
  "FPS": "FPS",
  "dropped frames": "丢帧",
  "bandwidth": "带宽"
>>>>>>> 53d2db29
}<|MERGE_RESOLUTION|>--- conflicted
+++ resolved
@@ -1,19 +1,4 @@
 {
-<<<<<<< HEAD
-  "You do not have any notifications": "You do not have any notifications",
-  "Your stream is currently offline": "Your stream is currently offline",
-  "Your stream is experiencing issues": "Your stream is experiencing issues",
-  "Your stream is experiencing minor issues": "Your stream is experiencing minor issues",
-  "Live Stats": "Live Stats",
-  "Click on a stat to add it to your footer": "Click on a stat to add it to your footer",
-  "Click to add this info to your footer": "Click to add this info to your footer",
-  "When Streamlabs OBS detects performance issues with your stream, such as dropped frames, lagged frames, or a stream disconnection, troubleshooting notifications will be sent to you here.": "When Streamlabs OBS detects performance issues with your stream, such as dropped frames, lagged frames, or a stream disconnection, troubleshooting notifications will be sent to you here.",
-  "Click to add %{stat} info to your footer": "Click to add %{stat} info to your footer",
-  "CPU": "处理器（CPU）",
-  "FPS": "FPS",
-  "dropped frames": "dropped frames",
-  "bandwidth": "bandwidth"
-=======
   "You do not have any notifications": "没有通知",
   "Your stream is currently offline": "您的直播当前处于脱机状态",
   "Your stream is experiencing issues": "您的直播出现问题",
@@ -27,5 +12,4 @@
   "FPS": "FPS",
   "dropped frames": "丢帧",
   "bandwidth": "带宽"
->>>>>>> 53d2db29
 }