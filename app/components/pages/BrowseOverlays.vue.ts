import Vue from 'vue';
import { Component } from 'vue-property-decorator';
import { UserService } from '../../services/user';
import { Inject } from '../../util/injector';
import { GuestApiService } from 'services/guest-api';
import { NavigationService } from 'services/navigation';
import { SceneCollectionsService } from 'services/scene-collections';
import {
  IDownloadProgress,
  OverlaysPersistenceService
} from 'services/scene-collections/overlays';
import { ScenesService } from 'services/scenes';
import { WidgetsService } from 'services/widgets';
import { Service } from 'services/stateful-service';
import {
  NotificationsService,
  ENotificationType
} from 'services/notifications';
import { JsonrpcService } from 'services/jsonrpc/jsonrpc';
import urlLib from 'url';
import electron from 'electron';
import { $t, I18nService } from 'services/i18n';

@Component({})
export default class BrowseOverlays extends Vue {
  @Inject() userService: UserService;
  @Inject() guestApiService: GuestApiService;
  @Inject() sceneCollectionsService: SceneCollectionsService;
  @Inject() navigationService: NavigationService;
  @Inject() overlaysPersistenceService: OverlaysPersistenceService;
  @Inject() widgetsService: WidgetsService;
  @Inject() scenesService: ScenesService;
  @Inject() private notificationsService: NotificationsService;
  @Inject() private jsonrpcService: JsonrpcService;
  @Inject() private i18nService: I18nService;

  $refs: {
    overlaysWebview: Electron.WebviewTag;
  };

  mounted() {
    this.guestApiService.exposeApi(this.$refs.overlaysWebview, {
      installOverlay: this.installOverlay,
      installWidgets: this.installWidgets
    });

    this.$refs.overlaysWebview.addEventListener('new-window', e => {
      const protocol = urlLib.parse(e.url).protocol;

      if (protocol === 'http:' || protocol === 'https:') {
        electron.remote.shell.openExternal(e.url);
      }
    });

    this.i18nService.setWebviewLocale(this.$refs.overlaysWebview);
  }

  async installOverlay(
    url: string,
    name: string,
    progressCallback?: (progress: IDownloadProgress) => void
  ) {
    const host = new urlLib.URL(url).hostname;
    const trustedHosts = ['cdn.streamlabs.com'];

    if (!trustedHosts.includes(host)) {
      console.error(`Ignoring overlay install from untrusted host: ${host}`);
      return;
    }

    await this.sceneCollectionsService.installOverlay(
      url,
      name,
      progressCallback
    );
    this.navigationService.navigate('Studio');
  }

  async installWidgets(
    urls: string[],
    progressCallback?: (progress: IDownloadProgress) => void
  ) {
    for (const url of urls) {
      const host = new urlLib.URL(url).hostname;
      const trustedHosts = ['cdn.streamlabs.com'];

      if (!trustedHosts.includes(host)) {
        console.error(`Ignoring widget install from untrusted host: ${host}`);
        return;
      }

      const path = await this.overlaysPersistenceService.downloadOverlay(
        url,
        progressCallback
      );
      await this.widgetsService.loadWidgetFile(
        path,
        this.scenesService.activeSceneId
      );
    }

    this.navigationService.navigate('Studio');

    this.notificationsService.push({
      type: ENotificationType.SUCCESS,
      lifeTime: 8000,
      showTime: false,
<<<<<<< HEAD
      message: 'Widget Theme installed & activated. Click here to manage your Widget Profiles.',
=======
      message: $t('Widget Theme installed & activated. Click here to manage your Widget Profiles.'),
>>>>>>> 6d16eaa7
      action: this.jsonrpcService.createRequest(
        Service.getResourceId(this.navigationService),
        'navigate',
        'Dashboard',
        { subPage: 'widgetthemes' }
      )
    });
  }

  get overlaysUrl() {
    return this.userService.overlaysUrl();
  }
}<|MERGE_RESOLUTION|>--- conflicted
+++ resolved
@@ -105,11 +105,7 @@
       type: ENotificationType.SUCCESS,
       lifeTime: 8000,
       showTime: false,
-<<<<<<< HEAD
-      message: 'Widget Theme installed & activated. Click here to manage your Widget Profiles.',
-=======
       message: $t('Widget Theme installed & activated. Click here to manage your Widget Profiles.'),
->>>>>>> 6d16eaa7
       action: this.jsonrpcService.createRequest(
         Service.getResourceId(this.navigationService),
         'navigate',
