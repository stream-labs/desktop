--- conflicted
+++ resolved
@@ -12,11 +12,8 @@
   | 'LayoutEditor'
   | 'PrimeExpiration'
   | 'AlertboxLibrary'
-<<<<<<< HEAD
-  | 'Highlighter';
-=======
+  | 'Highlighter'
   | 'Grow';
->>>>>>> 4abca6a2
 
 interface INavigationState {
   currentPage: TAppPage;
