import { mutation, StatefulService } from 'services/core/stateful-service';
import * as obs from '../../../obs-api';
import { Inject } from 'services/core/injector';
import moment from 'moment';
import padStart from 'lodash/padStart';
import { IOutputSettings, OutputSettingsService } from 'services/settings';
import { WindowsService } from 'services/windows';
import { Subject } from 'rxjs';
import electron from 'electron';
import {
  ERecordingState,
  EReplayBufferState,
  EStreamingState,
  IGoLiveSettings,
  IStreamInfo,
  IStreamingServiceApi,
  IStreamingServiceState,
  TGoLiveChecklistItemState,
} from './streaming-api';
import { UsageStatisticsService } from 'services/usage-statistics';
import { $t } from 'services/i18n';
import { getPlatformService, TPlatform, TStartStreamOptions } from 'services/platforms';
import { UserService } from 'services/user';
import {
  ENotificationSubType,
  ENotificationType,
  INotification,
  NotificationsService,
} from 'services/notifications';
import { VideoEncodingOptimizationService } from 'services/video-encoding-optimizations';
import { CustomizationService } from 'services/customization';
import { EAvailableFeatures, IncrementalRolloutService } from 'services/incremental-rollout';
import { StreamSettingsService } from '../settings/streaming';
import { RestreamService } from 'services/restream';
import Utils from 'services/utils';
import cloneDeep from 'lodash/cloneDeep';
import isEqual from 'lodash/isEqual';
import { createStreamError, IStreamError, StreamError, TStreamErrorType } from './stream-error';
import { authorizedHeaders } from 'util/requests';
import { HostsService } from '../hosts';
import { TwitterService } from '../integrations/twitter';
import { assertIsDefined, getDefined } from 'util/properties-type-guards';
import { StreamInfoView } from './streaming-view';
import { GrowService } from 'services/grow/grow';

enum EOBSOutputType {
  Streaming = 'streaming',
  Recording = 'recording',
  ReplayBuffer = 'replay-buffer',
}

enum EOBSOutputSignal {
  Starting = 'starting',
  Start = 'start',
  Stopping = 'stopping',
  Stop = 'stop',
  Reconnect = 'reconnect',
  ReconnectSuccess = 'reconnect_success',
  Wrote = 'wrote',
  WriteError = 'writing_error',
}

interface IOBSOutputSignalInfo {
  type: EOBSOutputType;
  signal: EOBSOutputSignal;
  code: obs.EOutputCode;
  error: string;
}

export class StreamingService
  extends StatefulService<IStreamingServiceState>
  implements IStreamingServiceApi {
  @Inject() private streamSettingsService: StreamSettingsService;
  @Inject() private outputSettingsService: OutputSettingsService;
  @Inject() private windowsService: WindowsService;
  @Inject() private usageStatisticsService: UsageStatisticsService;
  @Inject() private notificationsService: NotificationsService;
  @Inject() private userService: UserService;
  @Inject() private incrementalRolloutService: IncrementalRolloutService;
  @Inject() private videoEncodingOptimizationService: VideoEncodingOptimizationService;
  @Inject() private customizationService: CustomizationService;
  @Inject() private restreamService: RestreamService;
  @Inject() private hostsService: HostsService;
  @Inject() private twitterService: TwitterService;
  @Inject() private growService: GrowService;

  streamingStatusChange = new Subject<EStreamingState>();
  recordingStatusChange = new Subject<ERecordingState>();
  replayBufferStatusChange = new Subject<EReplayBufferState>();
  replayBufferFileWrite = new Subject<string>();
  streamInfoChanged = new Subject<StreamInfoView<any>>();

  // Dummy subscription for stream deck
  streamingStateChange = new Subject<void>();

  powerSaveId: number;

  private resolveStartStreaming: Function = () => {};
  private rejectStartStreaming: Function = () => {};

  static initialState: IStreamingServiceState = {
    streamingStatus: EStreamingState.Offline,
    streamingStatusTime: new Date().toISOString(),
    recordingStatus: ERecordingState.Offline,
    recordingStatusTime: new Date().toISOString(),
    replayBufferStatus: EReplayBufferState.Offline,
    replayBufferStatusTime: new Date().toISOString(),
    selectiveRecording: false,
    info: {
      settings: null,
      lifecycle: 'empty',
      error: null,
      warning: '',
      checklist: {
        applyOptimizedSettings: 'not-started',
        twitch: 'not-started',
        youtube: 'not-started',
        facebook: 'not-started',
        tiktok: 'not-started',
        setupMultistream: 'not-started',
        startVideoTransmission: 'not-started',
        postTweet: 'not-started',
      },
    }
  };

  init() {
    obs.NodeObs.OBS_service_connectOutputSignals((info: IOBSOutputSignalInfo) => {
      this.handleOBSOutputSignal(info);
    });

    // watch for StreamInfoView at emit `streamInfoChanged` event if something has been hanged there
    this.store.watch(
      () => {
        this.views.chatUrl; // read `chatUrl` to tell vuex that this computed property is reactive
        return this.views;
      },
      val => {
        // show the error if child window is closed
        if (
          val.info.error &&
          !this.windowsService.state.child.isShown &&
          this.streamSettingsService.protectedModeEnabled
        ) {
          this.showGoLiveWindow();
        }
        this.streamInfoChanged.next(val);
      },
      {
        deep: true,
      },
    );
  }

  get views() {
    return new StreamInfoView(this.state);
  }

  /**
   * sync the settings from platforms with the local state
   */
  async prepopulateInfo(platforms?: TPlatform[]) {
    platforms = platforms || this.views.enabledPlatforms;
    this.UPDATE_STREAM_INFO({ lifecycle: 'prepopulate', error: null });

    // prepopulate settings for all platforms in parallel mode
    await Promise.all(
      platforms.map(async platform => {
        const service = getPlatformService(platform);

        // check eligibility for restream
        // primary platform is always available to stream into
        // prime users are eligeble for streaming to any platform
        let primeRequired = false;
        if (!this.views.checkPrimaryPlatform(platform) && !this.userService.isPrime) {
          const primaryPlatform = this.userService.state.auth?.primaryPlatform;

          // grandfathared users allowed to stream primary + FB
          if (!this.restreamService.state.grandfathered) {
            primeRequired = true;
          } else if (
            isEqual([primaryPlatform, platform], ['twitch', 'facebook']) ||
            isEqual([primaryPlatform, platform], ['youtube', 'facebook'])
          ) {
            primeRequired = false;
          } else {
            primeRequired = true;
          }
          if (primeRequired) {
            this.setError('PRIME_REQUIRED');
            this.UPDATE_STREAM_INFO({ lifecycle: 'empty' });
            return;
          }
        }

        try {
          await service.prepopulateInfo();
        } catch (e: unknown) {
          // cast all PLATFORM_REQUEST_FAILED errors to PREPOPULATE_FAILED
          if (e instanceof StreamError) {
            e.type =
              (e.type as TStreamErrorType) === 'PLATFORM_REQUEST_FAILED'
                ? 'PREPOPULATE_FAILED'
                : e.type || 'UNKNOWN_ERROR';

            this.setError(e, platform);
          } else {
            this.setError('PREPOPULATE_FAILED', platform);
          }

          this.UPDATE_STREAM_INFO({ lifecycle: 'empty' });
          return;
        }
      }),
    );

    // prepopulate Twitter
    try {
      if (this.twitterService.state.linked && this.twitterService.state.tweetWhenGoingLive) {
        await this.twitterService.getTwitterStatus();
      }
    } catch (e: unknown) {
      // do not block streaming if something is wrong on the Twitter side
      console.error('Error fetching Twitter status', e);
    }

    // successfully prepopulated
    this.UPDATE_STREAM_INFO({ lifecycle: 'waitForNewSettings' });
  }

  /**
   * Make a transition to Live
   */
  async goLive(newSettings?: IGoLiveSettings) {
    // don't interact with API in loged out mode and when protected mode is disabled
    if (
      !this.userService.isLoggedIn ||
      (!this.streamSettingsService.state.protectedModeEnabled &&
        this.userService.state.auth?.primaryPlatform !== 'twitch') // twitch is a special case
    ) {
      this.finishStartStreaming();
      return;
    }

    // clear the current stream info
    this.RESET_STREAM_INFO();

    // if settings are not provided then GoLive window has been not shown
    // consider this as unattendedMode
    const unattendedMode = !newSettings;

    // use default settings if no new settings provided
    const settings = newSettings || cloneDeep(this.views.savedSettings);

    // save enabled platforms to reuse setting with the next app start
    this.streamSettingsService.setSettings({ goLiveSettings: settings });

    // save current settings in store so we can re-use them if something will go wrong
    this.SET_GO_LIVE_SETTINGS(settings);

    // show the GoLive checklist
    this.UPDATE_STREAM_INFO({ lifecycle: 'runChecklist' });

    // update channel settings for each platform
    const platforms = this.views.enabledPlatforms;
    for (const platform of platforms) {
      const service = getPlatformService(platform);
      try {
        // don't update settings for twitch in unattendedMode
        const settingsForPlatform = platform === 'twitch' && unattendedMode ? undefined : settings;
        await this.runCheck(platform, () => service.beforeGoLive(settingsForPlatform));
      } catch (e: unknown) {
        console.error('Error running beforeGoLive for plarform', e);
        // cast all PLATFORM_REQUEST_FAILED errors to SETTINGS_UPDATE_FAILED
        if (e instanceof StreamError) {
          e.type =
            (e.type as TStreamErrorType) === 'PLATFORM_REQUEST_FAILED'
              ? 'SETTINGS_UPDATE_FAILED'
              : e.type || 'UNKNOWN_ERROR';
          this.setError(e, platform);
        } else {
          this.setError('SETTINGS_UPDATE_FAILED', platform);
        }
        return;
      }
    }

    // setup restream
    if (this.views.isMultiplatformMode) {
      // check the Restream service is available
      let ready = false;
      try {
        await this.runCheck(
          'setupMultistream',
          async () => (ready = await this.restreamService.checkStatus()),
        );
      } catch (e: unknown) {
        console.error('Error fetching restreaming service', e);
      }
      // Assume restream is down
      if (!ready) {
        this.setError('RESTREAM_DISABLED');
        return;
      }

      // update restream settings
      try {
        await this.runCheck('setupMultistream', async () => {
          // enable restream on the backend side
          if (!this.restreamService.state.enabled) await this.restreamService.setEnabled(true);
          await this.restreamService.beforeGoLive();
        });
      } catch (e: unknown) {
        console.error('Failed to setup restream', e);
        this.setError('RESTREAM_SETUP_FAILED');
        return;
      }
    }

    // apply optimized settings
    const optimizer = this.videoEncodingOptimizationService;
    if (optimizer.state.useOptimizedProfile && settings.optimizedProfile) {
      if (unattendedMode && optimizer.canApplyProfileFromCache()) {
        optimizer.applyProfileFromCache();
      } else {
        optimizer.applyProfile(settings.optimizedProfile);
      }
      await this.runCheck('applyOptimizedSettings');
    }

    // start video transmission
    try {
      await this.runCheck('startVideoTransmission', () => this.finishStartStreaming());
    } catch (e: unknown) {
      return;
    }

    // check if we should show the waring about the disabled Auto-start
    if (settings.platforms.youtube?.enabled && !settings.platforms.youtube.enableAutoStart) {
      this.SET_WARNING('YT_AUTO_START_IS_DISABLED');
    }

    // tweet
    if (
      settings.tweetText &&
      this.twitterService.state.linked &&
      this.twitterService.state.tweetWhenGoingLive
    ) {
      try {
        await this.runCheck('postTweet', () => this.twitterService.postTweet(settings.tweetText!));
      } catch (e: unknown) {
        console.error('unable to post a tweet', e);
        if (e instanceof StreamError) {
          this.setError(e);
        } else {
          this.setError('TWEET_FAILED');
        }
        return;
      }
    }

    // all done
    if (this.state.streamingStatus === EStreamingState.Live) {
      this.UPDATE_STREAM_INFO({ lifecycle: 'live' });
      this.createGameAssociation(this.views.commonFields.game);
      this.recordAfterStreamStartAnalytics(settings);
    }
  }

  private recordAfterStreamStartAnalytics(settings: IGoLiveSettings) {
    if (settings.customDestinations.filter(dest => dest.enabled).length) {
      this.usageStatisticsService.recordFeatureUsage('CustomStreamDestination');
    }

    // send analytics for Facebook
    if (settings.platforms.facebook?.enabled) {
      const fbSettings = settings.platforms.facebook;
      this.usageStatisticsService.recordFeatureUsage('StreamToFacebook');
      if (fbSettings.game) {
        this.usageStatisticsService.recordFeatureUsage('StreamToFacebookGaming');
      }
      if (fbSettings.liveVideoId) {
        this.usageStatisticsService.recordFeatureUsage('StreamToFacebookScheduledVideo');
      }
      if (fbSettings.destinationType === 'me') {
        this.usageStatisticsService.recordFeatureUsage('StreamToFacebookTimeline');
      } else if (fbSettings.destinationType === 'group') {
        this.usageStatisticsService.recordFeatureUsage('StreamToFacebookGroup');
      } else {
        this.usageStatisticsService.recordFeatureUsage('StreamToFacebookPage');
      }
    }

    // send analytics for TikTok
    if (settings.platforms.tiktok?.enabled) {
      this.usageStatisticsService.recordFeatureUsage('StreamToTikTok');
    }
  }

  /**
   * Update stream stetting while being live
   */
  async updateStreamSettings(settings: IGoLiveSettings): Promise<boolean> {
    const lifecycle = this.state.info.lifecycle;

    // save current settings in store so we can re-use them if something will go wrong
    this.SET_GO_LIVE_SETTINGS(settings);

    // run checklist
    this.UPDATE_STREAM_INFO({ lifecycle: 'runChecklist' });

    // call putChannelInfo for each platform
    const platforms = this.views.getEnabledPlatforms(settings.platforms);

    platforms.forEach(platform => {
      this.UPDATE_STREAM_INFO({
        checklist: { ...this.state.info.checklist, [platform]: 'not-started' },
      });
    });

    for (const platform of platforms) {
      const service = getPlatformService(platform);
      const newSettings = getDefined(settings.platforms[platform]);
      try {
        await this.runCheck(platform, () => service.putChannelInfo(newSettings));
      } catch (e: unknown) {
        console.error('Error running putChannelInfo for platform', e);
        // cast all PLATFORM_REQUEST_FAILED errors to SETTINGS_UPDATE_FAILED
        if (e instanceof StreamError) {
          e.type =
            (e.type as TStreamErrorType) === 'PLATFORM_REQUEST_FAILED'
              ? 'SETTINGS_UPDATE_FAILED'
              : e.type || 'UNKNOWN_ERROR';
          this.setError(e, platform);
        } else {
          this.setError('SETTINGS_UPDATE_FAILED', platform);
        }
        return false;
      }
    }

    // save updated settings locally
    this.streamSettingsService.setSettings({ goLiveSettings: settings });
    // finish the 'runChecklist' step
    this.UPDATE_STREAM_INFO({ lifecycle });
    return true;
  }

  /**
<<<<<<< HEAD
=======
   * Schedule stream for eligible platforms
   */
  async scheduleStream(settings: IStreamSettings, time: string) {
    const destinations = settings.platforms;
    const platforms = (Object.keys(destinations) as TPlatform[]).filter(
      dest => destinations[dest]?.enabled && this.views.supports('stream-schedule', [dest]),
    ) as ('facebook' | 'youtube')[];
    for (const platform of platforms) {
      const service = getPlatformService(platform);
      assertIsDefined(service.scheduleStream);
      await service.scheduleStream(time, getDefined(destinations[platform]));
    }
  }

  /**
>>>>>>> 434b01dc
   * Run task and update the checklist item status based on task result
   */
  private async runCheck(
    checkName: keyof IStreamInfo['checklist'],
    cb?: (...args: unknown[]) => Promise<unknown>,
  ) {
    this.SET_CHECKLIST_ITEM(checkName, 'pending');
    try {
      if (cb) await cb();
      this.SET_CHECKLIST_ITEM(checkName, 'done');
    } catch (e: unknown) {
      this.SET_CHECKLIST_ITEM(checkName, 'failed');
      throw e;
    }
  }

  @mutation()
  private UPDATE_STREAM_INFO(infoPatch: Partial<IStreamInfo>) {
    this.state.info = { ...this.state.info, ...infoPatch };
  }

  /**
   * Set the error state for the GoLive window
   */
  private setError(errorTypeOrError?: TStreamErrorType | StreamError, platform?: TPlatform) {
    if (typeof errorTypeOrError === 'object') {
      // an error object has been passed as a first arg
      if (platform) errorTypeOrError.platform = platform;
      this.SET_ERROR(errorTypeOrError);
    } else {
      // an error type has been passed as a first arg
      const errorType = errorTypeOrError as TStreamErrorType;
      const error = createStreamError(errorType);
      if (platform) error.platform = platform;
      this.SET_ERROR(error);
    }
    const error = this.state.info.error;
    assertIsDefined(error);
    console.error(`Streaming Error: ${error.message}`, error);
  }

  resetInfo() {
    this.RESET_STREAM_INFO();
  }

  resetError() {
    this.RESET_ERROR();
    if (this.state.info.checklist.startVideoTransmission === 'done') {
      this.UPDATE_STREAM_INFO({ lifecycle: 'live' });
    }
  }

  resetStreamInfo() {
    this.RESET_STREAM_INFO();
  }

  @mutation()
  private SET_ERROR(error: IStreamError) {
    this.state.info.error = error;
  }

  @mutation()
  private RESET_ERROR() {
    this.state.info.error = null;
  }

  @mutation()
  private SET_CHECKLIST_ITEM(
    itemName: keyof IStreamInfo['checklist'],
    state: TGoLiveChecklistItemState,
  ) {
    Vue.set(this.state.info, 'checklist', { ...this.state.info.checklist, [itemName]: state });
  }

  @mutation()
  private RESET_STREAM_INFO() {
    this.state.info = cloneDeep(StreamingService.initialState.info);
  }

  getModel() {
    return this.state;
  }

  get isStreaming() {
    return this.state.streamingStatus !== EStreamingState.Offline;
  }

  get isRecording() {
    return this.state.recordingStatus !== ERecordingState.Offline;
  }

  get isReplayBufferActive() {
    return this.state.replayBufferStatus !== EReplayBufferState.Offline;
  }

  get isIdle(): boolean {
    return !this.isStreaming && !this.isRecording;
  }

  setSelectiveRecording(enabled: boolean) {
    // Selective recording cannot be toggled while live
    if (this.state.streamingStatus !== EStreamingState.Offline) return;

    if (enabled) this.usageStatisticsService.recordFeatureUsage('SelectiveRecording');

    this.SET_SELECTIVE_RECORDING(enabled);
    obs.Global.multipleRendering = enabled;
  }

  /**
   * @deprecated Use toggleStreaming instead
   */
  startStreaming() {
    this.toggleStreaming();
  }

  /**
   * @deprecated Use toggleStreaming instead
   */
  stopStreaming() {
    this.toggleStreaming();
  }

  async finishStartStreaming(): Promise<unknown> {
    // register a promise that we should reject or resolve in the `handleObsOutputSignal`
    const startStreamingPromise = new Promise((resolve, reject) => {
      this.resolveStartStreaming = resolve;
      this.rejectStartStreaming = reject;
    });

    const shouldConfirm = this.streamSettingsService.settings.warnBeforeStartingStream;

    if (shouldConfirm) {
      const goLive = await electron.remote.dialog.showMessageBox(Utils.getMainWindow(), {
        title: $t('Go Live'),
        type: 'warning',
        message: $t('Are you sure you want to start streaming?'),
        buttons: [$t('Cancel'), $t('Go Live')],
      });

      if (!goLive.response) {
        return Promise.reject();
      }
    }

    this.powerSaveId = electron.remote.powerSaveBlocker.start('prevent-display-sleep');

    obs.NodeObs.OBS_service_startStreaming();

    const recordWhenStreaming = this.streamSettingsService.settings.recordWhenStreaming;

    if (recordWhenStreaming && this.state.recordingStatus === ERecordingState.Offline) {
      this.toggleRecording();
    }

    const replayWhenStreaming = this.streamSettingsService.settings.replayBufferWhileStreaming;

    if (replayWhenStreaming && this.state.replayBufferStatus === EReplayBufferState.Offline) {
      this.startReplayBuffer();
    }

    startStreamingPromise
      .then(() => {
        // run afterGoLive hooks
        try {
          this.views.enabledPlatforms.forEach(platform => {
            getPlatformService(platform).afterGoLive();
          });
        } catch (e: unknown) {
          console.error('Error running afterGoLive for platform', e);
        }
      })
      .catch(() => {
        console.warn('startStreamingPromise was rejected');
      });

    return startStreamingPromise;
  }

  async toggleStreaming(options?: TStartStreamOptions, force = false) {
    if (this.state.streamingStatus === EStreamingState.Offline) {
      // in the "force" mode just try to start streaming without updating channel info
      if (force) {
        await this.finishStartStreaming();
        return Promise.resolve();
      }
      try {
        await this.goLive();
        return Promise.resolve();
      } catch (e: unknown) {
        return Promise.reject(e);
      }
    }

    if (
      this.state.streamingStatus === EStreamingState.Starting ||
      this.state.streamingStatus === EStreamingState.Live ||
      this.state.streamingStatus === EStreamingState.Reconnecting
    ) {
      const shouldConfirm = this.streamSettingsService.settings.warnBeforeStoppingStream;

      if (shouldConfirm) {
        const endStream = await electron.remote.dialog.showMessageBox(Utils.getMainWindow(), {
          title: $t('End Stream'),
          type: 'warning',
          message: $t('Are you sure you want to stop streaming?'),
          buttons: [$t('Cancel'), $t('End Stream')],
        });

        if (!endStream.response) return;
      }

      if (this.powerSaveId) {
        electron.remote.powerSaveBlocker.stop(this.powerSaveId);
      }

      obs.NodeObs.OBS_service_stopStreaming(false);

      const keepRecording = this.streamSettingsService.settings.keepRecordingWhenStreamStops;
      if (!keepRecording && this.state.recordingStatus === ERecordingState.Recording) {
        this.toggleRecording();
      }

      const keepReplaying = this.streamSettingsService.settings.keepReplayBufferStreamStops;
      if (!keepReplaying && this.state.replayBufferStatus === EReplayBufferState.Running) {
        this.stopReplayBuffer();
      }

      this.windowsService.closeChildWindow();
      this.views.enabledPlatforms.forEach(platform => {
        const service = getPlatformService(platform);
        if (service.afterStopStream) service.afterStopStream();
      });
      this.UPDATE_STREAM_INFO({ lifecycle: 'empty' });
      return Promise.resolve();
    }

    if (this.state.streamingStatus === EStreamingState.Ending) {
      obs.NodeObs.OBS_service_stopStreaming(true);
      return Promise.resolve();
    }
  }

  /**
   * @deprecated Use toggleRecording instead
   */
  startRecording() {
    this.toggleRecording();
  }

  /**
   * @deprecated Use toggleRecording instead
   */
  stopRecording() {
    this.toggleRecording();
  }

  toggleRecording() {
    if (this.state.recordingStatus === ERecordingState.Recording) {
      obs.NodeObs.OBS_service_stopRecording();
      return;
    }

    if (this.state.recordingStatus === ERecordingState.Offline) {
      obs.NodeObs.OBS_service_startRecording();
      return;
    }
  }

  startReplayBuffer() {
    if (this.state.replayBufferStatus !== EReplayBufferState.Offline) return;
    this.usageStatisticsService.recordFeatureUsage('ReplayBuffer');
    obs.NodeObs.OBS_service_startReplayBuffer();
  }

  stopReplayBuffer() {
    if (this.state.replayBufferStatus === EReplayBufferState.Running) {
      obs.NodeObs.OBS_service_stopReplayBuffer(false);
    } else if (this.state.replayBufferStatus === EReplayBufferState.Stopping) {
      obs.NodeObs.OBS_service_stopReplayBuffer(true);
    }
  }

  saveReplay() {
    if (this.state.replayBufferStatus === EReplayBufferState.Running) {
      this.SET_REPLAY_BUFFER_STATUS(EReplayBufferState.Saving);
      this.replayBufferStatusChange.next(EReplayBufferState.Saving);
      obs.NodeObs.OBS_service_processReplayBufferHotkey();
    }
  }

  showGoLiveWindow() {
    const height = this.views.linkedPlatforms.length > 1 ? 750 : 650;
    const width = 900;

    const isLegacy =
      !this.incrementalRolloutService.views.featureIsEnabled(EAvailableFeatures.reactGoLive) ||
      this.customizationService.state.experimental?.legacyGoLive;

    const componentName = isLegacy ? 'GoLiveWindowDeprecated' : 'GoLiveWindow';

    this.windowsService.showWindow({
      componentName,
      title: $t('Go Live'),
      size: {
        height,
        width,
      },
    });
  }

  showEditStream() {
    const height = 750;
    const width = 900;

    const isLegacy =
      !this.incrementalRolloutService.views.featureIsEnabled(EAvailableFeatures.reactGoLive) ||
      this.customizationService.state.experimental?.legacyGoLive;

    const componentName = isLegacy ? 'EditStreamWindowDeprecated' : 'EditStreamWindow';

    this.windowsService.showWindow({
      componentName,
      title: $t('Update Stream Info'),
      size: {
        height,
        width,
      },
    });
  }

  get delayEnabled() {
    return this.streamSettingsService.settings.delayEnable;
  }

  get delaySeconds() {
    return this.streamSettingsService.settings.delaySec;
  }

  get delaySecondsRemaining() {
    if (!this.delayEnabled) return 0;

    if (
      this.state.streamingStatus === EStreamingState.Starting ||
      this.state.streamingStatus === EStreamingState.Ending
    ) {
      const elapsedTime = moment().unix() - this.streamingStateChangeTime.unix();
      return Math.max(this.delaySeconds - elapsedTime, 0);
    }

    return 0;
  }

  /**
   * Gives a formatted time that the streaming output has been in
   * its current state.
   */
  get formattedDurationInCurrentStreamingState() {
    const formattedTime = this.formattedDurationSince(this.streamingStateChangeTime);
    if (formattedTime === '07:50:00' && this.userService?.platform?.type === 'facebook') {
      const msg = $t('You are 10 minutes away from the 8 hour stream limit');
      const existingTimeupNotif = this.notificationsService.views
        .getUnread()
        .filter((notice: INotification) => notice.message === msg);
      if (existingTimeupNotif.length !== 0) return formattedTime;
      this.notificationsService.push({
        type: ENotificationType.INFO,
        lifeTime: 600000,
        showTime: true,
        message: msg,
      });
    }
    return formattedTime;
  }

  get formattedDurationInCurrentRecordingState() {
    return this.formattedDurationSince(moment(this.state.recordingStatusTime));
  }

  get streamingStateChangeTime() {
    return moment(this.state.streamingStatusTime);
  }

  private sendReconnectingNotification() {
    const msg = $t('Stream has disconnected, attempting to reconnect.');
    const existingReconnectNotif = this.notificationsService.views
      .getUnread()
      .filter((notice: INotification) => notice.message === msg);
    if (existingReconnectNotif.length !== 0) return;
    this.notificationsService.push({
      type: ENotificationType.WARNING,
      subType: ENotificationSubType.DISCONNECTED,
      lifeTime: -1,
      showTime: true,
      message: msg,
    });
  }

  private clearReconnectingNotification() {
    const notice = this.notificationsService.views
      .getAll()
      .find(
        (notice: INotification) =>
          notice.message === $t('Stream has disconnected, attempting to reconnect.'),
      );
    if (!notice) return;
    this.notificationsService.markAsRead(notice.id);
  }

  private formattedDurationSince(timestamp: moment.Moment) {
    const duration = moment.duration(moment().diff(timestamp));
    const seconds = padStart(duration.seconds().toString(), 2, '0');
    const minutes = padStart(duration.minutes().toString(), 2, '0');
    const dayHours = duration.days() * 24;
    const hours = padStart((dayHours + duration.hours()).toString(), 2, '0');

    return `${hours}:${minutes}:${seconds}`;
  }

  private outputErrorOpen = false;

  private handleOBSOutputSignal(info: IOBSOutputSignalInfo) {
    console.debug('OBS Output signal: ', info);

    const time = new Date().toISOString();

    if (info.type === EOBSOutputType.Streaming) {
      if (info.signal === EOBSOutputSignal.Start) {
        this.SET_STREAMING_STATUS(EStreamingState.Live, time);
        this.resolveStartStreaming();
        this.streamingStatusChange.next(EStreamingState.Live);

        let streamEncoderInfo: Partial<IOutputSettings> = {};
        let game: string = '';

        try {
          streamEncoderInfo = this.outputSettingsService.getSettings();
          game = this.views.commonFields.game;
        } catch (e: unknown) {
          console.error('Error fetching stream encoder info: ', e);
        }

        const eventMetadata: Dictionary<any> = {
          ...streamEncoderInfo,
          game,
        };

        if (this.videoEncodingOptimizationService.state.useOptimizedProfile) {
          eventMetadata.useOptimizedProfile = true;
        }

        const streamSettings = this.streamSettingsService.settings;

        eventMetadata.streamType = streamSettings.streamType;
        eventMetadata.platform = streamSettings.platform;
        eventMetadata.server = streamSettings.server;

        this.usageStatisticsService.recordEvent('stream_start', eventMetadata);
        this.usageStatisticsService.recordAnalyticsEvent('StreamingStatus', {
          code: info.code,
          status: EStreamingState.Live,
          service: streamSettings.service,
        });
        this.usageStatisticsService.recordFeatureUsage('Streaming');
      } else if (info.signal === EOBSOutputSignal.Starting) {
        this.SET_STREAMING_STATUS(EStreamingState.Starting, time);
        this.streamingStatusChange.next(EStreamingState.Starting);
      } else if (info.signal === EOBSOutputSignal.Stop) {
        this.SET_STREAMING_STATUS(EStreamingState.Offline, time);
        this.RESET_STREAM_INFO();
        this.rejectStartStreaming();
        this.streamingStatusChange.next(EStreamingState.Offline);
        this.usageStatisticsService.recordAnalyticsEvent('StreamingStatus', {
          code: info.code,
          status: EStreamingState.Offline,
        });
      } else if (info.signal === EOBSOutputSignal.Stopping) {
        this.sendStreamEndEvent();
        this.SET_STREAMING_STATUS(EStreamingState.Ending, time);
        this.streamingStatusChange.next(EStreamingState.Ending);
      } else if (info.signal === EOBSOutputSignal.Reconnect) {
        this.SET_STREAMING_STATUS(EStreamingState.Reconnecting);
        this.streamingStatusChange.next(EStreamingState.Reconnecting);
        this.sendReconnectingNotification();
      } else if (info.signal === EOBSOutputSignal.ReconnectSuccess) {
        this.SET_STREAMING_STATUS(EStreamingState.Live);
        this.streamingStatusChange.next(EStreamingState.Live);
        this.clearReconnectingNotification();
      }
    } else if (info.type === EOBSOutputType.Recording) {
      const nextState: ERecordingState = ({
        [EOBSOutputSignal.Start]: ERecordingState.Recording,
        [EOBSOutputSignal.Starting]: ERecordingState.Starting,
        [EOBSOutputSignal.Stop]: ERecordingState.Offline,
        [EOBSOutputSignal.Stopping]: ERecordingState.Stopping,
      } as Dictionary<ERecordingState>)[info.signal];

      if (info.signal === EOBSOutputSignal.Start) {
        this.usageStatisticsService.recordFeatureUsage('Recording');
        this.usageStatisticsService.recordAnalyticsEvent('RecordingStatus', {
          status: nextState,
          code: info.code,
        });
      }

      this.SET_RECORDING_STATUS(nextState, time);
      this.recordingStatusChange.next(nextState);
    } else if (info.type === EOBSOutputType.ReplayBuffer) {
      const nextState: EReplayBufferState = ({
        [EOBSOutputSignal.Start]: EReplayBufferState.Running,
        [EOBSOutputSignal.Stopping]: EReplayBufferState.Stopping,
        [EOBSOutputSignal.Stop]: EReplayBufferState.Offline,
        [EOBSOutputSignal.Wrote]: EReplayBufferState.Running,
        [EOBSOutputSignal.WriteError]: EReplayBufferState.Running,
      } as Dictionary<EReplayBufferState>)[info.signal];

      if (nextState) {
        this.SET_REPLAY_BUFFER_STATUS(nextState, time);
        this.replayBufferStatusChange.next(nextState);
      }

      if (info.signal === EOBSOutputSignal.Wrote) {
        this.usageStatisticsService.recordAnalyticsEvent('ReplayBufferStatus', {
          status: 'wrote',
          code: info.code,
        });
        this.replayBufferFileWrite.next(obs.NodeObs.OBS_service_getLastReplay());
      }
    }

    if (info.code) {
      if (this.outputErrorOpen) {
        console.warn('Not showing error message because existing window is open.', info);
        return;
      }

      let errorText = '';
      let extendedErrorText = '';
      let linkToDriverInfo = false;
      let showNativeErrorMessage = false;

      if (info.code === obs.EOutputCode.BadPath) {
        errorText = $t(
          'Invalid Path or Connection URL.  Please check your settings to confirm that they are valid.',
        );
      } else if (info.code === obs.EOutputCode.ConnectFailed) {
        errorText = $t(
          'Failed to connect to the streaming server.  Please check your internet connection.',
        );
      } else if (info.code === obs.EOutputCode.Disconnected) {
        errorText = $t(
          'Disconnected from the streaming server.  Please check your internet connection.',
        );
      } else if (info.code === obs.EOutputCode.InvalidStream) {
        errorText = $t(
          'Could not access the specified channel or stream key. Please log out and back in to refresh your credentials. If the problem persists, there may be a problem connecting to the server.',
        );
      } else if (info.code === obs.EOutputCode.NoSpace) {
        errorText = $t('There is not sufficient disk space to continue recording.');
      } else if (info.code === obs.EOutputCode.Unsupported) {
        errorText =
          $t(
            'The output format is either unsupported or does not support more than one audio track.  ',
          ) + $t('Please check your settings and try again.');
      } else if (info.code === obs.EOutputCode.OutdatedDriver) {
        linkToDriverInfo = true;
        errorText = $t(
          'An error occurred with the output. This is usually caused by out of date video drivers. Please ensure your Nvidia or AMD drivers are up to date and try again.',
        );
      } else {
        // -4 is used for generic unknown messages in OBS. Both -4 and any other code
        // we don't recognize should fall into this branch and show a generic error.
        errorText = $t(
          'An error occurred with the output. Please check your streaming and recording settings.',
        );
        if (info.error) {
          showNativeErrorMessage = true;
          extendedErrorText = errorText + '\n\n' + $t('System error message:') + info.error + '"';
        }
      }
      const buttons = [$t('OK')];

      const title = {
        [EOBSOutputType.Streaming]: $t('Streaming Error'),
        [EOBSOutputType.Recording]: $t('Recording Error'),
        [EOBSOutputType.ReplayBuffer]: $t('Replay Buffer Error'),
      }[info.type];

      if (linkToDriverInfo) buttons.push($t('Learn More'));
      if (showNativeErrorMessage) buttons.push($t('More'));

      this.outputErrorOpen = true;
      const errorType = 'error';
      electron.remote.dialog
        .showMessageBox(Utils.getMainWindow(), {
          buttons,
          title,
          type: errorType,
          message: errorText,
        })
        .then(({ response }) => {
          if (linkToDriverInfo && response === 1) {
            this.outputErrorOpen = false;
            electron.remote.shell.openExternal(
              'https://howto.streamlabs.com/streamlabs-obs-19/nvidia-graphics-driver-clean-install-tutorial-7000',
            );
          } else {
            let expectedResponse = 1;
            if (linkToDriverInfo) {
              expectedResponse = 2;
            }
            if (showNativeErrorMessage && response === expectedResponse) {
              const buttons = [$t('OK')];
              electron.remote.dialog
                .showMessageBox({
                  buttons,
                  title,
                  type: errorType,
                  message: extendedErrorText,
                })
                .then(({ response }) => {
                  this.outputErrorOpen = false;
                })
                .catch(() => {
                  this.outputErrorOpen = false;
                });
            } else {
              this.outputErrorOpen = false;
            }
          }
        })
        .catch(() => {
          this.outputErrorOpen = false;
        });
      this.windowsService.actions.closeChildWindow();
    }
  }

  private sendStreamEndEvent() {
    const data: Dictionary<any> = {};
    data.viewerCounts = {};
    data.duration = Math.round(moment().diff(moment(this.state.streamingStatusTime)) / 1000);

    if (this.views.protectedModeEnabled) {
      data.platforms = this.views.enabledPlatforms;

      this.views.customDestinations.forEach(() => {
        data.platforms.push('custom_rtmp');
      });

      this.views.enabledPlatforms.forEach(platform => {
        const service = getPlatformService(platform);

        if (service.hasCapability('viewerCount')) {
          data.viewerCounts[platform] = {
            average: service.averageViewers,
            peak: service.peakViewers,
          };
        }
      });
    } else {
      data.platforms = ['custom_rtmp'];
    }

    this.recordGoals(data.duration);
    this.usageStatisticsService.recordEvent('stream_end', data);
  }

  private recordGoals(duration: number) {
    if (!this.userService.isLoggedIn) return;
    const hoursStreamed = Math.floor(duration / 60 / 60);
    this.growService.incrementGoal('stream_hours_per_month', hoursStreamed);
    this.growService.incrementGoal('stream_times_per_week', 1);
    if (this.restreamService.settings.enabled) {
      this.growService.incrementGoal('multistream_per_week', 1);
    }
  }

  /**
   * Used to track in aggregate which overlays streamers are using
   * most often for which games, in order to offer a better search
   * experience in the overlay library.
   * @param game the name of the game
   */
  createGameAssociation(game: string) {
    const url = `https://${this.hostsService.overlays}/api/overlay-games-association`;

    const headers = authorizedHeaders(this.userService.apiToken);
    headers.append('Content-Type', 'application/x-www-form-urlencoded');

    const body = `game=${encodeURIComponent(game)}`;
    const request = new Request(url, { headers, body, method: 'POST' });

    // This is best effort data gathering, don't explicitly handle errors
    return fetch(request);
  }

  @mutation()
  private SET_STREAMING_STATUS(status: EStreamingState, time?: string) {
    this.state.streamingStatus = status;
    if (time) this.state.streamingStatusTime = time;
  }

  @mutation()
  private SET_RECORDING_STATUS(status: ERecordingState, time: string) {
    this.state.recordingStatus = status;
    this.state.recordingStatusTime = time;
  }

  @mutation()
  private SET_REPLAY_BUFFER_STATUS(status: EReplayBufferState, time?: string) {
    this.state.replayBufferStatus = status;
    if (time) this.state.replayBufferStatusTime = time;
  }

  @mutation()
  private SET_SELECTIVE_RECORDING(enabled: boolean) {
    this.state.selectiveRecording = enabled;
  }

  @mutation()
  private SET_WARNING(warningType: 'YT_AUTO_START_IS_DISABLED') {
    this.state.info.warning = warningType;
  }

  @mutation()
  private SET_GO_LIVE_SETTINGS(settings: IGoLiveSettings) {
    this.state.info.settings = settings;
  }
}<|MERGE_RESOLUTION|>--- conflicted
+++ resolved
@@ -1,3 +1,4 @@
+import Vue from 'vue';
 import { mutation, StatefulService } from 'services/core/stateful-service';
 import * as obs from '../../../obs-api';
 import { Inject } from 'services/core/injector';
@@ -15,6 +16,7 @@
   IStreamInfo,
   IStreamingServiceApi,
   IStreamingServiceState,
+  IStreamSettings,
   TGoLiveChecklistItemState,
 } from './streaming-api';
 import { UsageStatisticsService } from 'services/usage-statistics';
@@ -121,7 +123,7 @@
         startVideoTransmission: 'not-started',
         postTweet: 'not-started',
       },
-    }
+    },
   };
 
   init() {
@@ -447,24 +449,6 @@
   }
 
   /**
-<<<<<<< HEAD
-=======
-   * Schedule stream for eligible platforms
-   */
-  async scheduleStream(settings: IStreamSettings, time: string) {
-    const destinations = settings.platforms;
-    const platforms = (Object.keys(destinations) as TPlatform[]).filter(
-      dest => destinations[dest]?.enabled && this.views.supports('stream-schedule', [dest]),
-    ) as ('facebook' | 'youtube')[];
-    for (const platform of platforms) {
-      const service = getPlatformService(platform);
-      assertIsDefined(service.scheduleStream);
-      await service.scheduleStream(time, getDefined(destinations[platform]));
-    }
-  }
-
-  /**
->>>>>>> 434b01dc
    * Run task and update the checklist item status based on task result
    */
   private async runCheck(
