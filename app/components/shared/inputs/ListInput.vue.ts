--- conflicted
+++ resolved
@@ -3,14 +3,6 @@
 import { IListMetadata, IListOption } from './index';
 import { BaseInput } from './BaseInput';
 
-<<<<<<< HEAD
-interface IMultiselectListOption {
-  description: string;
-  value: string;
-}
-
-=======
->>>>>>> a42ff3be
 @Component({
   components: { Multiselect },
 })
@@ -27,11 +19,7 @@
   @Prop({ default: 'Select Option' })
   readonly placeholder: string;
 
-<<<<<<< HEAD
-  onInputHandler(option: IMultiselectListOption) {
-=======
   onInputHandler(option: IListOption<string>) {
->>>>>>> a42ff3be
     if (option) {
       this.emitInput(option.value);
       this.$nextTick();
@@ -61,17 +49,6 @@
     return options[0];
   }
 
-<<<<<<< HEAD
-  get multiselectOptions(): IMultiselectListOption[] {
-    return this.options.options.map(item => {
-      return { value: item.value, description: item.title };
-    });
-  }
-
-  get selectedOption(): IListOption<string> {
-    return this.options.options.find(option => option.value === this.value);
-  }
-=======
   get selectedOption(): IListOption<string> {
     return this.options.options.find(option => option.value === this.value);
   }
@@ -79,5 +56,4 @@
   onSearchChange(value: string) {
     this.$emit('search-change', value);
   }
->>>>>>> a42ff3be
 }