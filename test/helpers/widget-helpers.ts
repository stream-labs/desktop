import { sleep } from './sleep';
<<<<<<< HEAD
import { TExecutionContext } from './spectron';

export async function waitForWidgetSettingsSync(t: TExecutionContext) {
  await sleep(1000);
  await t.context.app.client.waitForVisible('.saving-indicator', 15000, true);
=======
import { focusChild, TExecutionContext } from './spectron';
import { Observable, Subject } from 'rxjs';
import { first } from 'rxjs/operators';
import { WidgetsService, WidgetType } from '../../app/services/widgets';
import { SourcesService } from '../../app/services/sources';

// returns SettingsUpdate event listener
async function getListener(): Promise<Observable<any>> {
  const apiClient = await getClient();
  const websocketService = apiClient.getResource<WebsocketService>('WebsocketService');
  const listener = new Subject();

  // listen all websocket events and filter SettingsUpdate event
  websocketService.socketEvent.subscribe((event: Dictionary<any>) => {
    if (typeof event.type === 'string' && event.type.includes('SettingsUpdate')) {
      listener.next(event);
    }
  });

  return listener;
}

export async function waitForWidgetSettingsSync(t: TExecutionContext, fn: Function) {
  return new Promise(async (resolve, reject) => {
    // start listen widgets SettingsUpdate events
    const listener = await getListener();

    // execute code
    await fn();

    // catching events for 15s
    listener.pipe(first()).subscribe(ev => resolve(ev));
    await sleep(15000);

    reject('No widget events received');
  });
}

export enum EWidgetType {
  AlertBox = 0,
  DonationGoal = 1,
  FollowerGoal = 2,
  SubscriberGoal = 3,
  BitGoal = 4,
  DonationTicker = 5,
  ChatBox = 6,
  EventList = 7,
  TipJar = 8,
  ViewerCount = 9,
  StreamBoss = 10,
  Credits = 11,
  SpinWheel = 12,
  SponsorBanner = 13,
  MediaShare = 14,
  SubGoal = 15,
}

/**
 * Add a widget and open the props window
 */
export async function addWidget(t: TExecutionContext, type: EWidgetType, name: string) {
  const api = await getClient();
  const widgetService = api.getResource<WidgetsService>('WidgetsService');
  const sourcesService = api.getResource<SourcesService>('SourcesService');

  const widget = widgetService.createWidget((type as unknown) as WidgetType, name);
  sourcesService.showSourceProperties(widget.sourceId);
  await focusChild(t);
  await t.context.app.client.waitForVisible('button=Widget Editor'); // wait for loading
>>>>>>> fbfa3bf2
}<|MERGE_RESOLUTION|>--- conflicted
+++ resolved
@@ -1,47 +1,12 @@
 import { sleep } from './sleep';
-<<<<<<< HEAD
-import { TExecutionContext } from './spectron';
+import { focusChild, TExecutionContext } from './spectron';
+import { WidgetsService, WidgetType } from '../../app/services/widgets';
+import { SourcesService } from '../../app/services/sources';
+import { getClient } from './api-client';
 
 export async function waitForWidgetSettingsSync(t: TExecutionContext) {
   await sleep(1000);
   await t.context.app.client.waitForVisible('.saving-indicator', 15000, true);
-=======
-import { focusChild, TExecutionContext } from './spectron';
-import { Observable, Subject } from 'rxjs';
-import { first } from 'rxjs/operators';
-import { WidgetsService, WidgetType } from '../../app/services/widgets';
-import { SourcesService } from '../../app/services/sources';
-
-// returns SettingsUpdate event listener
-async function getListener(): Promise<Observable<any>> {
-  const apiClient = await getClient();
-  const websocketService = apiClient.getResource<WebsocketService>('WebsocketService');
-  const listener = new Subject();
-
-  // listen all websocket events and filter SettingsUpdate event
-  websocketService.socketEvent.subscribe((event: Dictionary<any>) => {
-    if (typeof event.type === 'string' && event.type.includes('SettingsUpdate')) {
-      listener.next(event);
-    }
-  });
-
-  return listener;
-}
-
-export async function waitForWidgetSettingsSync(t: TExecutionContext, fn: Function) {
-  return new Promise(async (resolve, reject) => {
-    // start listen widgets SettingsUpdate events
-    const listener = await getListener();
-
-    // execute code
-    await fn();
-
-    // catching events for 15s
-    listener.pipe(first()).subscribe(ev => resolve(ev));
-    await sleep(15000);
-
-    reject('No widget events received');
-  });
 }
 
 export enum EWidgetType {
@@ -75,5 +40,4 @@
   sourcesService.showSourceProperties(widget.sourceId);
   await focusChild(t);
   await t.context.app.client.waitForVisible('button=Widget Editor'); // wait for loading
->>>>>>> fbfa3bf2
 }