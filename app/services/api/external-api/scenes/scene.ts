import { ServiceHelper } from 'services/core';
import { InjectFromExternalApi, Fallback } from 'services/api/external-api';
<<<<<<< HEAD
import { SourcesService } from 'services/api/external-api/sources/sources';
import { Source } from 'services/api/external-api/sources/source';
import { Inject } from 'util/injector';
=======
import { Source, SourcesService } from 'services/api/external-api/sources/sources';
import { Inject } from 'services/core/injector';
>>>>>>> bb559009
import { Scene as InternalScene, ScenesService as InternalScenesService } from 'services/scenes';
import { TSourceType } from 'services/sources';
import { Selection } from './selection';
import { ISceneNodeAddOptions, ScenesService } from './scenes';
import { ISceneNodeModel, SceneNode } from './scene-node';
import { SceneItem } from './scene-item';
import { SceneItemFolder } from './scene-item-folder';

export interface ISceneModel {
  id: string;
  name: string;
  nodes: ISceneNodeModel[];
}

@ServiceHelper()
export class Scene {
  @InjectFromExternalApi() private scenesService: ScenesService;
  @InjectFromExternalApi() private sourcesService: SourcesService;
  @Inject('ScenesService')
  private internalScenesService: InternalScenesService;

  @Fallback() private scene: InternalScene;

  constructor(private sceneId: string) {
    this.scene = this.internalScenesService.getScene(sceneId);
  }

  getModel(): ISceneModel {
    return {
      id: this.scene.id,
      name: this.scene.name,
      nodes: this.getNodes().map(node => node.getModel()),
    };
  }

  getNode(sceneNodeId: string): SceneNode {
    const node = this.scene.getNode(sceneNodeId);
    return node.sceneNodeType === 'folder'
      ? this.getFolder(sceneNodeId)
      : this.getItem(sceneNodeId);
  }

  getNodeByName(name: string): SceneNode {
    const node = this.scene.getNodeByName(name);
    return node ? this.getNode(node.id) : null;
  }

  getItem(sceneItemId: string): SceneItem {
    const item = this.scene.getItem(sceneItemId);
    if (!item) return null;
    return item ? new SceneItem(item.sceneId, item.id, item.sourceId) : null;
  }

  getFolder(sceneFolderId: string): SceneItemFolder {
    const folder = this.scene.getFolder(sceneFolderId);
    if (!folder) return null;
    return folder ? new SceneItemFolder(folder.sceneId, folder.id) : null;
  }

  getNodes(): SceneNode[] {
    return this.scene.getNodes().map(node => this.getNode(node.id));
  }

  getRootNodes(): SceneNode[] {
    return this.scene.getRootNodes().map(node => this.getNode(node.id));
  }

  getItems(): SceneItem[] {
    return this.scene.getItems().map(item => this.getItem(item.id));
  }

  getFolders(): SceneItemFolder[] {
    return this.scene.getFolders().map(folder => this.getFolder(folder.id));
  }

  /**
   * returns scene items of scene + scene items of nested scenes
   */
  getNestedItems(): SceneItem[] {
    return this.scene.getNestedItems().map(item => this.getItem(item.id));
  }

  /**
   * returns sources of scene + sources of nested scenes
   * result also includes nested scenes
   */
  getNestedSources(): Source[] {
    return this.scene
      .getNestedSources()
      .map(source => this.sourcesService.getSource(source.sourceId));
  }

  /**
   * return nested scenes in the safe-to-add order
   */
  getNestedScenes(): Scene[] {
    return this.scene.getNestedScenes().map(scene => this.scenesService.getScene(scene.id));
  }

  /**
   * returns the source linked to scene
   */
  getSource(): Source {
    return this.sourcesService.getSource(this.scene.id);
  }

  addSource(sourceId: string, options?: ISceneNodeAddOptions): SceneItem {
    const newItem = this.scene.addSource(sourceId, options);
    return newItem ? this.getItem(newItem.sceneItemId) : null;
  }

  createAndAddSource(name: string, type: TSourceType): SceneItem {
    const newItem = this.scene.createAndAddSource(name, type);
    return newItem ? this.getItem(newItem.sceneItemId) : null;
  }

  createFolder(name: string): SceneItemFolder {
    return this.getFolder(this.scene.createFolder(name).id);
  }

  /**
   * creates sources from file system folders and files
   * source type depends on the file extension
   */
  addFile(path: string, folderId?: string): SceneNode {
    const newNode = this.scene.addFile(path, folderId);
    return newNode ? this.getNode(newNode.id) : null;
  }

  /**
   * removes all nodes from the scene
   */
  clear(): void {
    return this.scene.clear();
  }

  removeFolder(folderId: string): void {
    return this.removeFolder(folderId);
  }

  removeItem(sceneItemId: string): void {
    return this.scene.removeItem(sceneItemId);
  }

  remove(): void {
    this.scene.remove();
  }

  canAddSource(sourceId: string): boolean {
    return this.scene.canAddSource(sourceId);
  }

  setName(newName: string): void {
    return this.scene.setName(newName);
  }

  makeActive(): void {
    return this.scene.makeActive();
  }

  getSelection(ids?: string[]): Selection {
    return new Selection(this.sceneId, ids);
  }
}<|MERGE_RESOLUTION|>--- conflicted
+++ resolved
@@ -1,13 +1,6 @@
-import { ServiceHelper } from 'services/core';
+import { ServiceHelper, Inject } from 'services';
 import { InjectFromExternalApi, Fallback } from 'services/api/external-api';
-<<<<<<< HEAD
-import { SourcesService } from 'services/api/external-api/sources/sources';
-import { Source } from 'services/api/external-api/sources/source';
-import { Inject } from 'util/injector';
-=======
-import { Source, SourcesService } from 'services/api/external-api/sources/sources';
-import { Inject } from 'services/core/injector';
->>>>>>> bb559009
+import { Source, SourcesService } from 'services/api/external-api/sources';
 import { Scene as InternalScene, ScenesService as InternalScenesService } from 'services/scenes';
 import { TSourceType } from 'services/sources';
 import { Selection } from './selection';
