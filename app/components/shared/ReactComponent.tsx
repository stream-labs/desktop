import TsxComponent, { createProps } from '../tsx-component';
import isEqual from 'lodash/isEqual';

const reactBuild = require('components-react');
const ReactDOM = require('react-dom');
const React = require('react');

import { Component, Watch } from 'vue-property-decorator';

class WrapperProps<TComponentProps> {
  name?: string = null;
  componentProps?: TComponentProps = null;
  wrapperStyles?: Dictionary<string> = null;
}

/**
 * Wraps React component into a Vue component
 */
@Component({ props: createProps(WrapperProps) })
class ReactComponent<TComponentProps = {}> extends TsxComponent<WrapperProps<TComponentProps>> {
  $refs: {
    container: HTMLDivElement;
  };

  mounted() {
    const className = this.props.name;
    const componentClass = reactBuild.components[className];
    ReactDOM.render(
      React.createElement(componentClass, { ...this.props.componentProps, key: className }, null),
      this.$refs.container,
    );
  }

  beforeDestroy() {
    ReactDOM.unmountComponentAtNode(this.$refs.container);
  }

  @Watch('componentProps', { deep: true })
  refreshReactComponent(componentProps: TComponentProps, oldComponentProps: TComponentProps) {
    const serializedProps = JSON.parse(JSON.stringify(componentProps));
    const serializedOldProps = JSON.parse(JSON.stringify(oldComponentProps));
    if (isEqual(serializedProps, serializedOldProps)) return;
    ReactDOM.unmountComponentAtNode(this.$refs.container);
    const className = this.props.name;
    const componentClass = reactBuild.components[className];
    ReactDOM.render(
      React.createElement(componentClass, { ...this.props.componentProps, key: className }, null),
      this.$refs.container,
    );
  }

  render() {
    return <div class="react" ref="container" style={this.props.wrapperStyles}></div>;
  }
}

@Component({
  props: {
    name: { default: 'NameFolder' },
    wrapperStyles: { default: () => ({ height: '100%' }) },
  },
})
export class NameFolder extends ReactComponent {}
@Component({ props: { name: { default: 'NewsBanner' } } })
export class NewsBanner extends ReactComponent {}
@Component({ props: { name: { default: 'PatchNotes' } } })
export class PatchNotes extends ReactComponent {}
@Component({
  props: {
    name: { default: 'NavTools' },
    wrapperStyles: { default: () => ({ marginTop: 'auto', flexShrink: 0 }) },
  },
})
export class NavTools extends ReactComponent {}
@Component({
  props: {
    name: { default: 'IconLibraryProperties' },
    wrapperStyles: { default: () => ({ height: '100%' }) },
  },
})
export class IconLibraryProperties extends ReactComponent {}
@Component({
  props: {
    name: { default: 'Display' },
    wrapperStyles: { default: () => ({ height: '100%' }) },
    componentProps: {
      default: () => ({
        paddingSize: 0,
        drawUI: false,
      }),
    },
  },
})
export class Display extends ReactComponent {}
@Component({
  props: {
    name: { default: 'PerformanceMetrics' },
    componentProps: { default: () => ({ mode: 'limited' }) },
  },
})
export class PerformanceMetrics extends ReactComponent<{ mode: 'full' | 'limited' }> {}

@Component({
  props: {
    name: { default: 'TitleBar' },
    componentProps: { default: () => ({ windowId: '' }) },
  },
})
export class TitleBar extends ReactComponent {}
@Component({
  props: {
    name: { default: 'Chat' },
    componentProps: { default: () => ({ restream: false }) },
    wrapperStyles: {
      default: () => ({ height: '100%', display: 'flex', flexDirection: 'column' }),
    },
  },
})
export class Chat extends ReactComponent {}
@Component({
  props: {
    name: { default: 'Loader' },
  },
})
export class Loader extends ReactComponent {}
@Component({
  props: {
    name: { default: 'Highlighter' },
    componentProps: { default: () => ({}) },
  },
})
export class Highlighter extends ReactComponent {}

@Component({
  props: {
    name: { default: 'GoLiveWindow' },
    wrapperStyles: { default: () => ({ height: '100%' }) },
  },
})
export class GoLiveWindow extends ReactComponent {}
@Component({
  props: {
    name: { default: 'EditStreamWindow' },
    wrapperStyles: { default: () => ({ height: '100%' }) },
  },
})
export class EditStreamWindow extends ReactComponent {}
@Component({
  props: {
    name: { default: 'Grow' },
    wrapperStyles: { default: () => ({ gridRow: '1 / span 1' }) },
  },
})
export class Grow extends ReactComponent {}
@Component({
  props: {
    name: { default: 'PlatformLogo' },
    wrapperStyles: { default: () => ({}) },
  },
})
export class PlatformLogo extends ReactComponent<{
  platform: string;
  size?: 'medium' | number;
  color?: string;
  unwrapped?: boolean;
}> {}

@Component({
  props: {
    name: { default: 'SharedComponentsLibrary' },
    wrapperStyles: { default: () => ({ height: '100%' }) },
  },
})
export class SharedComponentsLibrary extends ReactComponent {}

@Component({
  props: {
    name: { default: 'RenameSource' },
    wrapperStyles: { default: () => ({ height: '100%' }) },
  },
})
export class RenameSource extends ReactComponent {}
@Component({
  props: {
    name: { default: 'AdvancedStatistics' },
    wrapperStyles: { default: () => ({ height: '100%' }) },
  },
})
export class AdvancedStatistics extends ReactComponent {}

@Component({ props: { name: { default: 'StreamScheduler' } } })
export class StreamScheduler extends ReactComponent {}

@Component({ props: { name: { default: 'StartStreamingButton' } } })
export class StartStreamingButton extends ReactComponent {}
@Component({
  props: {
    name: { default: 'TestWidgets' },
    componentProps: { default: () => ({ testers: null as string[] }) },
  },
})
export class TestWidgets extends ReactComponent<{ testers: string[] }> {}
@Component({ props: { name: { default: 'NotificationsArea' } } })
export class NotificationsArea extends ReactComponent {}

@Component({
  props: {
    name: { default: 'ObsSettings' },
    componentProps: { default: () => ({ page: 'General' }) },
  },
})
<<<<<<< HEAD
export class ObsSettings extends ReactComponent {}
=======
export class ObsSettings extends ReactComponent {}
@Component({ props: { name: { default: 'StudioEditor' } } })
export class StudioEditor extends ReactComponent {}
>>>>>>> d754ed4b
<|MERGE_RESOLUTION|>--- conflicted
+++ resolved
@@ -209,10 +209,6 @@
     componentProps: { default: () => ({ page: 'General' }) },
   },
 })
-<<<<<<< HEAD
-export class ObsSettings extends ReactComponent {}
-=======
 export class ObsSettings extends ReactComponent {}
 @Component({ props: { name: { default: 'StudioEditor' } } })
-export class StudioEditor extends ReactComponent {}
->>>>>>> d754ed4b
+export class StudioEditor extends ReactComponent {}