{
  "Show details": "詳細を表示",
  "Hide details": "詳細を非表示",
  "API token": "API トークン",
  "Generate new": "新規生成",
  "Port": "ポート",
  "IP addresses": "IP アドレス",
  "Click to show": "クリックして表示",
<<<<<<< HEAD
  "The free Streamlabs Controller app allows you to control Streamlabs Desktop from your iOS or Android device. Scan the QR code below to begin.": "The free Streamlabs Controller app allows you to control Streamlabs Desktop from your iOS or Android device. Scan the QR code below to begin."
=======
  "The free Streamlabs Controller app allows you to control Streamlabs Desktop from your iOS or Android device. Scan the QR code below to begin.": "無料 Streamlabs Controller アプリによって、Streamlabs Desktop を iOS または Android デバイスからコントロールできます。下の QR コードをスキャンして開始します。"
>>>>>>> 16a9e1ec
}<|MERGE_RESOLUTION|>--- conflicted
+++ resolved
@@ -6,9 +6,5 @@
   "Port": "ポート",
   "IP addresses": "IP アドレス",
   "Click to show": "クリックして表示",
-<<<<<<< HEAD
-  "The free Streamlabs Controller app allows you to control Streamlabs Desktop from your iOS or Android device. Scan the QR code below to begin.": "The free Streamlabs Controller app allows you to control Streamlabs Desktop from your iOS or Android device. Scan the QR code below to begin."
-=======
   "The free Streamlabs Controller app allows you to control Streamlabs Desktop from your iOS or Android device. Scan the QR code below to begin.": "無料 Streamlabs Controller アプリによって、Streamlabs Desktop を iOS または Android デバイスからコントロールできます。下の QR コードをスキャンして開始します。"
->>>>>>> 16a9e1ec
 }