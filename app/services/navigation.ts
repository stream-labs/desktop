--- conflicted
+++ resolved
@@ -12,11 +12,8 @@
   | 'LayoutEditor'
   | 'PrimeExpiration'
   | 'AlertboxLibrary'
-<<<<<<< HEAD
   | 'StreamScheduler'
-=======
   | 'Highlighter'
->>>>>>> 343122d4
   | 'Grow';
 
 interface INavigationState {
