--- conflicted
+++ resolved
@@ -427,10 +427,7 @@
         webviewTag: true,
         enableRemoteModule: true,
         contextIsolation: false,
-<<<<<<< HEAD
-=======
         backgroundThrottling: false,
->>>>>>> 6bc6fb56
       },
       ...options,
       ...options.size,
