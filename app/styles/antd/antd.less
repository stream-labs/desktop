--- conflicted
+++ resolved
@@ -33,33 +33,6 @@
     color: var(--primary);
   }
 
-<<<<<<< HEAD
-  //// Use lighter color for input borders
-  //.ant-input,
-  //.ant-select-selector,
-  //.ant-checkbox-inner,
-  //.ant-input-number {
-  //  border: 1px solid var(--button);
-  //}
-  //.ant-input:hover,
-  //.ant-select-selector:hover,
-  //.ant-input-number:hover {
-  //  border: 1px solid var(--paragraph);
-  //}
-  //.ant-checkbox:hover {
-  //  .ant-checkbox-inner {
-  //    border: 1px solid var(--paragraph);
-  //  }
-  //}
-  //.ant-input:focus,
-  //.ant-select-focused .ant-select-selector,
-  //.ant-checkbox-inner:focus,
-  //.ant-input-number:focus {
-  //  border: 1px solid var(--teal-hover);
-  //}
-
-=======
->>>>>>> d83afd71
   // remove transitions from hover states of inputs
   .ant-select-selector:hover,
   .ant-input:hover {
