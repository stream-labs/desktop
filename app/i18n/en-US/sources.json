--- conflicted
+++ resolved
@@ -156,11 +156,8 @@
   "VLC Source": "VLC Source",
   "Add playlists of videos to your scene.": "Add playlists of videos to your scene.",
   "Settings for ": "Settings for ",
-<<<<<<< HEAD
   "Visible on both Stream and Recording": "Visible on both Stream and Recording",
   "Only visible on Stream": "Only visible on Stream",
-  "Only visible on Recording": "Only visible on Recording"
-=======
+  "Only visible on Recording": "Only visible on Recording",
   "Interact: %{sourceName}": "Interact: %{sourceName}"
->>>>>>> 8417aa19
 }