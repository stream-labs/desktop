import Vue from 'vue';
import { Component } from 'vue-property-decorator';
import { Inject } from 'util/injector';
<<<<<<< HEAD
import { getComponents, WindowsService } from 'services/windows';
=======
import { getComponents, IWindowOptions, WindowsService } from 'services/windows';
import { CustomizationService } from 'services/customization';
>>>>>>> d37f9846

@Component({
  components: {
    ...getComponents()
  }
})
export default class ChildWindow extends Vue {
  @Inject() private windowsService: WindowsService;


  components: { name: string; isShown: boolean; }[] = [];

  private refreshingTimeout = 0;

  mounted() {
    this.onWindowUpdatedHandler(this.options);
    this.windowsService.windowUpdated.subscribe(windowInfo => {
      if (windowInfo.windowId !== 'child') return;
      this.onWindowUpdatedHandler(windowInfo.options);
    });
  }

  get options() {
    return this.windowsService.state.child;
  }


  get currentComponent() {
    return this.components[this.components.length - 1];
  }

  clearComponentStack() {
    this.components = [];
  }

  private onWindowUpdatedHandler(options: IWindowOptions) {
    // If the window was closed, just clear the stack
    if (!options.isShown) {
      this.clearComponentStack();
      return;
    }

    if (options.preservePrevWindow) {
      this.currentComponent.isShown = false;
      this.components.push({ name: options.componentName, isShown: true });
      return;
    }

    if (options.isPreserved) {
      this.components.pop();
      this.currentComponent.isShown = true;
      return;
    }

    this.clearComponentStack();

    // This is essentially a race condition, but make a best effort
    // at having a successful paint cycle before loading a component
    // that will do a bunch of synchronous IO.
    clearTimeout(this.refreshingTimeout);
    this.refreshingTimeout = window.setTimeout(() => {
      this.components.push({ name: options.componentName, isShown: true });
    }, 50);
  }
}<|MERGE_RESOLUTION|>--- conflicted
+++ resolved
@@ -1,12 +1,7 @@
 import Vue from 'vue';
 import { Component } from 'vue-property-decorator';
 import { Inject } from 'util/injector';
-<<<<<<< HEAD
-import { getComponents, WindowsService } from 'services/windows';
-=======
 import { getComponents, IWindowOptions, WindowsService } from 'services/windows';
-import { CustomizationService } from 'services/customization';
->>>>>>> d37f9846
 
 @Component({
   components: {
