--- conflicted
+++ resolved
@@ -163,13 +163,13 @@
   }
 
   @mutation()
-<<<<<<< HEAD
   private SET_OUTAGE_WARN(msg: string) {
     this.state.outageWarning = msg;
-=======
+  }
+
+  @mutation()
   protected SET_VIDEO_ID(id: string) {
     this.state.videoId = id;
->>>>>>> a253584f
   }
 
   apiBase = 'https://graph.facebook.com';
