--- conflicted
+++ resolved
@@ -106,15 +106,9 @@
   "Failed to update settings for %{platformName}": "%{platformName} 설정 업데이트 실패",
   "prepopulateStreamSettingsError": "채널 정보를 불러오는 중 오류가 발생했습니다. <fetch-again-link>정보를 다시 불러오거나</fetch-again-link> <just-go-live-link>그냥 라이브를 시작</just-go-live-link>할 수 있습니다. 이 오류가 계속되는 경우, 로그아웃했다가 다시 돌아오십시오.",
   "updateStreamSettingsError": "스트리밍 정보를 업데이트하는 중 뭔가 잘못되었습니다. <try-again-link>다시 시도하거나</try-again-link> <just-go-live-link>그냥 라이브를 시작할 수 있습니다</just-go-live-link>. 이 오류가 계속되는 경우, 로그아웃했다가 다시 돌아오십시오.",
-<<<<<<< HEAD
-  "twitchMissedScopeError": "<p>streamlabs.com 웹사이트에서 Twitch 계정을 연결하신 것 같습니다. 스트리밍을 시작하려면 Streamlabs Streamlabs Desktop</p><connect-button>Twitch 연결</connect-button>을 통해 연결하셔야 합니다.",
-  "Multistreaming to these platforms requires Ultra": "Multistreaming to these platforms requires Ultra",
-  "Become a Ultra member": "Become a Ultra member",
-=======
   "twitchMissedScopeError": "<p>streamlabs.com 웹사이트에서 Twitch 계정을 연결하신 것 같습니다. 스트리밍을 시작하려면 Streamlabs Desktop</p><connect-button>Twitch 연결</connect-button>을 통해 연결하셔야 합니다.",
   "Multistreaming to these platforms requires Ultra": "해당 플랫폼으로 멀티스트리밍하려면 Ultra가 필요합니다",
   "Become a Ultra member": "Ultra 멤버 되기",
->>>>>>> a65fe2a6
   "You must select a game for %{platformName}": "%{platformName}에 게임을 선택해야 합니다",
   "Connect %{platformName} to Streamlabs.": "Streamlabs에 %{platformName} 플랫폼을 연결합니다.",
   "Connect %{platformName}": "%{platformName} 연결",
@@ -153,11 +147,7 @@
   "Your YouTube account is not enabled for live streaming": "라이브 스트리밍이 활성화되지 않은 YouTube 계정입니다",
   "Failed to publish the YouTube broadcast": "YouTube 방송 게시 실패",
   "Failed to post the Tweet": "트윗 실패",
-<<<<<<< HEAD
-  "This feature is for Ultra members only": "This feature is for Ultra members only",
-=======
   "This feature is for Ultra members only": "이 기능은 Ultra 멤버 전용입니다",
->>>>>>> a65fe2a6
   "An unkown error occurred": "알 수 없는 오류가 발생했습니다",
   "Please enable your account for live streaming, and wait 24 hours before attempting to stream.": "라이브 스트리밍을 할 계정을 활성화한 뒤, 24시간 후에 스트리밍을 시도하세요.",
   "Please try again. If the issue persists, you can stream directly to a single platform instead.": "다시 시도하세요. 문제가 지속되는 경우, 단일 플랫폼에서 직접 스트리밍할 수 있습니다.",
@@ -176,18 +166,6 @@
   "Update Scheduled Stream for %{formattedDate}": "%{formattedDate}에 예약된 스트리밍 업데이트",
   "You can not schedule to a past date": "지난 날짜로 예약할 수 없음",
   "Streamlabs requires additional permissions from your Twitch account. Please log in with Twitch to continue.": "Streamlabs에 Twitch 계정 추가 허가가 필요합니다. 계속하려면 Twitch로 로그인하세요.",
-<<<<<<< HEAD
-  "Can not schedule the stream for the given date/time": "Can not schedule the stream for the given date/time",
-  "Failed to load YouTube events": "Failed to load YouTube events",
-  "Failed to load Facebook events": "Failed to load Facebook events",
-  "Stream to multiple platforms with Prime": "Stream to multiple platforms with Prime",
-  "Go live on multiple platforms at once with Multistreaming.": "Go live on multiple platforms at once with Multistreaming.",
-  "Step 1: Connect your streaming accounts in the <stream>Stream</stream> settings.": "Step 1: Connect your streaming accounts in the <stream>Stream</stream> settings.",
-  "Step 2: Ensure the \"Confirm stream title and game before going live\" option is checked in the <general>General</general> settings tab.": "Step 2: Ensure the \"Confirm stream title and game before going live\" option is checked in the <general>General</general> settings tab.",
-  "Step 3: Select which platforms you are streaming to when you hit \"Go Live\".": "Step 3: Select which platforms you are streaming to when you hit \"Go Live\".",
-  "New features coming soon!": "New features coming soon!",
-  "Stream to multiple platforms at once with <ultra>Streamlabs Ultra</ultra>.": "Stream to multiple platforms at once with <ultra>Streamlabs Ultra</ultra>."
-=======
   "Can not schedule the stream for the given date/time": "해당 날짜/시간에는 스트리밍 예약 불가",
   "Failed to load YouTube events": "YouTube 이벤트 로드 불가",
   "Failed to load Facebook events": "Facebook 이벤트 로드 불가",
@@ -199,5 +177,4 @@
   "New features coming soon!": "신규 기능 출시 예정!",
   "Stream to multiple platforms at once with <ultra>Streamlabs Ultra</ultra>.": "<ultra>Streamlabs Ultra</ultra>로 한 번에 여러 플랫폼에 스트리밍해보세요.",
   "Upgrade your stream with premium themes with <ultra>Streamlabs Ultra</ultra>.": "Upgrade your stream with premium themes with <ultra>Streamlabs Ultra</ultra>."
->>>>>>> a65fe2a6
 }