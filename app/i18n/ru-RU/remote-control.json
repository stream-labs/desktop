--- conflicted
+++ resolved
@@ -6,9 +6,5 @@
   "Port": "Порт",
   "IP addresses": "IP-адреса",
   "Click to show": "Нажмите, чтобы показать",
-<<<<<<< HEAD
-  "The free Streamlabs Controller app allows you to control Streamlabs Desktop from your iOS or Android device. Scan the QR code below to begin.": "The free Streamlabs Controller app allows you to control Streamlabs Desktop from your iOS or Android device. Scan the QR code below to begin."
-=======
   "The free Streamlabs Controller app allows you to control Streamlabs Desktop from your iOS or Android device. Scan the QR code below to begin.": "Бесплатное приложение Streamlabs Controller позволяет управлять приложением Streamlabs Desktop с устройства iOS или Android. Чтобы подключиться, достаточно отсканировать QR-код."
->>>>>>> 16a9e1ec
 }