--- conflicted
+++ resolved
@@ -64,11 +64,8 @@
   IHighlight,
   IHighlighterMilestone,
   IInput,
-<<<<<<< HEAD
   EOrientation,
-=======
   EGame,
->>>>>>> efbe315e
 } from './models/ai-highlighter.models';
 import { HighlighterViews } from './highlighter-views';
 import { startRendering } from './rendering/start-rendering';
