--- conflicted
+++ resolved
@@ -4,9 +4,7 @@
 import { OnboardingService } from 'services/onboarding';
 import { Inject } from 'services/core/injector';
 import { IncrementalRolloutService, EAvailableFeatures } from 'services/incremental-rollout';
-<<<<<<< HEAD
 import { SceneCollectionsService } from 'services/scene-collections';
-=======
 import {
   Connect,
   ObsImport,
@@ -17,7 +15,6 @@
   FacebookPageCreation,
   Multistream,
 } from './onboarding-steps';
->>>>>>> e655e967
 import { UserService } from 'services/user';
 import { $t } from 'services/i18n';
 import styles from './Onboarding.m.less';
@@ -28,11 +25,8 @@
   @Inject() onboardingService: OnboardingService;
   @Inject() incrementalRolloutService: IncrementalRolloutService;
   @Inject() userService: UserService;
-<<<<<<< HEAD
   @Inject() sceneCollectionsService: SceneCollectionsService;
-=======
   @Inject() restreamService: RestreamService;
->>>>>>> e655e967
 
   currentStep = 1;
   importedFromObs = false;
