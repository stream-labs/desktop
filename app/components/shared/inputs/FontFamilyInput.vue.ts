import { Component, Prop } from 'vue-property-decorator';
import { Multiselect } from 'vue-multiselect';
import { BaseInput } from './BaseInput';
import { $t } from 'services/i18n';
import { IInputMetadata } from './index';

@Component({
  components: { Multiselect }
})
export default class FontFamilyInput extends BaseInput<string, IInputMetadata> {
  @Prop() value: string;

<<<<<<< HEAD
  tooltipText = $t(
    'The Google Font to use for the text. Visit http://google.com/fonts to find one!'
    + 'Popular Fonts include: Open Sans, Roboto, Oswald, Lato, and Droid Sans.'
  );

  fonts: string[] = [];
=======
  fonts = fonts;
>>>>>>> 503a8e22
}<|MERGE_RESOLUTION|>--- conflicted
+++ resolved
@@ -10,14 +10,5 @@
 export default class FontFamilyInput extends BaseInput<string, IInputMetadata> {
   @Prop() value: string;
 
-<<<<<<< HEAD
-  tooltipText = $t(
-    'The Google Font to use for the text. Visit http://google.com/fonts to find one!'
-    + 'Popular Fonts include: Open Sans, Roboto, Oswald, Lato, and Droid Sans.'
-  );
-
   fonts: string[] = [];
-=======
-  fonts = fonts;
->>>>>>> 503a8e22
 }