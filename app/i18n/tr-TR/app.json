{
  "You have been logged out": "Oturumunuz kapatıldı",
  "This element is too small to be displayed": "Bu öge, görüntülenemeyecek kadar küçük",
  "This element requires Selective Recording to be enabled": "Bu ögenin etkinleştirilebilmesi için Seçilebilir Kayıt gerekli",
  "Grant Permissions": "İzin Ver",
  "Streamlabs needs additional permissions. Grant permissions in the pop-up dialogs to continue.": "Streamlabs için ek izin gerekiyor. Devam etmek için açılan iletişim kutusunda izinleri sağlayın.",
  "Microphone": "Mikrofon",
  "Webcam": "Kamera",
<<<<<<< HEAD
  "You've merged a Streamlabs ID to your account, please log back in to ensure you have the right credentials.": "You've merged a Streamlabs ID to your account, please log back in to ensure you have the right credentials."
=======
  "You've merged a Streamlabs ID to your account, please log back in to ensure you have the right credentials.": "You've merged a Streamlabs ID to your account, please log back in to ensure you have the right credentials.",
  "Enable Live Streaming?": "Canlı Yayını Etkinleştir?",
  "Streamlabs is currently in recording mode, which hides live streaming features. Would you like to enable live streaming features? You can disable them again in General settings.": "Streamlabs is currently in recording mode, which hides live streaming features. Would you like to enable live streaming features? You can disable them again in General settings.",
  "Enable Streaming": "Enable Streaming"
>>>>>>> a65fe2a6
}<|MERGE_RESOLUTION|>--- conflicted
+++ resolved
@@ -6,12 +6,8 @@
   "Streamlabs needs additional permissions. Grant permissions in the pop-up dialogs to continue.": "Streamlabs için ek izin gerekiyor. Devam etmek için açılan iletişim kutusunda izinleri sağlayın.",
   "Microphone": "Mikrofon",
   "Webcam": "Kamera",
-<<<<<<< HEAD
-  "You've merged a Streamlabs ID to your account, please log back in to ensure you have the right credentials.": "You've merged a Streamlabs ID to your account, please log back in to ensure you have the right credentials."
-=======
   "You've merged a Streamlabs ID to your account, please log back in to ensure you have the right credentials.": "You've merged a Streamlabs ID to your account, please log back in to ensure you have the right credentials.",
   "Enable Live Streaming?": "Canlı Yayını Etkinleştir?",
   "Streamlabs is currently in recording mode, which hides live streaming features. Would you like to enable live streaming features? You can disable them again in General settings.": "Streamlabs is currently in recording mode, which hides live streaming features. Would you like to enable live streaming features? You can disable them again in General settings.",
   "Enable Streaming": "Enable Streaming"
->>>>>>> a65fe2a6
 }