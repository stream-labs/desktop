import React from 'react';
import omit from 'lodash/omit';
import { injectState, mutation, useModule } from 'slap';
import { Services } from '../../service-provider';
import { TPropertiesManager, TSourceType } from 'services/sources';
import { WidgetType } from 'services/widgets';
import { byOS, OS } from 'util/operating-systems';
import { IAppSource } from 'services/platform-apps';

interface ISelectSourceOptions {
  propertiesManager?: TPropertiesManager;
  widgetType?: WidgetType;
  appId?: string;
  appSourceId?: string;
}

type TInspectableSource = TSourceType | WidgetType | 'streamlabel' | 'app_source' | string;

/**
 * A module for components in the SourceShowcase window
 */
class SourceShowcaseModule {
  state = injectState({
<<<<<<< HEAD
    inspectedSource: '' as TInspectableSource,
=======
    inspectedSource: (Services.UserService.views.isLoggedIn
      ? 'AlertBox'
      : 'ffmpeg_source') as TInspectableSource,
>>>>>>> 907da25c
    inspectedAppId: '',
    inspectedAppSourceId: '',
  });

  private get sourcesService() {
    return Services.SourcesService;
  }

  private get platformAppsService() {
    return Services.PlatformAppsService;
  }

  get availableAppSources() {
    return this.platformAppsService.views.enabledApps.reduce<
      { source: IAppSource; appId: string }[]
    >((sources, app) => {
      if (app.manifest.sources) {
        app.manifest.sources.forEach(source => {
          sources.push({ source, appId: app.id });
        });
      }

      return sources;
    }, []);
  }

  @mutation()
  inspectSource(source: string, appId?: string, appSourceId?: string) {
    this.state.inspectedSource = source;
    this.state.inspectedAppId = appId || '';
    this.state.inspectedAppSourceId = appSourceId || '';
  }

  selectInspectedSource() {
    const inspectedSource = this.state.inspectedSource;
    if (WidgetType[inspectedSource] != null) {
      this.selectWidget(WidgetType[inspectedSource] as WidgetType);
    } else if (inspectedSource === 'streamlabel') {
      this.selectStreamlabel();
    } else if (inspectedSource === 'replay') {
      this.selectSource('ffmpeg_source', { propertiesManager: 'replay' });
    } else if (inspectedSource === 'icon_library') {
      this.selectSource('image_source', { propertiesManager: 'iconLibrary' });
    } else if (inspectedSource === 'app_source') {
      this.selectAppSource(this.state.inspectedAppId, this.state.inspectedAppSourceId);
    } else if (
      this.sourcesService.getAvailableSourcesTypes().includes(inspectedSource as TSourceType)
    ) {
      this.selectSource(inspectedSource as TSourceType);
    }
  }

  selectSource(sourceType: TSourceType, options: ISelectSourceOptions = {}) {
    const managerType = options.propertiesManager || 'default';
    const propertiesManagerSettings: Dictionary<any> = { ...omit(options, 'propertiesManager') };

    this.sourcesService.showAddSource(sourceType, {
      propertiesManagerSettings,
      propertiesManager: managerType,
    });
  }

  selectStreamlabel() {
    this.selectSource(byOS({ [OS.Windows]: 'text_gdiplus', [OS.Mac]: 'text_ft2_source' }), {
      propertiesManager: 'streamlabels',
    });
  }

  selectWidget(type: WidgetType) {
    this.selectSource('browser_source', {
      propertiesManager: 'widget',
      widgetType: type,
    });
  }

  selectAppSource(appId: string, appSourceId: string) {
    // TODO: Could be other source type
    this.selectSource('browser_source', {
      appId,
      appSourceId,
      propertiesManager: 'platformApp',
    });
  }
}

// wrap the module in a hook
export function useSourceShowcaseSettings() {
  return useModule(SourceShowcaseModule);
}<|MERGE_RESOLUTION|>--- conflicted
+++ resolved
@@ -21,13 +21,9 @@
  */
 class SourceShowcaseModule {
   state = injectState({
-<<<<<<< HEAD
-    inspectedSource: '' as TInspectableSource,
-=======
     inspectedSource: (Services.UserService.views.isLoggedIn
       ? 'AlertBox'
       : 'ffmpeg_source') as TInspectableSource,
->>>>>>> 907da25c
     inspectedAppId: '',
     inspectedAppSourceId: '',
   });
