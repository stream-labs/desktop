import * as fs from 'fs';
import Vue from 'vue';
import { Subject } from 'rxjs';
import cloneDeep from 'lodash/cloneDeep';
import { IObsListOption, TObsValue } from 'components/obs/inputs/ObsInput';
import { mutation, StatefulService, ViewHandler } from 'services/core/stateful-service';
import * as obs from '../../../obs-api';
import { Inject } from 'services/core/injector';
import namingHelpers from 'util/NamingHelpers';
import { WindowsService } from 'services/windows';
import { WidgetDisplayData, WidgetsService, WidgetType } from 'services/widgets';
import { DefaultManager } from './properties-managers/default-manager';
import { WidgetManager } from './properties-managers/widget-manager';
import { ISceneItem, Scene, ScenesService } from 'services/scenes';
import { StreamlabelsManager } from './properties-managers/streamlabels-manager';
import { PlatformAppManager } from './properties-managers/platform-app-manager';
import { UserService } from 'services/user';
import {
  IActivePropertyManager,
  ISource,
  ISourceAddOptions,
  ISourcesState,
  Source,
  TPropertiesManager,
  TSourceType,
} from './index';
import uuid from 'uuid/v4';
import { $t } from 'services/i18n';
import { SourceDisplayData } from './sources-data';
import { NavigationService } from 'services/navigation';
import { PlatformAppsService } from 'services/platform-apps';
import { HardwareService, DefaultHardwareService } from 'services/hardware';
import { AudioService, E_AUDIO_CHANNELS } from '../audio';
import { ReplayManager } from './properties-managers/replay-manager';
import { IconLibraryManager } from './properties-managers/icon-library-manager';
import { assertIsDefined } from 'util/properties-type-guards';
import { UsageStatisticsService } from 'services/usage-statistics';
import { SourceFiltersService } from 'services/source-filters';
import { VideoService } from 'services/video';
import { CustomizationService } from '../customization';
import { EAvailableFeatures, IncrementalRolloutService } from '../incremental-rollout';

const AudioFlag = obs.ESourceOutputFlags.Audio;
const VideoFlag = obs.ESourceOutputFlags.Video;
const AsyncFlag = obs.ESourceOutputFlags.Async;
const DoNotDuplicateFlag = obs.ESourceOutputFlags.DoNotDuplicate;

export const PROPERTIES_MANAGER_TYPES = {
  default: DefaultManager,
  widget: WidgetManager,
  streamlabels: StreamlabelsManager,
  platformApp: PlatformAppManager,
  replay: ReplayManager,
  iconLibrary: IconLibraryManager,
};

interface IObsSourceCallbackInfo {
  name: string;
  width: number;
  height: number;
  flags: number;
}

/**
 * These sources are valid on windows
 */
export const windowsSources: TSourceType[] = [
  'image_source',
  'color_source',
  'browser_source',
  'slideshow',
  'ffmpeg_source',
  'text_gdiplus',
  'monitor_capture',
  'window_capture',
  'game_capture',
  'dshow_input',
  'wasapi_input_capture',
  'wasapi_output_capture',
  'decklink-input',
  'scene',
  'ndi_source',
  'openvr_capture',
  'screen_capture',
  'liv_capture',
  'ovrstream_dc_source',
  'vlc_source',
  'soundtrack_source',
];

/**
 * These sources are valid on mac
 */
export const macSources: TSourceType[] = [
  'image_source',
  'color_source',
  'browser_source',
  'slideshow',
  'ffmpeg_source',
  'text_ft2_source',
  'scene',
  'coreaudio_input_capture',
  'coreaudio_output_capture',
  'av_capture_input',
  'display_capture',
  'audio_line',
  'ndi_source',
  'vlc_source',
  'window_capture',
  'syphon-input',
  'decklink-input',
];

class SourcesViews extends ViewHandler<ISourcesState> {
  get sources(): Source[] {
    return Object.values(this.state.sources).map(
      sourceModel => this.getSource(sourceModel.sourceId)!,
    );
  }

  get temporarySources(): Source[] {
    return Object.values(this.state.temporarySources).map(
      sourceModel => this.getSource(sourceModel.sourceId)!,
    );
  }

  getSource(id: string): Source | null {
    return this.state.sources[id] || this.state.temporarySources[id] ? new Source(id) : null;
  }

  getSourceByChannel(channel: E_AUDIO_CHANNELS): Source | null {
    const id = Object.values(this.state.sources).find(s => {
      return s.channel === channel;
    })?.sourceId;

    return id != null ? this.getSource(id) : null;
  }

  getSources() {
    return this.sources;
  }

  getSourcesByName(name: string): Source[] {
    const sourceModels = Object.values(this.state.sources).filter(source => {
      return source.name === name;
    });
    return sourceModels.map(sourceModel => this.getSource(sourceModel.sourceId)!);
  }
}

export class SourcesService extends StatefulService<ISourcesState> {
  static initialState = {
    sources: {},
    temporarySources: {}, // don't save temporarySources in the config file
  } as ISourcesState;

  sourceAdded = new Subject<ISource>();
  sourceUpdated = new Subject<ISource>();
  sourceRemoved = new Subject<ISource>();

  @Inject() private scenesService: ScenesService;
  @Inject() private windowsService: WindowsService;
  @Inject() private widgetsService: WidgetsService;
  @Inject() private userService: UserService;
  @Inject() private navigationService: NavigationService;
  @Inject() private platformAppsService: PlatformAppsService;
  @Inject() private hardwareService: HardwareService;
  @Inject() private audioService: AudioService;
  @Inject() private defaultHardwareService: DefaultHardwareService;
  @Inject() private usageStatisticsService: UsageStatisticsService;
  @Inject() private sourceFiltersService: SourceFiltersService;
  @Inject() private videoService: VideoService;
  @Inject() private customizationService: CustomizationService;
  @Inject() private incrementalRolloutService: IncrementalRolloutService;

  get views() {
    return new SourcesViews(this.state);
  }

  /**
   * Maps a source id to a property manager
   */
  propertiesManagers: Dictionary<IActivePropertyManager> = {};

  protected init() {
    obs.NodeObs.RegisterSourceCallback((objs: IObsSourceCallbackInfo[]) =>
      this.handleSourceCallback(objs),
    );

    this.scenesService.itemRemoved.subscribe(sceneSourceModel =>
      this.onSceneItemRemovedHandler(sceneSourceModel),
    );

    this.scenesService.sceneRemoved.subscribe(sceneModel => this.removeSource(sceneModel.id));
  }

  @mutation()
  private RESET_SOURCES() {
    this.state.sources = {};
  }

  @mutation()
  private ADD_SOURCE(addOptions: {
    id: string;
    name: string;
    type: TSourceType;
    configurable: boolean;
    width: number;
    height: number;
    channel?: number;
    isTemporary?: boolean;
    propertiesManagerType?: TPropertiesManager;
  }) {
    const id = addOptions.id;
    const sourceModel: ISource = {
      sourceId: id,
      name: addOptions.name,
      type: addOptions.type,
      propertiesManagerType: addOptions.propertiesManagerType || 'default',

      // Whether the source has audio and/or video
      // Will be updated periodically
      audio: false,
      video: false,
      async: false,
      doNotDuplicate: false,

      configurable: addOptions.configurable,

      // Unscaled width and height
      width: addOptions.width,
      height: addOptions.height,

      muted: false,
      channel: addOptions.channel,
    };

    if (addOptions.isTemporary) {
      Vue.set(this.state.temporarySources, id, sourceModel);
    } else {
      Vue.set(this.state.sources, id, sourceModel);
    }
  }

  @mutation()
  private REMOVE_SOURCE(id: string) {
    if (this.state.sources[id]) {
      Vue.delete(this.state.sources, id);
    } else {
      Vue.delete(this.state.temporarySources, id);
    }
  }

  @mutation()
  private UPDATE_SOURCE(sourcePatch: TPatch<ISource>) {
    if (this.state.sources[sourcePatch.id]) {
      Object.assign(this.state.sources[sourcePatch.id], sourcePatch);
    } else {
      Object.assign(this.state.temporarySources[sourcePatch.id], sourcePatch);
    }
  }

  createSource(
    name: string,
    type: TSourceType,
    settings: Dictionary<any> = {},
    options: ISourceAddOptions = {},
  ): Source {
    const id: string = options.sourceId || `${type}_${uuid()}`;
    const obsInputSettings = this.getObsSourceCreateSettings(type, settings);

    // Universally disabled for security reasons
    if (obsInputSettings.is_media_flag) {
      obsInputSettings.is_media_flag = false;
    }

    const obsInput = obs.InputFactory.create(type, id, obsInputSettings);

    this.addSource(obsInput, name, options);

    if (
      this.defaultHardwareService.state.defaultVideoDevice === obsInputSettings.video_device_id &&
      this.defaultHardwareService.state.presetFilter !== ''
    ) {
      this.sourceFiltersService.addPresetFilter(id, this.defaultHardwareService.state.presetFilter);
    }
    return this.views.getSource(id)!;
  }

  addSource(obsInput: obs.IInput, name: string, options: ISourceAddOptions = {}) {
    if (options.channel !== void 0) {
      obs.Global.setOutputSource(options.channel, obsInput);
    }
    const id = obsInput.name;
    const type: TSourceType = obsInput.id as TSourceType;
    const managerType = options.propertiesManager || 'default';
    this.ADD_SOURCE({
      id,
      name,
      type,
      width: obsInput.width,
      height: obsInput.height,
      configurable: obsInput.configurable,
      channel: options.channel,
      isTemporary: options.isTemporary,
      propertiesManagerType: managerType,
    });
    const source = this.views.getSource(id)!;
    const muted = obsInput.muted;
    this.UPDATE_SOURCE({ id, muted });
    this.updateSourceFlags(source.state, obsInput.outputFlags, true);

    if (type === 'ndi_source') {
      this.usageStatisticsService.recordFeatureUsage('NDI');
    } else if (type === 'openvr_capture') {
      this.usageStatisticsService.recordFeatureUsage('OpenVR');
    } else if (type === 'screen_capture') {
      this.usageStatisticsService.recordFeatureUsage('SimpleCapture');
    } else if (type === 'vlc_source') {
      this.usageStatisticsService.recordFeatureUsage('VLC');
    } else if (type === 'soundtrack_source') {
      this.usageStatisticsService.recordFeatureUsage('soundtrackSource');
    } else if (type === 'wasapi_input_capture' || type === 'coreaudio_input_capture') {
      this.usageStatisticsService.recordFeatureUsage('AudioInputSource');
    } else if (type === 'dshow_input') {
      this.usageStatisticsService.recordFeatureUsage('DShowInput');

      const device = this.hardwareService.state.dshowDevices.find(
        d => d.id === obsInput.settings.video_device_id,
      );

      if (device) {
        this.usageStatisticsService.recordAnalyticsEvent('WebcamUse', {
          device: device.description,
        });
      }
    } else if (type === 'window_capture') {
      this.usageStatisticsService.recordFeatureUsage('WindowCapture');
    } else if (type === 'monitor_capture') {
      this.usageStatisticsService.recordFeatureUsage('DisplayCapture');
    } else if (type === 'game_capture') {
      this.usageStatisticsService.recordFeatureUsage('GameCapture');
    }

    const managerKlass = PROPERTIES_MANAGER_TYPES[managerType];
    this.propertiesManagers[id] = {
      manager: new managerKlass(obsInput, options.propertiesManagerSettings || {}, id),
      type: managerType,
    };

    this.sourceAdded.next(source.state);

    if (options.audioSettings) {
      this.audioService.views.getSource(id).setSettings(options.audioSettings);
    }
  }

  removeSource(id: string) {
    const source = this.views.getSource(id);

    if (!source) throw new Error(`Source ${id} not found`);

    /* When we release sources, we need to make
     * sure we reset the channel it's set to,
     * otherwise OBS thinks it's still attached
     * and won't release it. */
    if (source.channel !== void 0) {
      obs.Global.setOutputSource(source.channel, (null as unknown) as obs.ISource);
    }

    source.getObsInput().release();
    this.propertiesManagers[id].manager.destroy();
    delete this.propertiesManagers[id];
    this.REMOVE_SOURCE(id);
    this.sourceRemoved.next(source.state);
  }

  addFile(path: string): Source | null {
    const realpath = fs.realpathSync(path);
    const SUPPORTED_EXT = {
      image_source: ['png', 'jpg', 'jpeg', 'tga', 'bmp'],
      ffmpeg_source: [
        'mp4',
        'ts',
        'mov',
        'flv',
        'mkv',
        'avi',
        'mp3',
        'ogg',
        'aac',
        'wav',
        'gif',
        'webm',
      ],
      browser_source: ['html'],
      text_gdiplus: ['txt'],
    };
    let ext = realpath.split('.').splice(-1)[0];
    if (!ext) return null;
    ext = ext.toLowerCase();
    const filename = path.split('\\').splice(-1)[0];

    const types = Object.keys(SUPPORTED_EXT);
    for (const type of types) {
      if (!SUPPORTED_EXT[type].includes(ext)) continue;
      let settings: Dictionary<TObsValue> | null = null;
      if (type === 'image_source') {
        settings = { file: path };
      } else if (type === 'browser_source') {
        settings = {
          is_local_file: true,
          local_file: path,
        };
      } else if (type === 'ffmpeg_source') {
        settings = {
          is_local_file: true,
          local_file: path,
          looping: true,
        };
      } else if (type === 'text_gdiplus') {
        settings = {
          read_from_file: true,
          file: path,
        };
      }
      if (settings) return this.createSource(filename, type as TSourceType, settings);
    }
    return null;
  }

  suggestName(name: string): string {
    return namingHelpers.suggestName(
      name,
      (name: string) => this.views.getSourcesByName(name).length,
    );
  }

  private onSceneItemRemovedHandler(sceneItemState: ISceneItem) {
    // remove source if it has been removed from the all scenes
    const source = this.views.getSource(sceneItemState.sourceId);
    if (!source) return;

    if (source.type === 'scene') return;

    if (this.scenesService.getSourceItemCount(source.sourceId) > 0) return;
    this.removeSource(source.sourceId);
  }

  private getObsSourceCreateSettings(type: TSourceType, settings: Dictionary<any>) {
    const resolvedSettings = cloneDeep(settings);

    // setup default settings
    if (type === 'browser_source') {
      if (resolvedSettings.shutdown === void 0) resolvedSettings.shutdown = true;
      if (resolvedSettings.url === void 0) {
        resolvedSettings.url = 'https://streamlabs.com/browser-source';
      }
    }

    if (type === 'text_gdiplus' && resolvedSettings.text === void 0) {
      resolvedSettings.text = name;
    }

    if (
      type === 'dshow_input' &&
      resolvedSettings.video_device_id === void 0 &&
      this.defaultHardwareService.state.defaultVideoDevice
    ) {
      resolvedSettings.video_device_id = this.defaultHardwareService.state.defaultVideoDevice;
    }

    // TODO: Specifically for TikTok, we don't use auto mode on game capture
    // for portrait resolutions, because auto mode will distort the game.
    // We should remove this change when the backend team makes a change on their
    // end to better scale the game capture in auto mode.
    if (type === 'game_capture' && this.videoService.baseHeight > this.videoService.baseWidth) {
      resolvedSettings.capture_mode = 'any_fullscreen';
    }

    return resolvedSettings;
  }

  getAvailableSourcesTypesList(): IObsListOption<TSourceType>[] {
    const obsAvailableTypes = obs.InputFactory.types();
    const allowlistedTypes: IObsListOption<TSourceType>[] = [
      { description: 'Image', value: 'image_source' },
      { description: 'Color Source', value: 'color_source' },
      { description: 'Browser Source', value: 'browser_source' },
      { description: 'Media Source', value: 'ffmpeg_source' },
      { description: 'Image Slide Show', value: 'slideshow' },
      { description: 'Text (GDI+)', value: 'text_gdiplus' },
      { description: 'Text (FreeType 2)', value: 'text_ft2_source' },
      { description: 'Display Capture', value: 'monitor_capture' },
      { description: 'Window Capture', value: 'window_capture' },
      { description: 'Game Capture', value: 'game_capture' },
      { description: 'Video Capture Device', value: 'dshow_input' },
      { description: 'Audio Input Capture', value: 'wasapi_input_capture' },
      { description: 'Audio Output Capture', value: 'wasapi_output_capture' },
      { description: 'Blackmagic Device', value: 'decklink-input' },
      { description: 'NDI Source', value: 'ndi_source' },
      { description: 'OpenVR Capture', value: 'openvr_capture' },
      { description: 'Screen Capture', value: 'screen_capture' },
      { description: 'LIV Client Capture', value: 'liv_capture' },
      { description: 'OvrStream', value: 'ovrstream_dc_source' },
      { description: 'VLC Source', value: 'vlc_source' },
      { description: 'Audio Input Capture', value: 'coreaudio_input_capture' },
      { description: 'Audio Output Capture', value: 'coreaudio_output_capture' },
      { description: 'Video Capture Device', value: 'av_capture_input' },
      { description: 'Display Capture', value: 'display_capture' },
      { description: 'Soundtrack source', value: 'soundtrack_source' },
    ];

    const availableAllowlistedTypes = allowlistedTypes.filter(type =>
      obsAvailableTypes.includes(type.value),
    );
    // 'scene' is not an obs input type so we have to set it manually
    availableAllowlistedTypes.push({ description: 'Scene', value: 'scene' });

    return availableAllowlistedTypes;
  }

  getAvailableSourcesTypes(): TSourceType[] {
    return this.getAvailableSourcesTypesList().map(listItem => listItem.value);
  }

  private handleSourceCallback(objs: IObsSourceCallbackInfo[]) {
    objs.forEach(info => {
      const source = this.views.getSource(info.name);

      // This is probably a transition or something else we don't care about
      if (!source) return;

      if (source.width !== info.width || source.height !== info.height) {
        const size = { id: source.sourceId, width: info.width, height: info.height };
        this.UPDATE_SOURCE(size);
      }
      this.updateSourceFlags(source, info.flags);
    });
  }

  private updateSourceFlags(source: ISource, flags: number, doNotEmit?: boolean) {
    const audio = !!(AudioFlag & flags);
    const video = !!(VideoFlag & flags);
    const async = !!(AsyncFlag & flags);
    const doNotDuplicate = !!(DoNotDuplicateFlag & flags);

    if (source.audio !== audio || source.video !== video) {
      this.UPDATE_SOURCE({ audio, video, async, doNotDuplicate, id: source.sourceId });

      if (!doNotEmit) this.sourceUpdated.next(source);
    }
  }

  setMuted(id: string, muted: boolean) {
    const source = this.views.getSource(id);
    if (!source) return;
    source.getObsInput().muted = muted;
    this.UPDATE_SOURCE({ id, muted });
    this.sourceUpdated.next(source.state);
  }

  reset() {
    this.RESET_SOURCES();
  }

  /**
   * DO NOT CALL THIS FUNCTION
   * This is a plumbing function that allows properties managers to sync their
   * settings into the Vuex store. It should not be called from anywhere outside
   * the base PropertiesManager class.
   */
  updatePropertiesManagerSettingsInStore(sourceId: string, settings: Dictionary<any>) {
    this.UPDATE_SOURCE({ id: sourceId, propertiesManagerSettings: settings });
  }

  showSourceProperties(sourceId: string) {
    const source = this.views.getSource(sourceId);
    if (!source) return;

    if (source.type === 'screen_capture') return this.showScreenCaptureProperties(source);

    const propertiesManagerType = source.getPropertiesManagerType();

    if (propertiesManagerType === 'widget') return this.showWidgetProperties(source);
    if (propertiesManagerType === 'platformApp') return this.showPlatformAppPage(source);
    if (propertiesManagerType === 'iconLibrary') return this.showIconLibrarySettings(source);

    let propertiesName = SourceDisplayData()[source.type].name;
    if (propertiesManagerType === 'replay') propertiesName = $t('Instant Replay');
    if (propertiesManagerType === 'streamlabels') propertiesName = $t('Stream Label');

    // uncomment the source type to use it's React version
    const reactSourceProps: TSourceType[] = [
      // 'image_source',
      // 'color_source',
      // 'browser_source',
      // 'slideshow',
      // 'ffmpeg_source',
      // 'text_gdiplus',
      // 'text_ft2_source',
      // 'monitor_capture',
      // 'window_capture',
      // 'game_capture',
      // 'dshow_input',
      // 'wasapi_input_capture',
      // 'wasapi_output_capture',
      // 'decklink-input',
      // 'scene',
      // 'ndi_source',
<<<<<<< HEAD
      'openvr_capture',
=======
      // 'openvr_capture',
>>>>>>> 631c9008
      // 'screen_capture',
      // 'liv_capture',
      // 'ovrstream_dc_source',
      // 'vlc_source',
      // 'coreaudio_input_capture',
      // 'coreaudio_output_capture',
      // 'av_capture_input',
      // 'display_capture',
      // 'audio_line',
      // 'syphon-input',
      // 'soundtrack_source',
    ];

    const componentName =
      reactSourceProps.includes(source.type) && propertiesManagerType === 'default'
        ? 'SourceProperties'
        : 'SourcePropertiesDeprecated';

    this.windowsService.showWindow({
      componentName,
      title: $t('Settings for %{sourceName}', { sourceName: propertiesName }),
      queryParams: { sourceId },
      size: {
        width: 600,
        height: 800,
      },
    });
  }

  showWidgetProperties(source: Source) {
    if (!this.userService.isLoggedIn) return;
    const platform = this.userService.views.platform;
    assertIsDefined(platform);
    const widgetType = source.getPropertiesManagerSettings().widgetType;
    const componentName = this.widgetsService.getWidgetComponent(widgetType);

    // React widgets are in the WidgetsWindow component
    let reactWidgets = [
      'AlertBox',
      // TODO:
      // BitGoal
      // DonationGoal
      // CharityGoal
      // FollowerGoal
      // StarsGoal
      // SubGoal
      // SubscriberGoal
      // ChatBox
      // ChatHighlight
      // Credits
      // DonationTicker
      // EmoteWall
      // EventList
      // MediaShare
      // Poll
      // SpinWheel
      // SponsorBanner
      // StreamBoss
      // TipJar
      'ViewerCount',
    ];
    const isLegacyAlertbox = this.customizationService.state.legacyAlertbox;
    if (isLegacyAlertbox) reactWidgets = reactWidgets.filter(w => w !== 'AlertBox');
    const isReactComponent =
      this.incrementalRolloutService.views.featureIsEnabled(EAvailableFeatures.reactWidgets) &&
      reactWidgets.includes(componentName);
    const windowComponentName = isReactComponent ? 'WidgetWindow' : componentName;

    const defaultVueWindowSize = { width: 920, height: 1024 };
    const defaultReactWindowSize = { width: 600, height: 800 };
    const widgetInfo = this.widgetsService.widgetsConfig[componentName];
    const { width, height } = isReactComponent
      ? widgetInfo.settingsWindowSize || defaultReactWindowSize
      : defaultVueWindowSize;

    if (componentName) {
      this.windowsService.showWindow({
        componentName: windowComponentName,
        title: $t('Settings for %{sourceName}', {
          sourceName: WidgetDisplayData(platform.type)[widgetType].name,
        }),
        queryParams: { sourceId: source.sourceId, widgetType: WidgetType[widgetType] },
        size: {
          width,
          height,
        },
      });
    }
  }

  showPlatformAppPage(source: Source) {
    const settings = source.getPropertiesManagerSettings();
    const app = this.platformAppsService.views.getApp(settings.appId);

    if (app) {
      const page = app.manifest.sources.find(appSource => {
        return appSource.id === settings.appSourceId;
      });

      if (page && page.redirectPropertiesToTopNavSlot) {
        this.navigationService.navigate('PlatformAppMainPage', {
          appId: app.id,
          sourceId: source.sourceId,
        });

        // If we navigated, we don't want to open source properties,
        // and should close any open child windows instead
        this.windowsService.closeChildWindow();
        return;
      }
    }
    this.windowsService.showWindow({
      componentName: 'SourcePropertiesDeprecated',
      title: $t('Settings for %{sourceName}', {
        sourceName: SourceDisplayData()[source.type].name,
      }),
      queryParams: { sourceId: source.sourceId },
      size: {
        width: 600,
        height: 800,
      },
    });
  }

  showIconLibrarySettings(source: Source) {
    const propertiesName = SourceDisplayData()[source.type].name;
    this.windowsService.showWindow({
      componentName: 'IconLibraryProperties',
      title: $t('Settings for %{sourceName}', { sourceName: propertiesName }),
      queryParams: { sourceId: source.sourceId },
      size: {
        width: 400,
        height: 600,
      },
    });
  }

  showScreenCaptureProperties(source: Source) {
    const propertiesName = SourceDisplayData()[source.type].name;
    this.windowsService.showWindow({
      componentName: 'ScreenCaptureProperties',
      title: $t('Settings for %{sourceName}', { sourceName: propertiesName }),
      queryParams: { sourceId: source.sourceId },
      size: {
        width: 690,
        height: 800,
      },
    });
  }

  showShowcase() {
    this.windowsService.showWindow({
      componentName: 'SourceShowcase',
      title: $t('Add Source'),
      size: {
        width: 900,
        height: 700,
      },
    });
  }

  showAddSource(sourceType: TSourceType, sourceAddOptions?: ISourceAddOptions) {
    this.windowsService.showWindow({
      componentName: 'AddSource',
      title: $t('Add Source'),
      queryParams: { sourceType, sourceAddOptions },
      size: {
        width: 600,
        height: 320,
      },
    });
  }

  showRenameSource(sourceId: string) {
    this.windowsService.showWindow({
      componentName: 'RenameSource',
      title: $t('Rename Source'),
      queryParams: { sourceId },
      size: {
        width: 400,
        height: 250,
      },
    });
  }

  /**
   * Show a window for interacting with a browser source.
   * This function does nothing if the source is not a browser source.
   */
  showInteractWindow(sourceId: string) {
    const source = this.views.getSource(sourceId);
    if (!source) return;

    if (source.type !== 'browser_source') return;

    this.windowsService.showWindow({
      componentName: 'BrowserSourceInteraction',
      queryParams: { sourceId },
      title: $t('Interact: %{sourceName}', { sourceName: source.name }),
      size: {
        width: 800,
        height: 600,
      },
    });
  }
}<|MERGE_RESOLUTION|>--- conflicted
+++ resolved
@@ -608,11 +608,7 @@
       // 'decklink-input',
       // 'scene',
       // 'ndi_source',
-<<<<<<< HEAD
       'openvr_capture',
-=======
-      // 'openvr_capture',
->>>>>>> 631c9008
       // 'screen_capture',
       // 'liv_capture',
       // 'ovrstream_dc_source',
