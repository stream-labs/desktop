import { PersistentStatefulService, InitAfter, Inject, ViewHandler, mutation } from 'services/core';
import {
  TDualOutputPlatformSettings,
  DualOutputPlatformSettings,
  IDualOutputDestinationSetting,
} from './dual-output-data';
import { verticalDisplayData } from '../settings-v2/default-settings-data';
import { ScenesService, SceneItem, TSceneNode } from 'services/scenes';
import { TDisplayType, VideoSettingsService } from 'services/settings-v2/video';
import { TPlatform } from 'services/platforms';
import { EPlaceType } from 'services/editor-commands/commands/reorder-nodes';
import { EditorCommandsService } from 'services/editor-commands';
import { Subject } from 'rxjs';
import { TOutputOrientation } from 'services/restream';
import { IVideoInfo } from 'obs-studio-node';
import { ICustomStreamDestination, StreamSettingsService } from 'services/settings/streaming';
import {
  ISceneCollectionsManifestEntry,
  SceneCollectionsService,
} from 'services/scene-collections';
import { UserService } from 'services/user';
import { SelectionService } from 'services/selection';
import { StreamingService } from 'services/streaming';
import { SettingsService } from 'services/settings';
import { RunInLoadingMode } from 'services/app/app-decorators';
import compact from 'lodash/compact';

interface IDisplayVideoSettings {
  defaultDisplay: TDisplayType;
  horizontal: IVideoInfo;
  vertical: IVideoInfo;
  activeDisplays: {
    horizontal: boolean;
    vertical: boolean;
  };
}
interface IDualOutputServiceState {
  displays: TDisplayType[];
  platformSettings: TDualOutputPlatformSettings;
  destinationSettings: Dictionary<IDualOutputDestinationSetting>;
  dualOutputMode: boolean;
  videoSettings: IDisplayVideoSettings;
  isLoading: boolean;
}

class DualOutputViews extends ViewHandler<IDualOutputServiceState> {
  @Inject() private scenesService: ScenesService;
  @Inject() private videoSettingsService: VideoSettingsService;
  @Inject() private sceneCollectionsService: SceneCollectionsService;
  @Inject() private streamingService: StreamingService;

  get activeSceneId(): string {
    return this.scenesService.views.activeSceneId;
  }

  get dualOutputMode(): boolean {
    return this.state.dualOutputMode;
  }

  get isLoading(): boolean {
    return this.state.isLoading;
  }

  get activeCollection(): ISceneCollectionsManifestEntry {
    return this.sceneCollectionsService.activeCollection;
  }

  get sceneNodeMaps(): { [sceneId: string]: Dictionary<string> } {
    return this.activeCollection?.sceneNodeMaps || {};
  }

  get activeSceneNodeMap(): Dictionary<string> {
    return this.sceneCollectionsService?.sceneNodeMaps?.[this.activeSceneId];
  }

  get isDualOutputCollection(): boolean {
    return !!this.activeCollection?.sceneNodeMaps;
  }

  /**
   * Confirm that an entry exists in the scene collections manifest's scene node map property
   */
  get hasVerticalNodes() {
    return !!this.sceneNodeMaps[this.activeSceneId];
  }

  /**
   * Determines if there are any node maps in the scene collections scene node map property in the
   * scene collections manifest. The existence of the node map in the scene collections manifest
   * shows that the scene collection has been converted to a dual output scene collection. To prevent
   * undefined or null errors from unexpected behavior, confirm that there are any entries in the
   * collection's scene node maps property.
   *
   * Also check to see if dual output mode is active so that a new scene created in dual output mode
   * will correctly create item and show display toggles.
   */
  get hasSceneNodeMaps(): boolean {
    const nodeMaps = this.sceneCollectionsService?.sceneNodeMaps;
    return this.dualOutputMode || (!!nodeMaps && Object.entries(nodeMaps).length > 0);
  }

  get platformSettings() {
    return this.state.platformSettings;
  }

  get destinationSettings() {
    return this.state.destinationSettings;
  }

  get horizontalNodeIds(): string[] {
    if (!this.activeSceneNodeMap) return;

    return Object.keys(this.activeSceneNodeMap);
  }

  get verticalNodeIds(): string[] {
    if (!this.activeSceneNodeMap) return;

    return Object.values(this.activeSceneNodeMap);
  }

  get displays() {
    return this.state.displays;
  }

  get videoSettings() {
    return this.state.videoSettings;
  }

  get activeDisplays() {
    return this.state.videoSettings.activeDisplays;
  }

  get defaultDisplay() {
    return this.state.videoSettings.defaultDisplay;
  }

  get showHorizontalDisplay() {
    return !this.state.dualOutputMode || (this.activeDisplays.horizontal && !this.state.isLoading);
  }

  get showVerticalDisplay() {
    return this.state.dualOutputMode && this.activeDisplays.vertical && !this.state.isLoading;
  }

  get onlyVerticalDisplayActive() {
    return this.activeDisplays.vertical && !this.activeDisplays.horizontal;
  }

  getPlatformDisplay(platform: TPlatform) {
    return this.state.platformSettings[platform].display;
  }

  getPlatformContext(platform: TPlatform) {
    const display = this.getPlatformDisplay(platform);
    return this.videoSettingsService.state[display];
  }

  getPlatformMode(platform: TPlatform): TOutputOrientation {
    const display = this.getPlatformDisplay(platform);
    if (!display) return 'landscape';
    return display === 'horizontal' ? 'landscape' : 'portrait';
  }

  getMode(display?: TDisplayType): TOutputOrientation {
    if (!display) return 'landscape';
    return display === 'horizontal' ? 'landscape' : 'portrait';
  }

  getHorizontalNodeId(verticalNodeId: string, sceneId?: string) {
    const sceneNodeMap = sceneId ? this.sceneNodeMaps[sceneId] : this.activeSceneNodeMap;
    if (!sceneNodeMap) return;

    return Object.keys(sceneNodeMap).find(
      (horizontalNodeId: string) => sceneNodeMap[horizontalNodeId] === verticalNodeId,
    );
  }

  getVerticalNodeId(horizontalNodeId: string, sceneId?: string): string {
    const sceneNodeMap = sceneId ? this.sceneNodeMaps[sceneId] : this.activeSceneNodeMap;
    if (!sceneNodeMap) return;

    return Object.values(sceneNodeMap).find(
      (verticalNodeId: string) => sceneNodeMap[horizontalNodeId] === verticalNodeId,
    );
  }

  getDualOutputNodeId(nodeId: string, sceneId?: string) {
    return this.getHorizontalNodeId(nodeId, sceneId) ?? this.getVerticalNodeId(nodeId, sceneId);
  }

  getVerticalNodeIds(sceneId: string): string[] {
    if (!this.sceneNodeMaps[sceneId]) return;

    return Object.values(this.sceneNodeMaps[sceneId]);
  }

  getNodeDisplay(nodeId: string, sceneId: string) {
    const sceneNodeMap = sceneId ? this.sceneNodeMaps[sceneId] : this.activeSceneNodeMap;

    if (sceneNodeMap && Object.values(sceneNodeMap).includes(nodeId)) {
      return 'vertical';
    }

    // return horizontal by default because if the sceneNodeMap doesn't exist
    // dual output has never been toggled on with this scene active
    return 'horizontal';
  }

  getPlatformContextName(platform?: TPlatform): TOutputOrientation {
    return this.getPlatformDisplay(platform) === 'horizontal' ? 'landscape' : 'portrait';
  }

  getDisplayContextName(display: TDisplayType): TOutputOrientation {
    return display === 'horizontal' ? 'landscape' : 'portrait';
  }

  /**
   * Get the visibility for the vertical node.
   * @remark Primarily used for the source toggles. The id of the node is determined either by the
   * @param nodeId
   * @param sceneId
   * @returns
   */
  getIsHorizontalVisible(nodeId: string, sceneId?: string) {
    if (!this.hasVerticalNodes) return false;
    return this.scenesService.views.getNodeVisibility(nodeId, sceneId ?? this.activeSceneId);
  }

  /**
   * Get the visibility for the vertical node.
   * @remark Primarily used for the source toggles. The id of the node is determined either by the
   * @param nodeId
   * @param sceneId
   * @returns
   */
  getIsVerticalVisible(nodeId: string, sceneId?: string) {
    // in the source selector, the vertical node id is determined by the visible display
    if (!this.hasVerticalNodes) return false;

    const id =
      this.activeDisplays.vertical && !this.activeDisplays.horizontal
        ? nodeId
        : this.activeSceneNodeMap[nodeId];

    return this.scenesService.views.getNodeVisibility(id, sceneId ?? this.activeSceneId);
  }

  getCanStreamDualOutput() {
    const platformDisplays = this.streamingService.views.activeDisplayPlatforms;
    const destinationDisplays = this.streamingService.views.activeDisplayDestinations;

    const horizontalHasDestinations =
      platformDisplays.horizontal.length > 0 || destinationDisplays.horizontal.length > 0;
    const verticalHasDestinations =
      platformDisplays.vertical.length > 0 || destinationDisplays.vertical.length > 0;

    return horizontalHasDestinations && verticalHasDestinations;
  }

  /**
   * Confirm if a scene has a node map for dual output.
   * @remark If the scene collection does not have the scene node maps property in the
   * scene collection manifest, this will return false.
   * @param sceneId Optional id of the scene to look up. If no scene id is provided, the active
   * scene's id will be used.
   * @returns Boolean for whether or not the scene has an entry in the scene collections scene node map.
   */
  hasNodeMap(sceneId?: string): boolean {
    if (!this.sceneCollectionsService?.sceneNodeMaps) return false;
    const nodeMap = sceneId ? this.sceneNodeMaps[sceneId] : this.activeSceneNodeMap;
    return !!nodeMap && Object.keys(nodeMap).length > 0;
  }
}

@InitAfter('ScenesService')
export class DualOutputService extends PersistentStatefulService<IDualOutputServiceState> {
  @Inject() private scenesService: ScenesService;
  @Inject() private videoSettingsService: VideoSettingsService;
  @Inject() private editorCommandsService: EditorCommandsService;
  @Inject() private sceneCollectionsService: SceneCollectionsService;
  @Inject() private streamSettingsService: StreamSettingsService;
  @Inject() private userService: UserService;
  @Inject() private selectionService: SelectionService;
  @Inject() private streamingService: StreamingService;
  @Inject() private settingsService: SettingsService;

  static defaultState: IDualOutputServiceState = {
    displays: ['horizontal', 'vertical'],
    platformSettings: DualOutputPlatformSettings,
    destinationSettings: {},
    dualOutputMode: false,
    videoSettings: {
      defaultDisplay: 'horizontal',
      horizontal: null,
      vertical: verticalDisplayData, // get settings for horizontal display from obs directly
      activeDisplays: {
        horizontal: true,
        vertical: false,
      },
    },
    isLoading: false,
  };

  sceneNodeHandled = new Subject<number>();

  get views() {
    return new DualOutputViews(this.state);
  }

  init() {
    super.init();

    // confirm custom destinations have a default display
    this.confirmDestinationDisplays();

    /**
     * The audio settings refresh after the scene collection is switched every time it is switched,
     * so confirm the scene node maps after the audio settings have been refreshed.
     *
     * When a dual output collection is loaded, we need to confirm the scene node maps are accurate and repair
     * the scene collection if necessary. This is to prevent any potential undefined errors or issues
     * with nodes not having a partner.
     */
    this.settingsService.audioRefreshed.subscribe(() => {
      // if a scene collection is added in dual output mode, automatically add the
      // scene collection as a dual output scene collection
      if (!this.views?.isDualOutputCollection && this.state.dualOutputMode) {
        this.createSceneNodes(this.views.activeSceneId);
      }

      // if we're not in dual output mode and there is no scene node map
      // it is a vanilla scene collection, so there is no need to confirm the nodes
      if (!this.views?.isDualOutputCollection) return;

      // only confirm nodes for dual output scene collections
      // TO DO: add function when adding repair on load
      // this.confirmSceneNodeMaps();

      // ensure that any source that is a scene has vertical nodes created
      // so that the scene source will correctly render in the vertical display
      this.convertSceneSources(this.scenesService.views.activeSceneId);

      if (this.state.isLoading) {
        this.setIsCollectionOrSceneLoading(false);
      }
    });

    /**
     * Convert scene to a dual output scene if it has not already been converted
     */
    this.scenesService.sceneSwitched.subscribe(scene => {
      // do nothing for vanilla scene collections
      if (!this.views?.isDualOutputCollection) return;

      // for dual output scene collections, convert vanilla scenes if they are not empty
      if (scene?.nodes.length && !this.views?.sceneNodeMaps[scene.id]) {
        this.SET_IS_LOADING(true);
        this.createSceneNodes(scene.id);
        this.SET_IS_LOADING(false);
      }
    });

    /**
     * The user must be logged in to use dual output mode
     * so toggle off dual output mode on log out.
     */
    this.userService.userLogout.subscribe(() => {
      if (this.state.dualOutputMode) {
        this.setdualOutputMode();
      }
    });
  }

  /**
   * Edit dual output display settings
   */

  @RunInLoadingMode()
  setdualOutputMode(status?: boolean) {
    if (!this.userService.isLoggedIn) return;

    this.SET_SHOW_DUAL_OUTPUT(status);

    if (this.state.dualOutputMode) {
      this.confirmOrCreateVerticalNodes(this.views.activeSceneId);

      /**
       * Selective recording only works with horizontal sources, so don't show the
       * vertical display if toggling with selective recording active
       */
      if (!this.streamingService.state.selectiveRecording) {
        this.toggleDisplay(true, 'vertical');
      }
    } else {
      this.selectionService.views.globalSelection.reset();
    }

    this.settingsService.showSettings('Video');
  }

  /**
   * Create or confirm nodes for vertical output when toggling vertical display
   * @param sceneId - Id of the scene to map
   */
  confirmOrCreateVerticalNodes(sceneId: string) {
    this.convertSceneSources(sceneId);
    if (!this.views.hasNodeMap(sceneId) && this.state.dualOutputMode) {
      try {
        this.createSceneNodes(sceneId);
      } catch (error: unknown) {
        console.error('Error toggling Dual Output mode: ', error);
      }
    } else {
      try {
        this.confirmOrAssignSceneNodes(sceneId);
      } catch (error: unknown) {
        console.error('Error toggling Dual Output mode: ', error);
      }
    }
  }

  convertSceneSources(sceneId: string) {
    const sceneSources = this.scenesService.views.sceneSourcesForScene(sceneId);
    if (sceneSources.length > 0) {
      sceneSources.forEach(scene => this.confirmOrCreateVerticalNodes(scene.sourceId));
    }
  }

  /**
   * Assign or confirm node contexts to a dual output scene
   * @param sceneId - Id of the scene to map
   */
  confirmOrAssignSceneNodes(sceneId: string) {
    this.SET_IS_LOADING(true);
    const sceneItems = this.scenesService.views.getSceneNodesBySceneId(sceneId);
    if (!sceneItems) return;

    const verticalNodeIds = new Set(this.views.getVerticalNodeIds(sceneId));

    // establish vertical context if it doesn't exist
    if (
      this.views.getVerticalNodeIds(sceneId)?.length > 0 &&
      !this.videoSettingsService.contexts.vertical
    ) {
      this.videoSettingsService.establishVideoContext('vertical');
    }

    sceneItems.forEach((sceneItem: SceneItem, index: number) => {
      // Item already has a context assigned
      if (sceneItem?.output) return;

      const display = verticalNodeIds?.has(sceneItem.id) ? 'vertical' : 'horizontal';
      this.assignNodeContext(sceneItem, sceneItem?.display ?? display);
      this.sceneNodeHandled.next(index);
    });
    this.SET_IS_LOADING(false);
  }

<<<<<<< HEAD
  /**
   * Create a vertical node to partner with the vertical node
   * @param horizontalNode - Node to copy to the vertical display
   *
   * @remark The horizontal node id is always the key in the scene node map.
   * The node map entry is so that the horizontal and vertical nodes can refer to each other.
   */
  createVerticalNode(horizontalNode: TSceneNode) {
    const scene = horizontalNode.getScene();

    if (horizontalNode.isFolder()) {
      // add folder and create node map entry
      const folder = scene.createFolder(horizontalNode.name, { display: 'vertical' });
      this.sceneCollectionsService.createNodeMapEntry(scene.id, horizontalNode.id, folder.id);

      // make sure node is correctly nested
      if (horizontalNode.parentId) {
        const verticalNodeParentId = this.views.activeSceneNodeMap[horizontalNode.parentId];
        if (!verticalNodeParentId) return;
        folder.setParent(verticalNodeParentId);
      } else {
        folder.placeAfter(horizontalNode.id);
      }

      return folder.id;
    } else {
      // add item
      const item = scene.addSource(horizontalNode.sourceId, {
        display: 'vertical',
      });

      // make sure node is correctly nested
      if (horizontalNode.parentId) {
        const verticalNodeParentId = this.views.activeSceneNodeMap[horizontalNode.parentId];
        if (!verticalNodeParentId) return;
        item.setParent(verticalNodeParentId);
      } else {
        item.placeAfter(horizontalNode.id);
      }

      // position all of the nodes in the upper left corner of the vertical display
      // so that all of the sources are visible
      item.setTransform({ position: { x: 0, y: 0 } });

      // show all vertical scene items by default
      item.setVisibility(true);

      // match locked
      item.setLocked(horizontalNode.locked);

      this.sceneCollectionsService.createNodeMapEntry(scene.id, horizontalNode.id, item.id);

      // make sure node is correctly nested
      if (horizontalNode.parentId) {
        const verticalNodeParentId = this.views.activeSceneNodeMap[horizontalNode.parentId];
        if (!verticalNodeParentId) return;
        item.setParent(verticalNodeParentId);
      }

      return item.id;
    }
  }

=======
>>>>>>> b2863eaa
  createSceneNodes(sceneId: string) {
    this.SET_IS_LOADING(true);
    // establish vertical context if it doesn't exist
    if (this.state.dualOutputMode && !this.videoSettingsService.contexts.vertical) {
      this.videoSettingsService.establishVideoContext('vertical');
    }

    // the reordering of the nodes below is replicated from the copy nodes command
    const scene = this.scenesService.views.getScene(sceneId);
    const nodes = scene.getNodes();
    const initialNodeOrder = scene.getNodesIds();
    const nodeIdsMap: Dictionary<string> = {};

    nodes.forEach(node => {
      const verticalNodeId = this.createVerticalNode(node);
      nodeIdsMap[node.id] = verticalNodeId;
    });

    const order = compact(scene.getNodesIds().map(origNodeId => nodeIdsMap[origNodeId]));
    scene.setNodesOrder(order.concat(initialNodeOrder));
    this.SET_IS_LOADING(false);
  }

  /**
   * Copy node or assign node context
   * @remark Currently, only the widget service needs to confirm the display,
   * all other function calls are to copy the horizontal node to a vertical node
   * @param sceneItem - the scene item to copy or assign context
   * @param display - the name of the context, which is also the display name
   * @param isHorizontalDisplay - whether this is the horizontal or vertical display
   * @param sceneId - the scene id where a copied node should be added, default is the active scene id
   * @returns
   */
  createOrAssignOutputNode(
    sceneItem: SceneItem,
    display: TDisplayType,
    isHorizontalDisplay: boolean,
    sceneId?: string,
    verticalNodeId?: string,
  ) {
    if (sceneItem.type === 'scene') {
      this.confirmOrCreateVerticalNodes(sceneItem.sourceId);
    }
    if (isHorizontalDisplay) {
      // if it's the first display, just assign the scene item's output to a context
      this.assignNodeContext(sceneItem, display);
      return sceneItem;
    } else {
      // if it's not the first display, copy the scene item
      const scene = this.scenesService.views.getScene(sceneId ?? this.views.activeSceneId);
      const copiedSceneItem = scene.addSource(sceneItem.sourceId, { id: verticalNodeId, display });

      if (!copiedSceneItem) return null;

      const selection = scene.getSelection(copiedSceneItem.id);
      this.editorCommandsService.executeCommand(
        'ReorderNodesCommand',
        selection,
        sceneItem.id,
        EPlaceType.Before,
      );

      this.sceneCollectionsService.createNodeMapEntry(sceneId, sceneItem.id, copiedSceneItem.id);
      return copiedSceneItem;
    }
  }

  assignNodeContext(node: TSceneNode, display: TDisplayType) {
    if (node.isItem()) {
      const context = this.videoSettingsService.contexts[display];
      if (!context) return null;
      node.setSettings({ output: context, display });
    } else {
      // because folders just group scene items, they do not have their own output value
      // set the display for toggling in the source selector
      node.setDisplay(display);
    }

    return node.id;
  }

  /**
   * Settings for platforms to displays
   */

  updatePlatformSetting(platform: string, display: TDisplayType) {
    this.UPDATE_PLATFORM_SETTING(platform, display);
  }

  updateDestinationSetting(destination: string, display?: TDisplayType) {
    this.UPDATE_DESTINATION_SETTING(destination, display);
  }

  /**
   * Confirm custom destinations have assigned displays
   */

  confirmDestinationDisplays() {
    const customDestinations = this.streamSettingsService.settings.goLiveSettings
      ?.customDestinations;
    if (!customDestinations) return;

    customDestinations.forEach((destination: ICustomStreamDestination, index: number) => {
      if (!destination.hasOwnProperty('display')) {
        const updatedDestinations = customDestinations.splice(index, 1, {
          ...destination,
          display: 'horizontal',
        });
        this.streamSettingsService.setGoLiveSettings({ customDestinations: updatedDestinations });
      }
    });
  }

  /**
   * Show/hide displays
   *
   * @param status - Boolean visibility of display
   * @param display - Name of display
   */
  toggleDisplay(status: boolean, display: TDisplayType) {
    this.SET_DISPLAY_ACTIVE(status, display);
  }

  /**
   * Update Video Settings
   */

  setVideoSetting(setting: Partial<IVideoInfo>, display?: TDisplayType) {
    this.SET_VIDEO_SETTING(setting, display);
  }

  updateVideoSettings(settings: IVideoInfo, display: TDisplayType = 'horizontal') {
    this.UPDATE_VIDEO_SETTING(settings, display);
  }

  setIsLoading(status: boolean) {
    this.SET_IS_LOADING(status);
  }

  /**
   * Update loading state to show loading animation
   */

  setIsCollectionOrSceneLoading(status: boolean) {
    this.SET_IS_LOADING(status);
  }

  @mutation()
  private UPDATE_PLATFORM_SETTING(platform: TPlatform | string, display: TDisplayType) {
    this.state.platformSettings = {
      ...this.state.platformSettings,
      [platform]: { ...this.state.platformSettings[platform], display },
    };
  }

  @mutation()
  private UPDATE_DESTINATION_SETTING(destination: string, display: TDisplayType = 'horizontal') {
    if (!this.state.destinationSettings[destination]) {
      // create setting
      this.state.destinationSettings = {
        ...this.state.destinationSettings,
        [destination]: {
          destination,
          display,
        },
      };
    } else {
      // update setting
      this.state.destinationSettings = {
        ...this.state.destinationSettings,
        [destination]: { ...this.state.destinationSettings[destination], display },
      };
    }
  }

  @mutation()
  private SET_SHOW_DUAL_OUTPUT(status?: boolean) {
    this.state = {
      ...this.state,
      dualOutputMode: status ?? !this.state.dualOutputMode,
    };
  }

  @mutation()
  private SET_DISPLAY_ACTIVE(status: boolean, display: TDisplayType) {
    this.state.videoSettings.activeDisplays = {
      ...this.state.videoSettings.activeDisplays,
      [display]: status,
    };
  }

  @mutation()
  private SET_VIDEO_SETTING(setting: Partial<IVideoInfo>, display: TDisplayType = 'vertical') {
    this.state.videoSettings[display] = {
      ...this.state.videoSettings[display],
      ...setting,
    };
  }

  @mutation()
  private UPDATE_VIDEO_SETTING(setting: IVideoInfo, display: TDisplayType = 'vertical') {
    this.state.videoSettings[display] = { ...setting };
  }

  @mutation()
  private SET_IS_LOADING(status: boolean) {
    this.state = { ...this.state, isLoading: status };
  }
}<|MERGE_RESOLUTION|>--- conflicted
+++ resolved
@@ -457,7 +457,6 @@
     this.SET_IS_LOADING(false);
   }
 
-<<<<<<< HEAD
   /**
    * Create a vertical node to partner with the vertical node
    * @param horizontalNode - Node to copy to the vertical display
@@ -521,8 +520,6 @@
     }
   }
 
-=======
->>>>>>> b2863eaa
   createSceneNodes(sceneId: string) {
     this.SET_IS_LOADING(true);
     // establish vertical context if it doesn't exist
