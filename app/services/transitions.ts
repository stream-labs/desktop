import { mutation, StatefulService } from 'services/stateful-service';
import * as obs from '../../obs-api';
import { Inject } from 'util/injector';
import {
  IListOption,
  TObsValue,
  TFormData
} from 'components/shared/forms/Input';
import { WindowsService } from 'services/windows';
import { ScenesService } from 'services/scenes';
import uuid from 'uuid/v4';
import { SceneCollectionsService } from 'services/scene-collections';
import { $t } from 'services/i18n';
import { DefaultManager } from 'services/sources/properties-managers/default-manager';

export enum ETransitionType {
  Cut = 'cut_transition',
  Fade = 'fade_transition',
  Swipe = 'swipe_transition',
  Slide = 'slide_transition',
  FadeToColor = 'fade_to_color_transition',
  LumaWipe = 'wipe_transition',
  Stinger = 'obs_stinger_transition'
}

interface ITransitionsState {
  transitions: ITransition[];
  connections: ITransitionConnection[];
  defaultTransitionId: string;
  studioMode: boolean;
}

interface ITransition {
  id: string;
  name: string;
  type: ETransitionType;
  duration: number;
}

interface ITransitionConnection {
  id: string;
  fromSceneId: string;
  toSceneId: string;
  transitionId: string;
}

<<<<<<< HEAD
=======
interface ITransitionCreateOptions {
  id?: string;
  settings?: Dictionary<TObsValue>;
  propertiesManagerSettings?: Dictionary<any>;
  duration?: number;
}

>>>>>>> d0e8cd6e
export class TransitionsService extends StatefulService<ITransitionsState> {
  static initialState = {
    transitions: [],
    connections: [],
    defaultTransitionId: null,
    studioMode: false
  } as ITransitionsState;

  @Inject() windowsService: WindowsService;
  @Inject() scenesService: ScenesService;
  @Inject() sceneCollectionsService: SceneCollectionsService;

  /**
   * This transition is used to render the left (EDIT) display
   * while in studio mode
   */
  studioModeTransition: obs.ITransition;

  /**
   * This is a duplicate of the current scene that is rendered
   * to the output while editing is taking place in studio mode.
   */
  sceneDuplicate: obs.IScene;

  /**
   * Used to prevent studio mode transitions before the current
   * one is complete.
   */
  studioModeLocked = false;

  /**
   * The actual underlying OBS transition objects
   */
  obsTransitions: Dictionary<obs.ITransition> = {};

  /**
   * The properties manager for each transition
   */
  propertiesManagers: Dictionary<DefaultManager> = {};

  init() {
    this.sceneCollectionsService.collectionWillSwitch.subscribe(() => {
      this.disableStudioMode();
    });
  }

  getTypes(): IListOption<ETransitionType>[] {
    return [
<<<<<<< HEAD
      { description: $t('transitions.cut_transition'), value: 'cut_transition' },
      { description: $t('transitions.fade_transition'), value: 'fade_transition' },
      { description: $t('transitions.swipe_transition'), value: 'swipe_transition' },
      { description: $t('transitions.slide_transition'), value: 'slide_transition' },
      { description: $t('transitions.fade_to_color_transition'), value: 'fade_to_color_transition' },
      { description: $t('transitions.wipe_transition'), value: 'wipe_transition' },
      { description: $t('transitions.obs_stinger_transition'), value: 'obs_stinger_transition' }
=======
      { description: $t('Cut'), value: ETransitionType.Cut },
      { description: $t('Fade'), value: ETransitionType.Fade },
      { description: $t('Swipe'), value: ETransitionType.Swipe },
      { description: $t('Slide'), value: ETransitionType.Slide },
      { description: $t('Fade to Color'), value: ETransitionType.FadeToColor },
      { description: $t('Luma Wipe'), value: ETransitionType.LumaWipe },
      { description: $t('Stinger'), value: ETransitionType.Stinger }
>>>>>>> d0e8cd6e
    ];
  }

  enableStudioMode() {
    if (this.state.studioMode) return;

    this.SET_STUDIO_MODE(true);
    if (!this.studioModeTransition) this.createStudioModeTransition();
    const currentScene = this.scenesService.activeScene.getObsScene();
    this.sceneDuplicate = currentScene.duplicate(
      uuid(),
      obs.ESceneDupType.Copy
    );

    // Immediately switch to the duplicated scene
    this.getCurrentTransition().set(this.sceneDuplicate);

    this.studioModeTransition.set(currentScene);
  }

  disableStudioMode() {
    if (!this.state.studioMode) return;

    this.SET_STUDIO_MODE(false);

    this.getCurrentTransition().set(
      this.scenesService.activeScene.getObsScene()
    );
    this.releaseStudioModeObjects();
  }

  /**
   * While in studio mode, will execute a studio mode transition
   */
  executeStudioModeTransition() {
    if (!this.state.studioMode) return;
    if (this.studioModeLocked) return;

    this.studioModeLocked = true;

    const currentScene = this.scenesService.activeScene.getObsScene();

    const oldDuplicate = this.sceneDuplicate;
    this.sceneDuplicate = currentScene.duplicate(
      uuid(),
      obs.ESceneDupType.Copy
    );

    // TODO: Make this a dropdown box
    const transition = this.getDefaultTransition();
    const obsTransition = this.obsTransitions[transition.id];

    obsTransition.set(this.getCurrentTransition().getActiveSource());
    obs.Global.setOutputSource(0, obsTransition);
    obsTransition.start(transition.duration, this.sceneDuplicate);

    oldDuplicate.release();

    setTimeout(() => (this.studioModeLocked = false), transition.duration);
  }

  /**
   * Fetches the transition currently attached to output channel 0
   */
  private getCurrentTransition() {
    return obs.Global.getOutputSource(0) as obs.ITransition;
  }

  /**
   * Creates a basic cut transition used when editing scenes in studio mode
   */
  createStudioModeTransition() {
    this.studioModeTransition = obs.TransitionFactory.create(
      ETransitionType.Cut,
      'Studio Transition'
    );
  }

  releaseStudioModeObjects() {
    if (this.studioModeTransition) {
      this.studioModeTransition.release();
      this.studioModeTransition = null;
    }
    if (this.sceneDuplicate) {
      this.sceneDuplicate.release();
      this.sceneDuplicate = null;
    }
  }

  transition(sceneAId: string, sceneBId: string) {
    if (this.state.studioMode) {
      const scene = this.scenesService.getScene(sceneBId);
      this.studioModeTransition.set(scene.getObsScene());
      return;
    }

    // We should almost always have a valid transition by this point
    // if the scene collections service has done its job.  However,
    // this catch all ensure we at least have 1 basic transition in
    // place when we try to transition.
    this.ensureTransition();

    const obsScene = this.scenesService.getScene(sceneBId).getObsScene();
    const transition = this.getConnectedTransition(sceneAId, sceneBId);
    const obsTransition = this.obsTransitions[transition.id];

    if (sceneAId) {
      obsTransition.set(this.scenesService.getScene(sceneAId).getObsScene());
      obs.Global.setOutputSource(0, obsTransition);
      obsTransition.start(transition.duration, obsScene);
    } else {
      const defaultTransition = obs.TransitionFactory.create(ETransitionType.Cut, uuid());
      defaultTransition.set(obsScene);
      obs.Global.setOutputSource(0, defaultTransition);
      obsTransition.start(transition.duration, obsScene);
      defaultTransition.release();
    }
  }

  /**
   * Finds the correct transition to use when transitioning
   * between these 2 scenes, based on the current connections
   */
  getConnectedTransition(fromId: string, toId: string): ITransition {
    const matchedConnection = this.state.connections.find(connection => {
      return (connection.fromSceneId === fromId) && (connection.toSceneId === toId);
    });

    if (matchedConnection && this.getTransition(matchedConnection.transitionId)) {
      return this.getTransition(matchedConnection.transitionId);
    }

    return this.getDefaultTransition();
  }

  shutdown() {
    Object.values(this.obsTransitions).forEach(tran => tran.release());
    this.releaseStudioModeObjects();
    obs.Global.setOutputSource(0, null);
  }

  /**
   * Ensures there is at least 1 valid transition
   */
  ensureTransition() {
    if (this.state.transitions.length === 0) {
      this.createTransition(ETransitionType.Cut, 'Global Transition');
    }
  }

  getDefaultTransition() {
    return this.state.transitions.find(tran => tran.id === this.state.defaultTransitionId);
  }

  getSettings(id: string): Dictionary<TObsValue> {
    return this.obsTransitions[id].settings;
  }

  getPropertiesManagerSettings(id: string): Dictionary<any> {
    return this.propertiesManagers[id].settings;
  }

  getPropertiesFormData(id: string): TFormData {
    return this.propertiesManagers[id].getPropertiesFormData() || [];
  }

  setPropertiesFormData(id: string, formData: TFormData) {
    return this.propertiesManagers[id].setPropertiesFormData(formData);
  }

  createTransition(type: ETransitionType, name: string, options: ITransitionCreateOptions = {}) {
    const id = options.id || uuid();
    const transition = obs.TransitionFactory.create(type, id, options.settings || {});
    const manager = new DefaultManager(transition, options.propertiesManagerSettings || {});

    this.obsTransitions[id] = transition;
    this.propertiesManagers[id] = manager;

    if (!this.state.defaultTransitionId) this.MAKE_DEFAULT(id);

    this.ADD_TRANSITION(id, name, type, options.duration || 300);
    return this.getTransition(id);
  }

  /**
   * Changing the type of a transition actually requires destroying
   * and recreating the underlying OBS transition
   * @param id the transition id
   * @param newType the new transition type
   */
  changeTransitionType(id: string, newType: ETransitionType) {
    const transition = this.getTransition(id);

    this.propertiesManagers[id].destroy();
    this.obsTransitions[id].release();

    this.obsTransitions[id] = obs.TransitionFactory.create(newType, id);
    this.propertiesManagers[id] = new DefaultManager(this.obsTransitions[id], {});

    this.UPDATE_TRANSITION(id, { type: newType });
  }

  renameTransition(id: string, newName: string) {
    this.UPDATE_TRANSITION(id, { name: newName });
  }

  deleteTransition(id: string) {
    this.propertiesManagers[id].destroy();
    delete this.propertiesManagers[id];

    this.obsTransitions[id].release();
    delete this.obsTransitions[id];
    this.DELETE_TRANSITION(id);
  }

  /**
   * Removes all transitions.  This should really only be used when
   * switching scene collections.
   */
  deleteAllTransitions() {
    this.state.transitions.forEach(transition => {
      this.deleteTransition(transition.id);
    });
  }

  /**
   * Removes all connections.  This should really only be used when
   * switching scene collections.
   */
  deleteAllConnections() {
    this.state.connections.forEach(connection => {
      this.deleteConnection(connection.id);
    });
  }

  setDefaultTransition(id: string) {
    this.MAKE_DEFAULT(id);
  }

  getTransition(id: string) {
    return this.state.transitions.find(tran => tran.id === id);
  }

  addConnection(fromId: string, toId: string, transitionId: string) {
    const id = uuid();
    this.ADD_CONNECTION({
      id,
      fromSceneId: fromId,
      toSceneId: toId,
      transitionId
    });
    return this.getConnection(id);
  }

  updateConnection(id: string, patch: Partial<ITransitionConnection>) {
    this.UPDATE_CONNECTION(id, patch);
  }

  deleteConnection(id: string) {
    this.DELETE_CONNECTION(id);
  }

  /**
   * Returns true if this connection is redundant.  A redundant
   * connection has the same from/to scene ids as a connection
   * earlier in the order.
   */
  isConnectionRedundant(id: string) {
    const connection = this.getConnection(id);

    const match = this.state.connections.find(conn => {
      return (conn.fromSceneId === connection.fromSceneId) && (conn.toSceneId === connection.toSceneId);
    });

    return match.id !== connection.id;
  }

<<<<<<< HEAD
  getFormData() {
    return {
      type: {
        description: $t('transitions.transition'),
        name: 'type',
        value: this.state.type,
        options: this.getTypes()
      },
      duration: {
        description: $t('transitions.duration'),
        name: 'duration',
        value: this.state.duration
      }
    };
=======
  getConnection(id: string) {
    return this.state.connections.find(conn => conn.id === id);
  }

  setDuration(id: string, duration: number) {
    this.UPDATE_TRANSITION(id, { duration });
>>>>>>> d0e8cd6e
  }

  showSceneTransitions() {
    this.windowsService.showWindow({
      componentName: 'SceneTransitions',
      size: {
        width: 800,
        height: 650
      }
    });
  }

  @mutation()
  private ADD_TRANSITION(id: string, name: string, type: ETransitionType, duration: number) {
    this.state.transitions.push({
      id,
      name,
      type,
      duration
    });
  }

  @mutation()
  private UPDATE_TRANSITION(id: string, patch: Partial<ITransition>) {
    const transition = this.state.transitions.find(tran => tran.id === id);

    if (transition) {
      Object.keys(patch).forEach(key => {
        transition[key] = patch[key];
      });
    }
  }

  @mutation()
  private DELETE_TRANSITION(id: string) {
    this.state.transitions = this.state.transitions.filter(
      tran => tran.id !== id
    );

    if (this.state.defaultTransitionId === id) {
      if (this.state.transitions.length > 0) {
        this.state.defaultTransitionId = this.state.transitions[0].id;
      } else {
        this.state.defaultTransitionId = null;
      }
    }
  }

  @mutation()
  private MAKE_DEFAULT(id: string) {
    this.state.defaultTransitionId = id;
  }

  @mutation()
  private ADD_CONNECTION(connection: ITransitionConnection) {
    this.state.connections.push(connection);
  }

  @mutation()
  private UPDATE_CONNECTION(id: string, patch: Partial<ITransitionConnection>) {
    const connection = this.state.connections.find(conn => conn.id === id);

    if (connection) {
      Object.keys(patch).forEach(key => {
        connection[key] = patch[key];
      });
    }
  }

  @mutation()
  private DELETE_CONNECTION(id: string) {
    this.state.connections = this.state.connections.filter(conn => conn.id !== id);
  }

  @mutation()
  private SET_STUDIO_MODE(enabled: boolean) {
    this.state.studioMode = enabled;
  }
}<|MERGE_RESOLUTION|>--- conflicted
+++ resolved
@@ -44,8 +44,6 @@
   transitionId: string;
 }
 
-<<<<<<< HEAD
-=======
 interface ITransitionCreateOptions {
   id?: string;
   settings?: Dictionary<TObsValue>;
@@ -53,7 +51,6 @@
   duration?: number;
 }
 
->>>>>>> d0e8cd6e
 export class TransitionsService extends StatefulService<ITransitionsState> {
   static initialState = {
     transitions: [],
@@ -102,23 +99,13 @@
 
   getTypes(): IListOption<ETransitionType>[] {
     return [
-<<<<<<< HEAD
-      { description: $t('transitions.cut_transition'), value: 'cut_transition' },
-      { description: $t('transitions.fade_transition'), value: 'fade_transition' },
-      { description: $t('transitions.swipe_transition'), value: 'swipe_transition' },
-      { description: $t('transitions.slide_transition'), value: 'slide_transition' },
-      { description: $t('transitions.fade_to_color_transition'), value: 'fade_to_color_transition' },
-      { description: $t('transitions.wipe_transition'), value: 'wipe_transition' },
-      { description: $t('transitions.obs_stinger_transition'), value: 'obs_stinger_transition' }
-=======
-      { description: $t('Cut'), value: ETransitionType.Cut },
-      { description: $t('Fade'), value: ETransitionType.Fade },
-      { description: $t('Swipe'), value: ETransitionType.Swipe },
-      { description: $t('Slide'), value: ETransitionType.Slide },
-      { description: $t('Fade to Color'), value: ETransitionType.FadeToColor },
-      { description: $t('Luma Wipe'), value: ETransitionType.LumaWipe },
-      { description: $t('Stinger'), value: ETransitionType.Stinger }
->>>>>>> d0e8cd6e
+      { description: $t('transitions.cut_transition'), value: ETransitionType.Cut },
+      { description: $t('transitions.fade_transition'), value: ETransitionType.Fade },
+      { description: $t('transitions.swipe_transition'), value: ETransitionType.Swipe },
+      { description: $t('transitions.slide_transition'), value: ETransitionType.Slide },
+      { description: $t('transitions.fade_to_color_transition'), value: ETransitionType.FadeToColor },
+      { description: $t('transitions.wipe_transition'), value: ETransitionType.LumaWipe },
+      { description: $t('transitions.obs_stinger_transition'), value: ETransitionType.Stinger }
     ];
   }
 
@@ -396,29 +383,12 @@
     return match.id !== connection.id;
   }
 
-<<<<<<< HEAD
-  getFormData() {
-    return {
-      type: {
-        description: $t('transitions.transition'),
-        name: 'type',
-        value: this.state.type,
-        options: this.getTypes()
-      },
-      duration: {
-        description: $t('transitions.duration'),
-        name: 'duration',
-        value: this.state.duration
-      }
-    };
-=======
   getConnection(id: string) {
     return this.state.connections.find(conn => conn.id === id);
   }
 
   setDuration(id: string, duration: number) {
     this.UPDATE_TRANSITION(id, { duration });
->>>>>>> d0e8cd6e
   }
 
   showSceneTransitions() {
