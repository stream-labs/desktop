--- conflicted
+++ resolved
@@ -8,17 +8,12 @@
 @Component({ props: createProps(LayoutProps) })
 export default class Triplets extends BaseLayout {
   mounted() {
-<<<<<<< HEAD
     super.mountResize();
     this.$emit('totalWidth', [
       ['1', '4'],
       ['2', '5'],
       ['3', '6'],
     ]);
-=======
-    this.mountResize();
-    this.$emit('totalWidth', [['1', '4'], ['2', '5'], ['3', '6']]);
->>>>>>> 85432a29
   }
   destroyed() {
     this.destroyResize();
