{
  "Twitch Category": "Twitch 카테고리",
  "Twitch Tags": "Twitch 태그",
  "You need to re-login to access Twitch tags": "Twitch 태그를 이용하려면 다시 로그인",
  "Do not include special characters or spaces in your tag": "태그에 특수문자 또는 띄어쓰기 사용 불가",
  "For example: \"Speedrunning\" or \"FirstPlaythrough\"": "예시: \"Speedrunning\" 또는 \"FirstPlaythrough\"",
<<<<<<< HEAD
  "Your Twitch access token has expired. Please log in with Twitch to continue.": "Your Twitch access token has expired. Please log in with Twitch to continue.",
  "While updating your Twitch channel info, some tags were removed due to moderation rules: %{tags}": "While updating your Twitch channel info, some tags were removed due to moderation rules: %{tags}",
  "Content Classification": "Content Classification",
  "Content classification": "Content classification",
  "Stream features branded content": "Stream features branded content",
  "Twitch Studio Import": "Twitch Studio Import",
  "Import from Twitch Studio": "Import from Twitch Studio",
  "Import your scenes and sources from Twitch Studio.": "Import your scenes and sources from Twitch Studio.",
  "Importing Your Existing Settings From Twitch Studio": "Importing Your Existing Settings From Twitch Studio",
  "Importing from Twitch Studio is an experimental feature under active development. Some source types are unable to be imported, and not all settings will be carried over.": "Importing from Twitch Studio is an experimental feature under active development. Some source types are unable to be imported, and not all settings will be carried over."
=======
  "Your Twitch access token has expired. Please log in with Twitch to continue.": "Twitch 액세스 토큰이 만료되었습니다. 계속하려면 Twitch로 로그인하세요.",
  "While updating your Twitch channel info, some tags were removed due to moderation rules: %{tags}": "Twitch 채널 정보를 업데이트하는 동안 모더레이션 규칙에 따라 일부 태그가 삭제되었습니다: %{tags}",
  "Content Classification": "콘텐츠 분류",
  "Content classification": "콘텐츠 분류",
  "Stream features branded content": "스트림 기능 브랜드 콘텐츠",
  "Twitch Studio Import": "Twitch Studio 가져오기",
  "Import from Twitch Studio": "Twitch Studio에서 가져오기",
  "Import your scenes and sources from Twitch Studio.": "Twitch Studio에서 장면과 소스를 가져옵니다.",
  "Importing Your Existing Settings From Twitch Studio": "Twitch Studio에서 기존 설정 가져오기",
  "Importing from Twitch Studio is an experimental feature under active development. Some source types are unable to be imported, and not all settings will be carried over.": "Twitch Studio에서 가져오기는 현재 개발 중인 실험적인 기능입니다. 일부 소스 유형은 가져올 수 없으며 모든 설정이 이어지지 않습니다."
>>>>>>> 39843688
}<|MERGE_RESOLUTION|>--- conflicted
+++ resolved
@@ -4,18 +4,6 @@
   "You need to re-login to access Twitch tags": "Twitch 태그를 이용하려면 다시 로그인",
   "Do not include special characters or spaces in your tag": "태그에 특수문자 또는 띄어쓰기 사용 불가",
   "For example: \"Speedrunning\" or \"FirstPlaythrough\"": "예시: \"Speedrunning\" 또는 \"FirstPlaythrough\"",
-<<<<<<< HEAD
-  "Your Twitch access token has expired. Please log in with Twitch to continue.": "Your Twitch access token has expired. Please log in with Twitch to continue.",
-  "While updating your Twitch channel info, some tags were removed due to moderation rules: %{tags}": "While updating your Twitch channel info, some tags were removed due to moderation rules: %{tags}",
-  "Content Classification": "Content Classification",
-  "Content classification": "Content classification",
-  "Stream features branded content": "Stream features branded content",
-  "Twitch Studio Import": "Twitch Studio Import",
-  "Import from Twitch Studio": "Import from Twitch Studio",
-  "Import your scenes and sources from Twitch Studio.": "Import your scenes and sources from Twitch Studio.",
-  "Importing Your Existing Settings From Twitch Studio": "Importing Your Existing Settings From Twitch Studio",
-  "Importing from Twitch Studio is an experimental feature under active development. Some source types are unable to be imported, and not all settings will be carried over.": "Importing from Twitch Studio is an experimental feature under active development. Some source types are unable to be imported, and not all settings will be carried over."
-=======
   "Your Twitch access token has expired. Please log in with Twitch to continue.": "Twitch 액세스 토큰이 만료되었습니다. 계속하려면 Twitch로 로그인하세요.",
   "While updating your Twitch channel info, some tags were removed due to moderation rules: %{tags}": "Twitch 채널 정보를 업데이트하는 동안 모더레이션 규칙에 따라 일부 태그가 삭제되었습니다: %{tags}",
   "Content Classification": "콘텐츠 분류",
@@ -26,5 +14,4 @@
   "Import your scenes and sources from Twitch Studio.": "Twitch Studio에서 장면과 소스를 가져옵니다.",
   "Importing Your Existing Settings From Twitch Studio": "Twitch Studio에서 기존 설정 가져오기",
   "Importing from Twitch Studio is an experimental feature under active development. Some source types are unable to be imported, and not all settings will be carried over.": "Twitch Studio에서 가져오기는 현재 개발 중인 실험적인 기능입니다. 일부 소스 유형은 가져올 수 없으며 모든 설정이 이어지지 않습니다."
->>>>>>> 39843688
 }