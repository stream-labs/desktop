{
  "Overlay, Widget, and Site Themes": "Overlay, Widget, and Site Themes",
  "Fully customize your stream and your website to represent your brand; or pick from thousands of our pre-made themes. Either way, your stream will look amazing and it's all included with Ultra.": "Fully customize your stream and your website to represent your brand; or pick from thousands of our pre-made themes. Either way, your stream will look amazing and it's all included with Ultra.",
  "View Themes": "View Themes",
  "Every App is FREE": "Every App is FREE",
  "We've curated a list of diverse and feature rich applications to give you more control, automation, better analytics, and new ways to interact with your audience.": "We've curated a list of diverse and feature rich applications to give you more control, automation, better analytics, and new ways to interact with your audience.",
  "Browse Apps": "Browse Apps",
  "Welcome to Ultra!": "Welcome to Ultra!",
  "We've picked out a few Ultra benefits to get you started:": "We've picked out a few Ultra benefits to get you started:",
  "We've added a new UI theme exclusive to Ultra members:": "We've added a new UI theme exclusive to Ultra members:",
  "Classic Theme": "Classic Theme",
  "Ultra Theme": "Ultra Theme",
  "Your access to Ultra themes and other benefits will expire soon": "Your access to Ultra themes and other benefits will expire soon",
  "Thank you for being a valued member of Streamlabs. We just wanted to check in and see if you’d like to give Ultra another shot.": "Thank you for being a valued member of Streamlabs. We just wanted to check in and see if you’d like to give Ultra another shot.",
  "Resubscribe to Ultra": "Resubscribe to Ultra",
  "No Thanks": "No Thanks",
  "Choose your Streamlabs plan": "Choose your Streamlabs plan",
  "Choose Ultra to enjoy everything from Starter plus themes and much more.": "Choose Ultra to enjoy everything from Starter plus themes and much more.",
  "Go Live to a single platform": "Go Live to a single platform",
  "Alerts & Tipping": "Alerts & Tipping",
  "Unlimited Themes & Overlays": "Unlimited Themes & Overlays",
  "Go Live to one or more platforms": "Go Live to one or more platforms",
  "Custom Tip Page": "Custom Tip Page",
  "Custom Alerts & Tipping": "Custom Alerts & Tipping",
  "App Store Apps are FREE": "App Store Apps are FREE",
  "Custom Merch Store": "Custom Merch Store",
  "Starter": "Starter",
  "Free": "Free",
  "Choose Starter": "Choose Starter",
  "From $12/mo, billed annually": "From $12/mo, billed annually",
  "Choose Ultra": "Choose Ultra",
  "Your Benefits Are Expiring Soon": "Your Benefits Are Expiring Soon",
  "Your will lose access to the following Ultra benefits if you don’t resubscribe:": "Your will lose access to the following Ultra benefits if you don’t resubscribe:",
  "Thank you for being a valued member of Streamlabs. We just wanted to check in to see if you’ve had a chance to explore all Ultra has to offer.": "Thank you for being a valued member of Streamlabs. We just wanted to check in to see if you’ve had a chance to explore all Ultra has to offer.",
  "Continue Ultra": "Continue Ultra",
  "Stream Overlays": "Stream Overlays",
  "Multistream": "Multistream",
  "Premium Merch": "Premium Merch",
  "Alert Box Themes": "Alert Box Themes",
  "All Apps Included Free": "All Apps Included Free",
  "Thumbnail & Panel Maker": "Thumbnail & Panel Maker",
  "Ultra Mobile Streaming": "Ultra Mobile Streaming",
  "Your credit card expires soon. Click here to retain your Ultra benefits": "Your credit card expires soon. Click here to retain your Ultra benefits",
  "News": "News",
  "Pro live streaming features for Windows & Mac": "Pro live streaming features for Windows & Mac",
  "Develop your brand, monetize, and more": "Develop your brand, monetize, and more",
  "Live stream on-the-go or mobile games from iOS & Android": "Live stream on-the-go or mobile games from iOS & Android",
  "Stream from your console to Twitch without a desktop": "Stream from your console to Twitch without a desktop",
  "Stream and record with guests from your browser": "Stream and record with guests from your browser",
  "Professional video editing and collaboration tools": "Professional video editing and collaboration tools",
  "Turn your VODs into must-see TikToks, Reels, and Shorts": "Turn your VODs into must-see TikToks, Reels, and Shorts",
  "Create a custom personal, all-in-one page to link in bio": "Create a custom personal, all-in-one page to link in bio",
  "Streamlabs Ultra": "Streamlabs Ultra",
  "One single subscription, premium features for %{appNumber} creator apps. Access everything you need for professional live streaming, recording, video editing, highlighting, sharing, monetization, and more.": "One single subscription, premium features for %{appNumber} creator apps. Access everything you need for professional live streaming, recording, video editing, highlighting, sharing, monetization, and more.",
  "Explore": "Explore",
  "Access to All Overlays and Themes": "Access to All Overlays and Themes",
  "Always and forever free": "Always and forever free",
<<<<<<< HEAD
  "Everything in Starter plus:": "Everything in Starter plus:"
=======
  "Everything in Starter plus:": "Everything in Starter plus:",
  "Tipping": "Tipping",
  "Custom Branding": "Custom Branding",
  "Format Clips for TikTok, Shorts, etc": "Format Clips for TikTok, Shorts, etc",
  "Collaborative Video Editing": "Collaborative Video Editing",
  "Merch Store": "Merch Store",
  "No-Fee Tipping": "No-Fee Tipping",
  "Logo Maker, Intro Maker, Emote Maker": "Logo Maker, Intro Maker, Emote Maker",
  "Create Custom Videos with Watermark": "Create Custom Videos with Watermark",
  "30 Minute Videos + 15GB Storage": "30 Minute Videos + 15GB Storage",
  "Design and Sell Custom Merch": "Design and Sell Custom Merch",
  "YouTube Thumbnail Maker, Creator Sites": "YouTube Thumbnail Maker, Creator Sites",
  "No Watermark + 1080p/60fps + More": "No Watermark + 1080p/60fps + More",
  "1 Hour Videos + 250GB Storage + More": "1 Hour Videos + 250GB Storage + More",
  "Highest Profit Margins": "Highest Profit Margins",
  "%{monthlyPrice}/mo or %{yearlyPrice}/year": "%{monthlyPrice}/mo or %{yearlyPrice}/year"
>>>>>>> a65fe2a6
}<|MERGE_RESOLUTION|>--- conflicted
+++ resolved
@@ -55,9 +55,6 @@
   "Explore": "Explore",
   "Access to All Overlays and Themes": "Access to All Overlays and Themes",
   "Always and forever free": "Always and forever free",
-<<<<<<< HEAD
-  "Everything in Starter plus:": "Everything in Starter plus:"
-=======
   "Everything in Starter plus:": "Everything in Starter plus:",
   "Tipping": "Tipping",
   "Custom Branding": "Custom Branding",
@@ -74,5 +71,4 @@
   "1 Hour Videos + 250GB Storage + More": "1 Hour Videos + 250GB Storage + More",
   "Highest Profit Margins": "Highest Profit Margins",
   "%{monthlyPrice}/mo or %{yearlyPrice}/year": "%{monthlyPrice}/mo or %{yearlyPrice}/year"
->>>>>>> a65fe2a6
 }