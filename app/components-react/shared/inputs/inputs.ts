--- conflicted
+++ resolved
@@ -10,10 +10,7 @@
 import { $t } from '../../../services/i18n';
 import pick from 'lodash/pick';
 import isEqual from 'lodash/isEqual';
-<<<<<<< HEAD
-=======
 import * as InputComponents from './index';
->>>>>>> dc683a89
 
 type TInputType =
   | 'text'
@@ -27,11 +24,7 @@
   | 'date'
   | 'slider'
   | 'image'
-<<<<<<< HEAD
-  | 'date';
-=======
   | 'time';
->>>>>>> dc683a89
 
 export type TInputLayout = 'horizontal' | 'vertical' | 'inline';
 
@@ -171,11 +164,7 @@
   // create an `emitChange()` method and it's debounced version
   function emitChange(newVal: TValue) {
     if (uncontrolled) prevValueRef.current = newVal;
-<<<<<<< HEAD
-    inputProps.onChange && inputProps.onChange(newVal);
-=======
     inputPropsRef.current.onChange && inputPropsRef.current.onChange(newVal);
->>>>>>> dc683a89
   }
   const emitChangeDebounced = useDebounce(inputProps.debounce, emitChange);
 
@@ -183,10 +172,7 @@
   const onChange = useCallback((newVal: TValue) => {
     // if nothing changed then just ignore
     if (isEqual(newVal, localValueRef.current)) return;
-<<<<<<< HEAD
-=======
     const props = inputPropsRef.current;
->>>>>>> dc683a89
 
     // call forceUpdate if component is uncontrolled
     // controlled components should be updated automatically via props changing
@@ -229,10 +215,7 @@
       'disabled',
       'nowrap',
       'layout',
-<<<<<<< HEAD
-=======
       'rules',
->>>>>>> dc683a89
       'tooltip',
     ]),
     rules,
@@ -365,12 +348,6 @@
     _binding: {
       id: `binding__${uuid()}`,
       dependencies: {} as Record<string, unknown>,
-<<<<<<< HEAD
-      clone() {
-        return createBinding(stateGetter, stateSetter);
-      },
-=======
->>>>>>> dc683a89
     },
   };
 
@@ -378,11 +355,8 @@
     get(t, fieldName: string) {
       if (fieldName in metadata) return metadata[fieldName];
       const fieldValue = getState()[fieldName];
-<<<<<<< HEAD
-=======
       // register the fieldName in the dependencies list
       // that helps keep this binding up to date when use it inside ReduxModules
->>>>>>> dc683a89
       metadata._binding.dependencies[fieldName] = fieldValue;
       const extraProps = extraPropsGenerator ? extraPropsGenerator(fieldName as keyof TState) : {};
       return {
@@ -390,10 +364,7 @@
         value: fieldValue,
         onChange(newVal: unknown) {
           const state = getState();
-<<<<<<< HEAD
-=======
           // if the state object has a defined setter than use the local setter
->>>>>>> dc683a89
           if (Object.getOwnPropertyDescriptor(state, fieldName)?.set) {
             state[fieldName] = newVal;
           } else {
@@ -444,10 +415,6 @@
 
 /**
  * Function for creating new input components
-<<<<<<< HEAD
- * For performance optimization ignores changing of all function props like onChange and onInput
-=======
->>>>>>> dc683a89
  * Use the deep comparison algorithm for the `value` prop
  */
 export function InputComponent<T extends Function>(f: T): T {
@@ -455,12 +422,6 @@
     const keys = Object.keys(newProps);
     if (keys.length !== Object.keys(prevProps).length) return false;
     for (const key of keys) {
-<<<<<<< HEAD
-      // skip functions comparison
-      if (typeof newProps[key] === 'function') continue;
-
-=======
->>>>>>> dc683a89
       // use deep comparison for the `value` prop
       // because it could have an array type (For example TagsInput.value)
       if (key === 'value' && !isEqual(newProps[key], prevProps[key])) return false;
