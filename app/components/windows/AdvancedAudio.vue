--- conflicted
+++ resolved
@@ -5,39 +5,24 @@
 
   <div slot="content">
     <table>
-<<<<<<< HEAD
-      <tr>
-        <th class="device">{{ $t('common.name') }}</th>
-        <th class="volume">{{ $t('audio.volumeInPercent') }}</th>
-        <th class="downmix">{{ $t('audio.downmixToMono') }}</th>
-        <th class="syncOffset">{{ $t('audio.syncOffsetInMs') }}</th>
-        <th class="audioMonitor">{{ $t('audio.audioMonitoring') }}</th>
-        <th class="track">{{ $t('audio.tracks') }}</th>
-      </tr>
-
-      <tr v-for="audioSource in audioSources" :key="audioSource.sourceId">
-        <td>{{ audioSource.name }}</td>
-        <td v-for="formInput in audioSource.getSettingsForm()" :class="'column-' + formInput.name" :key="formInput.name">
-=======
       <thead>
         <tr>
-          <th>{{ $t('Name') }}</th>
-          <th>{{ $t('Volume ( % )') }}</th>
-          <th>{{ $t('Downmix to Mono') }}</th>
-          <th>{{ $t('Sync Offset ( ms )') }}</th>
-          <th>{{ $t('Audio Monitoring') }}</th>
-          <th>{{ $t('Tracks') }}</th>
+          <th class="device">{{ $t('common.name') }}</th>
+          <th class="volume">{{ $t('audio.volumeInPercent') }}</th>
+          <th class="downmix">{{ $t('audio.downmixToMono') }}</th>
+          <th class="syncOffset">{{ $t('audio.syncOffsetInMs') }}</th>
+          <th class="audioMonitor">{{ $t('audio.audioMonitoring') }}</th>
+          <th class="track">{{ $t('audio.tracks') }}</th>
         </tr>
       </thead>
 
-      <tr v-for="audioSource in audioSources" :key="audioSource.name">
+      <tr v-for="audioSource in audioSources" :key="audioSource.sourceId">
         <td>{{ audioSource.name }}</td>
         <td
           v-for="formInput in audioSource.getSettingsForm()"
           :key="`${audioSource.name}${formInput.name}`"
           :class="'column-' + formInput.name"
         >
->>>>>>> 895112d1
           <component
               v-if="propertyComponentForType(formInput.type)"
               :is="propertyComponentForType(formInput.type)"
@@ -91,7 +76,6 @@
     }
   }
 }
-<<<<<<< HEAD
 
 th,
 td {
@@ -107,6 +91,4 @@
 .column-monitoringType {
   width: 260px;
 }
-=======
->>>>>>> 895112d1
 </style>