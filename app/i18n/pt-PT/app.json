--- conflicted
+++ resolved
@@ -6,15 +6,8 @@
   "Streamlabs needs additional permissions. Grant permissions in the pop-up dialogs to continue.": "O Streamlabs necessita de permissões adicionais. Concede as permissões no diálogo de pop-up para continuar.",
   "Microphone": "Microfone",
   "Webcam": "Câmara Web",
-<<<<<<< HEAD
-  "You've merged a Streamlabs ID to your account, please log back in to ensure you have the right credentials.": "You've merged a Streamlabs ID to your account, please log back in to ensure you have the right credentials.",
-  "Enable Live Streaming?": "Ativar transmissão ao vivo?",
-  "Streamlabs is currently in recording mode, which hides live streaming features. Would you like to enable live streaming features? You can disable them again in General settings.": "Streamlabs is currently in recording mode, which hides live streaming features. Would you like to enable live streaming features? You can disable them again in General settings.",
-  "Enable Streaming": "Enable Streaming"
-=======
   "You've merged a Streamlabs ID to your account, please log back in to ensure you have the right credentials.": "Associaste uma Streamlabs ID à tua conta, inicia sessão novamente para garantir que tens as credenciais corretas.",
   "Enable Live Streaming?": "Activar transmissão em directo?",
   "Streamlabs is currently in recording mode, which hides live streaming features. Would you like to enable live streaming features? You can disable them again in General settings.": "O Streamlabs está atualmente no modo de gravação, o que oculta as funcionalidades de transmissão em directo. Pretendes activar as funcionalidades de transmissão em directo? Podes desativá-las novamente nas Definições gerais.",
   "Enable Streaming": "Activar transmissão"
->>>>>>> 672fd52e
 }