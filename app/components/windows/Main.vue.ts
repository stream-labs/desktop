import Vue from 'vue';
import { Component, Watch } from 'vue-property-decorator';
import {
  TitleBar,
  Grow,
  PatchNotes,
  Loader,
  StreamScheduler,
  StudioFooter,
  Highlighter,
  ThemeAudit,
  LayoutEditor,
  Onboarding,
  SideNav,
  AlertboxLibrary,
<<<<<<< HEAD
  PlatformAppStore,
=======
  BrowseOverlays,
>>>>>>> 50692ef0
} from 'components/shared/ReactComponentList';
import { ScenesService } from 'services/scenes';
import { PlatformAppsService } from 'services/platform-apps';
import { EditorCommandsService } from '../../app-services';
import VueResize from 'vue-resize';
import { $t } from 'services/i18n';
import fs from 'fs';
import * as remote from '@electron/remote';
Vue.use(VueResize);

// Pages
import Studio from '../pages/Studio';
<<<<<<< HEAD
import BrowseOverlays from 'components/pages/BrowseOverlays.vue';
=======
import PlatformAppStore from '../pages/PlatformAppStore.vue';
>>>>>>> 50692ef0
import { Inject } from '../../services/core/injector';
import { CustomizationService } from 'services/customization';
import { NavigationService } from 'services/navigation';
import { AppService } from 'services/app';
import { UserService } from 'services/user';
import { IModalOptions, WindowsService } from 'services/windows';
import LiveDock from '../LiveDock.vue';
import PlatformAppMainPage from '../pages/PlatformAppMainPage.vue';
import ResizeBar from 'components/shared/ResizeBar.vue';
import PlatformMerge from 'components/pages/PlatformMerge';
import { getPlatformService } from 'services/platforms';
import ModalWrapper from '../shared/modals/ModalWrapper';
import antdThemes from 'styles/antd/index';

const loadedTheme = () => {
  const customizationState = localStorage.getItem('PersistentStatefulService-CustomizationService');
  if (customizationState) {
    return JSON.parse(customizationState)?.theme;
  }
};

@Component({
  components: {
    TitleBar,
    SideNav,
    Studio,
    BrowseOverlays,
    Onboarding,
    LiveDock,
    StudioFooter,
    CustomLoader: Loader,
    PatchNotes,
    PlatformAppMainPage,
    PlatformAppStore,
    ResizeBar,
    PlatformMerge,
    LayoutEditor,
    AlertboxLibrary,
    ModalWrapper,
    StreamScheduler,
    Highlighter,
    Grow,
    ThemeAudit,
  },
})
export default class Main extends Vue {
  @Inject() customizationService: CustomizationService;
  @Inject() navigationService: NavigationService;
  @Inject() appService: AppService;
  @Inject() userService: UserService;
  @Inject() windowsService: WindowsService;
  @Inject() scenesService: ScenesService;
  @Inject() platformAppsService: PlatformAppsService;
  @Inject() editorCommandsService: EditorCommandsService;

  private modalOptions: IModalOptions = {
    renderFn: null,
  };

  created() {
    window.addEventListener('resize', this.windowSizeHandler);
  }

  mounted() {
    antdThemes[this.theme].use();
    WindowsService.modalChanged.subscribe(modalOptions => {
      this.modalOptions = { ...this.modalOptions, ...modalOptions };
    });
    this.updateLiveDockContraints();
  }

  get uiReady() {
    return this.$store.state.bulkLoadFinished && this.$store.state.i18nReady;
  }

  @Watch('theme')
  updateAntd(newTheme: string, oldTheme: string) {
    antdThemes[oldTheme].unuse();
    antdThemes[newTheme].use();
  }

  @Watch('uiReady')
  initializeResize() {
    this.$nextTick(() => {
      const dockWidth = this.customizationService.state.livedockSize;
      if (dockWidth < 1) {
        // migrate from old percentage value to the pixel value
        this.resetWidth();
      }
      this.handleResize();
    });
  }

  destroyed() {
    window.removeEventListener('resize', this.windowSizeHandler);
  }

  minEditorWidth = 500;

  get title() {
    return this.windowsService.state.main.title;
  }

  get page() {
    return this.navigationService.state.currentPage;
  }

  get params() {
    return this.navigationService.state.params;
  }

  get theme() {
    if (this.$store.state.bulkLoadFinished) {
      return this.customizationService.currentTheme;
    }

    return loadedTheme() || 'night-theme';
  }

  get applicationLoading() {
    return this.appService.state.loading;
  }

  get showLoadingSpinner() {
    return (
      this.appService.state.loading && this.page !== 'Onboarding' && this.page !== 'BrowseOverlays'
    );
  }

  get isLoggedIn() {
    return this.userService.isLoggedIn;
  }

  get renderDock() {
    return (
      this.isLoggedIn &&
      !this.isOnboarding &&
      this.hasLiveDock &&
      getPlatformService(this.userService.platform.type).liveDockEnabled &&
      !this.showLoadingSpinner
    );
  }

  get liveDockSize() {
    return this.customizationService.state.livedockSize;
  }

  get isDockCollapsed() {
    return this.customizationService.state.livedockCollapsed;
  }

  get leftDock() {
    return this.customizationService.state.leftDock;
  }

  get isOnboarding() {
    return this.navigationService.state.currentPage === 'Onboarding';
  }

  get platformApps() {
    return this.platformAppsService.enabledApps;
  }

  get errorAlert() {
    return this.appService.state.errorAlert;
  }

  async isDirectory(path: string) {
    return new Promise<boolean>((resolve, reject) => {
      fs.lstat(path, (err, stats) => {
        if (err) {
          reject(err);
        }
        resolve(stats.isDirectory());
      });
    });
  }

  async onDropHandler(event: DragEvent) {
    if (this.page !== 'Studio') return;

    const fileList = event.dataTransfer.files;

    if (fileList.length < 1) return;

    const files: string[] = [];
    let fi = fileList.length;
    while (fi--) files.push(fileList.item(fi).path);

    const isDirectory = await this.isDirectory(files[0]).catch(err => {
      console.error('Error checking if drop is directory', err);
      return false;
    });

    if (files.length > 1 || isDirectory) {
      remote.dialog
        .showMessageBox(remote.getCurrentWindow(), {
          title: 'Streamlabs Desktop',
          message: $t('Are you sure you want to import multiple files?'),
          type: 'warning',
          buttons: [$t('Cancel'), $t('OK')],
        })
        .then(({ response }) => {
          if (!response) return;
          this.executeFileDrop(files);
        });
    } else {
      this.executeFileDrop(files);
    }
  }

  executeFileDrop(files: string[]) {
    this.editorCommandsService.executeCommand(
      'AddFilesCommand',
      this.scenesService.views.activeSceneId,
      files,
    );
  }

  $refs: {
    mainMiddle: HTMLDivElement;
  };

  compactView = false;

  get mainResponsiveClasses() {
    const classes = [];

    if (this.compactView) {
      classes.push('main-middle--compact');
    }

    return classes.join(' ');
  }

  windowWidth: number;

  hasLiveDock = true;

  windowResizeTimeout: number;

  minDockWidth = 290;
  maxDockWidth = this.minDockWidth;

  updateLiveDockContraints() {
    const appRect = this.$root.$el.getBoundingClientRect();
    this.maxDockWidth = Math.min(appRect.width - this.minEditorWidth, appRect.width / 2);
    this.minDockWidth = Math.min(290, this.maxDockWidth);
  }

  windowSizeHandler() {
    if (!this.windowsService.state.main.hideStyleBlockers) {
      this.onResizeStartHandler();
    }
    this.windowWidth = window.innerWidth;

    clearTimeout(this.windowResizeTimeout);

    this.hasLiveDock = this.windowWidth >= 1070;
    if (this.page === 'Studio') {
      this.hasLiveDock = this.windowWidth >= this.minEditorWidth + 100;
    }
    this.windowResizeTimeout = window.setTimeout(() => {
      this.windowsService.actions.updateStyleBlockers('main', false);
      this.updateLiveDockContraints();
      this.updateWidth();
    }, 200);
  }

  handleResize() {
    this.compactView = this.$refs.mainMiddle.clientWidth < 1200;
  }

  handleEditorWidth(width: number) {
    this.minEditorWidth = width;
  }

  onResizeStartHandler() {
    this.windowsService.actions.updateStyleBlockers('main', true);
  }

  onResizeStopHandler(offset: number) {
    this.setWidth(this.customizationService.state.livedockSize + offset);
    this.windowsService.actions.updateStyleBlockers('main', false);
  }

  setWidth(width: number) {
    this.customizationService.actions.setSettings({
      livedockSize: this.validateWidth(width),
    });
  }

  validateWidth(width: number): number {
    let constrainedWidth = Math.max(this.minDockWidth, width);
    constrainedWidth = Math.min(this.maxDockWidth, width);
    return constrainedWidth;
  }

  updateWidth() {
    const width = this.customizationService.state.livedockSize;
    if (width !== this.validateWidth(width)) this.setWidth(width);
  }

  resetWidth() {
    const appRect = this.$root.$el.getBoundingClientRect();
    const defaultWidth = appRect.width * 0.28;
    this.setWidth(defaultWidth);
  }
}<|MERGE_RESOLUTION|>--- conflicted
+++ resolved
@@ -13,11 +13,8 @@
   Onboarding,
   SideNav,
   AlertboxLibrary,
-<<<<<<< HEAD
   PlatformAppStore,
-=======
   BrowseOverlays,
->>>>>>> 50692ef0
 } from 'components/shared/ReactComponentList';
 import { ScenesService } from 'services/scenes';
 import { PlatformAppsService } from 'services/platform-apps';
@@ -30,11 +27,6 @@
 
 // Pages
 import Studio from '../pages/Studio';
-<<<<<<< HEAD
-import BrowseOverlays from 'components/pages/BrowseOverlays.vue';
-=======
-import PlatformAppStore from '../pages/PlatformAppStore.vue';
->>>>>>> 50692ef0
 import { Inject } from '../../services/core/injector';
 import { CustomizationService } from 'services/customization';
 import { NavigationService } from 'services/navigation';
