import { mutation, InheritMutations } from '../core/stateful-service';
import {
  IPlatformService,
  TPlatformCapability,
  EPlatformCallResult,
  IPlatformRequest,
  IPlatformState,
} from '.';
import { Inject } from 'services/core/injector';
import { authorizedHeaders, jfetch } from 'util/requests';
import { platformAuthorizedRequest } from './utils';
import { CustomizationService } from 'services/customization';
import { IGoLiveSettings } from 'services/streaming';
import { WindowsService } from 'services/windows';
import { I18nService } from 'services/i18n';
import { throwStreamError } from 'services/streaming/stream-error';
import { BasePlatformService } from './base-platform';
import { assertIsDefined, getDefined } from 'util/properties-type-guards';
import Utils from '../utils';
import { YoutubeUploader } from './youtube/uploader';
import { lazyModule } from 'util/lazy-module';
<<<<<<< HEAD
import * as remote from '@electron/remote';
=======
import pick from 'lodash/pick';
>>>>>>> 2463c420

interface IYoutubeServiceState extends IPlatformState {
  liveStreamingEnabled: boolean;
  streamId: string;
  broadcastStatus: TBroadcastLifecycleStatus | '';
  settings: IYoutubeStartStreamOptions;
  categories: IYoutubeCategory[];
}

export interface IYoutubeStartStreamOptions extends IExtraBroadcastSettings {
  title: string;
  thumbnail?: string | 'default';
  categoryId?: string;
  broadcastId?: string;
  description: string;
  privacyStatus?: 'private' | 'public' | 'unlisted';
  scheduledStartTime?: number;
}

/**
 * Represents an API response with a paginated collection
 */
interface IYoutubeCollection<T> {
  items: T[];
  pageInfo: { totalResults: number; resultsPerPage: number };
}

/**
 * A liveBroadcast resource represents an event that will be streamed, via live video, on YouTube.
 * For the full set of available fields:
 * @see https://google-developers.appspot.com/youtube/v3/live/docs/liveBroadcasts
 */
export interface IYoutubeLiveBroadcast {
  id: string;
  contentDetails: { boundStreamId: string } & IExtraBroadcastSettings & {
      recordFromStart: boolean;
      enableContentEncryption: boolean;
      startWithSlate: boolean;
      monitorStream: { enableMonitorStream: boolean; broadcastStreamDelayMs: boolean };
      enableEmbed: boolean;
    };
  snippet: {
    channelId: string;
    title: string;
    description: string;
    scheduledStartTime: string;
    actualStartTime: string;
    isDefaultBroadcast: boolean;
    defaultAudioLanguage: string;
    liveChatId: string;
    thumbnails: {
      default: {
        url: string;
        width: 120;
        height: 90;
      };
      high: {
        url: string;
        width: 480;
        height: 360;
      };
    };
  };
  status: {
    lifeCycleStatus: TBroadcastLifecycleStatus;
    privacyStatus: 'private' | 'public' | 'unlisted';
    recordingStatus: 'notRecording' | 'recorded' | 'recording';
    madeForKids: boolean;
    selfDeclaredMadeForKids: boolean;
  };
}

/**
 * A liveStream resource contains information about the video stream that you are transmitting to YouTube.
 * The stream provides the content that will be broadcast to YouTube users. Once created,
 * a liveStream resource can be bound to one or more liveBroadcast resources.
 * @see https://google-developers.appspot.com/youtube/v3/live/docs/liveStreams
 */
interface IYoutubeLiveStream {
  id: string;
  snippet: {
    isDefaultStream: boolean;
  };
  cdn: {
    ingestionInfo: {
      /**
       * streamName is actually a secret stream key
       */
      streamName: string;
      ingestionAddress: string;
    };
    resolution: string;
    frameRate: string;
  };
  status: {
    streamStatus: TStreamStatus;
  };
}

export interface IYoutubeCategory {
  id: string;
  snippet: {
    title: string;
    assignable: boolean;
  };
}

export interface IYoutubeVideo {
  id: string;
  snippet: {
    title: string;
    description: string;
    categoryId: string;
    tags: string[];
    defaultAudioLanguage: string;
    scheduledStartTime: string;
  };
}

interface IExtraBroadcastSettings {
  enableAutoStart?: boolean;
  enableAutoStop?: boolean;
  enableDvr?: boolean;
  projection?: 'rectangular' | '360';
  latencyPreference?: 'normal' | 'low' | 'ultraLow';
  selfDeclaredMadeForKids?: boolean;
}

type TStreamStatus = 'active' | 'created' | 'error' | 'inactive' | 'ready';
type TBroadcastLifecycleStatus =
  | 'complete'
  | 'created'
  | 'live'
  | 'liveStarting'
  | 'ready'
  | 'revoked'
  | 'testStarting'
  | 'testing';

@InheritMutations()
export class YoutubeService
  extends BasePlatformService<IYoutubeServiceState>
  implements IPlatformService {
  @Inject() private customizationService: CustomizationService;
  @Inject() private windowsService: WindowsService;
  @Inject() private i18nService: I18nService;

  @lazyModule(YoutubeUploader) uploader: YoutubeUploader;

  readonly capabilities = new Set<TPlatformCapability>([
    'title',
    'description',
    'chat',
    'stream-schedule',
    'streamlabels',
    'themes',
    'viewerCount',
  ]);

  static initialState: IYoutubeServiceState = {
    ...BasePlatformService.initialState,
    liveStreamingEnabled: true,
    streamId: '',
    broadcastStatus: '',
    categories: [],
    settings: {
      broadcastId: '',
      title: '',
      description: '',
      categoryId: '20', // Set Gaming as a default category
      enableAutoStart: true,
      enableAutoStop: true,
      enableDvr: true,
      projection: 'rectangular',
      latencyPreference: 'normal',
      privacyStatus: 'public',
      selfDeclaredMadeForKids: false,
      thumbnail: '',
    },
  };

  readonly platform = 'youtube';
  readonly displayName = 'YouTube';

  /**
   * The list of fields we can update in the mid stream mode
   */
  readonly updatableSettings: (keyof IYoutubeStartStreamOptions)[] = [
    'title',
    'description',
    'enableAutoStop',
    'privacyStatus',
    'enableDvr',
  ];

  authWindowOptions: Electron.BrowserWindowConstructorOptions = {
    width: 1000,
    height: 600,
  };

  readonly apiBase = 'https://www.googleapis.com/youtube/v3';

  protected init() {
    this.syncSettingsWithLocalStorage();
  }

  get authUrl() {
    const host = this.hostsService.streamlabs;
    return (
      `https://${host}/slobs/login?_=${Date.now()}` +
      '&skip_splash=true&external=electron&youtube&force_verify&origin=slobs'
    );
  }

  get oauthToken() {
    return this.userService.state.auth?.platforms?.youtube?.token;
  }

  /**
   * Request Youtube API and handle error response
   */
  private async requestYoutube<T = unknown>(
    reqInfo: IPlatformRequest | string,
    repeatRequestIfRateLimitExceed = true,
  ): Promise<T> {
    try {
      return await platformAuthorizedRequest<T>('youtube', reqInfo);
    } catch (e: unknown) {
      let details = (e as any).result?.error?.message;
      if (!details) details = 'connection failed';

      // if the rate limit exceeded then repeat request after 3s delay
      if (details === 'User requests exceed the rate limit.' && repeatRequestIfRateLimitExceed) {
        await Utils.sleep(3000);
        return await this.requestYoutube(reqInfo, false);
      }

      const errorType =
        details === 'The user is not enabled for live streaming.'
          ? 'YOUTUBE_STREAMING_DISABLED'
          : 'PLATFORM_REQUEST_FAILED';
      throw throwStreamError(errorType, e as any, details);
    }
  }

  @mutation()
  private SET_ENABLED_STATUS(enabled: boolean) {
    this.state.liveStreamingEnabled = enabled;
  }

  async beforeGoLive(settings: IGoLiveSettings) {
    const ytSettings = getDefined(settings.platforms.youtube);
    const streamToScheduledBroadcast = !!ytSettings.broadcastId;
    // update selected LiveBroadcast with new title and description
    // or create a new LiveBroadcast if there are no broadcasts selected
    let broadcast: IYoutubeLiveBroadcast;
    if (!streamToScheduledBroadcast) {
      broadcast = await this.createBroadcast(ytSettings);
    } else {
      assertIsDefined(ytSettings.broadcastId);
      await this.updateBroadcast(ytSettings.broadcastId, ytSettings);
      broadcast = await this.fetchBroadcast(ytSettings.broadcastId);
    }

    // create a LiveStream object and bind it with current LiveBroadcast
    let stream: IYoutubeLiveStream;
    if (!broadcast.contentDetails.boundStreamId) {
      stream = await this.createLiveStream(broadcast.snippet.title);
      await this.bindStreamToBroadcast(broadcast.id, stream.id);
    } else {
      stream = await this.fetchLiveStream(broadcast.contentDetails.boundStreamId);
    }

    // set the category
    await this.updateCategory(broadcast.id, ytSettings.categoryId!);

    // setup key and platform type in the OBS settings
    const streamKey = stream.cdn.ingestionInfo.streamName;

    if (!this.streamingService.views.isMultiplatformMode) {
      this.streamSettingsService.setSettings({
        platform: 'youtube',
        key: streamKey,
        streamType: 'rtmp_common',
        server: 'rtmp://a.rtmp.youtube.com/live2',
      });
    }

    this.UPDATE_STREAM_SETTINGS({ ...ytSettings, broadcastId: broadcast.id });
    this.SET_STREAM_ID(stream.id);
    this.SET_STREAM_KEY(streamKey);
  }

  /**
   * check that user has enabled live-streaming on their account
   */
  async validatePlatform(): Promise<EPlatformCallResult> {
    try {
      const endpoint = 'liveStreams?part=id,snippet&mine=true';
      const url = `${this.apiBase}/${endpoint}`;
      await platformAuthorizedRequest('youtube', url);
      this.SET_ENABLED_STATUS(true);
      return EPlatformCallResult.Success;
    } catch (resp: unknown) {
      if ((resp as any).status !== 403) {
        console.error('Got 403 checking if YT is enabled for live streaming', resp);
        return EPlatformCallResult.Error;
      }
      const json = (resp as any).result;
      if (
        json.error &&
        json.error.errors &&
        json.error.errors[0].reason === 'liveStreamingNotEnabled'
      ) {
        this.SET_ENABLED_STATUS(false);
      }
      return EPlatformCallResult.YoutubeStreamingDisabled;
    }
  }

  getHeaders(req: IPlatformRequest, authorized = false) {
    return {
      'Content-Type': 'application/json',
      ...(authorized ? { Authorization: `Bearer ${this.oauthToken}` } : {}),
    };
  }

  fetchDefaultDescription(): Promise<string> {
    return this.userService
      .getDonationSettings()
      .then(json =>
        json.settings.autopublish ? `Support the stream: ${json.donation_url} \n` : '',
      );
  }

  protected async fetchViewerCount(): Promise<number> {
    if (!this.state.settings.broadcastId) return 0; // activeChannel is not available when streaming to custom ingest
    const endpoint = 'videos?part=snippet,liveStreamingDetails';
    // eslint-disable-next-line prettier/prettier
    const url = `${this.apiBase}/${endpoint}&id=${this.state.settings.broadcastId}`;
    return this.requestYoutube<{
      items: { liveStreamingDetails: { concurrentViewers: string } }[];
    }>(url).then(
      json =>
        (json.items[0] && parseInt(json.items[0].liveStreamingDetails.concurrentViewers, 10)) || 0,
    );
  }

  private async fetchCategories(): Promise<IYoutubeCategory[]> {
    // region should be in "ISO 3166 alpha 2" format
    const locale = this.i18nService.state.locale;
    const region = locale.split('-')[1];
    const endpoint = `${this.apiBase}/videoCategories?part=snippet&regionCode=${region}&locale=${locale}`;
    const collection = await this.requestYoutube<IYoutubeCollection<IYoutubeCategory>>(endpoint);
    return collection.items.filter(category => category.snippet.assignable);
  }

  private async updateCategory(broadcastId: string, categoryId: string) {
    const video = await this.fetchVideo(broadcastId);
    const endpoint = 'videos?part=snippet';

    // we need to re-send snippet data when updating the `video` endpoint
    // otherwise YT will reset all fields in the `snippet` section
    const snippet: Partial<IYoutubeLiveBroadcast['snippet']> = pick(video.snippet, [
      'title',
      'description',
      'tags',
      'defaultAudioLanguage',
      'scheduledStartTime',
    ]);

    // `zxx` is a `Not applicable` language code
    // YouTube API doesn't allow us to set this code
    if (snippet.defaultAudioLanguage === 'zxx') delete snippet.defaultAudioLanguage;

    await this.requestYoutube({
      body: JSON.stringify({
        id: broadcastId,
        snippet: { ...snippet, categoryId },
      }),
      method: 'PUT',
      url: `${this.apiBase}/${endpoint}`,
    });
  }

  async fetchVideo(id: string): Promise<IYoutubeVideo> {
    const endpoint = `videos?id=${id}&part=snippet`;
    const videoCollection = await this.requestYoutube<IYoutubeCollection<IYoutubeVideo>>(
      `${this.apiBase}/${endpoint}`,
    );
    return videoCollection.items[0];
  }

  /**
   * returns perilled data for the GoLive window
   */
  async prepopulateInfo(): Promise<void> {
    if (!this.state.liveStreamingEnabled) {
      throw throwStreamError('YOUTUBE_STREAMING_DISABLED');
    }
    const settings = this.state.settings;
    this.UPDATE_STREAM_SETTINGS({
      description: settings.description || (await this.fetchDefaultDescription()),
    });
    if (!this.state.categories.length) this.SET_CATEGORIES(await this.fetchCategories());
    this.SET_PREPOPULATED(true);
  }

  /**
   * Create a YT broadcast (event) for the future stream
   */
  async scheduleStream(
    scheduledStartTime: number,
    options: IYoutubeStartStreamOptions,
  ): Promise<IYoutubeLiveBroadcast> {
    let broadcast: IYoutubeLiveBroadcast;
    if (!options.broadcastId) {
      // create an new event
      broadcast = await this.createBroadcast({ ...options, scheduledStartTime });
    } else {
      // update an existing event
      broadcast = await this.updateBroadcast(options.broadcastId, {
        ...options,
        scheduledStartTime,
      });
    }
    return broadcast;
  }

  async fetchNewToken(): Promise<void> {
    const host = this.hostsService.streamlabs;
    const url = `https://${host}/api/v5/slobs/youtube/token`;
    const headers = authorizedHeaders(this.userService.apiToken!);
    const request = new Request(url, { headers });

    return jfetch<{ access_token: string }>(request).then(response =>
      this.userService.updatePlatformToken('youtube', response.access_token),
    );
  }

  /**
   * update data for the current active broadcast
   */
  async putChannelInfo(options: IYoutubeStartStreamOptions): Promise<void> {
    const broadcastId = this.state.settings.broadcastId;
    assertIsDefined(broadcastId);

    if (this.state.settings.categoryId !== options.categoryId) {
      assertIsDefined(options.categoryId);
      await this.updateCategory(broadcastId, options.categoryId);
    }

    await this.updateBroadcast(broadcastId, options, true);
    this.UPDATE_STREAM_SETTINGS({ ...options, broadcastId });
  }

  /**
   * create a new broadcast via API
   */
  private async createBroadcast(
    params: IYoutubeStartStreamOptions & { scheduledStartTime?: number },
  ): Promise<IYoutubeLiveBroadcast> {
    const fields = ['snippet', 'contentDetails', 'status'];
    const endpoint = `liveBroadcasts?part=${fields.join(',')}`;
    const scheduledStartTime = params.scheduledStartTime
      ? new Date(params.scheduledStartTime)
      : new Date();
    const data: Dictionary<any> = {
      snippet: {
        title: params.title,
        scheduledStartTime: scheduledStartTime.toISOString(),
        description: params.description,
      },
      contentDetails: {
        enableAutoStart: params.enableAutoStart,
        enableAutoStop: params.enableAutoStop,
        enableDvr: params.enableDvr,
        projection: params.projection,
        latencyPreference: params.latencyPreference,
      },
      status: {
        privacyStatus: params.privacyStatus,
        selfDeclaredMadeForKids: params.selfDeclaredMadeForKids,
      },
    };

    const broadcast = await this.requestYoutube<IYoutubeLiveBroadcast>({
      body: JSON.stringify(data),
      method: 'POST',
      url: `${this.apiBase}/${endpoint}`,
    });

    // upload thumbnail
    if (params.thumbnail && params.thumbnail !== 'default') {
      await this.uploadThumbnail(params.thumbnail, broadcast.id);
    }

    return broadcast;
  }

  /**
   * update the broadcast via API
   */
  async updateBroadcast(
    id: string,
    params: Partial<IYoutubeStartStreamOptions>,
    isMidStreamMode = false,
  ): Promise<IYoutubeLiveBroadcast> {
    let broadcast = await this.fetchBroadcast(id);

    const scheduledStartTime = params.scheduledStartTime
      ? new Date(params.scheduledStartTime)
      : new Date();
    const snippet: Partial<IYoutubeLiveBroadcast['snippet']> = {
      title: params.title,
      description: params.description,
      scheduledStartTime: scheduledStartTime.toISOString(),
    };

    const contentDetails: Dictionary<any> = {
      enableAutoStart: isMidStreamMode
        ? broadcast.contentDetails.enableAutoStart
        : params.enableAutoStop,
      enableAutoStop: params.enableAutoStop,
      enableDvr: params.enableDvr,
      enableEmbed: broadcast.contentDetails.enableEmbed,
      projection: isMidStreamMode ? broadcast.contentDetails.projection : params.projection,
      latencyPreference: isMidStreamMode
        ? broadcast.contentDetails.latencyPreference
        : params.latencyPreference,

      // YT requires to setup these options on broadcast update if contentDetails provided
      recordFromStart: broadcast.contentDetails.recordFromStart,
      enableContentEncryption: broadcast.contentDetails.enableContentEncryption,
      startWithSlate: broadcast.contentDetails.startWithSlate,
      monitorStream: {
        enableMonitorStream: broadcast.contentDetails.monitorStream.enableMonitorStream,
        broadcastStreamDelayMs: broadcast.contentDetails.monitorStream.broadcastStreamDelayMs,
      },
    };

    const status: Partial<IYoutubeLiveBroadcast['status']> = {
      ...broadcast.status,
      selfDeclaredMadeForKids: params.selfDeclaredMadeForKids,
      privacyStatus: params.privacyStatus,
    };

    const fields = ['snippet', 'status', 'contentDetails'];
    const endpoint = `liveBroadcasts?part=${fields.join(',')}&id=${id}`;
    const body: Dictionary<any> = { id, snippet, contentDetails, status };

    broadcast = await this.requestYoutube<IYoutubeLiveBroadcast>({
      body: JSON.stringify(body),
      method: 'PUT',
      url: `${this.apiBase}/${endpoint}`,
    });

    if (!isMidStreamMode) {
      await this.updateCategory(broadcast.id, params.categoryId!);
    }

    // upload thumbnail
    if (params.thumbnail) await this.uploadThumbnail(params.thumbnail, broadcast.id);
    return broadcast;
  }

  async removeBroadcast(id: string) {
    const endpoint = `liveBroadcasts?&id=${id}`;
    await this.requestYoutube<IYoutubeLiveBroadcast>({
      method: 'DELETE',
      url: `${this.apiBase}/${endpoint}`,
    });
  }

  /**
   * The liveStream must be bounded to the Youtube LiveBroadcast before going live
   */
  private bindStreamToBroadcast(
    broadcastId: string,
    streamId: string,
  ): Promise<IYoutubeLiveBroadcast> {
    const fields = ['snippet', 'contentDetails', 'status'];
    const endpoint = `/liveBroadcasts/bind?part=${fields.join(',')}`;
    return this.requestYoutube<IYoutubeLiveBroadcast>({
      method: 'POST',
      // es-lint-disable-next-line prettier/prettier
      url: `${this.apiBase}${endpoint}&id=${broadcastId}&streamId=${streamId}`,
    });
  }

  /**
   * create new LiveStream via API
   * this LiveStream must be bounded to the Youtube LiveBroadcast before going live
   */
  private async createLiveStream(title: string): Promise<IYoutubeLiveStream> {
    const endpoint = 'liveStreams?part=cdn,snippet,contentDetails';
    return platformAuthorizedRequest<IYoutubeLiveStream>('youtube', {
      url: `${this.apiBase}/${endpoint}`,
      method: 'POST',
      body: JSON.stringify({
        snippet: { title },
        cdn: {
          frameRate: 'variable',
          ingestionType: 'rtmp',
          resolution: 'variable',
        },
        contentDetails: { isReusable: false },
      }),
    });
  }

  get liveDockEnabled(): boolean {
    return this.streamSettingsService.settings.protectedModeEnabled;
  }

  /**
   * Fetch the list of upcoming and active broadcasts
   */
  async fetchEligibleBroadcasts(apply24hFilter = true): Promise<IYoutubeLiveBroadcast[]> {
    const fields = ['snippet', 'contentDetails', 'status'];
    const query = `part=${fields.join(',')}&maxResults=50`;

    // fetch active and upcoming broadcasts simultaneously
    let [activeBroadcasts, upcomingBroadcasts] = await Promise.all([
      (
        await platformAuthorizedRequest<IYoutubeCollection<IYoutubeLiveBroadcast>>(
          'youtube',
          `${this.apiBase}/liveBroadcasts?${query}&broadcastStatus=active`,
        )
      ).items,
      (
        await platformAuthorizedRequest<IYoutubeCollection<IYoutubeLiveBroadcast>>(
          'youtube',
          `${this.apiBase}/liveBroadcasts?${query}&broadcastStatus=upcoming`,
        )
      ).items,
    ]);

    // show active broadcasts only with enableAutoStop=false
    // otherwise it's possible to start streaming to a broadcast when it's transitioning the state to completed
    activeBroadcasts = activeBroadcasts.filter(
      broadcast => !broadcast.contentDetails.enableAutoStop,
    );

    // cap the upcoming broadcasts list depending on the current date
    // unfortunately YT API doesn't provide a way to filter broadcasts by date
    if (apply24hFilter) {
      upcomingBroadcasts = upcomingBroadcasts.filter(broadcast => {
        const timeRange = 1000 * 60 * 60 * 24;
        const maxDate = Date.now() + timeRange;
        const minDate = Date.now() - timeRange;
        const broadcastDate = new Date(broadcast.snippet.scheduledStartTime).valueOf();
        return broadcastDate > minDate && broadcastDate < maxDate;
      });
    }

    return [...activeBroadcasts, ...upcomingBroadcasts];
  }

  /**
   * Fetch the list of all broadcasts
   */
  async fetchBroadcasts(): Promise<IYoutubeLiveBroadcast[]> {
    const fields = ['snippet', 'contentDetails', 'status'];
    const query = `part=${fields.join(',')}&broadcastType=all&mine=true&maxResults=100`;
    const broadcasts = (
      await platformAuthorizedRequest<IYoutubeCollection<IYoutubeLiveBroadcast>>(
        'youtube',
        `${this.apiBase}/liveBroadcasts?${query}`,
      )
    ).items;
    return broadcasts;
  }

  private async fetchLiveStream(id: string): Promise<IYoutubeLiveStream> {
    const url = `${this.apiBase}/liveStreams?part=cdn,snippet,contentDetails&id=${id}`;
    return (await platformAuthorizedRequest<{ items: IYoutubeLiveStream[] }>('youtube', url))
      .items[0];
  }

  async fetchBroadcast(
    id: string,
    fields = ['snippet', 'contentDetails', 'status'],
  ): Promise<IYoutubeLiveBroadcast> {
    const filter = `&id=${id}`;
    const query = `part=${fields.join(',')}${filter}&maxResults=1`;
    return (
      await platformAuthorizedRequest<IYoutubeCollection<IYoutubeLiveBroadcast>>(
        'youtube',
        `${this.apiBase}/liveBroadcasts?${query}`,
      )
    ).items[0];
  }

  get chatUrl() {
    const broadcastId = this.state.settings.broadcastId;
    if (!broadcastId) return '';
    const mode = this.customizationService.isDarkTheme ? 'night' : 'day';
    const youtubeDomain = mode === 'day' ? 'https://youtube.com' : 'https://gaming.youtube.com';
    return `${youtubeDomain}/live_chat?v=${broadcastId}&is_popout=1`;
  }

  /**
   * Returns an IYoutubeStartStreamOptions object for a given broadcastId
   */
  async fetchStartStreamOptionsForBroadcast(
    broadcastId: string,
  ): Promise<IYoutubeStartStreamOptions> {
    const [broadcast, video] = await Promise.all([
      this.fetchBroadcast(broadcastId),
      this.fetchVideo(broadcastId),
    ]);
    const { title, description } = broadcast.snippet;
    const { privacyStatus, selfDeclaredMadeForKids } = broadcast.status;
    const { enableDvr, projection, latencyPreference } = broadcast.contentDetails;
    return {
      broadcastId: broadcast.id,
      title,
      description,
      privacyStatus,
      selfDeclaredMadeForKids,
      enableDvr,
      projection,
      latencyPreference,
      categoryId: video.snippet.categoryId,
      thumbnail: broadcast.snippet.thumbnails.default.url,
    };
  }

  openYoutubeEnable() {
    remote.shell.openExternal('https://youtube.com/live_dashboard_splash');
  }

  openDashboard() {
    remote.shell.openExternal(this.dashboardUrl);
  }

  get dashboardUrl(): string {
    return `https://studio.youtube.com/video/${this.state.settings.broadcastId}/livestreaming`;
  }

  get streamPageUrl() {
    const nightMode = this.customizationService.isDarkTheme ? 'night' : 'day';
    const youtubeDomain =
      nightMode === 'day' ? 'https://youtube.com' : 'https://gaming.youtube.com';
    return `${youtubeDomain}/watch?v=${this.state.settings.broadcastId}`;
  }

  async uploadThumbnail(base64url: string | 'default', videoId: string) {
    // if `default` passed as url then upload default url
    // otherwise convert the passed base64url to blob
    const url =
      base64url !== 'default' ? base64url : `https://img.youtube.com/vi/${videoId}/hqdefault.jpg`;

    if (base64url.startsWith('http')) {
      // if non-base64 url passed then image is already uploaded
      // skip uploading
      return;
    }

    const body = await fetch(url).then(res => res.blob());

    try {
      await jfetch(
        `https://www.googleapis.com/upload/youtube/v3/thumbnails/set?videoId=${videoId}`,
        { method: 'POST', body, headers: { Authorization: `Bearer ${this.oauthToken}` } },
      );
    } catch (e: unknown) {
      const error = await (e as any).json();
      let details = error.result?.error?.message;
      if (!details) details = 'connection failed';
      const errorType = 'YOUTUBE_THUMBNAIL_UPLOAD_FAILED';
      throw throwStreamError(errorType, e as any, details);
    }
  }

  fetchFollowers() {
    return platformAuthorizedRequest<{ items: { statistics: { subscriberCount: number } }[] }>(
      'youtube',
      `${this.apiBase}/channels?part=statistics&mine=true`,
    )
      .then(json => Number(json.items[0].statistics.subscriberCount))
      .catch(() => 0);
  }

  @mutation()
  private SET_STREAM_ID(streamId: string) {
    this.state.streamId = streamId;
  }

  @mutation()
  private SET_CATEGORIES(categories: IYoutubeCategory[]) {
    this.state.categories = categories;
  }
}<|MERGE_RESOLUTION|>--- conflicted
+++ resolved
@@ -19,11 +19,8 @@
 import Utils from '../utils';
 import { YoutubeUploader } from './youtube/uploader';
 import { lazyModule } from 'util/lazy-module';
-<<<<<<< HEAD
 import * as remote from '@electron/remote';
-=======
 import pick from 'lodash/pick';
->>>>>>> 2463c420
 
 interface IYoutubeServiceState extends IPlatformState {
   liveStreamingEnabled: boolean;
