/**
 * All services must be registered in this file
 */

// OFFLINE SERVICES
export { AppService } from 'services/app';
export { InternalApiService } from 'services/api/internal-api';
export { ExternalApiService } from 'services/api/external-api';
export { ExternalApiLimitsService } from 'services/api/external-api-limits';
export { SourcesService, Source } from 'services/sources';
export { Scene, SceneItem, SceneItemFolder, ScenesService } from 'services/scenes';
export { ObsImporterService } from 'services/obs-importer';
export { ClipboardService } from 'services/clipboard';
export { AudioService, AudioSource } from 'services/audio';
export { HostsService, UrlService } from 'services/hosts';
export { Hotkey, HotkeysService } from 'services/hotkeys';
export { KeyListenerService } from 'services/key-listener';
export { ShortcutsService } from 'services/shortcuts';
export { CustomizationService } from 'services/customization';
export { LayoutService } from 'services/layout';
export { NotificationsService } from 'services/notifications';
export { OnboardingService } from 'services/onboarding';
export { NavigationService } from 'services/navigation';
export { PerformanceService } from 'services/performance';
export { SettingsService, OutputSettingsService } from 'services/settings';
export { VideoService } from 'services/video';
export { WindowsService } from 'services/windows';
export { TransitionsService } from 'services/transitions';
export { FontLibraryService } from 'services/font-library';
export { SourceFiltersService } from 'services/source-filters';
export { CacheUploaderService } from 'services/cache-uploader';
export { TcpServerService } from 'services/api/tcp-server';
export { IpcServerService } from 'services/api/ipc-server';
export { JsonrpcService } from 'services/api/jsonrpc';
export { DismissablesService } from 'services/dismissables';
export { SceneCollectionsServerApiService } from 'services/scene-collections/server-api';
export { SceneCollectionsService } from 'services/scene-collections';
export { TroubleshooterService } from 'services/troubleshooter';
export { GlobalSelection, Selection, SelectionService } from 'services/selection';
export { OverlaysPersistenceService } from 'services/scene-collections/overlays';
export { SceneCollectionsStateService } from 'services/scene-collections/state';
export { FileManagerService } from 'services/file-manager';
export { ProtocolLinksService } from 'services/protocol-links';
export { ProjectorService } from 'services/projector';
export { I18nService } from 'services/i18n';
export { ObsUserPluginsService } from 'services/obs-user-plugins';
export { HardwareService, DefaultHardwareService } from 'services/hardware';
export { EditorCommandsService } from 'services/editor-commands';
export { EditorService } from 'services/editor';
export { StreamSettingsService } from 'services/settings/streaming';
export { TouchBarService } from 'services/touch-bar';
export { ApplicationMenuService } from 'services/application-menu';
export { MacPermissionsService } from 'services/mac-permissions';
export { VirtualWebcamService } from 'services/virtual-webcam';
export { MetricsService } from 'services/metrics';
export { HighlighterService } from 'services/highlighter';

// ONLINE SERVICES
export { UserService } from './services/user';
export { YoutubeService } from 'services/platforms/youtube';
export { TwitchService } from 'services/platforms/twitch';
export { FacebookService } from 'services/platforms/facebook';
export { TiktokService } from 'services/platforms/tiktok';
export { RestreamService } from 'services/restream';
export { TwitterService } from 'services/integrations/twitter';
export { UsageStatisticsService } from './services/usage-statistics';
export { GameOverlayService } from 'services/game-overlay';

export { MediaGalleryService } from 'services/media-gallery';
export { MediaBackupService } from 'services/media-backup';
export { OutageNotificationsService } from 'services/outage-notifications';
export { AnnouncementsService } from 'services/announcements';
export { WebsocketService } from 'services/websocket';
export { IncrementalRolloutService } from 'services/incremental-rollout';
export { CrashReporterService } from 'services/crash-reporter';
export { PatchNotesService } from 'services/patch-notes';
export { VideoEncodingOptimizationService } from 'services/video-encoding-optimizations';
export { StreamingService } from 'services/streaming';
export { StreamlabelsService } from 'services/streamlabels';
export { AutoConfigService } from 'services/auto-config';
export { PlatformAppsService } from 'services/platform-apps';
export { PlatformAppStoreService } from 'services/platform-app-store';
export { PlatformAppAssetsService } from 'services/platform-apps/platform-app-assets-service';
export { ChatService } from 'services/chat';
export { RecentEventsService } from 'services/recent-events';
export { MagicLinkService } from 'services/magic-link';
export { GrowService } from 'services/grow/grow';

// WIDGETS
export { WidgetSource, WidgetsService } from './services/widgets';
export { BitGoalService } from 'services/widgets/settings/bit-goal';
export { ChatBoxService } from 'services/widgets/settings/chat-box';
export { DonationGoalService } from 'services/widgets/settings/donation-goal';
export { FollowerGoalService } from 'services/widgets/settings/follower-goal';
export { StarsGoalService } from 'services/widgets/settings/stars-goal';
export { SupporterGoalService } from 'services/widgets/settings/supporter-goal';
export { SubscriberGoalService } from 'services/widgets/settings/subscriber-goal';
export { CharityGoalService } from 'services/widgets/settings/charity-goal';
export { ViewerCountService } from 'services/widgets/settings/viewer-count';
export { StreamBossService } from 'services/widgets/settings/stream-boss';
export { DonationTickerService } from 'services/widgets/settings/donation-ticker';
export { CreditsService } from 'services/widgets/settings/credits';
export { EventListService } from 'services/widgets/settings/event-list';
export { TipJarService } from 'services/widgets/settings/tip-jar';
export { SponsorBannerService } from 'services/widgets/settings/sponsor-banner';
export { SubGoalService } from 'services/widgets/settings/sub-goal';
export { MediaShareService } from 'services/widgets/settings/media-share';
export { AlertBoxService } from 'services/widgets/settings/alert-box';
export { SpinWheelService } from 'services/widgets/settings/spin-wheel';
export { PollService } from 'services/widgets/settings/poll';
export { EmoteWallService } from 'services/widgets/settings/emote-wall';

import { AppService } from './services/app';
import { WindowsService } from './services/windows';
import { CustomizationService } from './services/customization';
import { ScenesService } from './services/scenes';
import { EditorCommandsService } from './services/editor-commands';
import { EditorService } from 'services/editor';
import { PerformanceService } from './services/performance';
import { SourcesService } from './services/sources';
import { StreamingService } from './services/streaming';
import { StreamSettingsService } from './services/settings/streaming';
import { RestreamService } from './services/restream';
import { VideoEncodingOptimizationService } from './services/video-encoding-optimizations';
import { TwitterService } from './services/integrations/twitter';
import { SettingsService } from './services/settings';
import { UserService } from './services/user';
import { TwitchService } from './services/platforms/twitch';
import { YoutubeService } from './services/platforms/youtube';
import { FacebookService } from './services/platforms/facebook';
import { DismissablesService } from './services/dismissables';
import { NavigationService } from './services/navigation';
import { AnnouncementsService } from './services/announcements';
import { PatchNotesService } from './services/patch-notes';
import { VideoService } from './services/video';
import { ChatService } from './services/chat';
import { HighlighterService } from './services/highlighter';
import { GrowService } from './services/grow/grow';
import { TransitionsService } from './services/transitions';
import { MagicLinkService } from './services/magic-link';
import { UsageStatisticsService } from './services/usage-statistics';
import { NotificationsService } from './services/notifications';
import { MediaBackupService } from './services/media-backup';
import { HotkeysService } from './services/hotkeys';
import { WidgetsService } from './services/widgets';
import { HostsService } from './services/hosts';
import { OnboardingService } from './services/onboarding';
import { CacheUploaderService } from './services/cache-uploader';
import { StreamlabelsService } from './services/streamlabels';
<<<<<<< HEAD
=======
import { SceneCollectionsService } from './services/scene-collections';
import { PlatformAppsService } from './services/platform-apps';
>>>>>>> f9dd63aa

export const AppServices = {
  AppService,
  WindowsService,
  ScenesService,
  NavigationService,
  AnnouncementsService,
  SettingsService,
  CustomizationService,
  EditorCommandsService,
  EditorService,
  PerformanceService,
  SourcesService,
  PatchNotesService,
  VideoService,
  ChatService,
  StreamingService,
  StreamSettingsService,
  RestreamService,
  VideoEncodingOptimizationService,
  TwitterService,
  YoutubeService,
  FacebookService,
  UserService,
  TwitchService,
  DismissablesService,
  HighlighterService,
  GrowService,
  TransitionsService,
  MagicLinkService,
  UsageStatisticsService,
  NotificationsService,
  MediaBackupService,
  HotkeysService,
  WidgetsService,
  HostsService,
  OnboardingService,
  CacheUploaderService,
  StreamlabelsService,
<<<<<<< HEAD
=======
  SceneCollectionsService,
  PlatformAppsService,
>>>>>>> f9dd63aa
};<|MERGE_RESOLUTION|>--- conflicted
+++ resolved
@@ -147,11 +147,8 @@
 import { OnboardingService } from './services/onboarding';
 import { CacheUploaderService } from './services/cache-uploader';
 import { StreamlabelsService } from './services/streamlabels';
-<<<<<<< HEAD
-=======
 import { SceneCollectionsService } from './services/scene-collections';
 import { PlatformAppsService } from './services/platform-apps';
->>>>>>> f9dd63aa
 
 export const AppServices = {
   AppService,
@@ -191,9 +188,6 @@
   OnboardingService,
   CacheUploaderService,
   StreamlabelsService,
-<<<<<<< HEAD
-=======
   SceneCollectionsService,
   PlatformAppsService,
->>>>>>> f9dd63aa
 };