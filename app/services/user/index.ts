--- conflicted
+++ resolved
@@ -200,11 +200,11 @@
     );
   }
 
-<<<<<<< HEAD
   autoLogin() {
     const service = getPlatformService(this.state.auth.primaryPlatform);
     return this.login(service, this.state.auth);
-=======
+  }
+
   subscribeToSocketConnection() {
     this.socketConnection = this.websocketService.socketEvent.subscribe(ev =>
       this.onSocketEvent(ev),
@@ -215,7 +215,6 @@
   unsubscribeFromSocketConnection() {
     if (this.socketConnection) this.socketConnection.unsubscribe();
     return Promise.resolve();
->>>>>>> 6c000e15
   }
 
   // Makes sure the user's login is still good
@@ -518,7 +517,9 @@
       this.updateLinkedPlatforms(),
       this.refreshUserInfo(),
       this.sceneCollectionsService.setupNewUser(),
+      this.setPrimeStatus(),
     ]);
+    this.subscribeToSocketConnection();
 
     Utils.measure('platform validated');
 
@@ -548,26 +549,9 @@
         ),
         buttons: [$t('Refresh Login')],
       });
-<<<<<<< HEAD
 
       return validatePlatformResult;
     }
-
-    return validatePlatformResult;
-=======
-      return result;
-    }
-
-    this.refreshUserInfo();
-    this.setSentryContext();
-
-    this.userLogin.next(auth);
-    await this.sceneCollectionsService.setupNewUser();
-    this.setPrimeStatus();
-    this.subscribeToSocketConnection();
-
-    return result;
->>>>>>> 6c000e15
   }
 
   @RunInLoadingMode()
