{
  "You have been logged out": "Ki lettél jelentkezve",
  "This element is too small to be displayed": "Ez az elem túl kicsi, hogy megjeleníthető legyen",
  "This element requires Selective Recording to be enabled": "This element requires Selective Recording to be enabled",
  "Grant Permissions": "Engedélyek megadása",
  "Streamlabs needs additional permissions. Grant permissions in the pop-up dialogs to continue.": "A Streamlabs-nak további engedélyekre van szüksége. A folytatáshoz add meg az engedélyeket a felugró külön ablakban.",
  "Microphone": "Mikrofon",
  "Webcam": "Webkamera",
  "You've merged a Streamlabs ID to your account, please log back in to ensure you have the right credentials.": "You've merged a Streamlabs ID to your account, please log back in to ensure you have the right credentials.",
<<<<<<< HEAD
  "Enable Live Streaming?": "Enable Live Streaming?",
  "Streamlabs is currently in recording mode, which hides live streaming features. Would you like to enable live streaming features? You can disable them again in General settings.": "Streamlabs is currently in recording mode, which hides live streaming features. Would you like to enable live streaming features? You can disable them again in General settings.",
  "Enable Streaming": "Enable Streaming"
=======
  "Enable Live Streaming?": "Élő közvetítés engedélyezése?",
  "Streamlabs is currently in recording mode, which hides live streaming features. Would you like to enable live streaming features? You can disable them again in General settings.": "A Streamlabs jelenleg felvételi módban van, ami elrejti az élő közvetítési funkciókat. Szeretnéd engedélyezni az élő közvetítési funkciókat? Az általános beállítások között újra kikapcsolhatod őket.",
  "Enable Streaming": "Közvetítés engedélyezése"
>>>>>>> f5f5a8d1
}<|MERGE_RESOLUTION|>--- conflicted
+++ resolved
@@ -7,13 +7,7 @@
   "Microphone": "Mikrofon",
   "Webcam": "Webkamera",
   "You've merged a Streamlabs ID to your account, please log back in to ensure you have the right credentials.": "You've merged a Streamlabs ID to your account, please log back in to ensure you have the right credentials.",
-<<<<<<< HEAD
-  "Enable Live Streaming?": "Enable Live Streaming?",
-  "Streamlabs is currently in recording mode, which hides live streaming features. Would you like to enable live streaming features? You can disable them again in General settings.": "Streamlabs is currently in recording mode, which hides live streaming features. Would you like to enable live streaming features? You can disable them again in General settings.",
-  "Enable Streaming": "Enable Streaming"
-=======
   "Enable Live Streaming?": "Élő közvetítés engedélyezése?",
   "Streamlabs is currently in recording mode, which hides live streaming features. Would you like to enable live streaming features? You can disable them again in General settings.": "A Streamlabs jelenleg felvételi módban van, ami elrejti az élő közvetítési funkciókat. Szeretnéd engedélyezni az élő közvetítési funkciókat? Az általános beállítások között újra kikapcsolhatod őket.",
   "Enable Streaming": "Közvetítés engedélyezése"
->>>>>>> f5f5a8d1
 }