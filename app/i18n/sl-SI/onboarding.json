{
  "We are improving our backend systems. As part of the migration process, we will need to you log in again. If you have any questions, you can": "We are improving our backend systems. As part of the migration process, we will need to you log in again. If you have any questions, you can",
  "contact support.": "contact support.",
  "Sign in with your content platform to get started with Streamlabs": "Sign in with your content platform to get started with Streamlabs",
  "Select an OBS profile to import": "Select an OBS profile to import",
  "Import from OBS Studio": "Import from OBS Studio",
  "Start Fresh": "Start Fresh",
  "Importing": "Importing",
  "Successfully Imported": "Successfully Imported",
  "Importing your scenes and sources": "Importing your scenes and sources",
  "All scenes, sources and settings have been imported.": "All scenes, sources and settings have been imported.",
  "Import your scenes and your settings from OBS with a simple click, or start fresh.": "Import your scenes and your settings from OBS with a simple click, or start fresh.",
  "Click below and we'll analyze your internet speed and computer hardware to give you the best settings possible.": "Click below and we'll analyze your internet speed and computer hardware to give you the best settings possible.",
  "Start": "Start",
  "Rather do this manually?": "Rather do this manually?",
  "Setup later": "Setup later",
  "Detecting your location...": "Detecting your location...",
  "Performing bandwidth test...": "Performing bandwidth test...",
  "Testing streaming encoder...": "Testing streaming encoder...",
  "Testing recording encoder...": "Testing recording encoder...",
  "Attempting stream...": "Attempting stream...",
  "Reverting to defaults...": "Reverting to defaults...",
  "Applying stream settings...": "Applying stream settings...",
  "Applying general settings...": "Applying general settings...",
  "Optimizing...": "Optimizing...",
  "Optimize": "Optimize",
  "We're connecting to OBS and pulling your previous settings for a seamless conversion.": "We're connecting to OBS and pulling your previous settings for a seamless conversion.",
  "Initialzing ...": "Initialzing ...",
  "Connecting to OBS ...": "Connecting to OBS ...",
  "Pulling settings ...": "Pulling settings ...",
  "Starting import ...": "Starting import ...",
  "Finalizing ...": "Finalizing ...",
  "We're analyzing your internet speed and computer hardware to give you the best settings possible.": "We're analyzing your internet speed and computer hardware to give you the best settings possible.",
  "Done!": "Done!",
  "Next": "Next",
  "Scene Collections Import": "Scene Collections Import",
  "The following scene collections have been imported from your Streamlabs account": "The following scene collections have been imported from your Streamlabs account",
  "Continue": "Continue",
  "Collecting some information about your PC...": "Collecting some information about your PC...",
  "We found optimized settings for your PC": "We found optimized settings for your PC",
  "Something went wrong": "Something went wrong",
  "Download and Apply": "Download and Apply",
  "This device is not available": "This device is not available",
  "Set Up Mic and Webcam": "Set Up Mic and Webcam",
  "Welcome to Streamlabs": "Welcome to Streamlabs",
  "Import your existing settings from OBS in less than a minute and go live": "Import your existing settings from OBS in less than a minute and go live",
  "We import all of your settings, including scenes, output, configurations, and much more": "We import all of your settings, including scenes, output, configurations, and much more",
  "Start with a clean copy of Streamlabs Desktop and configure your settings from scratch": "Start with a clean copy of Streamlabs Desktop and configure your settings from scratch",
  "Add a Theme": "Add a Theme",
  "Not seeing a theme that catches your eye? Our theme library has hundreds of free choices available": "Not seeing a theme that catches your eye? Our theme library has hundreds of free choices available",
  "Something went wrong.": "Something went wrong.",
  "In-game Overlay": "In-game Overlay",
  "Optimized Video Encoding": "Optimized Video Encoding",
  "Some exclusive features we recommend to take your stream to the next level": "Some exclusive features we recommend to take your stream to the next level",
  "Detected %{continent}": "Detected %{continent}",
  "Check out 50+ amazing apps from independent developers, ranging from DMCA-compliant music to stunning overlays to more tools to engage with your community. Head over to the app store in the left navigation to browse our selection of free and paid apps.": "Check out 50+ amazing apps from independent developers, ranging from DMCA-compliant music to stunning overlays to more tools to engage with your community. Head over to the app store in the left navigation to browse our selection of free and paid apps.",
  "Only have one screen? Perfect! Enable our in-game overlay to make sure you catch every chat message and stream event that happens while you get your game on. You can enable this feature in the ‘Game Overlay’ tab of the settings menu.": "Only have one screen? Perfect! Enable our in-game overlay to make sure you catch every chat message and stream event that happens while you get your game on. You can enable this feature in the ‘Game Overlay’ tab of the settings menu.",
  "Re-Authorize": "Re-Authorize",
  "or select another platform": "or select another platform",
  "Connect to %{platform}": "Connect to %{platform}",
  "View help docs": "View help docs",
  "Enter your stream key.": "Enter your stream key.",
  "Select platform": "Select platform",
  "No webcam detected": "No webcam detected",
  "Enable multistream to grow your audience, build your brand, and earn great prizes - with no extra effort. Available for Facebook today, and other platforms coming soon.": "Enable multistream to grow your audience, build your brand, and earn great prizes - with no extra effort. Available for Facebook today, and other platforms coming soon.",
  "Enable multistream": "Enable multistream",
  "Enable multistream to get started.": "Enable multistream to get started.",
  "Merge your account with your new page. We can then track your progress so you can start earning great rewards!": "Merge your account with your new page. We can then track your progress so you can start earning great rewards!",
  "A Facebook Gaming Page is required to multistream to Facebook.": "A Facebook Gaming Page is required to multistream to Facebook.",
  "Create Facebook Gaming Page": "Create Facebook Gaming Page",
  "Create Gaming Video Creator Page": "Create Gaming Video Creator Page",
  "Merge your Facebook Gaming Page": "Merge your Facebook Gaming Page",
  "Merge with Facebook": "Merge with Facebook",
  "primeTitle": "Join <prime-title>Prime</prime-title> for Exclusive Features",
  "Overlay, Widget & Site Themes": "Overlay, Widget & Site Themes",
  "Custom Domain + Website": "Custom Domain + Website",
  "More Than 40 FREE Apps": "More Than 40 FREE Apps",
  "Custom Merch Store": "Custom Merch Store",
  "Stream on Mobile": "Stream on Mobile",
  "Gold Status + FREE T-shirt": "Gold Status + FREE T-shirt",
  "Go Ultra": "Go Ultra",
  "Import": "Import",
  "While we import your settings and scenes from OBS Studio, check out these great features unique to Streamlabs": "While we import your settings and scenes from OBS Studio, check out these great features unique to Streamlabs",
  "Importing Your Existing Settings From OBS": "Importing Your Existing Settings From OBS",
  "Everything you need to go live. Always and forever free.": "Everything you need to go live. Always and forever free.",
  "Go live to one platform": "Go live to one platform",
  "Tipping (no Streamlabs fee)": "Tipping (no Streamlabs fee)",
  "Alerts & other Widgets": "Alerts & other Widgets",
  "Selective Recording": "Selective Recording",
  "And many more free features": "And many more free features",
  "All free features": "All free features",
  "Multistream to multiple platforms": "Stream to YouTube, Twitch & Facebook at once",
  "Premium Stream Overlays": "Premium Stream Overlays",
  "Alert Box and Widget Themes": "Alert Box and Widget Themes",
  "Access to all App Store Apps": "Access to all App Store Apps",
  "Ultra Web Suite": "Ultra Web Suite",
  "Choose Free": "Choose Free",
  "Pro features to take your stream and channel to the next level.": "Pro features to take your stream and channel to the next level.",
  "Something went wrong while importing from OBS Studio. Please try again or skip to the next step.": "Something went wrong while importing from OBS Studio. Please try again or skip to the next step.",
  "Visual Preset": "Visual Preset",
  "Installing theme...": "Installing theme...",
  "How do you plan to use Streamlabs Desktop?": "How do you plan to use Streamlabs Desktop?",
  "Live Streaming": "Live Streaming",
  "Recording Only": "Recording Only",
  "I want to live stream to a platform. I may also want to record my live streams.": "I want to live stream to a platform. I may also want to record my live streams.",
  "I want to record my screen or camera. I will not be live streaming.": "I want to record my screen or camera. I will not be live streaming.",
  "Streamlabs will be optimized for recording": "Streamlabs will be optimized for recording",
  "Certain features related to live streaming will be hidden. If you would like to enable these features in the future, you can disable Recording Mode in the application settings.": "Certain features related to live streaming will be hidden. If you would like to enable these features in the future, you can disable Recording Mode in the application settings.",
  "Looking to stream?": "Looking to stream?",
  "Screen Capture (Double-click to select)": "Screen Capture (Double-click to select)",
  "1-Click Import from OBS": "1-Click Import from OBS",
  "Gain access to additional features by logging in with your preferred streaming platform.": "Gain access to additional features by logging in with your preferred streaming platform.",
  "Themes and Overlays": "Themes and Overlays",
  "Alerts and Widgets": "Alerts and Widgets",
  "Streamlabs Desktop": "Streamlabs Desktop",
  "Desktop App Store": "Desktop App Store",
  "Tips": "Tips",
  "Storage": "Storage",
  "All Streamlabs Pro Tools": "All Streamlabs Pro Tools",
  "Console, Crossclip, Oslo, Willow & Melon": "Console, Crossclip, Oslo, Willow & Melon",
  "Access to Free Overlays and Themes": "Access to Free Overlays and Themes",
  "Add 1 Guest": "Add 1 Guest",
  "Limited Free Apps": "Limited Free Apps",
  "No-fee Tipping": "No-fee Tipping",
  "Basic Chatbot": "Basic Chatbot",
  "Basic Features": "Basic Features",
  "Access to All Overlays and Themes (%{themeNumber})": "Access to All Overlays and Themes (%{themeNumber})",
  "Add Up To 4 Guests or Cameras": "Add Up To 4 Guests or Cameras",
  "Access Full App Library (%{appNumber})": "Access Full App Library (%{appNumber})",
  "Custom Tip Page and Domain": "Custom Tip Page and Domain",
  "Custom Named Chatbot": "Custom Named Chatbot",
  "Pro Upgrade": "Pro Upgrade",
  "Current Plan": "Current Plan",
  "Includes everything in Starter plus:": "Includes everything in Starter plus:",
<<<<<<< HEAD
  "Your login has expired. Please reauthenticate to continue using Streamlabs Desktop.": "Your login has expired. Please reauthenticate to continue using Streamlabs Desktop."
=======
  "Your login has expired. Please reauthenticate to continue using Streamlabs Desktop.": "Your login has expired. Please reauthenticate to continue using Streamlabs Desktop.",
  "Select a Primary Platform": "Select a Primary Platform",
  "Connect a Content Platform": "Connect a Content Platform",
  "Streamlabs Desktop requires that you have a connected platform account in order to use all of its features. By skipping this step, you will be logged out and some features may be unavailable.": "Streamlabs Desktop requires that you have a connected platform account in order to use all of its features. By skipping this step, you will be logged out and some features may be unavailable.",
  "Your Streamlabs account has multiple connected content platforms. Please select the primary platform you will be streaming to using Streamlabs Desktop.": "Your Streamlabs account has multiple connected content platforms. Please select the primary platform you will be streaming to using Streamlabs Desktop.",
  "Streamlabs Desktop requires you to connect a content platform to your Streamlabs account": "Streamlabs Desktop requires you to connect a content platform to your Streamlabs account"
>>>>>>> a65fe2a6
}<|MERGE_RESOLUTION|>--- conflicted
+++ resolved
@@ -132,14 +132,10 @@
   "Pro Upgrade": "Pro Upgrade",
   "Current Plan": "Current Plan",
   "Includes everything in Starter plus:": "Includes everything in Starter plus:",
-<<<<<<< HEAD
-  "Your login has expired. Please reauthenticate to continue using Streamlabs Desktop.": "Your login has expired. Please reauthenticate to continue using Streamlabs Desktop."
-=======
   "Your login has expired. Please reauthenticate to continue using Streamlabs Desktop.": "Your login has expired. Please reauthenticate to continue using Streamlabs Desktop.",
   "Select a Primary Platform": "Select a Primary Platform",
   "Connect a Content Platform": "Connect a Content Platform",
   "Streamlabs Desktop requires that you have a connected platform account in order to use all of its features. By skipping this step, you will be logged out and some features may be unavailable.": "Streamlabs Desktop requires that you have a connected platform account in order to use all of its features. By skipping this step, you will be logged out and some features may be unavailable.",
   "Your Streamlabs account has multiple connected content platforms. Please select the primary platform you will be streaming to using Streamlabs Desktop.": "Your Streamlabs account has multiple connected content platforms. Please select the primary platform you will be streaming to using Streamlabs Desktop.",
   "Streamlabs Desktop requires you to connect a content platform to your Streamlabs account": "Streamlabs Desktop requires you to connect a content platform to your Streamlabs account"
->>>>>>> a65fe2a6
 }