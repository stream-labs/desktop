--- conflicted
+++ resolved
@@ -12,8 +12,6 @@
 import { ISettingsServiceApi, ISettingsSubCategory } from '../../services/settings';
 import { StreamingService } from '../../services/streaming';
 import ExtraSettings from '../ExtraSettings.vue';
-import DeveloperSettings from '../DeveloperSettings.vue';
-import InstalledApps from '../InstalledApps.vue';
 import Hotkeys from '../Hotkeys.vue';
 import NotificationsSettings from 'components/NotificationsSettings.vue';
 import AppearanceSettings from 'components/AppearanceSettings.vue';
@@ -29,23 +27,11 @@
     NavItem,
     ExtraSettings,
     Hotkeys,
-<<<<<<< HEAD
-    ApiSettings,
-=======
-    DeveloperSettings,
-    OverlaySettings,
->>>>>>> 450f3c38
     NotificationsSettings,
     AppearanceSettings,
     ExperimentalSettings,
-<<<<<<< HEAD
     LanguageSettings
   },
-=======
-    LanguageSettings,
-    InstalledApps
-  }
->>>>>>> 450f3c38
 })
 export default class Settings extends Vue {
   @Inject() settingsService: ISettingsServiceApi;
@@ -58,28 +44,9 @@
 
   categoryName: string = 'General';
   settingsData: ISettingsSubCategory[] = [];
-<<<<<<< HEAD
   categoryNames = this.settingsService.getCategories();
   userSubscription: Subscription;
   icons = CategoryIcons;
-=======
-  icons: Dictionary<string> = {
-    General: 'icon-overview',
-    Stream: 'fas fa-globe',
-    Output: 'fas fa-microchip',
-    Video: 'fas fa-film',
-    Audio: 'icon-audio',
-    Hotkeys: 'icon-settings',
-    Advanced: 'fas fa-cogs',
-    Developer: 'far fa-file-code',
-    'Scene Collections': 'icon-themes',
-    Notifications: 'icon-notifications',
-    Appearance: 'icon-settings-3-1',
-    'Remote Control': 'fas fa-play-circle',
-    Experimental: 'fas fa-flask',
-    'Installed Apps': 'icon-store'
-  };
->>>>>>> 450f3c38
 
   mounted() {
     // Categories depend on whether the user is logged in or not.
