import { TPlatform } from '../../../services/platforms';
import { $t } from '../../../services/i18n';
import React from 'react';
import {CheckboxInput, InputComponent, TextAreaInput, TextInput} from '../../shared/inputs';
import { useGoLiveSettings } from './useGoLiveSettings';
import { assertIsDefined } from '../../../util/properties-type-guards';
import InputWrapper from '../../shared/inputs/InputWrapper';
import Animate from 'rc-animate';
import { TLayoutMode } from './platforms/PlatformSettingsLayout';
import { Services } from '../../service-provider';

interface ICommonPlatformSettings {
  title: string;
  description?: string;
  useCustomFields?: boolean;
}

interface IProps {
  /**
   * if provided then change props only for the provided platform
   */
  platform?: TPlatform;
  layoutMode?: TLayoutMode;
  value: ICommonPlatformSettings;
  descriptionIsRequired?: boolean;
  onChange: (newValue: ICommonPlatformSettings) => unknown;
}

type TCustomFieldName = 'title' | 'description';

/**
 * Component for modifying common platform fields such as "Title" and "Description"
 * if "props.platform" is provided it changes props for a single platform
 * otherwise it changes props for all enabled platforms
 */
<<<<<<< HEAD
export default function CommonPlatformFields(p: IProps) {
  const {
    updatePlatform,
    isAdvancedMode,
    getPlatformSettings,
    commonFields,
    updateCommonFields,
    toggleCustomFields,
    isMultiplatformMode,
    supports,
    descriptionIsRequired,
    shouldShowPropsForSinglePlatform,
    platformSettings,
  } = useGoLiveSettings(ctx => {
    // description is required for Facebook
    const fbSettings = ctx.platforms.facebook!;
    const descriptionIsRequired =
      p.platform === 'facebook' ||
      (!p.platform && fbSettings && fbSettings.enabled && !fbSettings.useCustomFields);
    const shouldShowPropsForSinglePlatform = !!p.platform;
    const platformSettings = shouldShowPropsForSinglePlatform
      ? ctx.getPlatformSettings(p.platform!)
      : null;
    return { descriptionIsRequired, shouldShowPropsForSinglePlatform, platformSettings };
  });
=======
export const CommonPlatformFields = InputComponent((rawProps: IProps) => {
  const defaultProps = { layoutMode: 'singlePlatform' as TLayoutMode };
  const p: IProps = { ...defaultProps, ...rawProps };
  // const {
  //   updatePlatform,
  //   isAdvancedMode,
  //   getPlatformSettings,
  //   commonFields,
  //   updateCommonFields,
  //   toggleCustomFields,
  //   isMultiplatformMode,
  //   supports,
  //   descriptionIsRequired,
  //   shouldShowPropsForSinglePlatform,
  //   platformSettings,
  // } = useGoLiveSettings().selectExtra(module => {
  //   // description is required for Facebook
  //   const fbSettings = module.platforms.facebook;
  //   const descriptionIsRequired =
  //     p.platform === 'facebook' ||
  //     (!p.platform && fbSettings && fbSettings.enabled && !fbSettings.useCustomFields);
  //   const shouldShowPropsForSinglePlatform = !!p.platform;
  //   const platformSettings = shouldShowPropsForSinglePlatform
  //     ? module.getPlatformSettings(p.platform!)
  //     : null;
  //   return { descriptionIsRequired, shouldShowPropsForSinglePlatform, platformSettings };
  // });

  function updatePlatform(patch: Partial<ICommonPlatformSettings>) {
    const platformSettings = p.value;
    p.onChange({ ...platformSettings, ...patch });
  }
>>>>>>> f78ed09f

  /**
   * Toggle the "Use different title and description " checkbox
   **/
  function toggleUseCustom() {
    assertIsDefined(p.platform);
    const isEnabled = p.value.useCustomFields;
    updatePlatform({ useCustomFields: !isEnabled });
  }

  function updateCommonField(fieldName: TCustomFieldName, value: string) {
    updatePlatform({ [fieldName]: value });
  }

<<<<<<< HEAD
  const hasCustomCheckbox =
    shouldShowPropsForSinglePlatform && isAdvancedMode && isMultiplatformMode;
  const fieldsAreVisible = !hasCustomCheckbox || platformSettings?.useCustomFields;
  const hasDescription = shouldShowPropsForSinglePlatform
    ? supports('description', [p.platform as TPlatform])
    : supports('description');
  const fields = shouldShowPropsForSinglePlatform
    ? getPlatformSettings(p.platform as TPlatform)!
    : commonFields;
=======
  const view = Services.StreamingService.views;
  const hasCustomCheckbox = p.layoutMode === 'multiplatformAdvanced';

  //   shouldShowPropsForSinglePlatform && isAdvancedMode && isMultiplatformMode;
  const fieldsAreVisible = !hasCustomCheckbox || p.value.useCustomFields;
  const descriptionIsRequired =
    typeof p.descriptionIsRequired === 'boolean'
      ? p.descriptionIsRequired
      : p.platform === 'facebook';

  const hasDescription = p.platform
    ? view.supports('description', [p.platform as TPlatform])
    : view.supports('description');

  const fields = p.value;
>>>>>>> f78ed09f

  // find out the best title for common fields
  const title = hasDescription
    ? $t('Use different title and description')
    : $t('Use different title');

  return (
    <div>
      {/* USE CUSTOM CHECKBOX */}
      {hasCustomCheckbox && (
        <InputWrapper>
          <CheckboxInput
            name="customEnabled"
            value={p.value.useCustomFields}
            onChange={toggleUseCustom}
            label={title}
          />
        </InputWrapper>
      )}

      <Animate transitionName="slidedown">
        {fieldsAreVisible && (
          <div>
            {/*TITLE*/}
            <TextInput
              value={fields['title']}
              name="title"
              onChange={val => updateCommonField('title', val)}
              label={$t('Title')}
              required={true}
              max={p.platform === 'twitch' ? 140 : 120}
            />

            {/*DESCRIPTION*/}
            {hasDescription && (
              <TextAreaInput
                value={fields['description']}
                onChange={val => updateCommonField('description', val)}
                name="description"
                label={$t('Description')}
                required={descriptionIsRequired}
              />
            )}
          </div>
        )}
      </Animate>
    </div>
  );
})<|MERGE_RESOLUTION|>--- conflicted
+++ resolved
@@ -33,33 +33,6 @@
  * if "props.platform" is provided it changes props for a single platform
  * otherwise it changes props for all enabled platforms
  */
-<<<<<<< HEAD
-export default function CommonPlatformFields(p: IProps) {
-  const {
-    updatePlatform,
-    isAdvancedMode,
-    getPlatformSettings,
-    commonFields,
-    updateCommonFields,
-    toggleCustomFields,
-    isMultiplatformMode,
-    supports,
-    descriptionIsRequired,
-    shouldShowPropsForSinglePlatform,
-    platformSettings,
-  } = useGoLiveSettings(ctx => {
-    // description is required for Facebook
-    const fbSettings = ctx.platforms.facebook!;
-    const descriptionIsRequired =
-      p.platform === 'facebook' ||
-      (!p.platform && fbSettings && fbSettings.enabled && !fbSettings.useCustomFields);
-    const shouldShowPropsForSinglePlatform = !!p.platform;
-    const platformSettings = shouldShowPropsForSinglePlatform
-      ? ctx.getPlatformSettings(p.platform!)
-      : null;
-    return { descriptionIsRequired, shouldShowPropsForSinglePlatform, platformSettings };
-  });
-=======
 export const CommonPlatformFields = InputComponent((rawProps: IProps) => {
   const defaultProps = { layoutMode: 'singlePlatform' as TLayoutMode };
   const p: IProps = { ...defaultProps, ...rawProps };
@@ -92,7 +65,6 @@
     const platformSettings = p.value;
     p.onChange({ ...platformSettings, ...patch });
   }
->>>>>>> f78ed09f
 
   /**
    * Toggle the "Use different title and description " checkbox
@@ -107,17 +79,6 @@
     updatePlatform({ [fieldName]: value });
   }
 
-<<<<<<< HEAD
-  const hasCustomCheckbox =
-    shouldShowPropsForSinglePlatform && isAdvancedMode && isMultiplatformMode;
-  const fieldsAreVisible = !hasCustomCheckbox || platformSettings?.useCustomFields;
-  const hasDescription = shouldShowPropsForSinglePlatform
-    ? supports('description', [p.platform as TPlatform])
-    : supports('description');
-  const fields = shouldShowPropsForSinglePlatform
-    ? getPlatformSettings(p.platform as TPlatform)!
-    : commonFields;
-=======
   const view = Services.StreamingService.views;
   const hasCustomCheckbox = p.layoutMode === 'multiplatformAdvanced';
 
@@ -133,7 +94,6 @@
     : view.supports('description');
 
   const fields = p.value;
->>>>>>> f78ed09f
 
   // find out the best title for common fields
   const title = hasDescription
