import { mutation, StatefulService } from 'services/core/stateful-service';
import * as obs from '../../../obs-api';
import { Inject } from 'services/core/injector';
import moment from 'moment';
import padStart from 'lodash/padStart';
import { IOutputSettings, OutputSettingsService } from 'services/settings';
import { WindowsService } from 'services/windows';
import { Subject } from 'rxjs';
import electron from 'electron';
import {
  ERecordingState,
  EReplayBufferState,
  EStreamingState,
  IGoLiveSettings,
  IStreamInfo,
  IStreamingServiceApi,
  IStreamingServiceState,
  IStreamSettings,
  TGoLiveChecklistItemState,
} from './streaming-api';
import { UsageStatisticsService } from 'services/usage-statistics';
import { $t } from 'services/i18n';
import { getPlatformService, TPlatform, TStartStreamOptions } from 'services/platforms';
import { UserService } from 'services/user';
import {
  ENotificationSubType,
  ENotificationType,
  INotification,
  NotificationsService,
} from 'services/notifications';
import { VideoEncodingOptimizationService } from 'services/video-encoding-optimizations';
import { CustomizationService } from 'services/customization';
import { EAvailableFeatures, IncrementalRolloutService } from 'services/incremental-rollout';
import { StreamSettingsService } from '../settings/streaming';
import { RestreamService } from 'services/restream';
<<<<<<< HEAD
import {
  FacebookService, IFacebookLiveVideoExtended, IFacebookStartStreamOptions,
  TDestinationType,
} from 'services/platforms/facebook';
=======
>>>>>>> f78ed09f
import Utils from 'services/utils';
import cloneDeep from 'lodash/cloneDeep';
import isEqual from 'lodash/isEqual';
import { createStreamError, IStreamError, StreamError, TStreamErrorType } from './stream-error';
import { authorizedHeaders } from 'util/requests';
import { HostsService } from '../hosts';
import { TwitterService } from '../integrations/twitter';
import { assertIsDefined } from 'util/properties-type-guards';
<<<<<<< HEAD
import {IYoutubeStartStreamOptions, YoutubeService} from '../platforms/youtube';
import { StreamInfoView } from './streaming-view';
import Vue from 'vue';
=======
import { StreamInfoView } from './streaming-view';
import { GrowService } from 'services/grow/grow';
>>>>>>> f78ed09f

enum EOBSOutputType {
  Streaming = 'streaming',
  Recording = 'recording',
  ReplayBuffer = 'replay-buffer',
}

enum EOBSOutputSignal {
  Starting = 'starting',
  Start = 'start',
  Stopping = 'stopping',
  Stop = 'stop',
  Reconnect = 'reconnect',
  ReconnectSuccess = 'reconnect_success',
  Wrote = 'wrote',
  WriteError = 'writing_error',
}

interface IOBSOutputSignalInfo {
  type: EOBSOutputType;
  signal: EOBSOutputSignal;
  code: obs.EOutputCode;
  error: string;
}

export interface IStreamEvent {
  id: string;
  platform: TPlatform;
  status: 'completed' | 'scheduled';
  title: string;
  date: number;
  /**
   * We need additional fields for FB
   */
  facebook?: {
    destinationType: TDestinationType;
    destinationId: string;
  };
}


export class StreamingService
  extends StatefulService<IStreamingServiceState>
  implements IStreamingServiceApi {
  @Inject() private streamSettingsService: StreamSettingsService;
  @Inject() private outputSettingsService: OutputSettingsService;
  @Inject() private windowsService: WindowsService;
  @Inject() private usageStatisticsService: UsageStatisticsService;
  @Inject() private notificationsService: NotificationsService;
  @Inject() private userService: UserService;
  @Inject() private incrementalRolloutService: IncrementalRolloutService;
  @Inject() private videoEncodingOptimizationService: VideoEncodingOptimizationService;
  @Inject() private customizationService: CustomizationService;
  @Inject() private restreamService: RestreamService;
  @Inject() private hostsService: HostsService;
  @Inject() private twitterService: TwitterService;
  @Inject() private growService: GrowService;

  streamingStatusChange = new Subject<EStreamingState>();
  recordingStatusChange = new Subject<ERecordingState>();
  replayBufferStatusChange = new Subject<EReplayBufferState>();
  replayBufferFileWrite = new Subject<string>();
  streamInfoChanged = new Subject<StreamInfoView<any>>();

  // Dummy subscription for stream deck
  streamingStateChange = new Subject<void>();

  powerSaveId: number;

  private resolveStartStreaming: Function = () => {};
  private rejectStartStreaming: Function = () => {};

  static initialState: IStreamingServiceState = {
    streamingStatus: EStreamingState.Offline,
    streamingStatusTime: new Date().toISOString(),
    recordingStatus: ERecordingState.Offline,
    recordingStatusTime: new Date().toISOString(),
    replayBufferStatus: EReplayBufferState.Offline,
    replayBufferStatusTime: new Date().toISOString(),
    selectiveRecording: false,
    info: {
      settings: null,
      lifecycle: 'empty',
      error: null,
      warning: '',
      checklist: {
        applyOptimizedSettings: 'not-started',
        twitch: 'not-started',
        youtube: 'not-started',
        facebook: 'not-started',
        tiktok: 'not-started',
        setupMultistream: 'not-started',
        startVideoTransmission: 'not-started',
        postTweet: 'not-started',
      },
    },
    streamEventsLoaded: false,
    streamEvents: [],
  };

  init() {
    obs.NodeObs.OBS_service_connectOutputSignals((info: IOBSOutputSignalInfo) => {
      this.handleOBSOutputSignal(info);
    });

    // watch for StreamInfoView at emit `streamInfoChanged` event if something has been hanged there
    this.store.watch(
      () => {
        this.views.chatUrl; // read `chatUrl` to tell vuex that this computed property is reactive
        return this.views;
      },
      val => {
        // show the error if child window is closed
        if (
          val.info.error &&
          !this.windowsService.state.child.isShown &&
          this.streamSettingsService.protectedModeEnabled
        ) {
          this.showGoLiveWindow();
        }
        this.streamInfoChanged.next(val);
      },
      {
        deep: true,
      },
    );

    // // sync scheduled streams with store
    // this.youtubeService.streamScheduled.subscribe(scheduledLiveStream =>
    //   this.onStreamScheduledHandler('youtube', scheduledLiveStream),
    // );
    // this.facebookService.streamScheduled.subscribe(scheduledLiveStream =>
    //   this.onStreamScheduledHandler('facebook', scheduledLiveStream),
    // );
    // this.youtubeService.streamRemoved.subscribe(id => this.REMOVE_STREAM_EVENT(id));
    // this.facebookService.streamRemoved.subscribe(id => this.REMOVE_STREAM_EVENT(id));
  }

  // private onStreamScheduledHandler(
  //   platform: TPlatform,
  //   scheduledLiveStream: IYoutubeLiveBroadcast | IFacebookLiveVideo,
  // ) {
  //   const event =
  //     platform === 'youtube'
  //       ? this.convertYTBroadcastToEvent(scheduledLiveStream as IYoutubeLiveBroadcast)
  //       : this.convertFBLiveVideoToEvent(scheduledLiveStream as IFacebookLiveVideoExtended);
  //
  //   this.REMOVE_STREAM_EVENT(event.id);
  //   this.SET_STREAM_EVENTS(true, [...this.state.streamEvents, event]);
  // }

  get views(): StreamInfoView {
    return new StreamInfoView(this.state);
  }

  /**
   * sync the settings from platforms with the local state
   */
  async prepopulateInfo(platforms?: TPlatform[]) {
    platforms = platforms || this.views.enabledPlatforms;
    this.UPDATE_STREAM_INFO({ lifecycle: 'prepopulate', error: null });

    // prepopulate settings for all platforms in parallel mode
    await Promise.all(
      platforms.map(async platform => {
        const service = getPlatformService(platform);

        // check eligibility for restream
        // primary platform is always available to stream into
        // prime users are eligeble for streaming to any platform
        let primeRequired = false;
        if (!this.views.checkPrimaryPlatform(platform) && !this.userService.isPrime) {
          const primaryPlatform = this.userService.state.auth?.primaryPlatform;

          // grandfathared users allowed to stream primary + FB
          if (!this.restreamService.state.grandfathered) {
            primeRequired = true;
          } else if (
            isEqual([primaryPlatform, platform], ['twitch', 'facebook']) ||
            isEqual([primaryPlatform, platform], ['youtube', 'facebook'])
          ) {
            primeRequired = false;
          } else {
            primeRequired = true;
          }
          if (primeRequired) {
            this.setError('PRIME_REQUIRED');
            this.UPDATE_STREAM_INFO({ lifecycle: 'empty' });
            return;
          }
        }

        try {
          await service.prepopulateInfo();
        } catch (e: unknown) {
          // cast all PLATFORM_REQUEST_FAILED errors to PREPOPULATE_FAILED
          if (e instanceof StreamError) {
            e.type =
              (e.type as TStreamErrorType) === 'PLATFORM_REQUEST_FAILED'
                ? 'PREPOPULATE_FAILED'
                : e.type || 'UNKNOWN_ERROR';

            this.setError(e, platform);
          } else {
            this.setError('PREPOPULATE_FAILED', platform);
          }

          this.UPDATE_STREAM_INFO({ lifecycle: 'empty' });
          return;
        }
      }),
    );

    // prepopulate Twitter
    try {
      if (this.twitterService.state.linked && this.twitterService.state.tweetWhenGoingLive) {
        await this.twitterService.getTwitterStatus();
      }
    } catch (e: unknown) {
      // do not block streaming if something is wrong on the Twitter side
      console.error('Error fetching Twitter status', e);
    }

    // successfully prepopulated
    this.UPDATE_STREAM_INFO({ lifecycle: 'waitForNewSettings' });
  }

  /**
   * Make a transition to Live
   */
  async goLive(newSettings?: IGoLiveSettings) {
    // don't interact with API in loged out mode and when protected mode is disabled
    if (
      !this.userService.isLoggedIn ||
      (!this.streamSettingsService.state.protectedModeEnabled &&
        this.userService.state.auth?.primaryPlatform !== 'twitch') // twitch is a special case
    ) {
      this.finishStartStreaming();
      return;
    }

    // clear the current stream info
    this.RESET_STREAM_INFO();

    // if settings are not provided then GoLive window has been not shown
    // consider this as unattendedMode
    const unattendedMode = !newSettings;

    // use default settings if no new settings provided
    const settings = newSettings || cloneDeep(this.views.savedSettings);

    // save enabled platforms to reuse setting with the next app start
    this.streamSettingsService.setSettings({ goLiveSettings: settings });

    // save current settings in store so we can re-use them if something will go wrong
    this.SET_GO_LIVE_SETTINGS(settings);

    // show the GoLive checklist
    this.UPDATE_STREAM_INFO({ lifecycle: 'runChecklist' });

    // update channel settings for each platform
    const platforms = this.views.enabledPlatforms;
    for (const platform of platforms) {
      const service = getPlatformService(platform);
      try {
        // don't update settings for twitch in unattendedMode
        const settingsForPlatform = platform === 'twitch' && unattendedMode ? undefined : settings;
        await this.runCheck(platform, () => service.beforeGoLive(settingsForPlatform));
      } catch (e: unknown) {
        console.error('Error running beforeGoLive for plarform', e);
        // cast all PLATFORM_REQUEST_FAILED errors to SETTINGS_UPDATE_FAILED
        if (e instanceof StreamError) {
          e.type =
            (e.type as TStreamErrorType) === 'PLATFORM_REQUEST_FAILED'
              ? 'SETTINGS_UPDATE_FAILED'
              : e.type || 'UNKNOWN_ERROR';
          this.setError(e, platform);
        } else {
          this.setError('SETTINGS_UPDATE_FAILED', platform);
        }
        return;
      }
    }

    // setup restream
    if (this.views.isMultiplatformMode) {
      // check the Restream service is available
      let ready = false;
      try {
        await this.runCheck(
          'setupMultistream',
          async () => (ready = await this.restreamService.checkStatus()),
        );
      } catch (e: unknown) {
        console.error('Error fetching restreaming service', e);
      }
      // Assume restream is down
      if (!ready) {
        this.setError('RESTREAM_DISABLED');
        return;
      }

      // update restream settings
      try {
        await this.runCheck('setupMultistream', async () => {
          // enable restream on the backend side
          if (!this.restreamService.state.enabled) await this.restreamService.setEnabled(true);
          await this.restreamService.beforeGoLive();
        });
      } catch (e: unknown) {
        console.error('Failed to setup restream', e);
        this.setError('RESTREAM_SETUP_FAILED');
        return;
      }
    }

    // apply optimized settings
    const optimizer = this.videoEncodingOptimizationService;
    if (optimizer.state.useOptimizedProfile && settings.optimizedProfile) {
      if (unattendedMode && optimizer.canApplyProfileFromCache()) {
        optimizer.applyProfileFromCache();
      } else {
        optimizer.applyProfile(settings.optimizedProfile);
      }
      await this.runCheck('applyOptimizedSettings');
    }

    // start video transmission
    try {
      await this.runCheck('startVideoTransmission', () => this.finishStartStreaming());
    } catch (e: unknown) {
      return;
    }

    // check if we should show the waring about the disabled Auto-start
    if (settings.platforms.youtube?.enabled && !settings.platforms.youtube.enableAutoStart) {
      this.SET_WARNING('YT_AUTO_START_IS_DISABLED');
    }

    // tweet
    if (
      settings.tweetText &&
      this.twitterService.state.linked &&
      this.twitterService.state.tweetWhenGoingLive
    ) {
      try {
        await this.runCheck('postTweet', () => this.twitterService.postTweet(settings.tweetText!));
      } catch (e: unknown) {
        console.error('unable to post a tweet', e);
        if (e instanceof StreamError) {
          this.setError(e);
        } else {
          this.setError('TWEET_FAILED');
        }
        return;
      }
    }

    // all done
    if (this.state.streamingStatus === EStreamingState.Live) {
      this.UPDATE_STREAM_INFO({ lifecycle: 'live' });
      this.createGameAssociation(this.views.commonFields.game);
      this.recordAfterStreamStartAnalytics(settings);
    }
  }

  private recordAfterStreamStartAnalytics(settings: IGoLiveSettings) {
    if (settings.customDestinations.filter(dest => dest.enabled).length) {
      this.usageStatisticsService.recordFeatureUsage('CustomStreamDestination');
    }

    // send analytics for Facebook
    if (settings.platforms.facebook?.enabled) {
      const fbSettings = settings.platforms.facebook;
      this.usageStatisticsService.recordFeatureUsage('StreamToFacebook');
      if (fbSettings.game) {
        this.usageStatisticsService.recordFeatureUsage('StreamToFacebookGaming');
      }
      if (fbSettings.liveVideoId) {
        this.usageStatisticsService.recordFeatureUsage('StreamToFacebookScheduledVideo');
      }
      if (fbSettings.destinationType === 'me') {
        this.usageStatisticsService.recordFeatureUsage('StreamToFacebookTimeline');
      } else if (fbSettings.destinationType === 'group') {
        this.usageStatisticsService.recordFeatureUsage('StreamToFacebookGroup');
      } else {
        this.usageStatisticsService.recordFeatureUsage('StreamToFacebookPage');
      }
    }

    // send analytics for TikTok
    if (settings.platforms.tiktok?.enabled) {
      this.usageStatisticsService.recordFeatureUsage('StreamToTikTok');
    }
  }

  /**
   * Update stream stetting while being live
   */
  async updateStreamSettings(settings: IGoLiveSettings): Promise<boolean> {
    const lifecycle = this.state.info.lifecycle;

    // save current settings in store so we can re-use them if something will go wrong
    this.SET_GO_LIVE_SETTINGS(settings);

    // run checklist
    this.UPDATE_STREAM_INFO({ lifecycle: 'runChecklist' });

    // call putChannelInfo for each platform
    const platforms = this.views.getEnabledPlatforms(settings.platforms);

    platforms.forEach(platform => {
      this.UPDATE_STREAM_INFO({
        checklist: { ...this.state.info.checklist, [platform]: 'not-started' },
      });
    });

    for (const platform of platforms) {
      const service = getPlatformService(platform);
      const newSettings = settings.platforms[platform];
      try {
        await this.runCheck(platform, () => service.putChannelInfo(newSettings));
      } catch (e: unknown) {
        console.error('Error running putChannelInfo for platform', e);
        // cast all PLATFORM_REQUEST_FAILED errors to SETTINGS_UPDATE_FAILED
        if (e instanceof StreamError) {
          e.type =
            (e.type as TStreamErrorType) === 'PLATFORM_REQUEST_FAILED'
              ? 'SETTINGS_UPDATE_FAILED'
              : e.type || 'UNKNOWN_ERROR';
          this.setError(e, platform);
        } else {
          this.setError('SETTINGS_UPDATE_FAILED', platform);
        }
        return false;
      }
    }

    // save updated settings locally
    this.streamSettingsService.setSettings({ goLiveSettings: settings });
    // finish the 'runChecklist' step
    this.UPDATE_STREAM_INFO({ lifecycle });
    return true;
  }

  /**
   * Schedule stream for eligible platforms
   */
  async scheduleStream(settings: IStreamSettings, time: number) {
    const destinations = settings.platforms;
    const platforms = (Object.keys(destinations) as TPlatform[]).filter(
      dest => destinations[dest].enabled && this.views.supports('stream-schedule', [dest]),
    ) as ('facebook' | 'youtube')[];
    for (const platform of platforms) {
      const service = getPlatformService(platform);
      assertIsDefined(service.scheduleStream);
      await service.scheduleStream(time, destinations[platform]);
    }
  }

  /**
   * Run task and update the checklist item status based on task result
   */
  private async runCheck(
    checkName: keyof IStreamInfo['checklist'],
    cb?: (...args: unknown[]) => Promise<unknown>,
  ) {
    this.SET_CHECKLIST_ITEM(checkName, 'pending');
    try {
      if (cb) await cb();
      this.SET_CHECKLIST_ITEM(checkName, 'done');
    } catch (e: unknown) {
      this.SET_CHECKLIST_ITEM(checkName, 'failed');
      throw e;
    }
  }

  @mutation()
  private UPDATE_STREAM_INFO(infoPatch: Partial<IStreamInfo>) {
    this.state.info = { ...this.state.info, ...infoPatch };
  }

  /**
   * Set the error state for the GoLive window
   */
  private setError(errorTypeOrError?: TStreamErrorType | StreamError, platform?: TPlatform) {
    if (typeof errorTypeOrError === 'object') {
      // an error object has been passed as a first arg
      if (platform) errorTypeOrError.platform = platform;
      this.SET_ERROR(errorTypeOrError);
    } else {
      // an error type has been passed as a first arg
      const errorType = errorTypeOrError as TStreamErrorType;
      const error = createStreamError(errorType);
      if (platform) error.platform = platform;
      this.SET_ERROR(error);
    }
    const error = this.state.info.error;
    assertIsDefined(error);
    console.error(`Streaming Error: ${error.message}`, error);
  }

  resetInfo() {
    this.RESET_STREAM_INFO();
  }

  resetError() {
    this.RESET_ERROR();
    if (this.state.info.checklist.startVideoTransmission === 'done') {
      this.UPDATE_STREAM_INFO({ lifecycle: 'live' });
    }
  }

  resetStreamInfo() {
    this.RESET_STREAM_INFO();
  }

  @mutation()
  private SET_ERROR(error: IStreamError) {
    this.state.info.error = error;
  }

  @mutation()
  private RESET_ERROR() {
    this.state.info.error = null;
  }

  @mutation()
  private SET_CHECKLIST_ITEM(
    itemName: keyof IStreamInfo['checklist'],
    state: TGoLiveChecklistItemState,
  ) {
    Vue.set(this.state.info, 'checklist', { ...this.state.info.checklist, [itemName]: state });
  }

  @mutation()
  private RESET_STREAM_INFO() {
    this.state.info = cloneDeep(StreamingService.initialState.info);
  }

  getModel() {
    return this.state;
  }

  get isStreaming() {
    return this.state.streamingStatus !== EStreamingState.Offline;
  }

  get isRecording() {
    return this.state.recordingStatus !== ERecordingState.Offline;
  }

  get isReplayBufferActive() {
    return this.state.replayBufferStatus !== EReplayBufferState.Offline;
  }

  get isIdle(): boolean {
    return !this.isStreaming && !this.isRecording;
  }

  setSelectiveRecording(enabled: boolean) {
    // Selective recording cannot be toggled while live
    if (this.state.streamingStatus !== EStreamingState.Offline) return;

    if (enabled) this.usageStatisticsService.recordFeatureUsage('SelectiveRecording');

    this.SET_SELECTIVE_RECORDING(enabled);
    obs.Global.multipleRendering = enabled;
  }

  /**
   * @deprecated Use toggleStreaming instead
   */
  startStreaming() {
    this.toggleStreaming();
  }

  /**
   * @deprecated Use toggleStreaming instead
   */
  stopStreaming() {
    this.toggleStreaming();
  }

  async finishStartStreaming(): Promise<unknown> {
    // register a promise that we should reject or resolve in the `handleObsOutputSignal`
    const startStreamingPromise = new Promise((resolve, reject) => {
      this.resolveStartStreaming = resolve;
      this.rejectStartStreaming = reject;
    });

    const shouldConfirm = this.streamSettingsService.settings.warnBeforeStartingStream;

    if (shouldConfirm) {
      const goLive = await electron.remote.dialog.showMessageBox(Utils.getMainWindow(), {
        title: $t('Go Live'),
        type: 'warning',
        message: $t('Are you sure you want to start streaming?'),
        buttons: [$t('Cancel'), $t('Go Live')],
      });

      if (!goLive.response) {
        return Promise.reject();
      }
    }

    this.powerSaveId = electron.remote.powerSaveBlocker.start('prevent-display-sleep');

    obs.NodeObs.OBS_service_startStreaming();

    const recordWhenStreaming = this.streamSettingsService.settings.recordWhenStreaming;

    if (recordWhenStreaming && this.state.recordingStatus === ERecordingState.Offline) {
      this.toggleRecording();
    }

    const replayWhenStreaming = this.streamSettingsService.settings.replayBufferWhileStreaming;

    if (replayWhenStreaming && this.state.replayBufferStatus === EReplayBufferState.Offline) {
      this.startReplayBuffer();
    }

    startStreamingPromise
      .then(() => {
        // run afterGoLive hooks
        try {
          this.views.enabledPlatforms.forEach(platform => {
            getPlatformService(platform).afterGoLive();
          });
        } catch (e: unknown) {
          console.error('Error running afterGoLive for platform', e);
        }
      })
      .catch(() => {
        console.warn('startStreamingPromise was rejected');
      });

    return startStreamingPromise;
  }

  async toggleStreaming(options?: TStartStreamOptions, force = false) {
    if (this.state.streamingStatus === EStreamingState.Offline) {
      // in the "force" mode just try to start streaming without updating channel info
      if (force) {
        await this.finishStartStreaming();
        return Promise.resolve();
      }
      try {
        await this.goLive();
        return Promise.resolve();
      } catch (e: unknown) {
        return Promise.reject(e);
      }
    }

    if (
      this.state.streamingStatus === EStreamingState.Starting ||
      this.state.streamingStatus === EStreamingState.Live ||
      this.state.streamingStatus === EStreamingState.Reconnecting
    ) {
      const shouldConfirm = this.streamSettingsService.settings.warnBeforeStoppingStream;

      if (shouldConfirm) {
        const endStream = await electron.remote.dialog.showMessageBox(Utils.getMainWindow(), {
          title: $t('End Stream'),
          type: 'warning',
          message: $t('Are you sure you want to stop streaming?'),
          buttons: [$t('Cancel'), $t('End Stream')],
        });

        if (!endStream.response) return;
      }

      if (this.powerSaveId) {
        electron.remote.powerSaveBlocker.stop(this.powerSaveId);
      }

      obs.NodeObs.OBS_service_stopStreaming(false);

      const keepRecording = this.streamSettingsService.settings.keepRecordingWhenStreamStops;
      if (!keepRecording && this.state.recordingStatus === ERecordingState.Recording) {
        this.toggleRecording();
      }

      const keepReplaying = this.streamSettingsService.settings.keepReplayBufferStreamStops;
      if (!keepReplaying && this.state.replayBufferStatus === EReplayBufferState.Running) {
        this.stopReplayBuffer();
      }

      this.windowsService.closeChildWindow();
      this.views.enabledPlatforms.forEach(platform => {
        const service = getPlatformService(platform);
        if (service.afterStopStream) service.afterStopStream();
      });
      this.UPDATE_STREAM_INFO({ lifecycle: 'empty' });
      return Promise.resolve();
    }

    if (this.state.streamingStatus === EStreamingState.Ending) {
      obs.NodeObs.OBS_service_stopStreaming(true);
      return Promise.resolve();
    }
  }

  /**
   * @deprecated Use toggleRecording instead
   */
  startRecording() {
    this.toggleRecording();
  }

  /**
   * @deprecated Use toggleRecording instead
   */
  stopRecording() {
    this.toggleRecording();
  }

  toggleRecording() {
    if (this.state.recordingStatus === ERecordingState.Recording) {
      obs.NodeObs.OBS_service_stopRecording();
      return;
    }

    if (this.state.recordingStatus === ERecordingState.Offline) {
      obs.NodeObs.OBS_service_startRecording();
      return;
    }
  }

  startReplayBuffer() {
    if (this.state.replayBufferStatus !== EReplayBufferState.Offline) return;
    this.usageStatisticsService.recordFeatureUsage('ReplayBuffer');
    obs.NodeObs.OBS_service_startReplayBuffer();
  }

  stopReplayBuffer() {
    if (this.state.replayBufferStatus === EReplayBufferState.Running) {
      obs.NodeObs.OBS_service_stopReplayBuffer(false);
    } else if (this.state.replayBufferStatus === EReplayBufferState.Stopping) {
      obs.NodeObs.OBS_service_stopReplayBuffer(true);
    }
  }

  saveReplay() {
    if (this.state.replayBufferStatus === EReplayBufferState.Running) {
      this.SET_REPLAY_BUFFER_STATUS(EReplayBufferState.Saving);
      this.replayBufferStatusChange.next(EReplayBufferState.Saving);
      obs.NodeObs.OBS_service_processReplayBufferHotkey();
    }
  }

  showGoLiveWindow() {
    const height = this.views.linkedPlatforms.length > 1 ? 750 : 650;
    const width = 900;

    const isLegacy =
      !this.incrementalRolloutService.views.featureIsEnabled(EAvailableFeatures.reactGoLive) ||
      this.customizationService.state.experimental?.legacyGoLive;

    const componentName = isLegacy ? 'GoLiveWindowDeprecated' : 'GoLiveWindow';

    this.windowsService.showWindow({
      componentName,
      title: $t('Go Live'),
      size: {
        height,
        width,
      },
    });
  }

  showEditStream() {
    const height = 750;
    const width = 900;

    const isLegacy =
      !this.incrementalRolloutService.views.featureIsEnabled(EAvailableFeatures.reactGoLive) ||
      this.customizationService.state.experimental?.legacyGoLive;

    const componentName = isLegacy ? 'EditStreamWindowDeprecated' : 'EditStreamWindow';

    this.windowsService.showWindow({
      componentName,
      title: $t('Update Stream Info'),
      size: {
        height,
        width,
      },
    });
  }

  get delayEnabled() {
    return this.streamSettingsService.settings.delayEnable;
  }

  get delaySeconds() {
    return this.streamSettingsService.settings.delaySec;
  }

  get delaySecondsRemaining() {
    if (!this.delayEnabled) return 0;

    if (
      this.state.streamingStatus === EStreamingState.Starting ||
      this.state.streamingStatus === EStreamingState.Ending
    ) {
      const elapsedTime = moment().unix() - this.streamingStateChangeTime.unix();
      return Math.max(this.delaySeconds - elapsedTime, 0);
    }

    return 0;
  }

  /**
   * Gives a formatted time that the streaming output has been in
   * its current state.
   */
  get formattedDurationInCurrentStreamingState() {
    const formattedTime = this.formattedDurationSince(this.streamingStateChangeTime);
    if (formattedTime === '07:50:00' && this.userService?.platform?.type === 'facebook') {
      const msg = $t('You are 10 minutes away from the 8 hour stream limit');
      const existingTimeupNotif = this.notificationsService.views
        .getUnread()
        .filter((notice: INotification) => notice.message === msg);
      if (existingTimeupNotif.length !== 0) return formattedTime;
      this.notificationsService.push({
        type: ENotificationType.INFO,
        lifeTime: 600000,
        showTime: true,
        message: msg,
      });
    }
    return formattedTime;
  }

  get formattedDurationInCurrentRecordingState() {
    return this.formattedDurationSince(moment(this.state.recordingStatusTime));
  }

  get streamingStateChangeTime() {
    return moment(this.state.streamingStatusTime);
  }

  private sendReconnectingNotification() {
    const msg = $t('Stream has disconnected, attempting to reconnect.');
    const existingReconnectNotif = this.notificationsService.views
      .getUnread()
      .filter((notice: INotification) => notice.message === msg);
    if (existingReconnectNotif.length !== 0) return;
    this.notificationsService.push({
      type: ENotificationType.WARNING,
      subType: ENotificationSubType.DISCONNECTED,
      lifeTime: -1,
      showTime: true,
      message: msg,
    });
  }

  private clearReconnectingNotification() {
    const notice = this.notificationsService.views
      .getAll()
      .find(
        (notice: INotification) =>
          notice.message === $t('Stream has disconnected, attempting to reconnect.'),
      );
    if (!notice) return;
    this.notificationsService.markAsRead(notice.id);
  }

  private formattedDurationSince(timestamp: moment.Moment) {
    const duration = moment.duration(moment().diff(timestamp));
    const seconds = padStart(duration.seconds().toString(), 2, '0');
    const minutes = padStart(duration.minutes().toString(), 2, '0');
    const dayHours = duration.days() * 24;
    const hours = padStart((dayHours + duration.hours()).toString(), 2, '0');

    return `${hours}:${minutes}:${seconds}`;
  }

  private outputErrorOpen = false;

  private handleOBSOutputSignal(info: IOBSOutputSignalInfo) {
    console.debug('OBS Output signal: ', info);

    const time = new Date().toISOString();

    if (info.type === EOBSOutputType.Streaming) {
      if (info.signal === EOBSOutputSignal.Start) {
        this.SET_STREAMING_STATUS(EStreamingState.Live, time);
        this.resolveStartStreaming();
        this.streamingStatusChange.next(EStreamingState.Live);

        let streamEncoderInfo: Partial<IOutputSettings> = {};
        let game: string = '';

        try {
          streamEncoderInfo = this.outputSettingsService.getSettings();
          game = this.views.commonFields.game;
        } catch (e: unknown) {
          console.error('Error fetching stream encoder info: ', e);
        }

        const eventMetadata: Dictionary<any> = {
          ...streamEncoderInfo,
          game,
        };

        if (this.videoEncodingOptimizationService.state.useOptimizedProfile) {
          eventMetadata.useOptimizedProfile = true;
        }

        const streamSettings = this.streamSettingsService.settings;

        eventMetadata.streamType = streamSettings.streamType;
        eventMetadata.platform = streamSettings.platform;
        eventMetadata.server = streamSettings.server;

        this.usageStatisticsService.recordEvent('stream_start', eventMetadata);
        this.usageStatisticsService.recordAnalyticsEvent('StreamingStatus', {
          code: info.code,
          status: EStreamingState.Live,
        });
        this.usageStatisticsService.recordFeatureUsage('Streaming');
      } else if (info.signal === EOBSOutputSignal.Starting) {
        this.SET_STREAMING_STATUS(EStreamingState.Starting, time);
        this.streamingStatusChange.next(EStreamingState.Starting);
      } else if (info.signal === EOBSOutputSignal.Stop) {
        this.SET_STREAMING_STATUS(EStreamingState.Offline, time);
        this.RESET_STREAM_INFO();
        this.rejectStartStreaming();
        this.streamingStatusChange.next(EStreamingState.Offline);
        this.usageStatisticsService.recordAnalyticsEvent('StreamingStatus', {
          code: info.code,
          status: EStreamingState.Offline,
        });
      } else if (info.signal === EOBSOutputSignal.Stopping) {
        this.sendStreamEndEvent();
        this.SET_STREAMING_STATUS(EStreamingState.Ending, time);
        this.streamingStatusChange.next(EStreamingState.Ending);
      } else if (info.signal === EOBSOutputSignal.Reconnect) {
        this.SET_STREAMING_STATUS(EStreamingState.Reconnecting);
        this.streamingStatusChange.next(EStreamingState.Reconnecting);
        this.sendReconnectingNotification();
      } else if (info.signal === EOBSOutputSignal.ReconnectSuccess) {
        this.SET_STREAMING_STATUS(EStreamingState.Live);
        this.streamingStatusChange.next(EStreamingState.Live);
        this.clearReconnectingNotification();
      }
    } else if (info.type === EOBSOutputType.Recording) {
      const nextState: ERecordingState = ({
        [EOBSOutputSignal.Start]: ERecordingState.Recording,
        [EOBSOutputSignal.Starting]: ERecordingState.Starting,
        [EOBSOutputSignal.Stop]: ERecordingState.Offline,
        [EOBSOutputSignal.Stopping]: ERecordingState.Stopping,
      } as Dictionary<ERecordingState>)[info.signal];

      if (info.signal === EOBSOutputSignal.Start) {
        this.usageStatisticsService.recordFeatureUsage('Recording');
        this.usageStatisticsService.recordAnalyticsEvent('RecordingStatus', {
          status: nextState,
          code: info.code,
        });
      }

      this.SET_RECORDING_STATUS(nextState, time);
      this.recordingStatusChange.next(nextState);
    } else if (info.type === EOBSOutputType.ReplayBuffer) {
      const nextState: EReplayBufferState = ({
        [EOBSOutputSignal.Start]: EReplayBufferState.Running,
        [EOBSOutputSignal.Stopping]: EReplayBufferState.Stopping,
        [EOBSOutputSignal.Stop]: EReplayBufferState.Offline,
        [EOBSOutputSignal.Wrote]: EReplayBufferState.Running,
        [EOBSOutputSignal.WriteError]: EReplayBufferState.Running,
      } as Dictionary<EReplayBufferState>)[info.signal];

      if (nextState) {
        this.SET_REPLAY_BUFFER_STATUS(nextState, time);
        this.replayBufferStatusChange.next(nextState);
      }

      if (info.signal === EOBSOutputSignal.Wrote) {
        this.usageStatisticsService.recordAnalyticsEvent('ReplayBufferStatus', {
          status: 'wrote',
          code: info.code,
        });
        this.replayBufferFileWrite.next(obs.NodeObs.OBS_service_getLastReplay());
      }
    }

    if (info.code) {
      if (this.outputErrorOpen) {
        console.warn('Not showing error message because existing window is open.', info);
        return;
      }

      let errorText = '';
      let extendedErrorText = '';
      let linkToDriverInfo = false;
      let showNativeErrorMessage = false;

      if (info.code === obs.EOutputCode.BadPath) {
        errorText = $t(
          'Invalid Path or Connection URL.  Please check your settings to confirm that they are valid.',
        );
      } else if (info.code === obs.EOutputCode.ConnectFailed) {
        errorText = $t(
          'Failed to connect to the streaming server.  Please check your internet connection.',
        );
      } else if (info.code === obs.EOutputCode.Disconnected) {
        errorText = $t(
          'Disconnected from the streaming server.  Please check your internet connection.',
        );
      } else if (info.code === obs.EOutputCode.InvalidStream) {
        errorText = $t(
          'Could not access the specified channel or stream key. Please log out and back in to refresh your credentials. If the problem persists, there may be a problem connecting to the server.',
        );
      } else if (info.code === obs.EOutputCode.NoSpace) {
        errorText = $t('There is not sufficient disk space to continue recording.');
      } else if (info.code === obs.EOutputCode.Unsupported) {
        errorText =
          $t(
            'The output format is either unsupported or does not support more than one audio track.  ',
          ) + $t('Please check your settings and try again.');
      } else if (info.code === obs.EOutputCode.OutdatedDriver) {
        linkToDriverInfo = true;
        errorText = $t(
          'An error occurred with the output. This is usually caused by out of date video drivers. Please ensure your Nvidia or AMD drivers are up to date and try again.',
        );
      } else {
        // -4 is used for generic unknown messages in OBS. Both -4 and any other code
        // we don't recognize should fall into this branch and show a generic error.
        errorText = $t(
          'An error occurred with the output. Please check your streaming and recording settings.',
        );
        if (info.error) {
          showNativeErrorMessage = true;
          extendedErrorText = errorText + '\n\n' + $t('System error message:') + info.error + '"';
        }
      }
      const buttons = [$t('OK')];

      const title = {
        [EOBSOutputType.Streaming]: $t('Streaming Error'),
        [EOBSOutputType.Recording]: $t('Recording Error'),
        [EOBSOutputType.ReplayBuffer]: $t('Replay Buffer Error'),
      }[info.type];

      if (linkToDriverInfo) buttons.push($t('Learn More'));
      if (showNativeErrorMessage) buttons.push($t('More'));

      this.outputErrorOpen = true;
      const errorType = 'error';
      electron.remote.dialog
        .showMessageBox(Utils.getMainWindow(), {
          buttons,
          title,
          type: errorType,
          message: errorText,
        })
        .then(({ response }) => {
          if (linkToDriverInfo && response === 1) {
            this.outputErrorOpen = false;
            electron.remote.shell.openExternal(
              'https://howto.streamlabs.com/streamlabs-obs-19/nvidia-graphics-driver-clean-install-tutorial-7000',
            );
          } else {
            let expectedResponse = 1;
            if (linkToDriverInfo) {
              expectedResponse = 2;
            }
            if (showNativeErrorMessage && response === expectedResponse) {
              const buttons = [$t('OK')];
              electron.remote.dialog
                .showMessageBox({
                  buttons,
                  title,
                  type: errorType,
                  message: extendedErrorText,
                })
                .then(({ response }) => {
                  this.outputErrorOpen = false;
                })
                .catch(() => {
                  this.outputErrorOpen = false;
                });
            } else {
              this.outputErrorOpen = false;
            }
          }
        })
        .catch(() => {
          this.outputErrorOpen = false;
        });
      this.windowsService.actions.closeChildWindow();
    }
  }

  private sendStreamEndEvent() {
    const data: Dictionary<any> = {};
    data.viewerCounts = {};
    data.duration = Math.round(moment().diff(moment(this.state.streamingStatusTime)) / 1000);

    if (this.views.protectedModeEnabled) {
      data.platforms = this.views.enabledPlatforms;

      this.views.customDestinations.forEach(() => {
        data.platforms.push('custom_rtmp');
      });

      this.views.enabledPlatforms.forEach(platform => {
        const service = getPlatformService(platform);

        if (service.hasCapability('viewerCount')) {
          data.viewerCounts[platform] = {
            average: service.averageViewers,
            peak: service.peakViewers,
          };
        }
      });
    } else {
      data.platforms = ['custom_rtmp'];
    }

    this.recordGoals(data.duration);
    this.usageStatisticsService.recordEvent('stream_end', data);
  }

  private recordGoals(duration: number) {
    if (!this.userService.isLoggedIn) return;
    const hoursStreamed = Math.floor(duration / 60 / 60);
    this.growService.incrementGoal('stream_hours_per_month', hoursStreamed);
    this.growService.incrementGoal('stream_times_per_week', 1);
    if (this.restreamService.settings.enabled) {
      this.growService.incrementGoal('multistream_per_week', 1);
    }
  }

  /**
   * Used to track in aggregate which overlays streamers are using
   * most often for which games, in order to offer a better search
   * experience in the overlay library.
   * @param game the name of the game
   */
  createGameAssociation(game: string) {
    const url = `https://${this.hostsService.overlays}/api/overlay-games-association`;

    const headers = authorizedHeaders(this.userService.apiToken);
    headers.append('Content-Type', 'application/x-www-form-urlencoded');

    const body = `game=${encodeURIComponent(game)}`;
    const request = new Request(url, { headers, body, method: 'POST' });

    // This is best effort data gathering, don't explicitly handle errors
    return fetch(request);
  }

  @mutation()
  private SET_STREAMING_STATUS(status: EStreamingState, time?: string) {
    this.state.streamingStatus = status;
    if (time) this.state.streamingStatusTime = time;
  }

  @mutation()
  private SET_RECORDING_STATUS(status: ERecordingState, time: string) {
    this.state.recordingStatus = status;
    this.state.recordingStatusTime = time;
  }

  @mutation()
  private SET_REPLAY_BUFFER_STATUS(status: EReplayBufferState, time?: string) {
    this.state.replayBufferStatus = status;
    if (time) this.state.replayBufferStatusTime = time;
  }

  @mutation()
  private SET_SELECTIVE_RECORDING(enabled: boolean) {
    this.state.selectiveRecording = enabled;
  }

  @mutation()
  private SET_WARNING(warningType: 'YT_AUTO_START_IS_DISABLED') {
    this.state.info.warning = warningType;
  }

  @mutation()
  private SET_STREAM_EVENTS(loaded: boolean, events?: IStreamEvent[]) {
    if (!loaded) this.state.streamEvents = [];
    this.state.streamEventsLoaded = loaded;
    if (events) this.state.streamEvents = events;
  }

  @mutation()
  private REMOVE_STREAM_EVENT(eventId: string) {
    const ind = this.state.streamEvents.findIndex(ev => ev.id === eventId);
    if (ind === -1) return;
    Vue.delete(this.state.streamEvents, ind);
  }

  @mutation()
  private SET_GO_LIVE_SETTINGS(settings: IGoLiveSettings) {
    this.state.info.settings = settings;
  }
}<|MERGE_RESOLUTION|>--- conflicted
+++ resolved
@@ -33,13 +33,10 @@
 import { EAvailableFeatures, IncrementalRolloutService } from 'services/incremental-rollout';
 import { StreamSettingsService } from '../settings/streaming';
 import { RestreamService } from 'services/restream';
-<<<<<<< HEAD
 import {
-  FacebookService, IFacebookLiveVideoExtended, IFacebookStartStreamOptions,
   TDestinationType,
 } from 'services/platforms/facebook';
-=======
->>>>>>> f78ed09f
+
 import Utils from 'services/utils';
 import cloneDeep from 'lodash/cloneDeep';
 import isEqual from 'lodash/isEqual';
@@ -48,14 +45,10 @@
 import { HostsService } from '../hosts';
 import { TwitterService } from '../integrations/twitter';
 import { assertIsDefined } from 'util/properties-type-guards';
-<<<<<<< HEAD
-import {IYoutubeStartStreamOptions, YoutubeService} from '../platforms/youtube';
 import { StreamInfoView } from './streaming-view';
 import Vue from 'vue';
-=======
-import { StreamInfoView } from './streaming-view';
+
 import { GrowService } from 'services/grow/grow';
->>>>>>> f78ed09f
 
 enum EOBSOutputType {
   Streaming = 'streaming',
@@ -95,7 +88,6 @@
     destinationId: string;
   };
 }
-
 
 export class StreamingService
   extends StatefulService<IStreamingServiceState>
@@ -207,7 +199,7 @@
   //   this.SET_STREAM_EVENTS(true, [...this.state.streamEvents, event]);
   // }
 
-  get views(): StreamInfoView {
+  get views() {
     return new StreamInfoView(this.state);
   }
 
