--- conflicted
+++ resolved
@@ -61,12 +61,9 @@
   "Frequently": "Frequentemente",
   "Very Frequently": "Molto frequentemente",
   "Recent Events": "Eventi recenti",
-<<<<<<< HEAD
-=======
   "Unban": "Sblocca",
   "Banned by %{user}": "Bloccato da %{user}",
   "No banned media found": "Nessun contenuto bloccato trovato",
->>>>>>> 53d2db29
   "Effects/Rallies": "Effetti/Rally",
   "Sparks sent are at least <amount>": "Le spark inviate sono almeno <amount>",
   "Sparks sent are exactly <amount>": "Le spark inviate sono esattamente <amount>",
