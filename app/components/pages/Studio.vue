--- conflicted
+++ resolved
@@ -63,10 +63,7 @@
 .no-preview {
   position: relative;
   flex-grow: 1;
-<<<<<<< HEAD
   background-color: @bg-tertiary;
-=======
->>>>>>> 503a8e22
   display: flex;
   justify-content: center;
 
