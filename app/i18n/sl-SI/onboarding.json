{
  "We are improving our backend systems. As part of the migration process, we will need to you log in again. If you have any questions, you can": "We are improving our backend systems. As part of the migration process, we will need to you log in again. If you have any questions, you can",
  "contact support.": "contact support.",
  "Sign in with your content platform to get started with Streamlabs": "Sign in with your content platform to get started with Streamlabs",
  "Select an OBS profile to import": "Select an OBS profile to import",
  "Import from OBS Studio": "Import from OBS Studio",
  "Start Fresh": "Start Fresh",
  "Importing": "Importing",
  "Successfully Imported": "Successfully Imported",
  "Importing your scenes and sources": "Importing your scenes and sources",
  "All scenes, sources and settings have been imported.": "All scenes, sources and settings have been imported.",
  "Import your scenes and your settings from OBS with a simple click, or start fresh.": "Import your scenes and your settings from OBS with a simple click, or start fresh.",
  "Click below and we'll analyze your internet speed and computer hardware to give you the best settings possible.": "Click below and we'll analyze your internet speed and computer hardware to give you the best settings possible.",
  "Start": "Start",
  "Rather do this manually?": "Rather do this manually?",
  "Setup later": "Setup later",
  "Detecting your location...": "Detecting your location...",
  "Performing bandwidth test...": "Performing bandwidth test...",
  "Testing streaming encoder...": "Testing streaming encoder...",
  "Testing recording encoder...": "Testing recording encoder...",
  "Attempting stream...": "Attempting stream...",
  "Reverting to defaults...": "Reverting to defaults...",
  "Applying stream settings...": "Applying stream settings...",
  "Applying general settings...": "Applying general settings...",
  "Optimizing...": "Optimizing...",
  "Optimize": "Optimize",
  "We're connecting to OBS and pulling your previous settings for a seamless conversion.": "We're connecting to OBS and pulling your previous settings for a seamless conversion.",
  "Initialzing ...": "Initialzing ...",
  "Connecting to OBS ...": "Connecting to OBS ...",
  "Pulling settings ...": "Pulling settings ...",
  "Starting import ...": "Starting import ...",
  "Finalizing ...": "Finalizing ...",
  "We're analyzing your internet speed and computer hardware to give you the best settings possible.": "We're analyzing your internet speed and computer hardware to give you the best settings possible.",
  "Done!": "Done!",
  "Next": "Next",
  "Scene Collections Import": "Scene Collections Import",
  "The following scene collections have been imported from your Streamlabs account": "The following scene collections have been imported from your Streamlabs account",
  "Continue": "Continue",
  "Collecting some information about your PC...": "Collecting some information about your PC...",
  "We found optimized settings for your PC": "We found optimized settings for your PC",
  "Something went wrong": "Something went wrong",
  "Download and Apply": "Download and Apply",
  "This device is not available": "This device is not available",
  "Set Up Mic and Webcam": "Set Up Mic and Webcam",
  "Welcome to Streamlabs": "Welcome to Streamlabs",
  "Import your existing settings from OBS in less than a minute and go live": "Import your existing settings from OBS in less than a minute and go live",
  "We import all of your settings, including scenes, output, configurations, and much more": "We import all of your settings, including scenes, output, configurations, and much more",
  "Start with a clean copy of Streamlabs Desktop and configure your settings from scratch": "Start with a clean copy of Streamlabs Desktop and configure your settings from scratch",
  "Add a Theme": "Add a Theme",
  "Not seeing a theme that catches your eye? Our theme library has hundreds of free choices available": "Not seeing a theme that catches your eye? Our theme library has hundreds of free choices available",
  "Something went wrong.": "Something went wrong.",
  "In-game Overlay": "In-game Overlay",
  "Optimized Video Encoding": "Optimized Video Encoding",
  "Some exclusive features we recommend to take your stream to the next level": "Some exclusive features we recommend to take your stream to the next level",
  "Detected %{continent}": "Detected %{continent}",
  "Check out 50+ amazing apps from independent developers, ranging from DMCA-compliant music to stunning overlays to more tools to engage with your community. Head over to the app store in the left navigation to browse our selection of free and paid apps.": "Check out 50+ amazing apps from independent developers, ranging from DMCA-compliant music to stunning overlays to more tools to engage with your community. Head over to the app store in the left navigation to browse our selection of free and paid apps.",
  "Only have one screen? Perfect! Enable our in-game overlay to make sure you catch every chat message and stream event that happens while you get your game on. You can enable this feature in the ‘Game Overlay’ tab of the settings menu.": "Only have one screen? Perfect! Enable our in-game overlay to make sure you catch every chat message and stream event that happens while you get your game on. You can enable this feature in the ‘Game Overlay’ tab of the settings menu.",
  "Re-Authorize": "Re-Authorize",
  "or select another platform": "or select another platform",
  "Connect to %{platform}": "Connect to %{platform}",
  "View help docs": "View help docs",
  "Enter your stream key.": "Enter your stream key.",
  "Select platform": "Select platform",
  "No webcam detected": "No webcam detected",
  "Enable multistream to grow your audience, build your brand, and earn great prizes - with no extra effort. Available for Facebook today, and other platforms coming soon.": "Enable multistream to grow your audience, build your brand, and earn great prizes - with no extra effort. Available for Facebook today, and other platforms coming soon.",
  "Enable multistream": "Enable multistream",
  "Enable multistream to get started.": "Enable multistream to get started.",
  "Merge your account with your new page. We can then track your progress so you can start earning great rewards!": "Merge your account with your new page. We can then track your progress so you can start earning great rewards!",
  "A Facebook Gaming Page is required to multistream to Facebook.": "A Facebook Gaming Page is required to multistream to Facebook.",
  "Create Facebook Gaming Page": "Create Facebook Gaming Page",
  "Create Gaming Video Creator Page": "Create Gaming Video Creator Page",
  "Merge your Facebook Gaming Page": "Merge your Facebook Gaming Page",
  "Merge with Facebook": "Merge with Facebook",
  "primeTitle": "Join <prime-title>Prime</prime-title> for Exclusive Features",
  "Overlay, Widget & Site Themes": "Overlay, Widget & Site Themes",
  "Custom Domain + Website": "Custom Domain + Website",
  "More Than 40 FREE Apps": "More Than 40 FREE Apps",
  "Custom Merch Store": "Custom Merch Store",
  "Stream on Mobile": "Stream on Mobile",
  "Gold Status + FREE T-shirt": "Gold Status + FREE T-shirt",
  "Go Ultra": "Go Ultra",
  "Import": "Import",
  "While we import your settings and scenes from OBS Studio, check out these great features unique to Streamlabs": "While we import your settings and scenes from OBS Studio, check out these great features unique to Streamlabs",
  "Importing Your Existing Settings From OBS": "Importing Your Existing Settings From OBS",
  "Everything you need to go live. Always and forever free.": "Everything you need to go live. Always and forever free.",
  "Go live to one platform": "Go live to one platform",
  "Tipping (no Streamlabs fee)": "Tipping (no Streamlabs fee)",
  "Alerts & other Widgets": "Alerts & other Widgets",
  "Selective Recording": "Selective Recording",
  "And many more free features": "And many more free features",
  "All free features": "All free features",
  "Multistream to multiple platforms": "Stream to YouTube, Twitch & Facebook at once",
  "Premium Stream Overlays": "Premium Stream Overlays",
  "Alert Box and Widget Themes": "Alert Box and Widget Themes",
  "Access to all App Store Apps": "Access to all App Store Apps",
  "Ultra Web Suite": "Ultra Web Suite",
  "Choose Free": "Choose Free",
  "Pro features to take your stream and channel to the next level.": "Pro features to take your stream and channel to the next level.",
  "Something went wrong while importing from OBS Studio. Please try again or skip to the next step.": "Something went wrong while importing from OBS Studio. Please try again or skip to the next step.",
  "Visual Preset": "Visual Preset",
  "Installing overlay...": "Installing overlay...",
  "How do you plan to use Streamlabs Desktop?": "How do you plan to use Streamlabs Desktop?",
  "Live Streaming": "Live Streaming",
  "Recording Only": "Recording Only",
  "I want to live stream to a platform. I may also want to record my live streams.": "I want to live stream to a platform. I may also want to record my live streams.",
  "I want to record my screen or camera. I will not be live streaming.": "I want to record my screen or camera. I will not be live streaming.",
  "Streamlabs will be optimized for recording": "Streamlabs will be optimized for recording",
  "Certain features related to live streaming will be hidden. If you would like to enable these features in the future, you can disable Recording Mode in the application settings.": "Certain features related to live streaming will be hidden. If you would like to enable these features in the future, you can disable Recording Mode in the application settings.",
  "Looking to stream?": "Looking to stream?",
  "Screen Capture (Double-click to select)": "Screen Capture (Double-click to select)",
  "1-Click Import from OBS": "1-Click Import from OBS",
  "Gain access to additional features by logging in with your preferred streaming platform.": "Gain access to additional features by logging in with your preferred streaming platform.",
  "Themes and Overlays": "Themes and Overlays",
  "Alerts and Widgets": "Alerts and Widgets",
  "Streamlabs Desktop": "Streamlabs Desktop",
  "Desktop App Store": "Desktop App Store",
  "Tips": "Tips",
  "Storage": "Storage",
  "All Streamlabs Pro Tools": "All Streamlabs Pro Tools",
  "Access to Free Overlays and Themes": "Access to Free Overlays and Themes",
  "Add 1 Guest": "Add 1 Guest",
  "Limited Free Apps": "Limited Free Apps",
  "No-fee Tipping": "No-fee Tipping",
  "Basic Chatbot": "Basic Chatbot",
  "Basic Features": "Basic Features",
  "Access to All Overlays and Themes (%{themeNumber})": "Access to All Overlays and Themes (%{themeNumber})",
  "Add Up To 11 Guests or Cameras": "Add Up To 11 Guests or Cameras",
  "Access Full App Library (%{appNumber})": "Access Full App Library (%{appNumber})",
  "%{destinationsNumber} Destinations": "%{destinationsNumber} Destinations",
  "Custom Tip Page and Domain": "Custom Tip Page and Domain",
  "Custom Named Chatbot": "Custom Named Chatbot",
  "Pro Upgrade": "Pro Upgrade",
  "Current Plan": "Current Plan",
  "Includes everything in Starter plus:": "Includes everything in Starter plus:",
  "Your login has expired. Please reauthenticate to continue using Streamlabs Desktop.": "Your login has expired. Please reauthenticate to continue using Streamlabs Desktop.",
  "Select a Primary Platform": "Select a Primary Platform",
  "Connect a Content Platform": "Connect a Content Platform",
  "Streamlabs Desktop requires that you have a connected platform account in order to use all of its features. By skipping this step, you will be logged out and some features may be unavailable.": "Streamlabs Desktop requires that you have a connected platform account in order to use all of its features. By skipping this step, you will be logged out and some features may be unavailable.",
  "Your Streamlabs account has multiple connected content platforms. Please select the primary platform you will be streaming to using Streamlabs Desktop.": "Your Streamlabs account has multiple connected content platforms. Please select the primary platform you will be streaming to using Streamlabs Desktop.",
  "Streamlabs Desktop requires you to connect a content platform to your Streamlabs account": "Streamlabs Desktop requires you to connect a content platform to your Streamlabs account",
  "Error": "Error",
  "Ok": "Ok",
  "An error has occurred during optimization attempt. Only default settings are applied": "An error has occurred during optimization attempt. Only default settings are applied",
  "You unlocked hundreds of Ultra overlays! Choose from the ones below or navigate to the Overlays tab later to personalize your scenes.": "You unlocked hundreds of Ultra overlays! Choose from the ones below or navigate to the Overlays tab later to personalize your scenes.",
  "Welcome to Streamlabs!": "Welcome to Streamlabs!",
  "What type of creator are you?": "What type of creator are you?",
  "Beginner": "Beginner",
  "I want to be guided step by step.": "I want to be guided step by step.",
  "Intermediate": "Intermediate",
  "I need a little help getting started": "I need a little help getting started",
  "I like to setup things myself": "I like to setup things myself",
  "Log in with email/password": "Log in with email/password",
  "Sign Up": "Sign Up",
  "Create an account to unlock the most useful features like Streaming, Themes, Highlighter, App Store, Collab Cam and more!": "Create an account to unlock the most useful features like Streaming, Themes, Highlighter, App Store, Collab Cam and more!",
  "Create a <span>Streamlabs ID</span>": "Create a <span>Streamlabs ID</span>",
  "Already have an account? <span>Login</span>": "Already have an account? <span>Login</span>",
  "Add an Overlay": "Add an Overlay",
  "Log in with a platform": "Log in with a platform",
  "Don't have an account yet? <span>Sign up</span>": "Don't have an account yet? <span>Sign up</span>",
  "Seamless Creator Workflow": "Seamless Creator Workflow",
  "Streamlabs Mobile": "Streamlabs Mobile",
  "Streamlabs Console": "Streamlabs Console",
  "+ Disconnect Protection": "+ Disconnect Protection",
  "Tips to get the most out of your experience:": "Tips to get the most out of your experience:",
  "Set up your alerts and widgets on <link>Streamlabs Dashboard</link>": "Set up your alerts and widgets on <link>Streamlabs Dashboard</link>",
  "Need further assistance? Check out our <link>Creator resource hub</link> for everything you need": "Need further assistance? Check out our <link>Creator resource hub</link> for everything you need",
  "Earn rewards by streaming. Check your All Stars rank <link>on your dashboard</link>": "Earn rewards by streaming. Check your All Stars rank <link>on your dashboard</link>",
  "Tips to run your first stream like a Pro:": "Tips to run your first stream like a Pro:",
  "Set yourself up for success with our <link>getting started guide</link>": "Set yourself up for success with our <link>getting started guide</link>",
  "Prevent crashes with <link>this troubleshooting guide</link>": "Prevent crashes with <link>this troubleshooting guide</link>",
<<<<<<< HEAD
  "Learn more about streaming through our free <link>Streamer University</link>": "Learn more about streaming through our free <link>Streamer University</link>"
=======
  "Learn more about streaming through our free <link>Streamer University</link>": "Learn more about streaming through our free <link>Streamer University</link>",
  "Recording": "Recording",
  "Game Overlay": "Game Overlay",
  "Dual Output (1 platform + TikTok)": "Dual Output (1 platform + TikTok)",
  "Alert Box & Widget Themes": "Alert Box & Widget Themes",
  "Access all App Store Apps": "Access all App Store Apps",
  "Dual Output (3+ destinations)": "Dual Output (3+ destinations)",
  "Collab Cam up to 11 guests": "Collab Cam up to 11 guests",
  "Pro tier across the rest of the suite": "Pro tier across the rest of the suite",
  "And many more Ultra features": "And many more Ultra features",
  "Everything you need to go live.": "Everything you need to go live.",
  "Always and forever free": "Aways and forever free",
  "Choose Ultra": "Choose Ultra",
  "Premium features for your stream.": "Premium features for your stream.",
  "Other Themes": "Other Themes",
  "by <designer>%{designerName}</designer>": "by <designer>%{designerName}</designer>",
  "Setup your mic & webcam": "Setup your mic & webcam",
  "Connect your most essential devices now or later on.": "Connect your most essential devices now or later on.",
  "Choose your plan": "Choose your plan",
  "Choose the best plan to fit your content creation needs.": "Choose the best plan to fit your content creation needs.",
  "Add your first theme": "Add your first theme",
  "Try your first theme now, browse hundreds of more themes later on": "Try your first theme now, browse hundreds of more themes later on"
>>>>>>> 39843688
}<|MERGE_RESOLUTION|>--- conflicted
+++ resolved
@@ -168,9 +168,6 @@
   "Tips to run your first stream like a Pro:": "Tips to run your first stream like a Pro:",
   "Set yourself up for success with our <link>getting started guide</link>": "Set yourself up for success with our <link>getting started guide</link>",
   "Prevent crashes with <link>this troubleshooting guide</link>": "Prevent crashes with <link>this troubleshooting guide</link>",
-<<<<<<< HEAD
-  "Learn more about streaming through our free <link>Streamer University</link>": "Learn more about streaming through our free <link>Streamer University</link>"
-=======
   "Learn more about streaming through our free <link>Streamer University</link>": "Learn more about streaming through our free <link>Streamer University</link>",
   "Recording": "Recording",
   "Game Overlay": "Game Overlay",
@@ -193,5 +190,4 @@
   "Choose the best plan to fit your content creation needs.": "Choose the best plan to fit your content creation needs.",
   "Add your first theme": "Add your first theme",
   "Try your first theme now, browse hundreds of more themes later on": "Try your first theme now, browse hundreds of more themes later on"
->>>>>>> 39843688
 }