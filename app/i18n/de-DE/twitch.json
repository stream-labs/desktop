{
  "Twitch Category": "Twitch-Kategorie",
  "Twitch Tags": "Twitch-Tags",
<<<<<<< HEAD
  "You need to re-login to access Twitch tags": "You need to re-login to access Twitch tags",
  "Do not include special characters or spaces in your tag": "Do not include special characters or spaces in your tag",
  "For example: \"Speedrunning\" or \"FirstPlaythrough\"": "For example: \"Speedrunning\" or \"FirstPlaythrough\""
=======
  "You need to re-login to access Twitch tags": "Neuanmeldung nötig für Zugriff auf Twitch-Tags",
  "Do not include special characters or spaces in your tag": "Verwenden Sie keine Sonderzeichen oder Leerzeichen in Ihrem Tag.",
  "For example: \"Speedrunning\" or \"FirstPlaythrough\"": "Beispiel: „Speedrunning“ oder „FirstPlaythrough“"
>>>>>>> 672fd52e
}<|MERGE_RESOLUTION|>--- conflicted
+++ resolved
@@ -1,13 +1,7 @@
 {
   "Twitch Category": "Twitch-Kategorie",
   "Twitch Tags": "Twitch-Tags",
-<<<<<<< HEAD
-  "You need to re-login to access Twitch tags": "You need to re-login to access Twitch tags",
-  "Do not include special characters or spaces in your tag": "Do not include special characters or spaces in your tag",
-  "For example: \"Speedrunning\" or \"FirstPlaythrough\"": "For example: \"Speedrunning\" or \"FirstPlaythrough\""
-=======
   "You need to re-login to access Twitch tags": "Neuanmeldung nötig für Zugriff auf Twitch-Tags",
   "Do not include special characters or spaces in your tag": "Verwenden Sie keine Sonderzeichen oder Leerzeichen in Ihrem Tag.",
   "For example: \"Speedrunning\" or \"FirstPlaythrough\"": "Beispiel: „Speedrunning“ oder „FirstPlaythrough“"
->>>>>>> 672fd52e
 }