console.log('app script');
const appScriptTime = Date.now();
import { I18nService, $t } from 'services/i18n';

// eslint-disable-next-line
window['eval'] = global.eval = () => {
  throw new Error('window.eval() is disabled for security');
};

import 'reflect-metadata';
import Vue from 'vue';

import { createStore } from './store';
import { WindowsService } from './services/windows';
import { ObsUserPluginsService } from 'services/obs-user-plugins';
import { AppService } from './services/app';
import Utils from './services/utils';
import electron from 'electron';
import * as Sentry from '@sentry/browser';
import * as Integrations from '@sentry/integrations';
import VTooltip from 'v-tooltip';
import Toasted from 'vue-toasted';
import VueI18n from 'vue-i18n';
import VModal from 'vue-js-modal';
import VeeValidate from 'vee-validate';
import ChildWindow from 'components/windows/ChildWindow.vue';
import OneOffWindow from 'components/windows/OneOffWindow.vue';
import { UserService, setSentryContext } from 'services/user';
import { getResource } from 'services';
import * as obs from '../obs-api';
import path from 'path';
import util from 'util';
import uuid from 'uuid/v4';
import Blank from 'components/windows/Blank.vue';
import Main from 'components/windows/Main.vue';
import CustomLoader from 'components/CustomLoader';

const crashHandler = window['require']('crash-handler');

const { ipcRenderer, remote, app, contentTracing } = electron;
const slobsVersion = Utils.env.SLOBS_VERSION;
const isProduction = Utils.env.NODE_ENV === 'production';
const isPreview = !!Utils.env.SLOBS_PREVIEW;

if (Utils.isWorkerWindow()) {
  Utils.measure('first script', window['firstScriptTime']);
  Utils.measure('renderer parsed', window['parsedTime']);
  Utils.measure('app.ts executed', appScriptTime);
  Utils.measure('app deps loaded');
}

// This is the development DSN
let sentryDsn = 'https://8f444a81edd446b69ce75421d5e91d4d@sentry.io/252950';

if (isProduction) {
  // This is the production DSN
  sentryDsn = 'https://6971fa187bb64f58ab29ac514aa0eb3d@sentry.io/251674';

  electron.crashReporter.start({
    productName: 'streamlabs-obs',
    companyName: 'streamlabs',
    ignoreSystemCrashHandler: true,
    submitURL:
      'https://sentry.io/api/1283430/minidump/?sentry_key=01fc20f909124c8499b4972e9a5253f2',
    extra: {
      'sentry[release]': slobsVersion,
      processType: 'renderer',
    },
  });
}

let usingSentry = false;
const windowId = Utils.getWindowId();

function wrapLogFn(fn: string) {
  const old: Function = console[fn];
  console[fn] = (...args: any[]) => {
    old.apply(console, args);

    const level = fn === 'log' ? 'info' : fn;

    sendLogMsg(level, ...args);
  };
}

function sendLogMsg(level: string, ...args: any[]) {
  const serialized = args
    .map(arg => {
      if (typeof arg === 'string') return arg;

      return util.inspect(arg);
    })
    .join(' ');

  ipcRenderer.send('logmsg', { level, sender: windowId, message: serialized });
}

['log', 'info', 'warn', 'error'].forEach(wrapLogFn);

window.addEventListener('error', e => {
  sendLogMsg('error', e.error);
});

window.addEventListener('unhandledrejection', e => {
  sendLogMsg('error', e.reason);
});

if (
  (isProduction || process.env.SLOBS_REPORT_TO_SENTRY) &&
  !electron.remote.process.env.SLOBS_IPC
) {
  usingSentry = true;

  Sentry.init({
    dsn: sentryDsn,
    release: slobsVersion,
    sampleRate: isPreview ? 1.0 : 0.1,
    beforeSend: event => {
      // Because our URLs are local files and not publicly
      // accessible URLs, we simply truncate and send only
      // the filename.  Unfortunately sentry's electron support
      // isn't that great, so we do this hack.
      // Some discussion here: https://github.com/getsentry/sentry/issues/2708
      const normalize = (filename: string) => {
        const splitArray = filename.split('/');
        return splitArray[splitArray.length - 1];
      };

      if (event.exception && event.exception.values[0].stacktrace) {
        event.exception.values[0].stacktrace.frames.forEach(frame => {
          frame.filename = normalize(frame.filename);
        });
      }

      if (event.request) {
        event.request.url = normalize(event.request.url);
      }

      return event;
    },
    integrations: [new Integrations.Vue({ Vue })],
  });

  const oldConsoleError = console.error;

  console.error = (msg: string, ...params: any[]) => {
    oldConsoleError(msg, ...params);

    Sentry.withScope(scope => {
      if (params[0] instanceof Error) {
        scope.setExtra('exception', params[0].stack);
      }

      scope.setExtra('console-args', JSON.stringify(params, null, 2));
      Sentry.captureMessage(msg, Sentry.Severity.Error);
    });
  };
}

require('./app.g.less');
require('./themes.g.less');

// Initiates tooltips and sets their parent wrapper
Vue.use(VTooltip);
VTooltip.options.defaultContainer = '#mainWrapper';
Vue.use(Toasted);
Vue.use(VeeValidate); // form validations
Vue.use(VModal);

// Disable chrome default drag/drop behavior
document.addEventListener('dragover', event => event.preventDefault());
document.addEventListener('dragenter', event => event.preventDefault());
document.addEventListener('drop', event => event.preventDefault());

export const apiInitErrorResultToMessage = (resultCode: obs.EVideoCodes) => {
  switch (resultCode) {
    case obs.EVideoCodes.NotSupported: {
      return $t('OBSInit.NotSupportedError');
    }
    case obs.EVideoCodes.ModuleNotFound: {
      return $t('OBSInit.ModuleNotFoundError');
    }
    default: {
      return $t('OBSInit.UnknownError');
    }
  }
};

const showDialog = (message: string): void => {
  electron.remote.dialog.showErrorBox($t('OBSInit.ErrorTitle'), message);
};

document.addEventListener('DOMContentLoaded', async () => {
  if (Utils.isWorkerWindow()) Utils.measure('DOMContentLoaded');
  const store = createStore();

  // setup VueI18n plugin
  Vue.use(VueI18n);

  const i18n = new VueI18n({
    locale: 'en-US',
    fallbackLocale: 'en-US',
    messages: {},
    silentTranslationWarn: false,
    missing: (language: string, key: string) => {
      if (isProduction) return;
      console.error(`Missing translation found for ${language} -- "${key}"`);
    },
  });
  I18nService.setVuei18nInstance(i18n);
  if (Utils.isWorkerWindow()) Utils.measure('i18n initialized');

  // The worker window can safely access services immediately
  if (Utils.isWorkerWindow()) {
    const windowsService: WindowsService = WindowsService.instance;

    // Services
    const appService: AppService = AppService.instance;
    const obsUserPluginsService: ObsUserPluginsService = ObsUserPluginsService.instance;
    Utils.measure('first services initialized');

    // This is used for debugging
    window['obs'] = obs;

    await obsUserPluginsService.initialize();

    let apiResult;
    let obs_instance_reused = false;
    const pipe_uuid = process.env['OBS_PIPE_UUID'];
    if (pipe_uuid) {
<<<<<<< HEAD
      console.log('try connect to api');
      obs.IPC.connect(`slobs-${pipe_uuid}`);

      console.log('connected');

=======
      obs.IPC.connect(`slobs-${pipe_uuid}`);

>>>>>>> 3907f396
      apiResult = obs.NodeObs.OBS_API_initAPI(
        'en-US',
        appService.appDataDirectory,
        electron.remote.process.env.SLOBS_VERSION,
      );
<<<<<<< HEAD

      if (apiResult === obs.EVideoCodes.Success) {
        obs_instance_reused = true;
      }

      console.log('inited');
    }

=======

      if (apiResult === obs.EVideoCodes.Success) {
        obs_instance_reused = true;
      }
    }

>>>>>>> 3907f396
    if (!obs_instance_reused) {
      // Host a new OBS server instance
      obs.IPC.host(`slobs-${uuid()}`);

      obs.NodeObs.SetWorkingDirectory(
        path.join(
          electron.remote.app.getAppPath().replace('app.asar', 'app.asar.unpacked'),
          'node_modules',
          'obs-studio-node',
        ),
      );

      // Initialize OBS API
      apiResult = obs.NodeObs.OBS_API_initAPI(
        'en-US',
        appService.appDataDirectory,
        electron.remote.process.env.SLOBS_VERSION,
      );
    }

    crashHandler.registerProcess(appService.pid, false);

    if (apiResult !== obs.EVideoCodes.Success) {
      const message = apiInitErrorResultToMessage(apiResult);
      showDialog(message);

      crashHandler.unregisterProcess(appService.pid);

      obs.NodeObs.StopCrashHandler();
      obs.IPC.disconnect();

      electron.ipcRenderer.send('shutdownComplete');
      return;
    }
    Utils.measure('ObS API initialized');

    ipcRenderer.on('closeWindow', () => windowsService.closeMainWindow());
    I18nService.instance.load();
    AppService.instance.load();
  }

  if (Utils.isChildWindow()) {
    ipcRenderer.on('closeWindow', () => {
      const windowsService: WindowsService = WindowsService.instance;
      windowsService.closeChildWindow();
    });
  }

  // create a root Vue component
  const windowId = Utils.getCurrentUrlParams().windowId;
  const vm = new Vue({
    i18n,
    store,
    el: '#app',
    render: h => {
      if (windowId === 'worker') return h(Blank);
      if (windowId === 'child') {
        if (store.state.bulkLoadFinished) {
          return h(ChildWindow);
        }

        return h(CustomLoader);
      }
      if (windowId === 'main') return h(Main);
      return h(OneOffWindow);
    },
  });

  if (Utils.isMainWindow()) {
    electron.remote.getCurrentWindow().show();
  }

  // Perform some final initialization now that services are ready
  ipcRenderer.on('initFinished', () => {
    // setup translations for the current window
    if (!Utils.isWorkerWindow()) {
      I18nService.uploadTranslationsToVueI18n();
    }

    if (usingSentry) {
      const userService = getResource<UserService>('UserService');
      const ctx = userService.getSentryContext();
      if (ctx) setSentryContext(ctx);
      userService.sentryContext.subscribe(setSentryContext);
    }

    if (Utils.isWorkerWindow()) Utils.measure('Init finished event');
  });
});

if (Utils.isDevMode()) {
  window.addEventListener('error', () => ipcRenderer.send('showErrorAlert'));
  window.addEventListener('keyup', ev => {
    if (ev.key === 'F12') electron.ipcRenderer.send('openDevTools');
  });
}<|MERGE_RESOLUTION|>--- conflicted
+++ resolved
@@ -228,38 +228,19 @@
     let obs_instance_reused = false;
     const pipe_uuid = process.env['OBS_PIPE_UUID'];
     if (pipe_uuid) {
-<<<<<<< HEAD
-      console.log('try connect to api');
       obs.IPC.connect(`slobs-${pipe_uuid}`);
 
-      console.log('connected');
-
-=======
-      obs.IPC.connect(`slobs-${pipe_uuid}`);
-
->>>>>>> 3907f396
       apiResult = obs.NodeObs.OBS_API_initAPI(
         'en-US',
         appService.appDataDirectory,
         electron.remote.process.env.SLOBS_VERSION,
       );
-<<<<<<< HEAD
 
       if (apiResult === obs.EVideoCodes.Success) {
         obs_instance_reused = true;
       }
-
-      console.log('inited');
-    }
-
-=======
-
-      if (apiResult === obs.EVideoCodes.Success) {
-        obs_instance_reused = true;
-      }
-    }
-
->>>>>>> 3907f396
+    }
+
     if (!obs_instance_reused) {
       // Host a new OBS server instance
       obs.IPC.host(`slobs-${uuid()}`);
