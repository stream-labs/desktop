{
  "Open advanced audio settings": "Abrir propriedades de áudio avançadas",
  "Volume (%)": "Volume (%)",
  "Downmix to Mono": "Converter para Mono",
  "Sync Offset (ms)": "Atraso de sincronização (ms)",
  "Audio Monitoring": "Monitoramento de Áudio",
  "Monitor Off": "Não monitorar",
  "Monitor Only (mute output)": "Apenas monitorar (Saída muda)",
  "Monitor and Output": "Monitorar e enviar áudio",
  "Stream Track": "Faixa de transmissão",
  "Stream Tracks": "Faixas de transmissão",
  "Rec. Tracks": "Rec. Faixas",
  "Advanced Audio Settings": "Propriedades de áudio avançadas",
  "Volume ( % )": "Volume (%)",
  "Sync Offset": "Atraso de sincronização",
  "Mixer": "Mixer",
  "Monitor audio levels. If the bars are moving you are outputting audio.": "Monitora o nível de áudio. Caso as barras estejam se movendo você está enviando áudio.",
  "Muted": "Sem áudio",
  "Hide in Mixer": "Ocultar no Mixer",
  "Show in Mixer": "Exibir no Mixer",
  "Device": "Dispositivo",
  "Use Device Timestamps": "Usar marcações de tempo do dispositivo",
  "Time it takes between sound occuring and being broadcast (ms)": "Tempo transcorrido entre o som ocorrer e ser transmitido (ms)",
  "Route audio to the central channel instead of left or right stereo channels": "Direcione o áudio pelo canal central em vez de pelos canais estéreos esquerdo e direito",
  "Generally, enabling monitoring sends the audio through the Desktop Audio channel": "Geralmente, habilitar o monitoramento envia o áudio pelo canal de áudio do desktop",
  "Test Audio": "Testar áudio",
  "Testing...": "Testando...",
  "Mute": "Desativar Áudio",
  "Unmute": "Reativar Áudio",
  "Designates if this source is audible in your live broadcast": "Indica se esta fonte é audível em sua transmissão ao vivo",
  "Designates if this source is audible in your recorded track(s)": "Indica se esta fonte é audível em suas faixas gravadas",
  "Source Settings": "Configurações da fonte",
  "Audio Tracks": "Faixas de áudio",
  "Designates which tracks are being recorded": "Indica quais faixas estão sendo gravadas",
  "Your Stream and VOD Track are the same. This may result in unexpected audio behavior, go to Global Settings to change.": "A trilha de sua transmissão e de seu VOD é a mesma. Isso pode resultar em comportamento inesperado de áudio, vá para Configurações globais para alterar.",
  "Streaming Track": "Trilha de transmissão",
  "Enable Twitch VOD Track": "Habilitar trilha de VOD Twitch",
  "Twitch VOD Track": "Trilha de VOD Twitch",
<<<<<<< HEAD
  "Sample Rate (requires a restart)": "Sample Rate (requires a restart)",
  "Channels (requires a restart)": "Channels (requires a restart)",
  "Desktop Audio Device 1": "Desktop Audio Device 1",
  "Desktop Audio Device 2": "Desktop Audio Device 2",
  "Mic/Auxiliary Device 1": "Mic/Auxiliary Device 1",
  "Mic/Auxiliary Device 2": "Mic/Auxiliary Device 2",
  "Mic/Auxiliary Device 3": "Mic/Auxiliary Device 3"
=======
  "Sample Rate (requires a restart)": "Taxa de amostragem (requer reinício)",
  "Channels (requires a restart)": "Canais (requer reinício)",
  "Desktop Audio Device 1": "Dispositivo de áudio de área de trabalho 1",
  "Desktop Audio Device 2": "Dispositivo de áudio de área de trabalho 2",
  "Mic/Auxiliary Device 1": "Dispositivo de microfone/auxiliar 1",
  "Mic/Auxiliary Device 2": "Dispositivo de microfone/auxiliar 2",
  "Mic/Auxiliary Device 3": "Dispositivo de microfone/auxiliar 3"
>>>>>>> 16a9e1ec
}<|MERGE_RESOLUTION|>--- conflicted
+++ resolved
@@ -36,15 +36,6 @@
   "Streaming Track": "Trilha de transmissão",
   "Enable Twitch VOD Track": "Habilitar trilha de VOD Twitch",
   "Twitch VOD Track": "Trilha de VOD Twitch",
-<<<<<<< HEAD
-  "Sample Rate (requires a restart)": "Sample Rate (requires a restart)",
-  "Channels (requires a restart)": "Channels (requires a restart)",
-  "Desktop Audio Device 1": "Desktop Audio Device 1",
-  "Desktop Audio Device 2": "Desktop Audio Device 2",
-  "Mic/Auxiliary Device 1": "Mic/Auxiliary Device 1",
-  "Mic/Auxiliary Device 2": "Mic/Auxiliary Device 2",
-  "Mic/Auxiliary Device 3": "Mic/Auxiliary Device 3"
-=======
   "Sample Rate (requires a restart)": "Taxa de amostragem (requer reinício)",
   "Channels (requires a restart)": "Canais (requer reinício)",
   "Desktop Audio Device 1": "Dispositivo de áudio de área de trabalho 1",
@@ -52,5 +43,4 @@
   "Mic/Auxiliary Device 1": "Dispositivo de microfone/auxiliar 1",
   "Mic/Auxiliary Device 2": "Dispositivo de microfone/auxiliar 2",
   "Mic/Auxiliary Device 3": "Dispositivo de microfone/auxiliar 3"
->>>>>>> 16a9e1ec
 }