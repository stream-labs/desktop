import {
  createAlertsMap,
  ICustomCode,
  IWidgetState,
  useWidget,
  WidgetModule,
} from './common/useWidget';
import { values, cloneDeep, intersection } from 'lodash';
import { IAlertConfig, TAlertType } from '../../services/widgets/alerts-config';
import { createBinding } from '../shared/inputs';
import { Services } from '../service-provider';
import { mutation } from '../store';
import { metadata } from '../shared/inputs/metadata';
import { $t } from '../../services/i18n';
import * as electron from 'electron';
import { getDefined } from '../../util/properties-type-guards';
import { TPlatform } from '../../services/platforms';
import { IListOption } from '../shared/inputs/ListInput';

interface IAlertBoxState extends IWidgetState {
  data: {
    settings: {
      alert_delay: 0;
      bit_variations: any;
    };
    variations: TVariationsState;
    animationOptions: {
      show: IListOption<string>[];
      hide: IListOption<string>[];
      text: IListOption<string>[];
    };
  };
  availableAlerts: TAlertType[];
}

/**
 * A Redux module for AlertBox components
 */
export class AlertBoxModule extends WidgetModule<IAlertBoxState> {
  /**
   * config for all events supported by users' platforms
   */
  get alerts() {
    return this.state.availableAlerts.map(alertType => this.eventsConfig[alertType]);
  }

  /**
   * metadata for the general settings form
   */
  private generalMetadata = getGeneralSettingsMetadata();

  /**
   * metadata for the variation settings form
   */
  private variationsMetadata = getVariationsMetadata();

  /**
   * returns settings for a given variation from the state
   */
  getVariationSettings<T extends TAlertType>(alertType: T, variationId = 'default') {
    return this.state.data.variations[alertType][variationId];
  }

  /**
   * 2-way bindings for general settings inputs
   */
  bind = createBinding(
    // define source of values
    () => this.settings,
    // define onChange handler
    statePatch => this.updateSettings(statePatch),
  );

  /**
   * 2-way bindings for variation settings inputs
   */
  createVariationBinding<T extends TAlertType>(
    alertType: T,
    variationId = 'default',
    forceUpdate: () => unknown,
    hiddenFields: string[] = [],
  ) {
    return createBinding<TVariationsSettings[T]>(
      // define source of values
      () => this.getVariationSettings(alertType, variationId) as TVariationsSettings[T],
      // define onChange handler
      newSettings => {
        this.updateVariationSettings(alertType, variationId, newSettings);
        forceUpdate();
      },
      // pull additional metadata like tooltip, label, min, max, etc...
      fieldName => ({
        ...this.variationsMetadata[alertType as any][fieldName],
        hidden: hiddenFields.includes(fieldName as string),
      }),
    );
  }

  /**
   * enable or disable an alert
   */
  setEnabled(type: TAlertType, enabled: boolean) {
    this.updateVariationSettings(type, 'default', { enabled });
  }

  /**
   * list of enabled alerts
   */
  get enabledAlerts() {
    return Object.keys(this.state.data.variations).filter(
      alertType => this.state.data.variations[alertType].default.enabled,
    );
  }

  /**
<<<<<<< HEAD
   * available animations
   */
  get animationOptions() {
    return this.state.data.animationOptions;
=======
   * Returns a layout for the AlertBox
   */
  get layout() {
    // more linked platforms require more space for the widget menu
    return Services.StreamingService.views.linkedPlatforms.length < 3 ? 'basic' : 'long-menu';
>>>>>>> 9ae2d31f
  }

  /**
   * Switch UI to a legacy alertbox
   */
  public switchToLegacyAlertbox() {
    const { SourcesService, CustomizationService } = Services;
    CustomizationService.actions.setSettings({ legacyAlertbox: true });
    SourcesService.actions.showSourceProperties(this.state.sourceId);
  }

  /**
   * @override
   * Patch and sanitize the AlertBox settings after fetching data from the server
   */
  protected patchAfterFetch(data: any): any {
    const settings = data.settings;

    // sanitize general settings
    Object.keys(settings).forEach(key => {
      settings[key] = this.sanitizeValue(settings[key], key, this.generalMetadata[key]);
<<<<<<< HEAD
    });

    // create animations
    data.animationOptions = {};

    // create show-animation options
    data.animationOptions.show = [] as IListOption<string>[];
    Object.keys(data.show_animations).forEach(groupName => {
      Object.keys(data.show_animations[groupName]).forEach(value => {
        data.animationOptions.show.push({ value, label: data.show_animations[groupName][value] });
      });
    });

    // create hide-animation options
    data.animationOptions.hide = [] as IListOption<string>[];
    Object.keys(data.hide_animations).forEach(groupName => {
      Object.keys(data.hide_animations[groupName]).forEach(value => {
        data.animationOptions.hide.push({ value, label: data.hide_animations[groupName][value] });
      });
    });

    // create text-animation options
    data.animationOptions.text = [] as IListOption<string>[];
    Object.keys(data.text_animations).forEach(value => {
      data.animationOptions.text.push({ value, label: data.text_animations[value] });
=======
>>>>>>> 9ae2d31f
    });

    return data;
  }

  /**
   * @override
   */
  setData(data: IAlertBoxState['data']) {
    // save widget data instate and calculate additional state variables
    super.setData(data);
    const settings = data.settings;
    const allAlerts = values(this.eventsConfig) as IAlertConfig[];

    // group alertbox settings by alert types and store them in `state.data.variations`
    allAlerts.map(alertEvent => {
      const apiKey = alertEvent.apiKey || alertEvent.type;
      const alertFields = Object.keys(settings).filter(key => key.startsWith(`${apiKey}_`));
      const variationSettings = {} as any;
      alertFields.forEach(key => {
        let value = settings[key];
        const targetKey = key.replace(`${apiKey}_`, '');

        // sanitize the variation value
        value = this.sanitizeValue(
          value,
          targetKey,
          this.variationsMetadata[alertEvent.type][targetKey],
        );

        settings[key] = value;
        variationSettings[targetKey] = value;
      });
      this.setVariationSettings(alertEvent.type, 'default', variationSettings as any);
    });

    // define available alerts
    const userPlatforms = Object.keys(Services.UserService.views.platforms!) as TPlatform[];
    const availableAlerts = allAlerts
      .filter(alertConfig => {
        if (alertConfig.platforms && !intersection(alertConfig.platforms, userPlatforms).length) {
          return false;
        }
        return !!this.state.data.variations[alertConfig.type];
      })
      .map(alertConfig => alertConfig.type);
    this.setAvailableAlerts(availableAlerts);
  }

  /**
   * The AlertBox backend saves some setting in a different format
   * Patch them before sending the request to the server
   */
  protected patchBeforeSend(settings: any): any {
    const keys = Object.keys(settings);
    const newSettings = { ...settings };
    keys.forEach(key => {
      if (
        [
          'alert_delay',
          'moderation_delay',
          'sponsor_text_delay',
          'text_delay',
          'alert_duration',
        ].find(keyToPatch => key.includes(keyToPatch))
      ) {
        newSettings[key] = Math.floor(settings[key] / 1000);
      }

      // stringify font weight
      if (key.endsWith('font_weight')) {
        newSettings[key] = String(settings[key]);
      }

      // stringify font size
      if (key.endsWith('font_size')) {
        newSettings[key] = `${settings[key]}px`;
      }
    });
    return newSettings;
  }

  sanitizeValue(value: any, name: string, fieldMetadata: Record<string, any>) {
    if (fieldMetadata) {
      // fix Min and Max values
      if (fieldMetadata.min !== undefined && value < fieldMetadata.min) {
        return fieldMetadata.min;
      }
      if (fieldMetadata.max !== undefined && value > fieldMetadata.max) {
        return fieldMetadata.max;
      }

      // fix font weight type
      if (name === 'font_weight') {
        return Number(value);
      }

      // get rid of `px` postfix for font_size
      if (name === 'font_size') {
        return parseInt(value, 10);
      }
    }
    return value;
  }

  /**
   * Update variation settings and sync them with the server
   */
  public updateVariationSettings(
    type: TAlertType,
    variationId: string,
    variationPatch: Partial<TVariationsSettings[TAlertType]>,
  ) {
    const event = this.eventsConfig[type];
    const apiKey = event.apiKey || event.type;
    const currentVariationSettings = this.getVariationSettings(type);

    // save current settings to the state
    const newVariationSettings = {
      ...currentVariationSettings,
      ...variationPatch,
    };
    this.setVariationSettings(type, variationId, newVariationSettings);

    // flatten settings by adding prefixes
    const settingsPatch = {} as any;
    Object.keys(variationPatch).forEach(key => {
      settingsPatch[`${apiKey}_${key}`] = variationPatch[key];
    });

    // set the same message template for all Cheer variations
    if (type === 'twCheer') {
      const newBitsVariations = this.state.data.settings.bit_variations.map((variation: any) => {
        const newVariation = cloneDeep(variation);
        newVariation.settings.text.format = newVariationSettings.message_template;
        return newVariation;
      });
      settingsPatch.bit_variations = newBitsVariations;
    }

    // save flatten setting in store and save them on the server
    this.updateSettings({ ...this.state.data.settings, ...settingsPatch });
  }

  openAlertInfo(alertType: TAlertType) {
    const url = getDefined(this.eventsConfig[alertType].tooltipLink);
    electron.remote.shell.openExternal(url);
  }

  get selectedAlert(): TAlertType | null {
    const selectedTab = this.state.selectedTab;
    if (this.eventsConfig[selectedTab]) {
      return selectedTab as TAlertType;
    }
    return null;
  }

  /**
   * @override
   */
  get customCode() {
    // get custom code from the selected variation
    if (!this.selectedAlert) return null;
    const variationSettings = this.getVariationSettings(this.selectedAlert);
    const {
      custom_html_enabled,
      custom_html,
      custom_css,
      custom_js,
      custom_json,
    } = variationSettings;
    return {
      custom_enabled: custom_html_enabled,
      custom_css,
      custom_js,
      custom_html,
      custom_json,
    };
  }

  /**
   * @override
   */
  updateCustomCode(patch: Partial<ICustomCode>) {
    // save custom code from the selected variation
    const selectedAlert = getDefined(this.selectedAlert);
    const newPatch = cloneDeep(patch) as Partial<ICustomCode> & { custom_html_enabled?: boolean };
    if (newPatch.custom_enabled !== undefined) {
      newPatch.custom_html_enabled = patch.custom_enabled;
      delete newPatch.custom_enabled;
    }
    this.updateVariationSettings(selectedAlert, 'default', newPatch);
  }

  /**
   * Save the variation settings in store
   */
  @mutation()
  private setVariationSettings(
    type: TAlertType,
    variationId: string,
    settings: TVariationsSettings[TAlertType],
  ) {
    const state = this.state;
    if (!state.data.variations) state.data.variations = {} as any;
    if (!state.data.variations[type]) state.data.variations[type] = {} as any;
    state.data.variations[type][variationId] = settings;
  }

  @mutation()
  private setAvailableAlerts(alerts: TAlertType[]) {
    // sort alerts

    // these alerts always go first
    const topAlerts: TAlertType[] = ['donation'];

    // the rest alerts have an alphabetic order
    alerts = topAlerts.concat(alerts.sort().filter(alert => !topAlerts.includes(alert)));

    // TODO: fbSupportGift is impossible to enable on backend
    alerts = alerts.filter(alert => alert !== 'fbSupportGift');
    this.state.availableAlerts = alerts;
  }
}

/**
 * Hook for using the AlertBox module in components
 */
export function useAlertBox() {
  return useWidget<AlertBoxModule>();
}

/**
 * Returns metadata for the general settings form
 */
function getGeneralSettingsMetadata() {
  return {
    alert_delay: metadata.seconds({
      label: $t('Global Alert Delay'),
      max: 30000,
    }),
    interrupt_mode_delay: {
      min: 0,
      max: 20000,
    },
  };
}

/**
 * Returns metadata for the variation settings form
 */
function getVariationsMetadata() {
  // define common metadata for all variations
  const commonMetadata = {
    alert_duration: metadata.seconds({
      label: $t('Alert Duration'),
      min: 2000,
      max: 30000,
      tooltip: $t('How many seconds to show this alert before hiding it'),
    }),
    image_href: metadata.text({ label: $t('Image') }),
    sound_href: metadata.text({ label: $t('Sound') }),
    sound_volume: metadata.slider({ label: $t('Sound Volume'), min: 0, max: 100 }),
    message_template: getMessageTemplateMetadata(),
    layout: metadata.list<'banner' | 'above' | 'side'>({ label: $t('Layout') }),
    text_delay: metadata.seconds({
      label: $t('Text Delay'),
      max: 60000,
      tooltip: $t(
        'How many seconds after your image/video/audios to show the alert text. This is useful if you want to wait a few seconds for an animation to finish before your alert text appears.',
      ),
    }),
    font: metadata.text({ label: $t('Font Family') }),
    font_size: metadata.number({ label: $t('Font Size') }),
    font_weight: metadata.number({ label: $t('Font Weight') }),
    font_color: metadata.text({ label: $t('Text Color') }),
    font_color2: metadata.text({ label: $t('Text Highlight Color') }),
<<<<<<< HEAD
    show_animation: metadata.text({ label: $t('Show Animation') }),
    hide_animation: metadata.text({ label: $t('Hide Animation') }),
    text_animation: metadata.text({ label: $t('Text Animation') }),
=======
>>>>>>> 9ae2d31f
    enabled: metadata.bool({}),
    custom_html_enabled: metadata.bool({}),
    custom_html: metadata.text({}),
    custom_css: metadata.text({}),
    custom_js: metadata.text({}),
    custom_json: metadata.any({}),
  };

  // define unique metadata for each variation
  const specificMetadata = createAlertsMap({
    donation: {
      message_template: getMessageTemplateMetadata('donation'),
      alert_message_min_amount: metadata.number({
        label: $t('Min. Amount to Trigger Alert'),
        min: 0,
      }),
    },
    twFollow: {},
    fbFollow: {},
    twRaid: {
      message_template: getMessageTemplateMetadata('twRaid'),
    },
    twHost: {},
    twSubscription: {},
    twCheer: {
      message_template: getMessageTemplateMetadata('twCheer'),
      alert_message_min_amount: metadata.number({
        label: $t('Min. Amount to Trigger Alert'),
        min: 0,
      }),
    },
    ytSuperchat: {
      alert_message_min_amount: metadata.number({
        label: $t('Min. Amount to Trigger Alert'),
        min: 0,
      }),
    },
    fbStars: {
      message_template: getMessageTemplateMetadata('fbStars'),
      alert_message_min_amount: metadata.number({
        label: $t('Min. Amount to Trigger Alert'),
        min: 0,
      }),
    },
    fbSupport: {
      message_template: getMessageTemplateMetadata('fbSupport'),
    },
    fbSupportGift: {},
    fbShare: {},
    fbLike: {},
    merch: {
      message_template: getMessageTemplateMetadata('merch'),
      use_custom_image: metadata.bool({
        label: $t('Replace product image with custom image'),
      }),
    },
    ytSubscriber: {},
    ytMembership: {},
  });

  // mix common and specific metadata and return it
  Object.keys(specificMetadata).forEach(alertType => {
    specificMetadata[alertType] = { ...commonMetadata, ...specificMetadata[alertType] };
  });
  return specificMetadata as {
    [key in keyof typeof specificMetadata]: typeof specificMetadata[key] & typeof commonMetadata;
  };
}

/**
 * Returns metadata for the message_template field
 * @param alert
 */
function getMessageTemplateMetadata(alert?: TAlertType) {
  const tooltipTextHeader =
    $t('When an alert shows up, this will be the format of the message.') +
    '\n' +
    $t('Available Tokens: ') +
    '\n';
  let tooltipTokens = ' {name} ';

  switch (alert) {
    case 'donation':
    case 'twCheer':
    case 'fbStars':
    case 'fbSupport':
      tooltipTokens =
        ' {name} ' +
        $t('The name of the donator') +
        ', {amount} ' +
        $t('The amount that was donated');
      break;
    case 'twRaid':
      tooltipTokens =
        ' {name} ' +
        $t('The name of the streamer raiding you') +
        ', {amount} ' +
        $t('The number of viewers who joined the raid');
      break;
    case 'merch':
      tooltipTokens = '{name}, {product}';
      break;
  }

  const tooltip = tooltipTextHeader + tooltipTokens;

  return metadata.text({
    label: $t('Message Template'),
    tooltip,
  });
}

// DEFINE HELPER TYPES

/**
 * A type for metadata object
 */
type TVariationsMetadata = ReturnType<typeof getVariationsMetadata>;

/**
 * A type for alert settings
 *
 * {
 *   donation: {
 *     alert_duration: number;
 *     image_href: string;
 *     ...
 *   },
 *   follow: {
 *     ...
 *   }
 *   ...
 * }
 *
 */
type TVariationsSettings = {
  [fieldName in keyof TVariationsMetadata]: PickValues<TVariationsMetadata[fieldName]>;
};

/**
 * A type for variation settings grouped by variations
 *
 * {
 *   donation: {
 *     default: {
 *       alert_duration: number;
 *       image_href: string;
 *       ...
 *     }
 *     default001: {
 *       ...
 *     }
 *   },
 *   ...
 * }
 *
 */
type TVariationsState = {
  [fieldName in keyof TVariationsSettings]: Record<string, TVariationsSettings[fieldName]>;
};

// helper utils
type PickValue<T> = T extends { value?: infer TValue } ? TValue : never;
type PickValues<T> = {
  [fieldName in keyof T]: PickValue<T[fieldName]>;
};<|MERGE_RESOLUTION|>--- conflicted
+++ resolved
@@ -113,18 +113,18 @@
   }
 
   /**
-<<<<<<< HEAD
    * available animations
    */
   get animationOptions() {
     return this.state.data.animationOptions;
-=======
+  }
+
+  /**
    * Returns a layout for the AlertBox
    */
   get layout() {
     // more linked platforms require more space for the widget menu
     return Services.StreamingService.views.linkedPlatforms.length < 3 ? 'basic' : 'long-menu';
->>>>>>> 9ae2d31f
   }
 
   /**
@@ -146,7 +146,6 @@
     // sanitize general settings
     Object.keys(settings).forEach(key => {
       settings[key] = this.sanitizeValue(settings[key], key, this.generalMetadata[key]);
-<<<<<<< HEAD
     });
 
     // create animations
@@ -172,8 +171,6 @@
     data.animationOptions.text = [] as IListOption<string>[];
     Object.keys(data.text_animations).forEach(value => {
       data.animationOptions.text.push({ value, label: data.text_animations[value] });
-=======
->>>>>>> 9ae2d31f
     });
 
     return data;
@@ -451,12 +448,9 @@
     font_weight: metadata.number({ label: $t('Font Weight') }),
     font_color: metadata.text({ label: $t('Text Color') }),
     font_color2: metadata.text({ label: $t('Text Highlight Color') }),
-<<<<<<< HEAD
     show_animation: metadata.text({ label: $t('Show Animation') }),
     hide_animation: metadata.text({ label: $t('Hide Animation') }),
     text_animation: metadata.text({ label: $t('Text Animation') }),
-=======
->>>>>>> 9ae2d31f
     enabled: metadata.bool({}),
     custom_html_enabled: metadata.bool({}),
     custom_html: metadata.text({}),
