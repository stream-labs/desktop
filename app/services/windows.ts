/* tslint:disable:max-line-length */
// This singleton class provides a renderer-space API
// for spawning various child windows.
import cloneDeep from 'lodash/cloneDeep';
import { mutation, StatefulService } from 'services/core/stateful-service';
import electron from 'electron';
import Vue, { Component } from 'vue';
import Utils from 'services/utils';
import { Subject } from 'rxjs';
import { throttle } from 'lodash-decorators';

import Main from 'components/windows/Main.vue';
import Settings from 'components/windows/settings/Settings.vue';
import FFZSettings from 'components/windows/FFZSettings.vue';
import FlexTvSettings from 'components/windows/flextv/settings/FlexTvSettings.vue';
import SourcesShowcase from 'components/windows/SourcesShowcase.vue';
import SceneTransitions from 'components/windows/SceneTransitions.vue';
import AddSource from 'components/windows/AddSource.vue';
import NameScene from 'components/windows/NameScene.vue';
import {
  NameFolder,
  GoLiveWindow,
  FlexTvGoLiveWindow,
  EditStreamWindow,
  IconLibraryProperties,
  ScreenCaptureProperties,
  SharedComponentsLibrary,
  PerformanceMetrics,
  RenameSource,
  AdvancedStatistics,
  WidgetWindow,
  CustomCodeWindow,
  SafeMode,
  AdvancedAudio,
  SourceFilters,
} from 'components/shared/ReactComponentList';

import SourceProperties from 'components/windows/SourceProperties.vue';
import Notifications from 'components/windows/Notifications.vue';
import Troubleshooter from 'components/windows/Troubleshooter.vue';
import Blank from 'components/windows/Blank.vue';
import ManageSceneCollections from 'components/windows/ManageSceneCollections.vue';
import RecentEvents from 'components/windows/RecentEvents.vue';
import GameOverlayEventFeed from 'components/windows/GameOverlayEventFeed';
import Projector from 'components/windows/Projector.vue';
import MediaGallery from 'components/windows/MediaGallery.vue';
import PlatformAppPopOut from 'components/windows/PlatformAppPopOut.vue';
import EditTransform from 'components/windows/EditTransform';
import EventFilterMenu from 'components/windows/EventFilterMenu';
import OverlayWindow from 'components/windows/OverlayWindow.vue';
import OverlayPlaceholder from 'components/windows/OverlayPlaceholder';
import BrowserSourceInteraction from 'components/windows/BrowserSourceInteraction';
import WelcomeToPrime from 'components/windows/WelcomeToPrime';

import BitGoal from 'components/widgets/goal/BitGoal';
import DonationGoal from 'components/widgets/goal/DonationGoal';
import SubGoal from 'components/widgets/goal/SubGoal';
import StarsGoal from 'components/widgets/goal/StarsGoal';
import SupporterGoal from 'components/widgets/goal/SupporterGoal';
import SubscriberGoal from 'components/widgets/goal/SubscriberGoal';
import FollowerGoal from 'components/widgets/goal/FollowerGoal';
import CharityGoal from 'components/widgets/goal/CharityGoal';
import ChatBox from 'components/widgets/ChatBox.vue';
import ViewerCount from 'components/widgets/ViewerCount.vue';
import StreamBoss from 'components/widgets/StreamBoss.vue';
import DonationTicker from 'components/widgets/DonationTicker.vue';
import Credits from 'components/widgets/Credits.vue';
import EventList from 'components/widgets/EventList.vue';
import TipJar from 'components/widgets/TipJar.vue';
import SponsorBanner from 'components/widgets/SponsorBanner.vue';
import MediaShare from 'components/widgets/MediaShare';
import AlertBox from 'components/widgets/AlertBox.vue';
import SpinWheel from 'components/widgets/SpinWheel.vue';
import Poll from 'components/widgets/Poll';
import EmoteWall from 'components/widgets/EmoteWall';
import ChatHighlight from 'components/widgets/ChatHighlight';

import { byOS, OS } from 'util/operating-systems';
import { UsageStatisticsService } from './usage-statistics';
import { Inject } from 'services/core';
import MessageBoxModal from 'components/shared/modals/MessageBoxModal';
import Modal from 'components/shared/modals/Modal';

const { ipcRenderer, remote } = electron;
const BrowserWindow = remote.BrowserWindow;
const uuid = window['require']('uuid/v4');

// This is a list of components that are registered to be
// top level components in new child windows.
export function getComponents() {
  return {
    Main,
    Settings,
    FFZSettings,
    FlexTvSettings,
    SceneTransitions,
    SourcesShowcase,
    RenameSource,
    AddSource,
    NameScene,
    NameFolder,
    SafeMode,
    SourceProperties,
    SourceFilters,
    Blank,
    AdvancedAudio,
    Notifications,
    Troubleshooter,
    ManageSceneCollections,
    Projector,
    RecentEvents,
    MediaGallery,
    PlatformAppPopOut,
    EditTransform,
    OverlayWindow,
    OverlayPlaceholder,
    PerformanceMetrics,
    BrowserSourceInteraction,
    EventFilterMenu,
    GameOverlayEventFeed,
    AdvancedStatistics,
    BitGoal,
    DonationGoal,
    FollowerGoal,
    StarsGoal,
    SupporterGoal,
    SubscriberGoal,
    CharityGoal,
    ChatBox,
    ViewerCount,
    DonationTicker,
    Credits,
    EventList,
    TipJar,
    SponsorBanner,
    StreamBoss,
    SubGoal,
    MediaShare,
    AlertBox,
    SpinWheel,
    Poll,
    EmoteWall,
    ChatHighlight,
    WelcomeToPrime,
    GoLiveWindow,
    FlexTvGoLiveWindow,
    EditStreamWindow,
    IconLibraryProperties,
    ScreenCaptureProperties,
    SharedComponentsLibrary,
    WidgetWindow,
    CustomCodeWindow,
  };
}

export type TWindowComponentName = keyof ReturnType<typeof getComponents> | '';

export interface IWindowOptions extends Electron.BrowserWindowConstructorOptions {
  componentName: TWindowComponentName;
  queryParams?: Dictionary<any>;
  size?: {
    width: number;
    height: number;
    minWidth?: number;
    minHeight?: number;
  };
  scaleFactor: number;
  isShown: boolean;
  title?: string;
  center?: boolean;
  position?: {
    x: number;
    y: number;
  };
  isPreserved?: boolean;
  preservePrevWindow?: boolean;
  prevWindowOptions?: IWindowOptions;
  isFullScreen?: boolean;

  // Will be true when the UI is performing animations, transitions, or property changes that affect
  // the display of elements we cannot draw over. During this time such elements, for example
  // BrowserViews and the OBS Display, will be hidden until the operation is complete.
  hideStyleBlockers: boolean;
}

interface IWindowsState {
  [windowId: string]: IWindowOptions;
}

export interface IModalOptions {
  renderFn: Function | null;
}

const DEFAULT_WINDOW_OPTIONS: IWindowOptions = {
  componentName: '',
  scaleFactor: 1,
  isShown: true,
  hideStyleBlockers: false,
};

export class WindowsService extends StatefulService<IWindowsState> {
  @Inject() usageStatisticsService: UsageStatisticsService;

  /**
   * 'main' and 'child' are special window ids that always exist
   * and have special purposes.  All other windows ids are considered
   * 'one-off' windows and can be freely created and destroyed.
   */
  static initialState: IWindowsState = {
    main: {
      componentName: 'Main',
      scaleFactor: 1,
      isShown: true,
      hideStyleBlockers: true,
<<<<<<< HEAD
      title: `FlexTV Broadcaster - ${Utils.env.SLOBS_VERSION}`,
=======
      title: `Streamlabs Desktop - ${Utils.env.SLOBS_VERSION}`,
>>>>>>> b7200504
    },
    child: {
      componentName: '',
      scaleFactor: 1,
      hideStyleBlockers: false,
      isShown: false,
    },
  };

  static modalOptions: IModalOptions = {
    renderFn: null,
  };

  /**
   * This event is happening when the modal has been shown or hidden
   */
  static modalChanged = new Subject<Partial<IModalOptions>>();

  /**
   * Show modal in the current window
   * Use a static method instead actions so we can pass an non-serializable renderer method and support reactivity
   */
  static showModal(vm: Vue, renderFn: IModalOptions['renderFn']) {
    // use `vm` to keep reactivity in the renderer function
    const renderer = () => vm.$createElement(Modal, [renderFn()]);
    this.modalChanged.next({ renderFn: renderer });
  }

  static hideModal() {
    this.modalChanged.next({ renderFn: null });
  }

  static showMessageBox(vm: Vue, renderFn: Function) {
    const renderer = () => vm.$createElement(MessageBoxModal, [renderFn()]);
    this.showModal(vm, renderer);
  }

  // This is a list of components that are registered to be
  // top level components in new child windows.
  components = getComponents();

  windowUpdated = new Subject<{ windowId: string; options: IWindowOptions }>();
  windowDestroyed = new Subject<string>();
  styleBlockersUpdated = new Subject<{ windowId: string; hideStyleBlockers: boolean }>();
  windows: Dictionary<Electron.BrowserWindow> = {};

  init() {
    const windowIds = ipcRenderer.sendSync('getWindowIds');

    this.windows.worker = BrowserWindow.fromId(windowIds.worker);
    this.windows.main = BrowserWindow.fromId(windowIds.main);
    this.windows.child = BrowserWindow.fromId(windowIds.child);

    // Background throttling can produce freezing on certain parts of the UI
    this.windows.worker.webContents.setBackgroundThrottling(false);
    this.windows.main.webContents.setBackgroundThrottling(false);

    this.updateScaleFactor('main');
    this.updateScaleFactor('child');
    this.windows.main.on('move', () => this.updateScaleFactor('main'));
    this.windows.child.on('move', () => this.updateScaleFactor('child'));

    if (electron.remote.screen.getAllDisplays().length > 1) {
      this.usageStatisticsService.recordFeatureUsage('MultipleDisplays');
    }
  }

  @throttle(500)
  private updateScaleFactor(windowId: string) {
    const window = this.windows[windowId];
    if (window && !window.isDestroyed()) {
      const bounds = byOS({
        [OS.Windows]: () => electron.remote.screen.dipToScreenRect(window, window.getBounds()),
        [OS.Mac]: () => window.getBounds(),
      });
      const currentDisplay = electron.remote.screen.getDisplayMatching(bounds);
      this.UPDATE_SCALE_FACTOR(windowId, currentDisplay.scaleFactor);
    }
  }

  getWindowIdFromElectronId(electronWindowId: number) {
    return Object.keys(this.windows).find(win => this.windows[win].id === electronWindowId);
  }

  showWindow(options: Partial<IWindowOptions>) {
    // Don't center the window if it's the same component
    // This prevents "snapping" behavior when navigating settings
    if (options.componentName !== this.state.child.componentName) {
      options.center = true;
    }

    /*
     * Override `options.size` when what is passed in is bigger than the current display.
     * We do not do this on CI since it runs at 1024x768 and it break tests that aren't easy
     * to workaround.
     */
    if (options.size && !Utils.env.CI) {
      const {
        width: screenWidth,
        height: screenHeight,
      } = electron.remote.screen.getDisplayMatching(this.windows.main.getBounds()).workAreaSize;

      const SCREEN_PERCENT = 0.75;

      if (options.size.width > screenWidth || options.size.height > screenHeight) {
        options.size = {
          width: Math.round(screenWidth * SCREEN_PERCENT),
          height: Math.round(screenHeight * SCREEN_PERCENT),
        };
      }
    }

    this.centerChildWindow(options);
    this.windows.child.show();
    this.windows.child.restore();
  }

  centerChildWindow(options: Partial<IWindowOptions>) {
    const mainWindow = this.windows.main;
    const childWindow = this.windows.child;
    this.updateChildWindowOptions(options);
    // For some unknown reason, electron sometimes gets into a
    // weird state where this will always fail.  Instead, we
    // should recover by simply setting the size and forgetting
    // about the bounds.
    try {
      const bounds = mainWindow.getBounds();
      const childX = bounds.x + bounds.width / 2 - options.size.width / 2;
      const childY = bounds.y + bounds.height / 2 - options.size.height / 2;

      childWindow.setMinimumSize(options.size.width, options.size.height);
      if (options.center) {
        childWindow.setBounds({
          x: Math.floor(childX),
          y: Math.floor(childY),
          width: options.size.width,
          height: options.size.height,
        });
      }
    } catch (err: unknown) {
      console.error('Recovering from error:', err);

      childWindow.setMinimumSize(options.size.width, options.size.height);
      childWindow.setSize(options.size.width, options.size.height);
      childWindow.center();
      childWindow.focus();
    }
  }

  getMainWindowDisplay() {
    const window = this.windows.main;
    const bounds = window.getBounds();
    return electron.remote.screen.getDisplayMatching(bounds);
  }

  async closeChildWindow() {
    const windowOptions = this.state.child;

    // show previous window if `preservePrevWindow` flag is true
    if (windowOptions.preservePrevWindow && windowOptions.prevWindowOptions) {
      const options = {
        ...windowOptions.prevWindowOptions,
        isPreserved: true,
      };

      ipcRenderer.send('window-showChildWindow', options);
      this.centerChildWindow(options);
      return;
    }

    // This prevents you from seeing the previous contents
    // of the window for a split second after it is shown.
    this.updateChildWindowOptions({ componentName: '', isShown: false });
    await new Promise(r => setTimeout(r, 50));

    // Refocus the main window
    ipcRenderer.send('window-focusMain');
    ipcRenderer.send('window-closeChildWindow');
  }

  closeMainWindow() {
    remote.getCurrentWindow().close();
  }

  /**
   * Should only ever be called on shutdown
   */
  hideMainWindow() {
    this.windows.main.hide();
  }

  /**
   * Creates a one-off window that will not impact or close
   * any existing windows, and will cease to exist when closed.
   * @param options window options
   * @param windowId A unique window id.  If a window with that id
   * already exists, this function will focus the existing window instead.
   * @return the window id of the created window
   */
  createOneOffWindow(options: Partial<IWindowOptions>, windowId?: string): string {
    // tslint:disable-next-line:no-parameter-reassignment TODO
    windowId = windowId || uuid();

    if (this.windows[windowId]) {
      this.windows[windowId].restore();
      this.windows[windowId].focus();
      return windowId;
    }

    this.CREATE_ONE_OFF_WINDOW(windowId, { ...DEFAULT_WINDOW_OPTIONS, ...options });

    const newWindow = (this.windows[windowId] = new BrowserWindow({
      frame: false,
      titleBarStyle: 'hidden',
      fullscreenable: byOS({ [OS.Windows]: true, [OS.Mac]: false }),
      width: 400,
      height: 400,
      title: 'New Window',
      backgroundColor: '#17242D',
      show: false,
      webPreferences: {
        nodeIntegration: true,
        webviewTag: true,
        enableRemoteModule: true,
        contextIsolation: false,
        backgroundThrottling: false,
      },
      ...options,
      ...options.size,
      ...(options.position || {}),
    }));

    newWindow.removeMenu();
    newWindow.on('closed', () => {
      this.windowDestroyed.next(windowId);
      delete this.windows[windowId];
      this.DELETE_ONE_OFF_WINDOW(windowId);
    });

    this.updateScaleFactor(windowId);
    newWindow.on('move', () => this.updateScaleFactor(windowId));

    if (Utils.isDevMode()) newWindow.webContents.openDevTools({ mode: 'detach' });

    const indexUrl = remote.getGlobal('indexUrl');
    newWindow.loadURL(`${indexUrl}?windowId=${windowId}`);

    newWindow.show();

    return windowId;
  }

  createOneOffWindowForOverlay(
    options: Partial<IWindowOptions>,
    windowId?: string,
  ): Electron.BrowserWindow {
    // tslint:disable-next-line:no-parameter-reassignment TODO
    windowId = windowId || uuid();

    this.CREATE_ONE_OFF_WINDOW(windowId, options);

    const newWindow = (this.windows[windowId] = new BrowserWindow(options));

    const indexUrl = remote.getGlobal('indexUrl');
    newWindow.loadURL(`${indexUrl}?windowId=${windowId}`);

    return newWindow;
  }

  setOneOffFullscreen(windowId: string, fullscreen: boolean) {
    this.UPDATE_ONE_OFF_WINDOW(windowId, { isFullScreen: fullscreen });
  }

  /**
   * Closes all one-off windows
   */
  closeAllOneOffs(): Promise<any> {
    const closingPromises: Promise<void>[] = [];
    Object.keys(this.windows).forEach(windowId => {
      if (windowId === 'worker') return;
      if (windowId === 'main') return;
      if (windowId === 'child') return;
      closingPromises.push(this.closeOneOffWindow(windowId));
    });
    return Promise.all(closingPromises);
  }

  closeOneOffWindow(windowId: string): Promise<void> {
    if (!this.windows[windowId] || this.windows[windowId].isDestroyed()) return Promise.resolve();
    return new Promise(resolve => {
      this.windows[windowId].on('closed', resolve);
      this.windows[windowId].destroy();
    });
  }

  /**
   * Should only be called when the app is shutting down.
   */
  shutdown() {
    this.closeAllOneOffs();
    this.windows.child.close();
  }

  getChildWindowOptions(): IWindowOptions {
    return this.state.child;
  }

  getChildWindowQueryParams(): Dictionary<any> {
    return this.getChildWindowOptions().queryParams || {};
  }

  getWindowOptions(windowId: string) {
    return this.state[windowId].queryParams || {};
  }

  updateStyleBlockers(windowId: string, hideStyleBlockers: boolean) {
    this.UPDATE_HIDE_STYLE_BLOCKERS(windowId, hideStyleBlockers);
    this.styleBlockersUpdated.next({ windowId, hideStyleBlockers });
  }

  updateChildWindowOptions(optionsPatch: Partial<IWindowOptions>) {
    const newOptions: IWindowOptions = {
      ...DEFAULT_WINDOW_OPTIONS,
      ...optionsPatch,
      scaleFactor: this.state.child.scaleFactor,
    };
    if (newOptions.preservePrevWindow) {
      const currentOptions = cloneDeep(this.state.child);

      if (currentOptions.preservePrevWindow) {
        throw new Error(
          "You can't use preservePrevWindow option for more that 1 window in the row",
        );
      }

      newOptions.prevWindowOptions = currentOptions;

      // restrict saving history only for 1 window before
      delete newOptions.prevWindowOptions.prevWindowOptions;
    }
    this.SET_CHILD_WINDOW_OPTIONS(newOptions);
    this.windowUpdated.next({ windowId: 'child', options: newOptions });
  }

  updateMainWindowOptions(options: Partial<IWindowOptions>) {
    this.UPDATE_MAIN_WINDOW_OPTIONS(options);
  }

  @mutation()
  private SET_CHILD_WINDOW_OPTIONS(options: IWindowOptions) {
    options.queryParams = options.queryParams || {};
    this.state.child = options;
  }

  @mutation()
  private UPDATE_MAIN_WINDOW_OPTIONS(options: Partial<IWindowOptions>) {
    this.state.main = { ...this.state.main, ...options };
  }

  @mutation()
  private UPDATE_SCALE_FACTOR(windowId: string, scaleFactor: number) {
    this.state[windowId].scaleFactor = scaleFactor;
  }

  @mutation()
  private UPDATE_HIDE_STYLE_BLOCKERS(windowId: string, hideStyleBlockers: boolean) {
    this.state[windowId].hideStyleBlockers = hideStyleBlockers;
  }

  @mutation()
  private CREATE_ONE_OFF_WINDOW(windowId: string, options: Partial<IWindowOptions>) {
    const opts = {
      componentName: 'Blank',
      scaleFactor: 1,
      ...options,
    };

    Vue.set(this.state, windowId, opts);
  }

  @mutation()
  private UPDATE_ONE_OFF_WINDOW(windowId: string, options: Partial<IWindowOptions>) {
    const oldOpts = this.state[windowId];
    Vue.set(this.state, windowId, { ...oldOpts, ...options });
  }

  @mutation()
  private DELETE_ONE_OFF_WINDOW(windowId: string) {
    Vue.delete(this.state, windowId);
  }
}<|MERGE_RESOLUTION|>--- conflicted
+++ resolved
@@ -212,11 +212,7 @@
       scaleFactor: 1,
       isShown: true,
       hideStyleBlockers: true,
-<<<<<<< HEAD
       title: `FlexTV Broadcaster - ${Utils.env.SLOBS_VERSION}`,
-=======
-      title: `Streamlabs Desktop - ${Utils.env.SLOBS_VERSION}`,
->>>>>>> b7200504
     },
     child: {
       componentName: '',
