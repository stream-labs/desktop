import * as fs from 'fs';
import Vue from 'vue';
import { Subject } from 'rxjs/Subject';
import { IObsListOption, setupConfigurableDefaults, TObsValue } from 'components/obs/inputs/ObsInput';
import { StatefulService, mutation } from 'services/stateful-service';
import * as obs from '../../../obs-api';
import electron from 'electron';
import { Inject } from 'util/injector';
import namingHelpers from 'util/NamingHelpers';
import { WindowsService } from 'services/windows';
import { DefaultManager } from './properties-managers/default-manager';
import { ScenesService, ISceneItem } from 'services/scenes';
import {
  IActivePropertyManager, ISource, ISourceCreateOptions, ISourcesServiceApi, ISourcesState,
  TSourceType,
  Source,
  TPropertiesManager
} from './index';
import { $t } from '../i18n';
import uuid from 'uuid/v4';


const SOURCES_UPDATE_INTERVAL = 1000;

const { ipcRenderer } = electron;

const AudioFlag = obs.ESourceOutputFlags.Audio;
const VideoFlag = obs.ESourceOutputFlags.Video;
const AsyncFlag = obs.ESourceOutputFlags.Async;
const DoNotDuplicateFlag = obs.ESourceOutputFlags.DoNotDuplicate;

export const PROPERTIES_MANAGER_TYPES = {
  default: DefaultManager,
};

export class SourcesService extends StatefulService<ISourcesState> implements ISourcesServiceApi {

  static initialState = {
    sources: {}
  } as ISourcesState;

  sourceAdded = new Subject<ISource>();
  sourceUpdated = new Subject<ISource>();
  sourceRemoved = new Subject<ISource>();

  @Inject() private scenesService: ScenesService;
  @Inject() private windowsService: WindowsService;

  /**
   * Maps a source id to a property manager
   */
  propertiesManagers: Dictionary<IActivePropertyManager> = {};


  protected init() {
    setInterval(() => this.requestSourceSizes(), SOURCES_UPDATE_INTERVAL);

    ipcRenderer.on('notifySourceAttributes', (e: Electron.Event, data: obs.ISourceSize[]) => {
      data.forEach(update => {
        const source = this.getSource(update.name);

        if (!source) return;

        if ((source.width !== update.width) || (source.height !== update.height)) {
          const size = { id: source.sourceId, width: update.width,
            height: update.height };
          this.UPDATE_SOURCE(size);
        }
        this.updateSourceFlags(source, update.outputFlags);
      });
    });

    this.scenesService.itemRemoved.subscribe(
      (sceneSourceModel) => this.onSceneItemRemovedHandler(sceneSourceModel)
    );

    this.scenesService.sceneRemoved.subscribe(
      (sceneModel) => this.removeSource(sceneModel.id)
    );
  }

  @mutation()
  private RESET_SOURCES() {
    this.state.sources = {};
  }

  @mutation()
  private ADD_SOURCE(id: string, name: string, type: TSourceType, channel?: number) {
    const sourceModel: ISource = {
      sourceId: id,
      name,
      type,

      // Whether the source has audio and/or video
      // Will be updated periodically
      audio: false,
      video: false,
      async: false,
      doNotDuplicate: false,

      // Unscaled width and height
      width: 0,
      height: 0,

      muted: false,
      resourceId: 'Source' + JSON.stringify([id]),
      channel,
      deinterlaceMode: obs.EDeinterlaceMode.Disable,
      deinterlaceFieldOrder: obs.EDeinterlaceFieldOrder.Top,
    };

    Vue.set(this.state.sources, id, sourceModel);
  }

  @mutation()
  private REMOVE_SOURCE(id: string) {
    Vue.delete(this.state.sources, id);
  }

  @mutation()
  private UPDATE_SOURCE(sourcePatch: TPatch<ISource>) {
    Object.assign(this.state.sources[sourcePatch.id], sourcePatch);
  }


  createSource(
    name: string,
    type: TSourceType,
    settings: Dictionary<any> = {},
    options: ISourceCreateOptions = {}
  ): Source {

    const id: string = options.sourceId || `${type}_${uuid()}`;

    if (type === 'browser_source') {
      if (settings.shutdown === void 0) settings.shutdown = true;
      if (settings.url === void 0) settings.url = 'https://n-air-app.nicovideo.jp/browser-source/';
    }

    if (type === 'text_gdiplus') {
      if (settings.text === void 0) settings.text = name;
    }

    const obsInput = obs.InputFactory.create(type, id, settings);

    this.addSource(obsInput, name, options);

    return this.getSource(id);
  }

  addSource(obsInput: obs.IInput, name: string, options: ISourceCreateOptions = {}) {
    if (options.channel !== void 0) {
      obs.Global.setOutputSource(options.channel, obsInput);
    }
    const id = obsInput.name;
    const type: TSourceType = obsInput.id as TSourceType;
    this.ADD_SOURCE(id, name, type, options.channel);
    const source = this.getSource(id);
    const muted = obsInput.muted;
    this.UPDATE_SOURCE({ id, muted });
    this.updateSourceFlags(source.sourceState, obsInput.outputFlags, true);

    const managerType = options.propertiesManager || 'default';
    const managerKlass = PROPERTIES_MANAGER_TYPES[managerType];
    this.propertiesManagers[id] = {
      manager: new managerKlass(obsInput, options.propertiesManagerSettings),
      type: managerType
    };

    if (source.hasProps()) setupConfigurableDefaults(obsInput);
    this.sourceAdded.next(source.sourceState);
  }

  removeSource(id: string) {
    const source = this.getSource(id);

    /* When we release sources, we need to make
     * sure we reset the channel it's set to,
     * otherwise OBS thinks it's still attached
     * and won't release it. */
    if (source.channel !== void 0) {
      obs.Global.setOutputSource(source.channel, null);
    }

    if (!source) throw  new Error(`Source ${id} not found`);

    source.getObsInput().release();
    this.REMOVE_SOURCE(id);
    this.propertiesManagers[id].manager.destroy();
    delete this.propertiesManagers[id];
    this.sourceRemoved.next(source.sourceState);
  }

  addFile(path: string): Source {
    const SUPPORTED_EXT = {
      image_source: ['png', 'jpg', 'jpeg', 'tga', 'bmp'],
      ffmpeg_source: ['mp4', 'ts', 'mov', 'flv', 'mkv', 'avi', 'mp3', 'ogg', 'aac', 'wav', 'gif', 'webm'],
      browser_source: ['html'],
      text_gdiplus: ['txt']
    };
    let ext = path.split('.').splice(-1)[0];
    if (!ext) return null;
    ext = ext.toLowerCase();
    const filename = path.split('\\').splice(-1)[0];

    const types = Object.keys(SUPPORTED_EXT);
    for (const type of types) {
      if (!SUPPORTED_EXT[type].includes(ext)) continue;
      let settings: Dictionary<TObsValue>;
      if (type === 'image_source') {
        settings = { file: path };
      } else if (type === 'browser_source') {
        settings = {
          is_local_file: true,
          local_file: path
        };
      } else if (type === 'ffmpeg_source') {
        settings = {
          is_local_file: true,
          local_file: path,
          looping: true
        };
      } else if (type === 'text_gdiplus') {
        settings = { text: fs.readFileSync(path).toString() };
      }
      return this.createSource(filename, type as TSourceType, settings);
    }
    return null;
  }

  suggestName(name: string): string {
    return namingHelpers.suggestName(name, (name: string) => this.getSourcesByName(name).length);
  }

  private onSceneItemRemovedHandler(sceneItemState: ISceneItem) {
    // remove source if it has been removed from the all scenes
    const source = this.getSource(sceneItemState.sourceId);

    if (source.type === 'scene') return;

    if (this.scenesService.getSourceScenes(source.sourceId).length > 0) return;
    this.removeSource(source.sourceId);
  }


  getAvailableSourcesTypesList(): IObsListOption<TSourceType>[] {
    const obsAvailableTypes = obs.InputFactory.types();
    const whitelistedTypes: TSourceType[] = [
      'image_source',
      'color_source',
      'browser_source',
      'ffmpeg_source',
      'slideshow',
      'text_gdiplus',
      'text_ft2_source',
      'monitor_capture',
      'window_capture',
      'game_capture',
      'dshow_input',
      'wasapi_input_capture',
      'wasapi_output_capture',
      'decklink-input',
      'ndi_source',
      'openvr_capture',
      'liv_capture'
    ];

    const availableWhitelistedType = whitelistedTypes.filter(type => obsAvailableTypes.includes(type));
    // 'scene' is not an obs input type so we have to set it manually
    availableWhitelistedType.push('scene');

    const availableWhitelistedSourceType =
      availableWhitelistedType.map((value) => ({
        value,
        description: $t(`source-props.${value}.name`)
      }));

    return availableWhitelistedSourceType;
  }

  getAvailableSourcesTypes(): TSourceType[] {
    return this.getAvailableSourcesTypesList().map(listItem => listItem.value);
  }

  refreshSourceAttributes() {
    const activeItems = this.scenesService.activeScene.getItems();
    const sourcesNames: string[] = [];

    activeItems.forEach(activeItem => {
      sourcesNames.push(activeItem.name);
    });

    const sourcesSize = obs.getSourcesSize(sourcesNames);

    activeItems.forEach((item, index) => {
      const source = this.state.sources[item.sourceId];

      if ((source.width !== sourcesSize[index].width) || (source.height !== sourcesSize[index].height)) {
        const size = { id: item.sourceId, width: sourcesSize[index].width,
          height: sourcesSize[index].height };
        this.UPDATE_SOURCE(size);
      }
      this.updateSourceFlags(source, sourcesSize[index].outputFlags);
    });
  }

  requestSourceSizes() {
    const activeScene = this.scenesService.activeScene;
    if (activeScene) {
      const activeItems = activeScene.getItems();
      const sourcesNames: string[] = [];

      activeItems.forEach(activeItem => {
        sourcesNames.push(activeItem.sourceId);
      });
      ipcRenderer.send('requestSourceAttributes', sourcesNames);
    }
  }

  private updateSourceFlags(source: ISource, flags: number, doNotEmit? : boolean) {
    const audio = !!(AudioFlag & flags);
    const video = !!(VideoFlag & flags);
    const async = !!(AsyncFlag & flags);
    const doNotDuplicate = !!(DoNotDuplicateFlag & flags);

    if ((source.audio !== audio) || (source.video !== video) || (source.async !== async)) {
      this.UPDATE_SOURCE({ id: source.sourceId, audio, video, async, doNotDuplicate });

      if (!doNotEmit) this.sourceUpdated.next(source);
    }
  }


  setMuted(id: string, muted: boolean) {
    const source = this.getSource(id);
    source.getObsInput().muted = muted;
    this.UPDATE_SOURCE({ id, muted });
    this.sourceUpdated.next(source.sourceState);
  }


  reset() {
    this.RESET_SOURCES();
  }

  // Utility functions / getters

  getSourceById(id: string): Source {
    return this.getSource(id);
  }


  getSourcesByName(name: string): Source[] {
    const sourceModels = Object.values(this.state.sources).filter(source => {
      return source.name === name;
    });
    return sourceModels.map(sourceModel => this.getSource(sourceModel.sourceId));
  }


  get sources(): Source[] {
    return Object.values(this.state.sources).map(sourceModel => this.getSource(sourceModel.sourceId));
  }


  getSource(id: string): Source {
    return this.state.sources[id] ? new Source(id) : void 0;
  }


  getSources() {
    return this.sources;
  }


  showSourceProperties(sourceId: string) {
<<<<<<< HEAD
    this.windowsService.closeChildWindow();
=======
    const source = this.getSource(sourceId);
    const isWidget = source.getPropertiesManagerType() === 'widget';

    // show a custom component for widgets below
    const widgetsWhitelist = [
      WidgetType.BitGoal,
      WidgetType.DonationGoal,
      WidgetType.FollowerGoal,
      WidgetType.ChatBox,
      WidgetType.ViewerCount,
      WidgetType.DonationTicker,
      WidgetType.Credits,
      WidgetType.EventList,
      WidgetType.StreamBoss,
      WidgetType.TipJar,
      WidgetType.SponsorBanner
    ];

    if (isWidget && this.userService.isLoggedIn()) {
      const widgetType = source.getPropertiesManagerSettings().widgetType;
      if (widgetsWhitelist.includes(widgetType)) {
        const componentName = this.widgetsService.getWidgetComponent(widgetType);

        this.windowsService.showWindow({
          componentName,
          queryParams: { sourceId },
          size: {
            width: 600,
            height: 800
          }
        });

        return;
      }
    }
>>>>>>> 2ffe86af

    this.windowsService.showWindow({
      componentName: 'SourceProperties',
      queryParams: { sourceId },
      size: {
        width: 600,
        height: 600
      }
    });
  }

  showShowcase() {
    this.windowsService.showWindow({
      componentName: 'SourcesShowcase',
      size: {
        width: 680,
        height: 600
      }
    });
  }


  showAddSource(sourceType: TSourceType, propertiesManager?: TPropertiesManager) {
    this.windowsService.showWindow({
      componentName: 'AddSource',
      queryParams: { sourceType, propertiesManager },
      size: {
        width: 640,
        height: 600
      }
    });
  }


  showNameSource(sourceType: TSourceType, propertiesManager?: TPropertiesManager) {
    this.windowsService.showWindow({
      componentName: 'NameSource',
      preservePrevWindow: true,
      queryParams: { sourceType, propertiesManager },
      size: {
        width: 400,
        height: 250
      }
    });
  }


  showRenameSource(sourceId: string) {
    this.windowsService.showWindow({
      componentName: 'NameSource',
      queryParams: { renameId: sourceId },
      size: {
        width: 400,
        height: 250
      }
    });
  }
}<|MERGE_RESOLUTION|>--- conflicted
+++ resolved
@@ -374,46 +374,6 @@
 
 
   showSourceProperties(sourceId: string) {
-<<<<<<< HEAD
-    this.windowsService.closeChildWindow();
-=======
-    const source = this.getSource(sourceId);
-    const isWidget = source.getPropertiesManagerType() === 'widget';
-
-    // show a custom component for widgets below
-    const widgetsWhitelist = [
-      WidgetType.BitGoal,
-      WidgetType.DonationGoal,
-      WidgetType.FollowerGoal,
-      WidgetType.ChatBox,
-      WidgetType.ViewerCount,
-      WidgetType.DonationTicker,
-      WidgetType.Credits,
-      WidgetType.EventList,
-      WidgetType.StreamBoss,
-      WidgetType.TipJar,
-      WidgetType.SponsorBanner
-    ];
-
-    if (isWidget && this.userService.isLoggedIn()) {
-      const widgetType = source.getPropertiesManagerSettings().widgetType;
-      if (widgetsWhitelist.includes(widgetType)) {
-        const componentName = this.widgetsService.getWidgetComponent(widgetType);
-
-        this.windowsService.showWindow({
-          componentName,
-          queryParams: { sourceId },
-          size: {
-            width: 600,
-            height: 800
-          }
-        });
-
-        return;
-      }
-    }
->>>>>>> 2ffe86af
-
     this.windowsService.showWindow({
       componentName: 'SourceProperties',
       queryParams: { sourceId },
