import * as remote from '@electron/remote';
import React from 'react';
import { useModule, injectState } from 'slap';
import { Services } from '../../service-provider';
import { Button, Form, Modal, message } from 'antd';
import FormFactory, { TInputValue } from 'components-react/shared/inputs/FormFactory';
import { CheckboxInput } from 'components-react/shared/inputs';
import Tooltip from 'components-react/shared/Tooltip';
import { EScaleType, EFPSType } from '../../../../obs-api';
import { $t } from 'services/i18n';
import styles from './Common.m.less';
import Tabs from 'components-react/shared/Tabs';
import { invalidFps, TDisplayType } from 'services/settings-v2/video';

const CANVAS_RES_OPTIONS = [
  { label: '1920x1080', value: '1920x1080' },
  { label: '1280x720', value: '1280x720' },
];

const VERTICAL_CANVAS_OPTIONS = [
  { label: '720x1280', value: '720x1280' },
  { label: '1080x1920', value: '1080x1920' },
];

const OUTPUT_RES_OPTIONS = [
  { label: '1920x1080', value: '1920x1080' },
  { label: '1536x864', value: '1536x864' },
  { label: '1440x810', value: '1440x810' },
  { label: '1280x720', value: '1280x720' },
  { label: '1152x648', value: '1152x648' },
  { label: '1096x616', value: '1096x616' },
  { label: '960x540', value: '960x540' },
  { label: '852x480', value: '852x480' },
  { label: '768x432', value: '768x432' },
  { label: '698x392', value: '698x392' },
  { label: '640x360', value: '640x360' },
];

const VERTICAL_OUTPUT_RES_OPTIONS = [
  { label: '720x1280', value: '720x1280' },
  { label: '1080x1920', value: '1080x1920' },
];

const FPS_OPTIONS = [
  { label: '10', value: '10-1' },
  { label: '20', value: '20-1' },
  { label: '24 NTSC', value: '24000-1001' },
  { label: '25', value: '25-1' },
  { label: '29.97', value: '30000-1001' },
  { label: '30', value: '30-1' },
  { label: '48', value: '48-1' },
  { label: '59.94', value: '60000-1001' },
  { label: '60', value: '60-1' },
];

class VideoSettingsModule {
  service = Services.VideoSettingsService;
  userService = Services.UserService;
  dualOutputService = Services.DualOutputService;

  get display(): TDisplayType {
    return this.state.display;
  }

  get isLoggedIn(): boolean {
    return this.userService.isLoggedIn;
  }

  get values(): Dictionary<TInputValue> {
    const display = this.state.display;
    const vals = this.service.values[display];
    const baseRes = display !== 'vertical' && this.state?.customBaseRes ? 'custom' : vals.baseRes;
    const outputRes =
      display !== 'vertical' && this.state?.customOutputRes ? 'custom' : vals.outputRes;
    return {
      ...vals,
      baseRes,
      outputRes,
      customBaseRes: this.state.customBaseResValue,
      customOutputRes: this.state.customOutputResValue,
      fpsNum: this.state.fpsNum,
      fpsDen: this.state.fpsDen,
      fpsInt: this.state.fpsInt,
    };
  }

  state = injectState({
    display: 'horizontal' as TDisplayType,
    showModal: false,
    showDualOutputSettings: this.dualOutputService.views.dualOutputMode,
    shouldShowDualOutputCheckbox: this.dualOutputService.views.shouldShowDualOutputCheckbox,
    customBaseRes: !this.baseResOptions.find(
      opt => opt.value === this.service.values.horizontal.baseRes,
    ),
    customOutputRes: !this.outputResOptions.find(
      opt => opt.value === this.service.values.horizontal.outputRes,
    ),
    customBaseResValue: this.service.values.horizontal.baseRes,
    customOutputResValue: this.service.values.horizontal.outputRes,
    fpsNum: this.service.values.horizontal.fpsNum,
    fpsDen: this.service.values.horizontal.fpsDen,
    fpsInt: this.service.values.horizontal.fpsNum,
  });

  get metadata() {
    return {
      baseRes: {
        type: 'list',
        label: $t('Base (Canvas) Resolution'),
        options: this.baseResOptions,
        onChange: (val: string) => this.selectResolution('baseRes', val),
        children: {
          customBaseRes: {
            type: 'text',
            label: $t('Custom Base Resolution'),
            rules: [this.resolutionValidator],
            onChange: (val: string) => this.setResolution('baseRes', val),
            displayed: this.state.customBaseRes,
          },
        },
      },
      outputRes: {
        type: 'list',
        label: $t('Output (Scaled) Resolution'),
        options: this.outputResOptions,
        onChange: (val: string) => this.selectResolution('outputRes', val),
        children: {
          customOutputRes: {
            type: 'text',
            label: $t('Custom Output Resolution'),
            rules: [this.resolutionValidator],
            onChange: (val: string) => this.setResolution('outputRes', val),
            displayed: this.state.customOutputRes,
          },
        },
      },
      scaleType: {
        type: 'list',
        label: $t('Downscale Filter'),
        options: [
          {
            label: $t('Bilinear (Fastest, but blurry if scaling)'),
            value: EScaleType.Bilinear,
          },
          { label: $t('Bicubic (Sharpened scaling, 16 samples)'), value: EScaleType.Bicubic },
          { label: $t('Lanczos (Sharpened scaling, 32 samples)'), value: EScaleType.Lanczos },
        ],
      },
      fpsType: {
        type: 'list',
        label: $t('FPS Type'),
        onChange: (val: EFPSType) => this.setFPSType(val),
        options: [
          { label: $t('Common FPS Values'), value: EFPSType.Common },
          { label: $t('Integer FPS Values'), value: EFPSType.Integer },
          { label: $t('Fractional FPS Values'), value: EFPSType.Fractional },
        ],

        children: {
          fpsCom: {
            type: 'list',
            label: $t('Common FPS Values'),
            options: FPS_OPTIONS,
            onChange: (val: string) => this.setCommonFPS(val),
            displayed: this.values.fpsType === EFPSType.Common,
          },
          fpsInt: {
            type: 'number',
            label: $t('FPS Value'),
            onChange: (val: string) => this.setIntegerFPS(val),
            rules: [{ max: 1000, min: 1, message: $t('FPS Value must be between 1 and 1000') }],
            displayed: this.values.fpsType === EFPSType.Integer,
          },
          fpsNum: {
            type: 'number',
            label: $t('FPS Numerator'),
            onChange: (val: string) => this.setFPS('fpsNum', val),
            rules: [
              { validator: this.fpsNumValidator.bind(this) },
              {
                min: 1,
                message: $t('%{fieldName} must be greater than 0', {
                  fieldName: $t('FPS Numerator'),
                }),
              },
            ],
            displayed: this.values.fpsType === EFPSType.Fractional,
          },
          fpsDen: {
            type: 'number',
            label: $t('FPS Denominator'),
            onChange: (val: string) => this.setFPS('fpsDen', val),
            rules: [
              { validator: this.fpsDenValidator.bind(this) },
              {
                min: 1,
                message: $t('%{fieldName} must be greater than 0', {
                  fieldName: $t('FPS Denominator'),
                }),
              },
            ],
            displayed: this.values.fpsType === EFPSType.Fractional,
          },
        },
      },
    };
  }

  get baseResOptions() {
    if (this.state?.display === 'vertical') {
      return VERTICAL_CANVAS_OPTIONS;
    }

    return CANVAS_RES_OPTIONS.concat(this.monitorResolutions).concat([
      { label: $t('Custom'), value: 'custom' },
    ]);
  }

  get outputResOptions() {
    if (this.state?.display === 'vertical') {
      return VERTICAL_OUTPUT_RES_OPTIONS;
    }

    const baseRes = `${this.service.state.horizontal.baseWidth}x${this.service.state.horizontal.baseHeight}`;
    if (!OUTPUT_RES_OPTIONS.find(opt => opt.value === baseRes)) {
      return [{ label: baseRes, value: baseRes }]
        .concat(OUTPUT_RES_OPTIONS)
        .concat([{ label: $t('Custom'), value: 'custom' }]);
    }
    return OUTPUT_RES_OPTIONS.concat([{ label: $t('Custom'), value: 'custom' }]);
  }

  get monitorResolutions() {
    const resOptions: { label: string; value: string }[] = [];
    const displays = remote.screen.getAllDisplays();
    displays.forEach(display => {
      const size = display.size;
      const res = `${size.width}x${size.height}`;
      if (
        !resOptions.find(opt => opt.value === res) &&
        !CANVAS_RES_OPTIONS.find(opt => opt.value === res)
      ) {
        resOptions.push({ label: res, value: res });
      }
    });
    return resOptions;
  }

  get resolutionValidator() {
    return {
      message: $t('The resolution must be in the format [width]x[height] (i.e. 1920x1080)'),
      pattern: /^[0-9]+x[0-9]+$/,
    };
  }

  fpsNumValidator(rule: unknown, value: string, callback: Function) {
    if (Number(value) / Number(this.values.fpsDen) > 1000) {
      callback(
        $t(
          'This number is too large for a FPS Denominator of %{fpsDen}, please decrease it or increase the Denominator',
          { fpsDen: this.values.fpsDen },
        ),
      );
    } else {
      callback();
    }
  }

  fpsDenValidator(rule: unknown, value: string, callback: Function) {
    if (Number(this.values.fpsNum) / Number(value) < 1) {
      callback(
        $t(
          'This number is too large for a FPS Numerator of %{fpsNum}, please decrease it or increase the Numerator',
          { fpsNum: this.values.fpsNum },
        ),
      );
    } else {
      callback();
    }
  }

  setResolution(key: string, value: string) {
    const display = this.state.display;
    if (key === 'outputRes') {
      this.state.setCustomOutputResValue(value);
    } else if (key === 'baseRes') {
      this.state.setCustomBaseResValue(value);
    }

    if (this.resolutionValidator.pattern.test(value)) {
      const [width, height] = value.split('x');
      const prefix = key === 'baseRes' ? 'base' : 'output';
      this.service.actions.setVideoSetting(`${prefix}Width`, Number(width), display);
      this.service.actions.setVideoSetting(`${prefix}Height`, Number(height), display);
    }
  }

  selectResolution(key: string, value: string) {
    if (value === 'custom') {
      this.setCustomResolution(key, true);
      this.setResolution(key, '');
    } else {
      this.setCustomResolution(key, false);
      this.setResolution(key, value);
    }
  }

  setCustomResolution(key: string, value: boolean) {
    if (key === 'baseRes') {
      this.state.setCustomBaseRes(value);
    } else {
      this.state.setCustomOutputRes(value);
    }
  }

  /**
   * Sets the FPS type
   * @remark set the same FPS type for both displays
   * If there is a vertical context, update it as well.
   * Otherwise, update the vertical display persisted settings.
   */
  setFPSType(value: EFPSType) {
    if (this.service.contexts.vertical) {
      this.service.actions.setVideoSetting('fpsType', value, 'horizontal');
      this.service.actions.setVideoSetting('fpsNum', 30, 'horizontal');
      this.service.actions.setVideoSetting('fpsDen', 1, 'horizontal');

      this.service.actions.setVideoSetting('fpsType', value, 'vertical');
      this.service.actions.setVideoSetting('fpsNum', 30, 'vertical');
      this.service.actions.setVideoSetting('fpsDen', 1, 'vertical');
    } else {
      this.dualOutputService.actions.setVideoSetting({ fpsType: value }, 'vertical');
      this.dualOutputService.actions.setVideoSetting({ fpsNum: 30 }, 'vertical');
      this.dualOutputService.actions.setVideoSetting({ fpsDen: 1 }, 'vertical');

      this.service.actions.setVideoSetting('fpsType', value, 'horizontal');
      this.service.actions.setVideoSetting('fpsNum', 30, 'horizontal');
      this.service.actions.setVideoSetting('fpsDen', 1, 'horizontal');
    }
  }

  /**
   * Sets Common FPS
   * @remark set the same Common FPS for both displays
   * If there is a vertical context, update it as well.
   * Otherwise, update the vertical display persisted settings.
   */
  setCommonFPS(value: string) {
    const [fpsNum, fpsDen] = value.split('-');
    if (this.service.contexts.vertical) {
      this.service.actions.setVideoSetting('fpsNum', Number(fpsNum), 'horizontal');
      this.service.actions.setVideoSetting('fpsDen', Number(fpsDen), 'horizontal');

      this.service.actions.setVideoSetting('fpsNum', Number(fpsNum), 'vertical');
      this.service.actions.setVideoSetting('fpsDen', Number(fpsDen), 'vertical');
    } else {
      this.dualOutputService.actions.setVideoSetting({ fpsNum: Number(fpsNum) }, 'vertical');
      this.dualOutputService.actions.setVideoSetting({ fpsDen: Number(fpsDen) }, 'vertical');

      this.service.actions.setVideoSetting('fpsNum', Number(fpsNum), 'horizontal');
      this.service.actions.setVideoSetting('fpsDen', Number(fpsDen), 'horizontal');
    }
  }
  /**
   * Sets Integer FPS
   * @remark set the same Integer FPS for both displays
   * If there is a vertical context, update it as well.
   * Otherwise, update the vertical display persisted settings.
   */
  setIntegerFPS(value: string) {
    this.state.setFpsInt(Number(value));
    if (Number(value) > 0 && Number(value) < 1001) {
      if (this.service.contexts.vertical) {
        this.service.actions.setVideoSetting('fpsNum', Number(value), 'horizontal');
        this.service.actions.setVideoSetting('fpsDen', 1, 'horizontal');
        this.service.actions.setVideoSetting('fpsNum', Number(value), 'vertical');
        this.service.actions.setVideoSetting('fpsDen', 1, 'vertical');
      } else {
        this.dualOutputService.actions.setVideoSetting({ fpsNum: Number(value) }, 'vertical');
        this.dualOutputService.actions.setVideoSetting({ fpsDen: 1 }, 'vertical');

        this.service.actions.setVideoSetting('fpsNum', Number(value), 'horizontal');
        this.service.actions.setVideoSetting('fpsDen', 1, 'horizontal');
      }
    }
  }

  /**
   * Sets FPS
   * @remark Set the same FPS for both displays.
   * If there is a vertical context, update it as well.
   * Otherwise, update the vertical display persisted settings.
   */
  setFPS(key: 'fpsNum' | 'fpsDen', value: string) {
    if (key === 'fpsNum') {
      this.state.setFpsNum(Number(value));
    } else {
      this.state.setFpsDen(Number(value));
    }
    if (!invalidFps(this.state.fpsNum, this.state.fpsDen) && Number(value) > 0) {
      if (this.service.contexts.vertical) {
        this.service.actions.setVideoSetting(key, Number(value), 'horizontal');
        this.service.actions.setVideoSetting(key, Number(value), 'vertical');
      } else {
        this.dualOutputService.actions.setVideoSetting({ [key]: Number(value) }, 'vertical');

        this.service.actions.setVideoSetting(key, Number(value), 'horizontal');
      }
    }
  }

  onChange(key: string) {
    return (val: unknown) => this.service.actions.setVideoSetting(key, val, this.state.display);
  }

  setDisplay(display: TDisplayType) {
    this.state.setDisplay(display);

    const customBaseRes = !this.baseResOptions.find(
      opt => opt.value === this.service.values[display].baseRes,
    );
    const customOutputRes = !this.outputResOptions.find(
      opt => opt.value === this.service.values[display].outputRes,
    );
    this.state.setCustomBaseRes(customBaseRes);
    this.state.setCustomOutputRes(customOutputRes);
    this.state.setCustomBaseResValue(this.service.values[display].baseRes);
    this.state.setCustomOutputResValue(this.service.values[display].outputRes);
    this.state.setFpsNum(this.service.values[display].fpsNum);
    this.state.setFpsDen(this.service.values[display].fpsDen);
    this.state.setFpsInt(this.service.values[display].fpsInt);
  }

  setShowDualOutput() {
    if (Services.StreamingService.views.isMidStreamMode) {
      message.error({
        content: $t('Cannot toggle Dual Output while live.'),
      });
    } else if (Services.TransitionsService.views.studioMode) {
      message.error({
        content: $t('Cannot toggle Dual Output while in Studio Mode.'),
      });
    } else {
      // toggle dual output
      this.dualOutputService.actions.setdualOutputMode();
      this.state.setShowDualOutputSettings(!this.state.showDualOutputSettings);
      Services.UsageStatisticsService.recordFeatureUsage('DualOutput');
<<<<<<< HEAD
=======
      Services.UsageStatisticsService.recordAnalyticsEvent('DualOutput', {
        type: 'ToggleOnDualOutput',
      });
>>>>>>> 9ddd5a9c

      // show warning message if selective recording is active
      if (
        Services.StreamingService.state.selectiveRecording &&
        !this.dualOutputService.views.dualOutputMode
      ) {
        remote.dialog.showMessageBox({
          title: 'Vertical Display Disabled',
          message: $t(
            'Dual Output can’t be displayed - Selective Recording only works with horizontal sources and disables editing the vertical output scene. Please disable selective recording from Sources to set up Dual Output.',
          ),
        });
      }
    }
  }

  handleShowModal(status: boolean) {
    Services.WindowsService.actions.updateStyleBlockers('child', status);
    this.state.setShowModal(status);
  }

  handleAuth() {
    Services.WindowsService.actions.closeChildWindow();
    this.userService.actions.showLogin();
    const onboardingCompleted = Services.OnboardingService.onboardingCompleted.subscribe(() => {
      Services.DualOutputService.actions.setdualOutputMode();
      Services.SettingsService.actions.showSettings('Video');
      onboardingCompleted.unsubscribe();
    });
  }
}

export function VideoSettings() {
  const {
    values,
    metadata,
    showDualOutputSettings,
    showModal,
    isLoggedIn,
    shouldShowDualOutputCheckbox,
    onChange,
    setDisplay,
    setShowDualOutput,
    handleShowModal,
    handleAuth,
  } = useModule(VideoSettingsModule);

  return (
    <>
      <div className={styles.videoSettingsHeader}>
        <h2>{$t('Video')}</h2>
        {/* TODO: Comment in for release */}
        {/* {shouldShowDualOutputCheckbox && ( */}
        <div className={styles.doToggle}>
          {/* THIS CHECKBOX TOGGLES DUAL OUTPUT MODE FOR THE ENTIRE APP */}

          <CheckboxInput
            id="dual-output-checkbox"
            name="dual-output-checkbox"
            data-name="dual-output-checkbox"
            label="Dual Output Checkbox"
            value={showDualOutputSettings}
            onChange={(val: boolean) => (isLoggedIn ? setShowDualOutput() : handleShowModal(val))}
            className={styles.doCheckbox}
          />
          {$t('Enable Dual Output')}
          <Tooltip
            title={$t(
              'Stream to horizontal and vertical platforms simultaneously. Recordings will be in horizontal only.',
            )}
            className={styles.doTooltip}
            placement="bottomRight"
            lightShadow
          >
            <i className="icon-information" />
          </Tooltip>
        </div>
        {/* )} */}
      </div>
      {showDualOutputSettings && <Tabs onChange={setDisplay} />}

      <div className={styles.formSection}>
        <FormFactory
          values={values}
          metadata={metadata}
          onChange={onChange}
          formOptions={{ layout: 'vertical' }}
          name="video-settings"
        />
      </div>
      <LoginPromptModal
        showModal={showModal}
        handleAuth={handleAuth}
        handleShowModal={handleShowModal}
      />
    </>
  );
}

function LoginPromptModal(p: {
  showModal: boolean;
  handleAuth: () => void;
  handleShowModal: (status: boolean) => void;
}) {
  return (
    <Modal
      footer={null}
      visible={p.showModal}
      onCancel={() => p.handleShowModal(false)}
      getContainer={false}
      className={styles.confirmLogout}
    >
      <Form id="login-modal" className={styles.confirmLogout}>
        <h2>{$t('Login')}</h2>
        {$t('Please log in to enable dual output. Would you like to log in now?')}
        <div className={styles.buttons}>
          <Button onClick={() => p.handleAuth()}>{$t('Yes')}</Button>
          <Button onClick={() => p.handleShowModal(false)}>{$t('No')}</Button>
        </div>
      </Form>
    </Modal>
  );
}

VideoSettings.page = 'Video';<|MERGE_RESOLUTION|>--- conflicted
+++ resolved
@@ -445,12 +445,9 @@
       this.dualOutputService.actions.setdualOutputMode();
       this.state.setShowDualOutputSettings(!this.state.showDualOutputSettings);
       Services.UsageStatisticsService.recordFeatureUsage('DualOutput');
-<<<<<<< HEAD
-=======
       Services.UsageStatisticsService.recordAnalyticsEvent('DualOutput', {
         type: 'ToggleOnDualOutput',
       });
->>>>>>> 9ddd5a9c
 
       // show warning message if selective recording is active
       if (
