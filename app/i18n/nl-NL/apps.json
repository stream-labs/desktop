{
  "Vers": "Vers",
  "Reload": "Herlaad",
  "Unpacked vers loaded": "Unpacked vers loaded",
  "You must unload unpacked version before enabling this app.": "You must unload unpacked version before enabling this app.",
<<<<<<< HEAD
  "Pop Out": "Pop Out"
=======
  "Pop Out": "Pop Out",
  "The developer has ended support for this app. The app may continue to work, but it won't recieve any updates. If you wish to uninstall, please follow the directions here.": "The developer has ended support for this app. The app may continue to work, but it won't recieve any updates. If you wish to uninstall, please follow the directions here."
>>>>>>> 16a9e1ec
}<|MERGE_RESOLUTION|>--- conflicted
+++ resolved
@@ -3,10 +3,6 @@
   "Reload": "Herlaad",
   "Unpacked vers loaded": "Unpacked vers loaded",
   "You must unload unpacked version before enabling this app.": "You must unload unpacked version before enabling this app.",
-<<<<<<< HEAD
-  "Pop Out": "Pop Out"
-=======
   "Pop Out": "Pop Out",
   "The developer has ended support for this app. The app may continue to work, but it won't recieve any updates. If you wish to uninstall, please follow the directions here.": "The developer has ended support for this app. The app may continue to work, but it won't recieve any updates. If you wish to uninstall, please follow the directions here."
->>>>>>> 16a9e1ec
 }