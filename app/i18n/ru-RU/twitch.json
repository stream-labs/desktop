{
  "Twitch Category": "Категория Twitch",
  "Twitch Tags": "Теги для Twitch",
  "You need to re-login to access Twitch tags": "Авторизуйтесь повторно, чтобы получить доступ к тегам Twitch",
  "Do not include special characters or spaces in your tag": "Не добавляйте в теги специальные символы и пробелы",
  "For example: \"Speedrunning\" or \"FirstPlaythrough\"": "Например: «Скоростноепрохождение» или «Первоепрохождение»",
<<<<<<< HEAD
  "Your Twitch access token has expired. Please log in with Twitch to continue.": "Your Twitch access token has expired. Please log in with Twitch to continue.",
  "While updating your Twitch channel info, some tags were removed due to moderation rules: %{tags}": "While updating your Twitch channel info, some tags were removed due to moderation rules: %{tags}",
  "Content Classification": "Content Classification",
  "Content classification": "Content classification",
  "Stream features branded content": "Stream features branded content",
  "Twitch Studio Import": "Twitch Studio Import",
  "Import from Twitch Studio": "Import from Twitch Studio",
  "Import your scenes and sources from Twitch Studio.": "Import your scenes and sources from Twitch Studio.",
  "Importing Your Existing Settings From Twitch Studio": "Importing Your Existing Settings From Twitch Studio",
  "Importing from Twitch Studio is an experimental feature under active development. Some source types are unable to be imported, and not all settings will be carried over.": "Importing from Twitch Studio is an experimental feature under active development. Some source types are unable to be imported, and not all settings will be carried over."
=======
  "Your Twitch access token has expired. Please log in with Twitch to continue.": "Срок действия маркера доступа к Twitch истек. Войдите с помощью Twitch, чтобы продолжить.",
  "While updating your Twitch channel info, some tags were removed due to moderation rules: %{tags}": "При обновлении информации о вашем канале Twitch некоторые теги были удалены в соответствии с правилами модерации: %{tags}",
  "Content Classification": "Классификация контента",
  "Content classification": "Классификация контента",
  "Stream features branded content": "Трансляция включает в себя фирменный контент",
  "Twitch Studio Import": "Импорт из Twitch Studio",
  "Import from Twitch Studio": "Импортировать из Twitch Studio",
  "Import your scenes and sources from Twitch Studio.": "Импортируйте сцены и источники из Twitch Studio.",
  "Importing Your Existing Settings From Twitch Studio": "Импорт существующих настроек из Twitch Studio",
  "Importing from Twitch Studio is an experimental feature under active development. Some source types are unable to be imported, and not all settings will be carried over.": "Импорт из Twitch Studio — это экспериментальная функция в стадии активной разработки. Некоторые типы источников не могут быть импортированы, и не все настройки будут перенесены."
>>>>>>> 39843688
}<|MERGE_RESOLUTION|>--- conflicted
+++ resolved
@@ -4,18 +4,6 @@
   "You need to re-login to access Twitch tags": "Авторизуйтесь повторно, чтобы получить доступ к тегам Twitch",
   "Do not include special characters or spaces in your tag": "Не добавляйте в теги специальные символы и пробелы",
   "For example: \"Speedrunning\" or \"FirstPlaythrough\"": "Например: «Скоростноепрохождение» или «Первоепрохождение»",
-<<<<<<< HEAD
-  "Your Twitch access token has expired. Please log in with Twitch to continue.": "Your Twitch access token has expired. Please log in with Twitch to continue.",
-  "While updating your Twitch channel info, some tags were removed due to moderation rules: %{tags}": "While updating your Twitch channel info, some tags were removed due to moderation rules: %{tags}",
-  "Content Classification": "Content Classification",
-  "Content classification": "Content classification",
-  "Stream features branded content": "Stream features branded content",
-  "Twitch Studio Import": "Twitch Studio Import",
-  "Import from Twitch Studio": "Import from Twitch Studio",
-  "Import your scenes and sources from Twitch Studio.": "Import your scenes and sources from Twitch Studio.",
-  "Importing Your Existing Settings From Twitch Studio": "Importing Your Existing Settings From Twitch Studio",
-  "Importing from Twitch Studio is an experimental feature under active development. Some source types are unable to be imported, and not all settings will be carried over.": "Importing from Twitch Studio is an experimental feature under active development. Some source types are unable to be imported, and not all settings will be carried over."
-=======
   "Your Twitch access token has expired. Please log in with Twitch to continue.": "Срок действия маркера доступа к Twitch истек. Войдите с помощью Twitch, чтобы продолжить.",
   "While updating your Twitch channel info, some tags were removed due to moderation rules: %{tags}": "При обновлении информации о вашем канале Twitch некоторые теги были удалены в соответствии с правилами модерации: %{tags}",
   "Content Classification": "Классификация контента",
@@ -26,5 +14,4 @@
   "Import your scenes and sources from Twitch Studio.": "Импортируйте сцены и источники из Twitch Studio.",
   "Importing Your Existing Settings From Twitch Studio": "Импорт существующих настроек из Twitch Studio",
   "Importing from Twitch Studio is an experimental feature under active development. Some source types are unable to be imported, and not all settings will be carried over.": "Импорт из Twitch Studio — это экспериментальная функция в стадии активной разработки. Некоторые типы источников не могут быть импортированы, и не все настройки будут перенесены."
->>>>>>> 39843688
 }