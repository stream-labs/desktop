{
  "You have been logged out": "您已注销",
  "This element is too small to be displayed": "元素过小无法显示",
  "This element requires Selective Recording to be enabled": "此元素需要启用选择性录制",
  "Grant Permissions": "授予权限",
  "Streamlabs needs additional permissions. Grant permissions in the pop-up dialogs to continue.": "Streamlabs 需要额外的权限。请在弹出对话框中授予权限以继续。",
  "Microphone": "麦克风",
  "Webcam": "网络摄像头",
  "You've merged a Streamlabs ID to your account, please log back in to ensure you have the right credentials.": "您已将 Streamlabs ID 合并到您的帐户，请重新登录以确保您拥有正确的凭据。",
  "Enable Live Streaming?": "启用直播？",
  "Streamlabs is currently in recording mode, which hides live streaming features. Would you like to enable live streaming features? You can disable them again in General settings.": "Streamlabs 目前处于录制模式，已隐藏直播功能。是否启用直播功能？您可以在常规设置中再次禁用这些功能。",
  "Enable Streaming": "启用直播",
<<<<<<< HEAD
  "This account is already linked to another Streamlabs Account. Please use a different account.": "This account is already linked to another Streamlabs Account. Please use a different account.",
  "Successfully unlinked account": "Successfully unlinked account",
  "Successfully merged account": "Successfully merged account",
  "Account merge error": "Account merge error",
  "Error Code: %{code}": "Error Code: %{code}",
  "Unknown error, please contact support": "Unknown error, please contact support",
  "Custom Destination": "Custom Destination",
  "This app is currently popped out in another window.": "This app is currently popped out in another window.",
  "Error granting chat permissions.": "Error granting chat permissions."
=======
  "This account is already linked to another Streamlabs Account. Please use a different account.": "此帐户已关联另一 Streamlabs 帐户。请使用其他帐户。",
  "Successfully unlinked account": "已成功解除帐户链接",
  "Successfully merged account": "已成功合并帐户",
  "Account merge error": "帐户合并错误",
  "Error Code: %{code}": "错误代码：%{code}",
  "Unknown error, please contact support": "未知错误，请联系支持人员",
  "Custom Destination": "自定义目的地",
  "This app is currently popped out in another window.": "此应用程序当前在另一窗口中弹出。",
  "Error granting chat permissions.": "授予聊天权限时出错。"
>>>>>>> 39843688
}<|MERGE_RESOLUTION|>--- conflicted
+++ resolved
@@ -10,17 +10,6 @@
   "Enable Live Streaming?": "启用直播？",
   "Streamlabs is currently in recording mode, which hides live streaming features. Would you like to enable live streaming features? You can disable them again in General settings.": "Streamlabs 目前处于录制模式，已隐藏直播功能。是否启用直播功能？您可以在常规设置中再次禁用这些功能。",
   "Enable Streaming": "启用直播",
-<<<<<<< HEAD
-  "This account is already linked to another Streamlabs Account. Please use a different account.": "This account is already linked to another Streamlabs Account. Please use a different account.",
-  "Successfully unlinked account": "Successfully unlinked account",
-  "Successfully merged account": "Successfully merged account",
-  "Account merge error": "Account merge error",
-  "Error Code: %{code}": "Error Code: %{code}",
-  "Unknown error, please contact support": "Unknown error, please contact support",
-  "Custom Destination": "Custom Destination",
-  "This app is currently popped out in another window.": "This app is currently popped out in another window.",
-  "Error granting chat permissions.": "Error granting chat permissions."
-=======
   "This account is already linked to another Streamlabs Account. Please use a different account.": "此帐户已关联另一 Streamlabs 帐户。请使用其他帐户。",
   "Successfully unlinked account": "已成功解除帐户链接",
   "Successfully merged account": "已成功合并帐户",
@@ -30,5 +19,4 @@
   "Custom Destination": "自定义目的地",
   "This app is currently popped out in another window.": "此应用程序当前在另一窗口中弹出。",
   "Error granting chat permissions.": "授予聊天权限时出错。"
->>>>>>> 39843688
 }