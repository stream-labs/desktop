<template>
<widget-window v-if="wData" ref="layout" v-model="tabName">

  <div slot="description">
    {{ $t('Include your channel\'s chat into your stream, and make it look pretty while you\'re at it.') }}
  </div>

  <div slot="settings" >

    <w-form-group title="Theme" type="list" v-model="wData.settings.theme" :metadata="metadata.theme"/>

    <w-form-group title="Badges">
      <w-bool-input title="Show Moderator Badges" v-model="wData.settings.show_moderator_icons"/>
      <w-bool-input title="Show Subscriber Badges" v-model="wData.settings.show_subscriber_icons"/>
      <w-bool-input title="Show Turbo Badges" v-model="wData.settings.show_turbo_icons"/>
      <w-bool-input title="Show Twitch Prime Badges" v-model="wData.settings.show_premium_icons"/>
      <w-bool-input title="Show Bits Badges" v-model="wData.settings.show_bits_icons"/>
      <w-bool-input title="Show Top Coin Holder Badges" v-model="wData.settings.show_coin_icons"/>
    </w-form-group>

    <w-form-group title="Extra Emotes">
      <w-bool-input title="Enable BetterTTV Emotes" v-model="wData.settings.show_bttv_emotes"/>
      <w-bool-input title="Enable FrankerFaceZ Emotes" v-model="wData.settings.show_franker_emotes"/>
      <w-bool-input title="Enable Supermegafan Emotes" v-model="wData.settings.show_smf_emotes"/>
    </w-form-group>


<<<<<<< HEAD
    <w-form-group title="Background Color" type="color" v-model="wData.settings.background_color"/>
    <w-form-group title="Text Color" type="color" v-model="wData.settings.text_color"/>
=======
    <w-form-group title="Text Color" type="color" v-model="wData.settings.text_color" :metadata="{ tooltip: textColorTooltip }"/>
>>>>>>> fc98bf77
    <w-form-group title="Font Size" type="fontSize" v-model="wData.settings.text_size"/>

    <w-form-group title="Hide Message after">
      <w-bool-input title="Always Show Messages" v-model="wData.settings.always_show_messages"/>
      <w-slider-input v-model="wData.settings.message_hide_delay" :metadata="metadata.message_hide_delay"/>
    </w-form-group>

    <w-form-group title="Hide Characters">
      <w-bool-input title="Hide Common Chat Bots" v-model="wData.settings.hide_common_chat_bots"/>
      <w-bool-input title="Hide commands starting with `!`" v-model="wData.settings.hide_commands"/>
    </w-form-group>

    <w-form-group title="Muted Chatters" type="textArea" v-model="wData.settings.muted_chatters" />
  </div>

</widget-window>

</template>

<script lang="ts" src="./ChatBox.vue.ts"></script><|MERGE_RESOLUTION|>--- conflicted
+++ resolved
@@ -24,13 +24,8 @@
       <w-bool-input title="Enable Supermegafan Emotes" v-model="wData.settings.show_smf_emotes"/>
     </w-form-group>
 
-
-<<<<<<< HEAD
     <w-form-group title="Background Color" type="color" v-model="wData.settings.background_color"/>
-    <w-form-group title="Text Color" type="color" v-model="wData.settings.text_color"/>
-=======
     <w-form-group title="Text Color" type="color" v-model="wData.settings.text_color" :metadata="{ tooltip: textColorTooltip }"/>
->>>>>>> fc98bf77
     <w-form-group title="Font Size" type="fontSize" v-model="wData.settings.text_size"/>
 
     <w-form-group title="Hide Message after">
