import { Component } from 'vue-property-decorator';
import ChatbotBase from 'components/page-components/Chatbot/ChatbotBase.vue';
import ChatbotModule from 'components/page-components/Chatbot/Modules/ChatbotModule.vue';
import { $t } from 'services/i18n';

import {
  IChatbotModule,
  IChatAlertsResponse
} from 'services/chatbot/chatbot-interfaces';

@Component({
  components: {
    ChatbotModule
  }
})
export default class ChatbotModules extends ChatbotBase {

  mounted() {
    this.chatbotApiService.fetchChatAlerts();
  }

  get modules() {
    let modules: IChatbotModule[] = [
      {
<<<<<<< HEAD
        title: 'Chat Alerts',
        description: 'Get notified in chat whenever an activity happens like Donations and Subscribers.',
=======
        title: $t('Chat Alerts'),
        description: $t('Get notified in chat whenever an activity happens like Donations and Subscribers.'),
>>>>>>> d55916f6
        backgroundUrl: require('../../../../media/images/chatbot/chatbot-alert.png'),
        enabled: this.chatAlertCurrentlyEnabled,
        onExpand: () => {
          this.chatbotCommonService.openChatbotAlertsWindow();
        },
        onToggleEnabled: () => {
          this.chatbotApiService.updateChatAlerts({
            ...this.chatAlerts,
            enabled: !this.chatAlertCurrentlyEnabled
          });
        }
      }
    ];
    return modules;
  }

  get chatAlerts() {
    return this.chatbotApiService.state.chatAlertsResponse;
  }

  get chatAlertCurrentlyEnabled() {
    return this.chatbotApiService.state.chatAlertsResponse.enabled == true;
  }
}<|MERGE_RESOLUTION|>--- conflicted
+++ resolved
@@ -22,13 +22,8 @@
   get modules() {
     let modules: IChatbotModule[] = [
       {
-<<<<<<< HEAD
-        title: 'Chat Alerts',
-        description: 'Get notified in chat whenever an activity happens like Donations and Subscribers.',
-=======
         title: $t('Chat Alerts'),
         description: $t('Get notified in chat whenever an activity happens like Donations and Subscribers.'),
->>>>>>> d55916f6
         backgroundUrl: require('../../../../media/images/chatbot/chatbot-alert.png'),
         enabled: this.chatAlertCurrentlyEnabled,
         onExpand: () => {
