import NameFolder from './windows/NameFolder';
import NameScene from './windows/NameScene';
import GoLiveWindow from './windows/go-live/GoLiveWindow';
import EditStreamWindow from './windows/go-live/EditStreamWindow';
import IconLibraryProperties from './windows/IconLibraryProperties';
import ScreenCaptureProperties from './windows/ScreenCaptureProperties';
import News from './windows/News';
import PerformanceMetrics from './shared/PerformanceMetrics';
import PatchNotes from './pages/PatchNotes';
import Display from './shared/Display';
import TitleBar from './shared/TitleBar';
import Chat from './root/Chat';
import Highlighter from './pages/Highlighter';
import Grow from './pages/grow/Grow';
import Loader from './pages/Loader';
import PlatformLogo from './shared/PlatformLogo';
import Onboarding from './pages/onboarding/Onboarding';
import AdvancedStatistics from './windows/AdvancedStatistics';
import StudioFooter from './root/StudioFooter';
import StreamScheduler from './pages/stream-scheduler/StreamScheduler';
import { createRoot } from './root/ReactRoot';
import StartStreamingButton from './root/StartStreamingButton';
import SourceProperties from './windows/SourceProperties';
import TestWidgets from './root/TestWidgets';
import RenameSource from './windows/RenameSource';
import NotificationsArea from './root/NotificationsArea';
import StudioEditor from './root/StudioEditor';
import SharedComponentsLibrary from './windows/sharedComponentsLibrary/SharedComponentsLibrary';
import { ObsSettings } from './windows/settings/ObsSettings';
import ThemeAudit from './pages/ThemeAudit';
import { WidgetWindow } from './widgets/common/WidgetWindow';
import SafeMode from './windows/SafeMode';
import AdvancedAudio from './windows/advanced-audio';
import { CustomCodeWindow } from './widgets/common/CustomCode';
import SourceShowcase from './windows/source-showcase';
import SourceFilters from './windows/SourceFilters';
import RecentEvents from './editor/elements/RecentEvents';
import MiniFeed from './editor/elements/Minifeed';
import BrowserView from './shared/BrowserView';
import LegacyEvents from './editor/elements/LegacyEvents';
import MediaGallery from './windows/MediaGallery';
import LayoutEditor from './pages/layout-editor/LayoutEditor';
import Projector from './windows/Projector';
import SceneSelector from './editor/elements/SceneSelectorElement';
import AddSource from './windows/AddSource';
import SideNav from './sidebar/SideNav';
<<<<<<< HEAD
import Notifications from './windows/Notifications';
=======
import AlertboxLibrary from './pages/AlertboxLibrary';
import PlatformAppStore from './pages/PlatformAppStore';
import BrowseOverlays from './pages/BrowseOverlays';
>>>>>>> d8ddd819

// list of React components to be used inside Vue components
export const components = {
  AlertboxLibrary,
  BrowseOverlays,
  NameFolder,
  NameScene,
  BrowserView,
  GoLiveWindow: createRoot(GoLiveWindow),
  EditStreamWindow: createRoot(EditStreamWindow),
  IconLibraryProperties,
  ScreenCaptureProperties,
  News,
  PerformanceMetrics,
  PatchNotes,
  Display,
  TitleBar,
  Chat,
  Highlighter,
  Grow,
  Loader,
  PlatformLogo,
  Onboarding: createRoot(Onboarding),
  Projector,
  StreamScheduler: createRoot(StreamScheduler),
  AdvancedStatistics,
  SourceProperties: createRoot(SourceProperties),
  SharedComponentsLibrary: createRoot(SharedComponentsLibrary),
  TestWidgets,
  RenameSource,
  StudioFooter: createRoot(StudioFooter),
  StartStreamingButton,
  NotificationsArea,
  ObsSettings: createRoot(ObsSettings),
  ThemeAudit,
  StudioEditor,
  WidgetWindow: createRoot(WidgetWindow),
  CustomCodeWindow: createRoot(CustomCodeWindow),
  SafeMode,
  AdvancedAudio,
  SourceShowcase: createRoot(SourceShowcase),
  SourceFilters,
  RecentEvents,
  MiniFeed: createRoot(MiniFeed),
  LegacyEvents: createRoot(LegacyEvents),
  MediaGallery,
  LayoutEditor: createRoot(LayoutEditor),
  SceneSelector: createRoot(SceneSelector),
  AddSource,
  SideNav,
<<<<<<< HEAD
  Notifications,
=======
  PlatformAppStore,
>>>>>>> d8ddd819
};<|MERGE_RESOLUTION|>--- conflicted
+++ resolved
@@ -44,13 +44,10 @@
 import SceneSelector from './editor/elements/SceneSelectorElement';
 import AddSource from './windows/AddSource';
 import SideNav from './sidebar/SideNav';
-<<<<<<< HEAD
 import Notifications from './windows/Notifications';
-=======
 import AlertboxLibrary from './pages/AlertboxLibrary';
 import PlatformAppStore from './pages/PlatformAppStore';
 import BrowseOverlays from './pages/BrowseOverlays';
->>>>>>> d8ddd819
 
 // list of React components to be used inside Vue components
 export const components = {
@@ -101,9 +98,6 @@
   SceneSelector: createRoot(SceneSelector),
   AddSource,
   SideNav,
-<<<<<<< HEAD
   Notifications,
-=======
   PlatformAppStore,
->>>>>>> d8ddd819
 };