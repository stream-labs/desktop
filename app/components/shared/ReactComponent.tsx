--- conflicted
+++ resolved
@@ -164,12 +164,10 @@
   color?: string;
   unwrapped?: boolean;
 }> {}
-<<<<<<< HEAD
 @Component({
   props: { name: { default: 'AdvancedStatistics' } },
 })
 export class AdvancedStatistics extends ReactComponent {}
-=======
 @Component({ props: { name: { default: 'StartStreamingButton' } } })
 export class StartStreamingButton extends ReactComponent {}
 @Component({
@@ -178,5 +176,4 @@
     componentProps: { default: () => ({ testers: null as string[] }) },
   },
 })
-export class TestWidgets extends ReactComponent<{ testers: string[] }> {}
->>>>>>> 27d754a9
+export class TestWidgets extends ReactComponent<{ testers: string[] }> {}