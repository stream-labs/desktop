--- conflicted
+++ resolved
@@ -1,11 +1,8 @@
 import { Component, Watch } from 'vue-property-decorator';
 import Mark from 'mark.js';
 import styles from './SearchablePages.m.less';
-<<<<<<< HEAD
 import { Spinner } from 'streamlabs-beaker';
-=======
 import TsxComponent, { createProps } from 'components/tsx-component';
->>>>>>> bde7db14
 
 interface IPageInfo {
   /**
@@ -22,50 +19,36 @@
   page: string = '';
   pages: string[] = [];
   searchStr: string = '';
+
+  /**
+   * this event is called when page has been switched but before it has been rendered
+   * can be used for preparing data for rendering
+   */
+  onBeforePageScan?: (page: string) => any = () => null;
+
+  /**
+   * this event is called when page has been rendered but before it has been parsed
+   * if returns a promise, scanning won't start unless it will be resolved
+   */
+  onPageRender?: (page: string) => Promise<any> | any = () => null;
 }
 
 /**
  * A component for the client-side text search
  */
-<<<<<<< HEAD
 @Component({
   components: { Spinner },
+  props: createProps(SearchablePagesProps),
 })
-export default class SearchablePages extends TsxComponent<{
-  page: string;
-  pages: string[];
-}> {
-  @Prop() page: string;
-  @Prop() pages: string[];
-  @Prop() searchStr: string;
-
-  /**
-   * this event is called when page has been switched but before it has been rendered
-   * can be used for preparing data for rendering
-   */
-  @Prop() onBeforePageScan?: (page: string) => any;
-
-  /**
-   * this event is called when page has been rendered but before it has been parsed
-   * if returns a promise, scanning won't start unless it will be resolved
-   */
-  @Prop() onPageRender?: (page: string) => Promise<any> | any;
-
-  currentPage: string = this.page || '';
-  pagesInfo: Dictionary<IPageInfo> = null;
-  searchResultPages: string[];
-  loading: boolean = false;
-=======
-@Component({ props: createProps(SearchablePagesProps) })
 export default class SearchablePages extends TsxComponent<SearchablePagesProps> {
   currentPage: string = '';
   pagesInfo: Dictionary<IPageInfo> = null;
   searchResultPages: string[] = [];
+  loading = false;
 
   created() {
     this.currentPage = this.props.page || '';
   }
->>>>>>> bde7db14
 
   $refs: {
     pageSlot: HTMLDivElement;
@@ -92,10 +75,10 @@
     // after we sent `searchCompleted` event to the external component, it may re-render the slot content
     // so call `$nextTick` before `highlightPage()` to highlight the relevant content
     await this.$nextTick();
-    await this.highlightPage(this.searchStr);
+    await this.highlightPage(this.props.searchStr);
 
     // if search request has been updated while searching then search again
-    if (searchStr !== this.searchStr) await this.onSearchHandler(this.searchStr);
+    if (searchStr !== this.props.searchStr) await this.onSearchHandler(this.props.searchStr);
   }
 
   @Watch('page')
@@ -105,8 +88,8 @@
     // if search is active then highlight the current page
     if (this.props.searchStr && this.pagesInfo) {
       await this.$nextTick();
-      await (this.onPageRender && this.onPageRender(page));
-      await this.highlightPage(this.searchStr);
+      await (this.props.onPageRender && this.props.onPageRender(page));
+      await this.highlightPage(this.props.searchStr);
     }
   }
 
@@ -118,18 +101,14 @@
     this.pagesInfo = {};
 
     // switch and render each page
-<<<<<<< HEAD
-    for (const page of this.pages) {
-      this.onBeforePageScan && this.onBeforePageScan(page);
-=======
     for (const page of this.props.pages) {
-      this.$emit('beforePageScan', page);
->>>>>>> bde7db14
+      this.props.onBeforePageScan && this.props.onBeforePageScan(page);
+
       // render the page
       this.currentPage = page;
       await this.$nextTick();
 
-      await (this.onPageRender && this.onPageRender(page));
+      await (this.props.onPageRender && this.props.onPageRender(page));
 
       // collect the page text and text from inputs
       this.pagesInfo[page] = {
@@ -167,11 +146,10 @@
     // highlight the page text via Mark.js
     const mark = new Mark(this.$refs.pageSlot);
     mark.unmark();
-<<<<<<< HEAD
     if (searchStr) mark.mark(searchStr);
 
     // highlight inputs
-    const pageInfo = this.pagesInfo && this.pagesInfo[this.page];
+    const pageInfo = this.pagesInfo && this.pagesInfo[this.props.page];
     if (pageInfo) {
       this.getPageInputs().forEach(($input, ind) => {
         $input.classList.remove('search-highlight');
@@ -179,20 +157,6 @@
         if (needHighlight) $input.classList.add('search-highlight');
       });
     }
-=======
-    if (this.props.searchStr) {
-      mark.mark(this.props.searchStr);
-    }
-
-    // highlight inputs
-    const pageInfo = this.pagesInfo[this.props.page];
-    this.getPageInputs().forEach(($input, ind) => {
-      $input.classList.remove('search-highlight');
-      const needHighlight =
-        this.props.searchStr && pageInfo.inputs[ind].match(new RegExp(this.props.searchStr, 'i'));
-      if (needHighlight) $input.classList.add('search-highlight');
-    });
->>>>>>> bde7db14
 
     // highlight buttons
     this.$refs.pageSlot.querySelectorAll('button').forEach($btn => {
