import Vue from 'vue';
import { Component, Watch } from 'vue-property-decorator';
import SideNav from '../SideNav';
import {
  NewsBanner,
  TitleBar,
  Grow,
  PatchNotes,
  Loader,
  StreamScheduler,
  Highlighter,
  ThemeAudit,
} from 'components/shared/ReactComponentList';
import { ScenesService } from 'services/scenes';
import { PlatformAppsService } from 'services/platform-apps';
import { EditorCommandsService } from '../../app-services';
import VueResize from 'vue-resize';
import { $t } from 'services/i18n';
import fs from 'fs';
Vue.use(VueResize);

// Pages
import Studio from '../pages/Studio';
import PlatformAppStore from '../pages/PlatformAppStore.vue';
import BrowseOverlays from 'components/pages/BrowseOverlays.vue';
import AlertboxLibrary from 'components/pages/AlertboxLibrary';
import Onboarding from '../pages/Onboarding';
import LayoutEditor from '../pages/LayoutEditor';
import { Inject } from '../../services/core/injector';
import { CustomizationService } from 'services/customization';
import { NavigationService } from 'services/navigation';
import { AppService } from 'services/app';
import { UserService } from 'services/user';
import { IModalOptions, WindowsService } from 'services/windows';
import LiveDock from '../LiveDock.vue';
<<<<<<< HEAD
import {
  PatchNotes,
  Loader,
  StreamScheduler,
  Highlighter,
  StudioFooter,
  ThemeAudit,
} from '../shared/ReactComponent';
=======
import StudioFooter from '../StudioFooter.vue';
>>>>>>> ff739aad
import PlatformAppMainPage from '../pages/PlatformAppMainPage.vue';
import electron from 'electron';
import ResizeBar from 'components/shared/ResizeBar.vue';
import PlatformMerge from 'components/pages/PlatformMerge';
import { getPlatformService } from 'services/platforms';
import ModalWrapper from '../shared/modals/ModalWrapper';
import antdThemes from 'styles/antd/index';

const loadedTheme = () => {
  const customizationState = localStorage.getItem('PersistentStatefulService-CustomizationService');
  if (customizationState) {
    return JSON.parse(customizationState)?.theme;
  }
};

@Component({
  components: {
    TitleBar,
    SideNav,
    Studio,
    BrowseOverlays,
    Onboarding,
    LiveDock,
    StudioFooter,
    CustomLoader: Loader,
    PatchNotes,
    NewsBanner,
    PlatformAppMainPage,
    PlatformAppStore,
    ResizeBar,
    PlatformMerge,
    LayoutEditor,
    AlertboxLibrary,
    ModalWrapper,
    StreamScheduler,
    Highlighter,
    Grow,
    ThemeAudit,
  },
})
export default class Main extends Vue {
  @Inject() customizationService: CustomizationService;
  @Inject() navigationService: NavigationService;
  @Inject() appService: AppService;
  @Inject() userService: UserService;
  @Inject() windowsService: WindowsService;
  @Inject() scenesService: ScenesService;
  @Inject() platformAppsService: PlatformAppsService;
  @Inject() editorCommandsService: EditorCommandsService;

  private modalOptions: IModalOptions = {
    renderFn: null,
  };

  created() {
    window.addEventListener('resize', this.windowSizeHandler);
  }

  mounted() {
    antdThemes[this.theme].use();
    WindowsService.modalChanged.subscribe(modalOptions => {
      this.modalOptions = { ...this.modalOptions, ...modalOptions };
    });
    this.updateLiveDockContraints();
  }

  get uiReady() {
    return this.$store.state.bulkLoadFinished && this.$store.state.i18nReady;
  }

  @Watch('theme')
  updateAntd(newTheme: string, oldTheme: string) {
    antdThemes[oldTheme].unuse();
    antdThemes[newTheme].use();
  }

  @Watch('uiReady')
  initializeResize() {
    this.$nextTick(() => {
      const dockWidth = this.customizationService.state.livedockSize;
      if (dockWidth < 1) {
        // migrate from old percentage value to the pixel value
        this.resetWidth();
      }
      this.handleResize();
    });
  }

  destroyed() {
    window.removeEventListener('resize', this.windowSizeHandler);
  }

  minEditorWidth = 500;

  get title() {
    return this.windowsService.state.main.title;
  }

  get page() {
    return this.navigationService.state.currentPage;
  }

  get params() {
    return this.navigationService.state.params;
  }

  get theme() {
    if (this.$store.state.bulkLoadFinished) {
      return this.customizationService.currentTheme;
    }

    return loadedTheme() || 'night-theme';
  }

  get applicationLoading() {
    return this.appService.state.loading;
  }

  get showLoadingSpinner() {
    return (
      this.appService.state.loading && this.page !== 'Onboarding' && this.page !== 'BrowseOverlays'
    );
  }

  get isLoggedIn() {
    return this.userService.isLoggedIn;
  }

  get renderDock() {
    return (
      this.isLoggedIn &&
      !this.isOnboarding &&
      this.hasLiveDock &&
      getPlatformService(this.userService.platform.type).liveDockEnabled &&
      !this.showLoadingSpinner
    );
  }

  get liveDockSize() {
    return this.customizationService.state.livedockSize;
  }

  get isDockCollapsed() {
    return this.customizationService.state.livedockCollapsed;
  }

  get leftDock() {
    return this.customizationService.state.leftDock;
  }

  get isOnboarding() {
    return this.navigationService.state.currentPage === 'Onboarding';
  }

  get platformApps() {
    return this.platformAppsService.enabledApps;
  }

  get errorAlert() {
    return this.appService.state.errorAlert;
  }

  async isDirectory(path: string) {
    return new Promise<boolean>((resolve, reject) => {
      fs.lstat(path, (err, stats) => {
        if (err) {
          reject(err);
        }
        resolve(stats.isDirectory());
      });
    });
  }

  async onDropHandler(event: DragEvent) {
    if (this.page !== 'Studio') return;

    const fileList = event.dataTransfer.files;

    if (fileList.length < 1) return;

    const files: string[] = [];
    let fi = fileList.length;
    while (fi--) files.push(fileList.item(fi).path);

    const isDirectory = await this.isDirectory(files[0]).catch(err => {
      console.error('Error checking if drop is directory', err);
      return false;
    });

    if (files.length > 1 || isDirectory) {
      electron.remote.dialog
        .showMessageBox(electron.remote.getCurrentWindow(), {
          message: $t('Are you sure you want to import multiple files?'),
          type: 'warning',
          buttons: [$t('Cancel'), $t('OK')],
        })
        .then(({ response }) => {
          if (!response) return;
          this.executeFileDrop(files);
        });
    } else {
      this.executeFileDrop(files);
    }
  }

  executeFileDrop(files: string[]) {
    this.editorCommandsService.executeCommand(
      'AddFilesCommand',
      this.scenesService.views.activeSceneId,
      files,
    );
  }

  $refs: {
    mainMiddle: HTMLDivElement;
  };

  compactView = false;

  get mainResponsiveClasses() {
    const classes = [];

    if (this.compactView) {
      classes.push('main-middle--compact');
    }

    return classes.join(' ');
  }

  windowWidth: number;

  hasLiveDock = true;

  windowResizeTimeout: number;

  minDockWidth = 290;
  maxDockWidth = this.minDockWidth;

  updateLiveDockContraints() {
    const appRect = this.$root.$el.getBoundingClientRect();
    this.maxDockWidth = Math.min(appRect.width - this.minEditorWidth, appRect.width / 2);
    this.minDockWidth = Math.min(290, this.maxDockWidth);
  }

  windowSizeHandler() {
    if (!this.windowsService.state.main.hideStyleBlockers) {
      this.onResizeStartHandler();
    }
    this.windowWidth = window.innerWidth;

    clearTimeout(this.windowResizeTimeout);

    this.hasLiveDock = this.windowWidth >= 1070;
    if (this.page === 'Studio') {
      this.hasLiveDock = this.windowWidth >= this.minEditorWidth + 100;
    }
    this.windowResizeTimeout = window.setTimeout(() => {
      this.windowsService.actions.updateStyleBlockers('main', false);
      this.updateLiveDockContraints();
      this.updateWidth();
    }, 200);
  }

  handleResize() {
    this.compactView = this.$refs.mainMiddle.clientWidth < 1200;
  }

  handleEditorWidth(width: number) {
    this.minEditorWidth = width;
  }

  onResizeStartHandler() {
    this.windowsService.actions.updateStyleBlockers('main', true);
  }

  onResizeStopHandler(offset: number) {
    this.setWidth(this.customizationService.state.livedockSize + offset);
    this.windowsService.actions.updateStyleBlockers('main', false);
  }

  setWidth(width: number) {
    this.customizationService.actions.setSettings({
      livedockSize: this.validateWidth(width),
    });
  }

  validateWidth(width: number): number {
    let constrainedWidth = Math.max(this.minDockWidth, width);
    constrainedWidth = Math.min(this.maxDockWidth, width);
    return constrainedWidth;
  }

  updateWidth() {
    const width = this.customizationService.state.livedockSize;
    if (width !== this.validateWidth(width)) this.setWidth(width);
  }

  resetWidth() {
    const appRect = this.$root.$el.getBoundingClientRect();
    const defaultWidth = appRect.width * 0.28;
    this.setWidth(defaultWidth);
  }
}<|MERGE_RESOLUTION|>--- conflicted
+++ resolved
@@ -8,6 +8,7 @@
   PatchNotes,
   Loader,
   StreamScheduler,
+  StudioFooter,
   Highlighter,
   ThemeAudit,
 } from 'components/shared/ReactComponentList';
@@ -33,18 +34,7 @@
 import { UserService } from 'services/user';
 import { IModalOptions, WindowsService } from 'services/windows';
 import LiveDock from '../LiveDock.vue';
-<<<<<<< HEAD
-import {
-  PatchNotes,
-  Loader,
-  StreamScheduler,
-  Highlighter,
-  StudioFooter,
-  ThemeAudit,
-} from '../shared/ReactComponent';
-=======
-import StudioFooter from '../StudioFooter.vue';
->>>>>>> ff739aad
+
 import PlatformAppMainPage from '../pages/PlatformAppMainPage.vue';
 import electron from 'electron';
 import ResizeBar from 'components/shared/ResizeBar.vue';
