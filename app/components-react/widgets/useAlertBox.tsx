import {
  createAlertsMap,
  ICustomCode,
  IWidgetState,
  useWidget,
  WidgetModule,
} from './common/useWidget';
import { values, cloneDeep, intersection } from 'lodash';
import { IAlertConfig, TAlertType } from '../../services/widgets/alerts-config';
import { createBinding } from '../shared/inputs';
import { Services } from '../service-provider';
import { mutation } from '../store';
import { metadata } from '../shared/inputs/metadata';
import { $t } from '../../services/i18n';
import * as electron from 'electron';
import { getDefined } from '../../util/properties-type-guards';
import { TPlatform } from '../../services/platforms';
<<<<<<< HEAD
import * as remote from '@electron/remote';
=======
import { IListOption } from '../shared/inputs/ListInput';
>>>>>>> 9a5118c1

interface IAlertBoxState extends IWidgetState {
  data: {
    settings: {
      alert_delay: 0;
      interrupt_mode: boolean;
      interrupt_mode_delay: number;
      moderation_delay: number;
      bit_variations: any;
    };
    variations: TVariationsState;
    animationOptions: {
      show: IListOption<string>[];
      hide: IListOption<string>[];
      text: IListOption<string>[];
    };
  };
  availableAlerts: TAlertType[];
}

/**
 * A Redux module for AlertBox components
 */
export class AlertBoxModule extends WidgetModule<IAlertBoxState> {
  /**
   * config for all events supported by users' platforms
   */
  get alerts() {
    return this.state.availableAlerts.map(alertType => this.eventsConfig[alertType]);
  }

  /**
   * metadata for the general settings form
   */
  private generalMetadata = getGeneralSettingsMetadata();

  /**
   * metadata for the variation settings form
   */
  private variationsMetadata = getVariationsMetadata();

  /**
   * returns settings for a given variation from the state
   */
  getVariationSettings<T extends TAlertType>(alertType: T, variationId = 'default') {
    return this.state.data.variations[alertType][variationId];
  }

  /**
   * 2-way bindings for general settings inputs
   */
  bind = createBinding(
    // define source of values
    () => this.settings,
    // define onChange handler
    statePatch => this.updateSettings(statePatch),
    // pull additional metadata like tooltip, label, min, max, etc...
    fieldName => this.generalMetadata[fieldName],
  );

  /**
   * 2-way bindings for variation settings inputs
   */
  createVariationBinding<T extends TAlertType>(
    alertType: T,
    variationId = 'default',
    forceUpdate: () => unknown,
    hiddenFields: string[] = [],
  ) {
    return createBinding<TVariationsSettings[T]>(
      // define source of values
      () => this.getVariationSettings(alertType, variationId) as TVariationsSettings[T],
      // define onChange handler
      newSettings => {
        this.updateVariationSettings(alertType, variationId, newSettings);
        forceUpdate();
      },
      // pull additional metadata like tooltip, label, min, max, etc...
      fieldName => ({
        ...this.variationsMetadata[alertType as any][fieldName],
        hidden: hiddenFields.includes(fieldName as string),
      }),
    );
  }

  /**
   * enable or disable an alert
   */
  setEnabled(type: TAlertType, enabled: boolean) {
    this.updateVariationSettings(type, 'default', { enabled });
  }

  /**
   * list of enabled alerts
   */
  get enabledAlerts() {
    return Object.keys(this.state.data.variations).filter(
      alertType => this.state.data.variations[alertType].default.enabled,
    );
  }

  /**
   * available animations
   */
  get animationOptions() {
    return this.state.data.animationOptions;
  }

  /**
   * Returns a layout for the AlertBox
   */
  get layout() {
    // more linked platforms require more space for the widget menu
    return Services.StreamingService.views.linkedPlatforms.length < 3 ? 'basic' : 'long-menu';
  }

  /**
   * Switch UI to a legacy alertbox
   */
  public switchToLegacyAlertbox() {
    const { SourcesService, CustomizationService } = Services;
    CustomizationService.actions.setSettings({ legacyAlertbox: true });
    SourcesService.actions.showSourceProperties(this.state.sourceId);
  }

  /**
   * @override
   * Patch and sanitize the AlertBox settings after fetching data from the server
   */
  protected patchAfterFetch(data: any): any {
    const settings = data.settings;

    // sanitize general settings
    Object.keys(settings).forEach(key => {
      settings[key] = this.sanitizeValue(settings[key], key, this.generalMetadata[key]);
    });

    // create animations
    data.animationOptions = {};

    // create show-animation options
    data.animationOptions.show = [] as IListOption<string>[];
    Object.keys(data.show_animations).forEach(groupName => {
      Object.keys(data.show_animations[groupName]).forEach(value => {
        data.animationOptions.show.push({ value, label: data.show_animations[groupName][value] });
      });
    });

    // create hide-animation options
    data.animationOptions.hide = [] as IListOption<string>[];
    Object.keys(data.hide_animations).forEach(groupName => {
      Object.keys(data.hide_animations[groupName]).forEach(value => {
        data.animationOptions.hide.push({ value, label: data.hide_animations[groupName][value] });
      });
    });

    // create text-animation options
    data.animationOptions.text = [] as IListOption<string>[];
    Object.keys(data.text_animations).forEach(value => {
      data.animationOptions.text.push({ value, label: data.text_animations[value] });
    });

    return data;
  }

  /**
   * @override
   */
  setData(data: IAlertBoxState['data']) {
    // save widget data instate and calculate additional state variables
    super.setData(data);
    const settings = data.settings;
    const allAlerts = values(this.eventsConfig) as IAlertConfig[];

    // group alertbox settings by alert types and store them in `state.data.variations`
    allAlerts.map(alertEvent => {
      const apiKey = alertEvent.apiKey || alertEvent.type;
      const alertFields = Object.keys(settings).filter(key => key.startsWith(`${apiKey}_`));
      const variationSettings = {} as any;
      alertFields.forEach(key => {
        let value = settings[key];
        const targetKey = key.replace(`${apiKey}_`, '');

        // sanitize the variation value
        value = this.sanitizeValue(
          value,
          targetKey,
          this.variationsMetadata[alertEvent.type][targetKey],
        );

        settings[key] = value;
        variationSettings[targetKey] = value;
      });
      this.setVariationSettings(alertEvent.type, 'default', variationSettings as any);
    });

    // define available alerts
    const userPlatforms = Object.keys(Services.UserService.views.platforms!) as TPlatform[];
    const availableAlerts = allAlerts
      .filter(alertConfig => {
        if (alertConfig.platforms && !intersection(alertConfig.platforms, userPlatforms).length) {
          return false;
        }
        return !!this.state.data.variations[alertConfig.type];
      })
      .map(alertConfig => alertConfig.type);
    this.setAvailableAlerts(availableAlerts);
  }

  /**
   * The AlertBox backend saves some setting in a different format
   * Patch them before sending the request to the server
   */
  protected patchBeforeSend(settings: any): any {
    const keys = Object.keys(settings);
    const newSettings = { ...settings };
    keys.forEach(key => {
      if (
        [
          'alert_delay',
          'moderation_delay',
          'sponsor_text_delay',
          'text_delay',
          'interrupt_mode_delay',
          'alert_duration',
        ].find(keyToPatch => key.includes(keyToPatch))
      ) {
        newSettings[key] = Math.floor(settings[key] / 1000);
      }

      // stringify font weight
      if (key.endsWith('font_weight')) {
        newSettings[key] = String(settings[key]);
      }

      // stringify font size
      if (key.endsWith('font_size')) {
        newSettings[key] = `${settings[key]}px`;
      }
    });
    return newSettings;
  }

  sanitizeValue(value: any, name: string, fieldMetadata: Record<string, any>) {
    if (fieldMetadata) {
      // fix Min and Max values
      if (fieldMetadata.min !== undefined && value < fieldMetadata.min) {
        return fieldMetadata.min;
      }
      if (fieldMetadata.max !== undefined && value > fieldMetadata.max) {
        return fieldMetadata.max;
      }

      // fix font weight type
      if (name === 'font_weight') {
        return Number(value);
      }

      // get rid of `px` postfix for font_size
      if (name === 'font_size') {
        return parseInt(value, 10);
      }
    }
    return value;
  }

  /**
   * Update variation settings and sync them with the server
   */
  public updateVariationSettings(
    type: TAlertType,
    variationId: string,
    variationPatch: Partial<TVariationsSettings[TAlertType]>,
  ) {
    const event = this.eventsConfig[type];
    const apiKey = event.apiKey || event.type;
    const currentVariationSettings = this.getVariationSettings(type);

    // save current settings to the state
    const newVariationSettings = {
      ...currentVariationSettings,
      ...variationPatch,
    };
    this.setVariationSettings(type, variationId, newVariationSettings);

    // flatten settings by adding prefixes
    const settingsPatch = {} as any;
    Object.keys(variationPatch).forEach(key => {
      settingsPatch[`${apiKey}_${key}`] = variationPatch[key];
    });

    // set the same message template for all Cheer variations
    if (type === 'twCheer') {
      const newBitsVariations = this.state.data.settings.bit_variations.map((variation: any) => {
        const newVariation = cloneDeep(variation);
        newVariation.settings.text.format = newVariationSettings.message_template;
        return newVariation;
      });
      settingsPatch.bit_variations = newBitsVariations;
    }

    // save flatten setting in store and save them on the server
    this.updateSettings({ ...this.state.data.settings, ...settingsPatch });
  }

  openAlertInfo(alertType: TAlertType) {
    const url = getDefined(this.eventsConfig[alertType].tooltipLink);
    remote.shell.openExternal(url);
  }

  get selectedAlert(): TAlertType | null {
    const selectedTab = this.state.selectedTab;
    if (this.eventsConfig[selectedTab]) {
      return selectedTab as TAlertType;
    }
    return null;
  }

  /**
   * @override
   */
  get customCode() {
    // get custom code from the selected variation
    if (!this.selectedAlert) return null;
    const variationSettings = this.getVariationSettings(this.selectedAlert);
    const {
      custom_html_enabled,
      custom_html,
      custom_css,
      custom_js,
      custom_json,
    } = variationSettings;
    return {
      custom_enabled: custom_html_enabled,
      custom_css,
      custom_js,
      custom_html,
      custom_json,
    };
  }

  /**
   * @override
   */
  updateCustomCode(patch: Partial<ICustomCode>) {
    // save custom code from the selected variation
    const selectedAlert = getDefined(this.selectedAlert);
    const newPatch = cloneDeep(patch) as Partial<ICustomCode> & { custom_html_enabled?: boolean };
    if (newPatch.custom_enabled !== undefined) {
      newPatch.custom_html_enabled = patch.custom_enabled;
      delete newPatch.custom_enabled;
    }
    this.updateVariationSettings(selectedAlert, 'default', newPatch);
  }

  /**
   * Save the variation settings in store
   */
  @mutation()
  private setVariationSettings(
    type: TAlertType,
    variationId: string,
    settings: TVariationsSettings[TAlertType],
  ) {
    const state = this.state;
    if (!state.data.variations) state.data.variations = {} as any;
    if (!state.data.variations[type]) state.data.variations[type] = {} as any;
    state.data.variations[type][variationId] = settings;
  }

  @mutation()
  private setAvailableAlerts(alerts: TAlertType[]) {
    // sort alerts

    // these alerts always go first
    const topAlerts: TAlertType[] = ['donation'];

    // the rest alerts have an alphabetic order
    alerts = topAlerts.concat(alerts.sort().filter(alert => !topAlerts.includes(alert)));

    // TODO: fbSupportGift is impossible to enable on backend
    alerts = alerts.filter(alert => alert !== 'fbSupportGift');
    this.state.availableAlerts = alerts;
  }
}

/**
 * Hook for using the AlertBox module in components
 */
export function useAlertBox() {
  return useWidget<AlertBoxModule>();
}

/**
 * Returns metadata for the general settings form
 */
function getGeneralSettingsMetadata() {
  return {
    alert_delay: metadata.seconds({
      label: $t('Global Alert Delay'),
      max: 30000,
    }),
    interrupt_mode: metadata.bool({
      label: $t('Alert Parries'),
      tooltip: $t('When enabled new alerts will interrupt the on screen alert'),
    }),
    interrupt_mode_delay: metadata.seconds({
      label: $t('Parry Alert Delay'),
      min: 0,
      max: 20000,
    }),
    moderation_delay: metadata.seconds({
      label: $t('Alert Moderation delay'),
      min: -1,
      max: 600000,
    }),
  };
}

/**
 * Returns metadata for the variation settings form
 */
function getVariationsMetadata() {
  // define common metadata for all variations
  const commonMetadata = {
    alert_duration: metadata.seconds({
      label: $t('Alert Duration'),
      min: 2000,
      max: 30000,
      tooltip: $t('How many seconds to show this alert before hiding it'),
    }),
    image_href: metadata.text({ label: $t('Image') }),
    sound_href: metadata.text({ label: $t('Sound') }),
    sound_volume: metadata.slider({ label: $t('Sound Volume'), min: 0, max: 100 }),
    message_template: getMessageTemplateMetadata(),
    layout: metadata.list<'banner' | 'above' | 'side'>({ label: $t('Layout') }),
    text_delay: metadata.seconds({
      label: $t('Text Delay'),
      max: 60000,
      tooltip: $t(
        'How many seconds after your image/video/audios to show the alert text. This is useful if you want to wait a few seconds for an animation to finish before your alert text appears.',
      ),
    }),
    font: metadata.text({ label: $t('Font Family') }),
    font_size: metadata.number({ label: $t('Font Size') }),
    font_weight: metadata.number({ label: $t('Font Weight') }),
    font_color: metadata.text({ label: $t('Text Color') }),
    font_color2: metadata.text({ label: $t('Text Highlight Color') }),
    show_animation: metadata.text({ label: $t('Show Animation') }),
    hide_animation: metadata.text({ label: $t('Hide Animation') }),
    text_animation: metadata.text({ label: $t('Text Animation') }),
    enabled: metadata.bool({}),
    custom_html_enabled: metadata.bool({}),
    custom_html: metadata.text({}),
    custom_css: metadata.text({}),
    custom_js: metadata.text({}),
    custom_json: metadata.any({}),
  };

  // define unique metadata for each variation
  const specificMetadata = createAlertsMap({
    donation: {
      message_template: getMessageTemplateMetadata('donation'),
      alert_message_min_amount: metadata.number({
        label: $t('Min. Amount to Trigger Alert'),
        min: 0,
      }),
    },
    twFollow: {},
    fbFollow: {},
    twRaid: {
      message_template: getMessageTemplateMetadata('twRaid'),
    },
    twHost: {},
    twSubscription: {},
    twCheer: {
      message_template: getMessageTemplateMetadata('twCheer'),
      alert_message_min_amount: metadata.number({
        label: $t('Min. Amount to Trigger Alert'),
        min: 0,
      }),
    },
    ytSuperchat: {
      alert_message_min_amount: metadata.number({
        label: $t('Min. Amount to Trigger Alert'),
        min: 0,
      }),
    },
    fbStars: {
      message_template: getMessageTemplateMetadata('fbStars'),
      alert_message_min_amount: metadata.number({
        label: $t('Min. Amount to Trigger Alert'),
        min: 0,
      }),
    },
    fbSupport: {
      message_template: getMessageTemplateMetadata('fbSupport'),
    },
    fbSupportGift: {},
    fbShare: {},
    fbLike: {},
    merch: {
      message_template: getMessageTemplateMetadata('merch'),
      use_custom_image: metadata.bool({
        label: $t('Replace product image with custom image'),
      }),
    },
    ytSubscriber: {},
    ytMembership: {},
  });

  // mix common and specific metadata and return it
  Object.keys(specificMetadata).forEach(alertType => {
    specificMetadata[alertType] = { ...commonMetadata, ...specificMetadata[alertType] };
  });
  return specificMetadata as {
    [key in keyof typeof specificMetadata]: typeof specificMetadata[key] & typeof commonMetadata;
  };
}

/**
 * Returns metadata for the message_template field
 * @param alert
 */
function getMessageTemplateMetadata(alert?: TAlertType) {
  const tooltipTextHeader =
    $t('When an alert shows up, this will be the format of the message.') +
    '\n' +
    $t('Available Tokens: ') +
    '\n';
  let tooltipTokens = ' {name} ';

  switch (alert) {
    case 'donation':
    case 'twCheer':
    case 'fbStars':
    case 'fbSupport':
      tooltipTokens =
        ' {name} ' +
        $t('The name of the donator') +
        ', {amount} ' +
        $t('The amount that was donated');
      break;
    case 'twRaid':
      tooltipTokens =
        ' {name} ' +
        $t('The name of the streamer raiding you') +
        ', {amount} ' +
        $t('The number of viewers who joined the raid');
      break;
    case 'merch':
      tooltipTokens = '{name}, {product}';
      break;
  }

  const tooltip = tooltipTextHeader + tooltipTokens;

  return metadata.text({
    label: $t('Message Template'),
    tooltip,
  });
}

// DEFINE HELPER TYPES

/**
 * A type for metadata object
 */
type TVariationsMetadata = ReturnType<typeof getVariationsMetadata>;

/**
 * A type for alert settings
 *
 * {
 *   donation: {
 *     alert_duration: number;
 *     image_href: string;
 *     ...
 *   },
 *   follow: {
 *     ...
 *   }
 *   ...
 * }
 *
 */
type TVariationsSettings = {
  [fieldName in keyof TVariationsMetadata]: PickValues<TVariationsMetadata[fieldName]>;
};

/**
 * A type for variation settings grouped by variations
 *
 * {
 *   donation: {
 *     default: {
 *       alert_duration: number;
 *       image_href: string;
 *       ...
 *     }
 *     default001: {
 *       ...
 *     }
 *   },
 *   ...
 * }
 *
 */
type TVariationsState = {
  [fieldName in keyof TVariationsSettings]: Record<string, TVariationsSettings[fieldName]>;
};

// helper utils
type PickValue<T> = T extends { value?: infer TValue } ? TValue : never;
type PickValues<T> = {
  [fieldName in keyof T]: PickValue<T[fieldName]>;
};<|MERGE_RESOLUTION|>--- conflicted
+++ resolved
@@ -15,11 +15,8 @@
 import * as electron from 'electron';
 import { getDefined } from '../../util/properties-type-guards';
 import { TPlatform } from '../../services/platforms';
-<<<<<<< HEAD
 import * as remote from '@electron/remote';
-=======
 import { IListOption } from '../shared/inputs/ListInput';
->>>>>>> 9a5118c1
 
 interface IAlertBoxState extends IWidgetState {
   data: {
