--- conflicted
+++ resolved
@@ -44,11 +44,8 @@
 import SceneSelector from './editor/elements/SceneSelectorElement';
 import AddSource from './windows/AddSource';
 import SideNav from './sidebar/SideNav';
-<<<<<<< HEAD
 import PlatformMerge from './pages/PlatformMerge';
-=======
 import AlertboxLibrary from './pages/AlertboxLibrary';
->>>>>>> f428cc62
 
 // list of React components to be used inside Vue components
 export const components = {
