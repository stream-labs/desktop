{
  "Transition Duration": "Doba přechodu",
  "Background Music": "Hudba na pozadí",
  "Music File": "Hudební soubor",
  "Music Volume": "Hlasitost hudby",
  "Audio File": "Zvukový soubor",
  "Preview": "Náhled",
  "Export": "Exportovat",
  "Highlighter": "Highlighter",
  "Beta": "Beta",
  "Drag & drop to reorder clips.": "Přetažením změňte pořadí klipů.",
  "View Tutorial": "Zobrazit výukový program",
  "Video Files": "Videosoubory",
  "Add Clip": "Přidat klip",
  "Drag & drop or click to add clips": "Přetažením nebo kliknutím přidejte klipy",
  "Remove the clip?": "Odstranit klip?",
  "Are you sure you want to remove the clip? You will need to manually import it again to reverse this action.": "Opravdu chcete klip odstranit? Abyste mohli tuto akci vrátit zpět, budete jej muset znovu ručně naimportovat.",
  "Cancel": "Zrušit",
  "Remove": "Odstranit",
  "The highlighter allows you to clip the best moments from your livestream and edit them together into an exciting highlight video you can upload directly to YouTube.": "Highlighter vám umožní vystřihnout nejlepší okamžiky z vašeho streamu a dohromady je upravit do vzrušujícího videosestřihu, který můžete nahrát přímo na YouTube.",
  "Get Started": "Začít",
  "Configure the replay buffer": "Nakonfigurovat vyrovnávací paměť pro opakovaný záznam",
  "The replay buffer is correctly configured": "Vyrovnávací paměť pro opakovaný záznam je správně nakonfigurována",
  "Configure": "Konfigurace",
  "Adjust replay duration": "Upravit dobu opakovaného záznamu",
  "Set the duration of captured replays. You can always trim them down later.": "Nastavte dobu zaznamenaných opakovaných záznamů. Vždy je můžete později oříznout.",
  "Replay Duration": "Doba opakovaného záznamu",
  "Set a hotkey to capture replays": "Nastavte aktivační klávesu pro zaznamenání opakovaných záznamů",
  "Capture a replay": "Zaznamenat opakovaný záznam",
  "highlighterHotkeyInstructions": "Začněte streamovat a stisknutím <b>%{bindingStr}</b> zaznamenejte opakovaný záznam. Po dokončení streamu se sem vraťte.",
  "Start streaming and capture a replay. Check back here after your stream.": "Začněte streamovat a zaznamenejte opakovaný záznam. Po dokončení streamu se sem vraťte.",
  "Or, import a clip from your computer": "Nebo naimportujte klip z počítače",
  "Disable clip": "Zakázat klip",
  "Enable clip": "Povolit klip",
  "Trim clip": "Oříznout klip",
  "Trim Clip": "Oříznout klip",
  "Remove clip": "Odstranit klip",
  "Video Name": "Název videa",
  "Export Location": "Umístění exportu",
  "MP4 Video File": "Video soubor MP4",
  "Resolution": "Rozlišení",
  "Frame Rate": "Snímkovací frekvence",
  "File Size": "Velikost souboru",
  "Faster Export": "Rychlejší export",
  "Balanced": "Vyvážený",
  "Smaller File": "Menší soubor",
  "Close": "Zavřít",
  "Overwite File?": "Přepsat soubor?",
  "%{filename} already exists. Would you like to overwrite it?": "Soubor %{filename} již existuje. Chcete jej přepsat?",
  "Overwrite": "Přepsat",
  "Export Progress": "Průběh exportu",
  "Rendering Frames: %{currentFrame}/%{totalFrames}": "Renderování snímků: %{currentFrame}/%{totalFrames}",
  "Mixing Audio:": "Směšování zvuku:",
  "Canceling...": "Probíhá rušení...",
  "Render Preview": "Náhled renderování",
  "The render preview shows a low-quality preview of the final rendered video. The final exported video will be higher resolution, framerate, and quality.": "Náhled renderování zobrazí náhled výsledného renderovaného videa v nízké kvalitě. Konečné exportované video bude mít vyšší rozlišení, snímkovací frekvenci a kvalitu.",
  "Title": "Označení",
  "Description": "Popis",
  "Privacy Status": "Stav soukromí",
  "Private": "Soukromý",
  "Only you and people you choose can watch your video": "Video můžete sledovat pouze vy a lidé, které si vyberete",
  "Unlisted": "Neuvedeno",
  "Anyone with the video link can watch your video": "Sledovat video může každý, kdo má jeho odkaz",
  "Public": "Veřejný",
  "Everyone can watch your video": "Sledovat vaše video může každý",
  "Please connect your YouTube account to upload your video to YouTube.": "Chcete-li nahrát své video na YouTube, připojte svůj účet YouTube.",
  "Connect": "Připojit",
  "Open file location": "Otevřít umístění souboru",
  "An error occurred while uploading to YouTube": "Při nahrávání na YouTube došlo k chybě",
  "Publish": "Publikovat",
  "Upload Progress": "Průběh nahrávání",
  "Uploading: %{uploadedBytes}/%{totalBytes}": "Nahrávání: %{uploadedBytes}/%{totalBytes}",
  "Your video was successfully uploaded! Click the link below to access your video. Please note that YouTube will take some time to process your video.": "Vaše video bylo úspěšně nahráno! Kliknutím na níže uvedený odkaz zobrazíte video. Upozorňujeme, že zpracování videa na YouTube bude chvíli trvat.",
  "Upload to YouTube": "Nahrát na YouTube",
  "None": "Žádný",
  "Random": "Náhodně",
  "Fade": "Pohasnutí",
  "Slide": "Snímek",
  "Cube": "Kostka",
  "Warp": "Pokřivení",
  "Wind": "Vítr",
  "90's Game": "Hra z devadesátek",
  "Grid Flip": "Převrátit mřížku",
  "Dreamy": "Zasněný",
  "Zoom": "Zoom",
  "Pixelize": "Pixelizovat",
  "One or more clips could not be imported because they were not recorded in a supported file format.": "Jeden nebo více klipů nebylo možné naimportovat, protože nebyly zaznamenány v podporovaném formátu souboru.",
  "An error occurred while exporting the video": "Při exportu videa došlo k chybě",
  "An error occurred while writing the video file": "Při zápisu videosouboru došlo k chybě",
  "An error occurred while reading %{file}": "Při čtení souboru %{file} došlo k chybě",
  "An error occurred while reading audio from %{file}": "Při čtení zvuku ze souboru %{file} došlo k chybě",
  "An error occurred while mixing audio": "Při směšování zvuku došlo k chybě",
  "Edit your replays with Highlighter, a free editor built in to Streamlabs.": "Upravte své opakované záznamy pomocí aplikace Highlighter, bezplatného editoru integrovaného v systému Streamlabs.",
<<<<<<< HEAD
  "Upload To": "Upload To",
  "Upload": "Upload",
  "This feature requires a Streamlabs ID": "This feature requires a Streamlabs ID",
  "Sign up for Streamlabs ID": "Sign up for Streamlabs ID",
  "Add subtitles, transcribe, and more": "Add subtitles, transcribe, and more",
  "Convert to mobile-friendly short video": "Convert to mobile-friendly short video",
  "YouTube (private video)": "YouTube (private video)",
  "Clip": "Clip",
  "Subtitle": "Subtitle",
  "Record your screen with Streamlabs Desktop. Once recording is complete, it will be displayed here. Access your files or edit further with Streamlabs tools.": "Record your screen with Streamlabs Desktop. Once recording is complete, it will be displayed here. Access your files or edit further with Streamlabs tools.",
  "Recordings": "Recordings"
=======
  "Upload To": "Nahrát do",
  "Upload": "Nahrát",
  "This feature requires a Streamlabs ID": "Tato funkce vyžaduje Streamlabs ID",
  "Sign up for Streamlabs ID": "Zaregistrujte se na Streamlabs ID",
  "Add subtitles, transcribe, and more": "Přidávání titulků, přepis a další funkce",
  "Convert to mobile-friendly short video": "Převod na krátké video vhodné pro mobilní zařízení",
  "YouTube (private video)": "YouTube (soukromé video)",
  "Clip": "Klip",
  "Subtitle": "Podtitul",
  "Record your screen with Streamlabs Desktop. Once recording is complete, it will be displayed here. Access your files or edit further with Streamlabs tools.": "Nahrávejte obrazovku pomocí Streamlabs Desktop. Po dokončení záznamu se zobrazí zde. Získejte přístup ke svým souborům nebo je dále upravujte pomocí nástrojů Streamlabs.",
  "Recordings": "Nahrávky"
>>>>>>> 39843688
}<|MERGE_RESOLUTION|>--- conflicted
+++ resolved
@@ -91,19 +91,6 @@
   "An error occurred while reading audio from %{file}": "Při čtení zvuku ze souboru %{file} došlo k chybě",
   "An error occurred while mixing audio": "Při směšování zvuku došlo k chybě",
   "Edit your replays with Highlighter, a free editor built in to Streamlabs.": "Upravte své opakované záznamy pomocí aplikace Highlighter, bezplatného editoru integrovaného v systému Streamlabs.",
-<<<<<<< HEAD
-  "Upload To": "Upload To",
-  "Upload": "Upload",
-  "This feature requires a Streamlabs ID": "This feature requires a Streamlabs ID",
-  "Sign up for Streamlabs ID": "Sign up for Streamlabs ID",
-  "Add subtitles, transcribe, and more": "Add subtitles, transcribe, and more",
-  "Convert to mobile-friendly short video": "Convert to mobile-friendly short video",
-  "YouTube (private video)": "YouTube (private video)",
-  "Clip": "Clip",
-  "Subtitle": "Subtitle",
-  "Record your screen with Streamlabs Desktop. Once recording is complete, it will be displayed here. Access your files or edit further with Streamlabs tools.": "Record your screen with Streamlabs Desktop. Once recording is complete, it will be displayed here. Access your files or edit further with Streamlabs tools.",
-  "Recordings": "Recordings"
-=======
   "Upload To": "Nahrát do",
   "Upload": "Nahrát",
   "This feature requires a Streamlabs ID": "Tato funkce vyžaduje Streamlabs ID",
@@ -115,5 +102,4 @@
   "Subtitle": "Podtitul",
   "Record your screen with Streamlabs Desktop. Once recording is complete, it will be displayed here. Access your files or edit further with Streamlabs tools.": "Nahrávejte obrazovku pomocí Streamlabs Desktop. Po dokončení záznamu se zobrazí zde. Získejte přístup ke svým souborům nebo je dále upravujte pomocí nástrojů Streamlabs.",
   "Recordings": "Nahrávky"
->>>>>>> 39843688
 }