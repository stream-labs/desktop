--- conflicted
+++ resolved
@@ -10,11 +10,8 @@
 import { WindowsService } from 'services/windows';
 import Utils from 'services/utils';
 import { TransitionsService } from 'services/transitions';
-<<<<<<< HEAD
 import { PlatformAppsService, EAppPageSlot } from 'services/platform-apps';
-=======
 import { IncrementalRolloutService, EAvailableFeatures } from 'services/incremental-rollout';
->>>>>>> c78910e6
 
 @Component({
   components: {
@@ -28,11 +25,8 @@
   @Inject() userService: UserService;
   @Inject() transitionsService: TransitionsService;
   @Inject() windowsService: WindowsService;
-<<<<<<< HEAD
   @Inject() platformAppsService: PlatformAppsService;
-=======
   @Inject() incrementalRolloutService: IncrementalRolloutService;
->>>>>>> c78910e6
 
   slideOpen = false;
 
