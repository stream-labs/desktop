--- conflicted
+++ resolved
@@ -65,25 +65,18 @@
     });
 
     if (mode.value === 'Simple') {
-<<<<<<< HEAD
       this.currentOutputSettings = this.simpleOutputSettings;
     } else if (mode.value === 'Advanced') {
       this.currentOutputSettings = this.advancedOutputSettings;
     }
 
     if (this.currentOutputSettings) {
-=======
->>>>>>> 092f7101
       const subCategory = outputSettings.find(category => {
         return category.nameSubCategory === 'Streaming';
       });
 
       const StreamEncoder = subCategory.parameters.find(parameter => {
-<<<<<<< HEAD
         return parameter.name === this.currentOutputSettings.encoderField;
-=======
-        return parameter.name === 'StreamEncoder';
->>>>>>> 092f7101
       });
 
       if (StreamEncoder.value === 'obs_x264') {
@@ -97,7 +90,6 @@
   }
 
   applyProfile(encoderPreset: IEncoderPreset) {
-    debugger;
     let outputSettings = this.settingsService.getSettingsFormData('Output');
 
     let indexSubCategory = outputSettings.indexOf(
