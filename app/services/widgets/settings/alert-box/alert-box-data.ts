--- conflicted
+++ resolved
@@ -53,13 +53,10 @@
     { value: 'SUBSCRIPTION_GIFT', title: $t('When subscription is a gift') },
     { value: 'MIN_SUBMYSTERYGIFT', title: $t('User gifted at least <amount> subs at once') },
     { value: 'SUBTEMBER', title: $t('When user commits to continue their gift subscription') },
-<<<<<<< HEAD
-=======
     {
       value: 'MIN_SUBSCRIPTION_STREAK',
       title: $t('Streak shared with chat, and months subscribed in a streak is at least <months>'),
     },
->>>>>>> a42ff3be
   ],
   hosts: [{ value: 'MIN_VIEWERS_ACQUIRED', title: $t('Viewers gained is at least <viewers>') }],
   bits: [
