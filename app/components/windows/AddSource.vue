--- conflicted
+++ resolved
@@ -1,11 +1,7 @@
 <template>
 <modal-layout
   :showControls="false"
-<<<<<<< HEAD
-  :title="$t('sources.addSourceTitle')">
-=======
 >
->>>>>>> db27117b
 
   <div slot="content" data-test="AddSource">
 
