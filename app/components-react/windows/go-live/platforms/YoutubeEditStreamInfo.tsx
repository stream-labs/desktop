--- conflicted
+++ resolved
@@ -17,11 +17,8 @@
 import electron from 'electron';
 import { IYoutubeStartStreamOptions } from '../../../../services/platforms/youtube';
 import PlatformSettingsLayout, { IPlatformComponentParams } from './PlatformSettingsLayout';
-<<<<<<< HEAD
 import { Tag } from 'antd';
-=======
 import { assertIsDefined } from '../../../../util/properties-type-guards';
->>>>>>> 3646623b
 
 /***
  * Stream Settings for YT
@@ -60,11 +57,7 @@
 
       return {
         broadcastLoading: false,
-<<<<<<< HEAD
-        broadcasts: await YoutubeService.actions.return.fetchBroadcasts(),
-=======
         broadcasts,
->>>>>>> 3646623b
       };
     },
   );
