{
    "root": [
        {
            "name": "obs-studio-node",
            "url": "https://s3-us-west-2.amazonaws.com/obsstudionodes3.streamlabs.com/",
            "archive": "osn-[VERSION]-release-[OS].tar.gz",
<<<<<<< HEAD
            "version": "0.7.21",
=======
            "version": "0.8.0",
>>>>>>> 9d92da05
            "win64": true,
            "osx": true
        },
        {
            "name": "node-libuiohook",
            "url": "https://slobs-node-libuiohook.s3-us-west-2.amazonaws.com/",
            "archive": "node-libuiohook-[VERSION]-[OS].tar.gz",
            "version": "1.0.10",
            "win64": true,
            "osx": true
        },
        {
            "name": "node-fontinfo",
            "url": "https://slobs-node-fontinfo.s3-us-west-2.amazonaws.com/",
            "archive": "node-fontinfo-[VERSION]-[OS].tar.gz",
            "version": "1.0.10",
            "win64": true,
            "osx": true
        },
        {
            "name": "font-manager",
            "url": "https://slobs-font-manager.s3-us-west-2.amazonaws.com/",
            "archive": "font-manager-[VERSION]-[OS].tar.gz",
            "version": "1.1.4",
            "win64": true,
            "osx": true
        },
        {
            "name": "crash-handler",
            "url": "https://slobs-crash-handler.s3-us-west-2.amazonaws.com/",
            "archive": "crash-handler-[VERSION]-[OS].tar.gz",
            "version": "1.0.7",
            "win64": true,
            "osx": true
        },
        {
            "name": "node-window-rendering",
            "url": "https://slobs-node-window-rendering.s3-us-west-2.amazonaws.com/",
            "archive": "node-window-rendering-[VERSION]-[OS].tar.gz",
            "version": "1.0.12",
            "win64": false,
            "osx": true
        },
        {
            "name": "game-overlay",
            "url": "https://obs-studio-deployment.s3-us-west-2.amazonaws.com/",
            "archive": "game-overlay-[VERSION].tar.gz",
            "version": "v0.0.41",
            "win64": true,
            "osx": false
        }
    ]
}<|MERGE_RESOLUTION|>--- conflicted
+++ resolved
@@ -4,11 +4,7 @@
             "name": "obs-studio-node",
             "url": "https://s3-us-west-2.amazonaws.com/obsstudionodes3.streamlabs.com/",
             "archive": "osn-[VERSION]-release-[OS].tar.gz",
-<<<<<<< HEAD
-            "version": "0.7.21",
-=======
             "version": "0.8.0",
->>>>>>> 9d92da05
             "win64": true,
             "osx": true
         },
