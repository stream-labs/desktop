--- conflicted
+++ resolved
@@ -36,11 +36,8 @@
 import RecentEvents from './editor/elements/RecentEvents';
 import MiniFeed from './editor/elements/Minifeed';
 import BrowserView from './shared/BrowserView';
-<<<<<<< HEAD
 import LayoutEditor from './pages/layout-editor/LayoutEditor';
-=======
 import Projector from './windows/Projector';
->>>>>>> 39169877
 
 // list of React components to be used inside Vue components
 export const components = {
