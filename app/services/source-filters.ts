import { Service } from './core/service';
import {
  TObsFormData,
  getPropertiesFormData,
  setPropertiesFormData,
  IObsListOption,
  TObsValue,
  IObsListInput,
} from 'components/obs/inputs/ObsInput';
import { metadata } from 'components/shared/inputs';
import path from 'path';
import { Inject } from './core/injector';
import { SourcesService } from './sources';
import { WindowsService } from './windows';
import * as obs from '../../obs-api';
import namingHelpers from '../util/NamingHelpers';
import { $t } from 'services/i18n';
import { EOrderMovement } from 'obs-studio-node';
import { Subject } from 'rxjs';
import { UsageStatisticsService } from './usage-statistics';
import { getSharedResource } from 'util/get-shared-resource';
import { mutation, StatefulService, ViewHandler } from 'services/core/stateful-service';
import { byOS, OS } from 'util/operating-systems';
import Vue from 'vue';
import { InitAfter } from 'services';
import uuid from 'uuid/v4';

export type TSourceFilterType =
  | 'mask_filter'
  | 'crop_filter'
  | 'gain_filter'
  | 'color_filter'
  | 'scale_filter'
  | 'scroll_filter'
  | 'gpu_delay'
  | 'color_key_filter'
  | 'clut_filter'
  | 'sharpness_filter'
  | 'chroma_key_filter'
  | 'async_delay_filter'
  | 'noise_suppress_filter'
  | 'noise_gate_filter'
  | 'compressor_filter'
  | 'vst_filter'
  | 'face_mask_filter'
  | 'invert_polarity_filter'
  | 'limiter_filter'
  | 'expander_filter'
  | 'shader_filter'
  | 'mediasoupconnector_afilter'
  | 'mediasoupconnector_vfilter'
  | 'mediasoupconnector_vsfilter'
<<<<<<< HEAD
  | 'hdr_tonemap_filter';
=======
  | 'hdr_tonemap_filter'
  | 'nv_greenscreen_filter';
>>>>>>> cf344b3e

interface ISourceFilterType {
  type: TSourceFilterType;
  description: string;
  video: boolean;
  audio: boolean;
  async: boolean;
}

export interface ISourceFilter {
  name: string;
  type: TSourceFilterType;
  visible: boolean;
  settings: Dictionary<TObsValue>;
  displayType: EFilterDisplayType;
}

export interface ISourceFilterIdentifier {
  sourceId: string;
  name: string;
}

interface IFiltersServiceState {
  filters: {
    [sourceId: string]: ISourceFilter[] | undefined;
  };
  types: ISourceFilterType[];
}

/**
 * Determines how the filter is displayed in the UI.
 * Normal = A filter manually added by the user
 * Preset = A visual preset selected from the dropdown
 * Hidden = A filter automatically added but hidden from the user, i.e. Guest Cam
 */
export enum EFilterDisplayType {
  Normal = 'normal',
  Preset = 'preset',
  Hidden = 'hidden',
}

class SourceFiltersViews extends ViewHandler<IFiltersServiceState> {
  get presetFilterOptions() {
    return [
      { title: $t('None'), value: '' },
      { title: $t('Grayscale'), value: path.join('luts', 'grayscale.png') },
      { title: $t('Sepiatone'), value: path.join('luts', 'sepia.png') },
      { title: $t('Dramatic'), value: path.join('luts', 'gazing.png') },
      { title: $t('Flashback'), value: path.join('luts', 'muted.png') },
      { title: $t('Inverted'), value: path.join('luts', 'inverted.png') },
      { title: $t('Action Movie'), value: path.join('luts', 'cool_tone.png') },
      { title: $t('Hearth'), value: path.join('luts', 'warm_tone.png') },
      { title: $t('Wintergreen'), value: path.join('luts', 'green_tone.png') },
      { title: $t('Heat Map'), value: path.join('luts', 'heat_map.png') },
      { title: $t('Cel Shade'), value: path.join('luts', 'cel_shade.png') },
    ];
  }

  get presetFilterOptionsReact() {
    return this.presetFilterOptions.map(opt => ({
      label: opt.title,
      // Empty string doesn't play nicely with our react list input
      // due to it being a falsey value in JS.
      value: opt.value === '' ? 'none' : opt.value,
    }));
  }

  get presetFilterMetadata() {
    return metadata.list({
      options: this.presetFilterOptions,
      title: $t('Visual Presets'),
      optionsHeight: 230,
    });
  }

  parsePresetValue(path: string) {
    const match = path.match(/luts[\\\/][a-z_]+.png$/);

    return match ? match[0] : null;
  }

  filtersBySourceId(sourceId: string, includeHidden = false) {
    return this.state.filters[sourceId].filter(
      f => f.displayType === EFilterDisplayType.Normal || includeHidden,
    );
  }

  getFilter(sourceId: string, filterName: string) {
    return this.filtersBySourceId(sourceId, true).find(f => f.name === filterName);
  }

  presetFilterBySourceId(sourceId: string) {
    return this.filtersBySourceId(sourceId, true).find(
      f => f.displayType === EFilterDisplayType.Preset,
    );
  }

  getTypesForSource(sourceId: string): ISourceFilterType[] {
    const source = this.getServiceViews(SourcesService).getSource(sourceId);
    return this.state.types.filter(filterType => {
      if (filterType.type === 'face_mask_filter') return false;

      /* Audio filters can be applied to audio sources. */
      if (source.audio && filterType.audio) {
        return true;
      }

      /* We have either a video filter or source */
      /* Can't apply asynchronous video filters to non-asynchronous video sources. */
      if (!source.async && filterType.async) {
        return false;
      }

      /* Video filters can be applied to video sources. */
      if (source.video && filterType.video) {
        return true;
      }

      return false;
    });
  }

  suggestName(sourceId: string, filterName: string): string {
    return namingHelpers.suggestName(
      filterName,
      (name: string) => !!this.state.filters[sourceId].find(f => f.name === name),
    );
  }
}

@InitAfter('SourcesService')
export class SourceFiltersService extends StatefulService<IFiltersServiceState> {
  @Inject() private sourcesService: SourcesService;
  @Inject() private windowsService: WindowsService;
  @Inject() private usageStatisticsService: UsageStatisticsService;

  static initialState: IFiltersServiceState = { filters: {}, types: [] };

  filterAdded = new Subject<ISourceFilterIdentifier>();
  filterRemoved = new Subject<ISourceFilterIdentifier>();
  filterUpdated = new Subject<ISourceFilterIdentifier>();
  filtersReordered = new Subject<void>();

  init() {
    this.sourcesService.sourceAdded.subscribe(s => {
      if (!this.state.filters[s.sourceId]) this.SET_FILTERS(s.sourceId, []);
    });

    this.sourcesService.sourceRemoved.subscribe(s => {
      this.REMOVE_FILTERS(s.sourceId);
    });

    this.SET_TYPES(this.getTypes());
  }

  get views() {
    return new SourceFiltersViews(this.state);
  }

  /**
   * Called once at startup to load available types from OBS.
   * External code should access type list via the Vuex store.
   */
  private getTypes() {
    const obsAvailableTypes = obs.FilterFactory.types();
    const allowlistedTypes: IObsListOption<TSourceFilterType>[] = [
      { description: $t('Image Mask/Blend'), value: 'mask_filter' },
      { description: $t('Crop/Pad'), value: 'crop_filter' },
      { description: $t('Gain'), value: 'gain_filter' },
      { description: $t('Color Correction'), value: 'color_filter' },
      { description: $t('Scaling/Aspect Ratio'), value: 'scale_filter' },
      { description: $t('Scroll'), value: 'scroll_filter' },
      { description: $t('Render Delay'), value: 'gpu_delay' },
      { description: $t('Color Key'), value: 'color_key_filter' },
      { description: $t('Apply LUT'), value: 'clut_filter' },
      { description: $t('Sharpen'), value: 'sharpness_filter' },
      { description: $t('Chroma Key'), value: 'chroma_key_filter' },
      { description: $t('Video Delay (Async)'), value: 'async_delay_filter' },
      { description: $t('Noise Suppression'), value: 'noise_suppress_filter' },
      { description: $t('Noise Gate'), value: 'noise_gate_filter' },
      { description: $t('Compressor'), value: 'compressor_filter' },
      { description: $t('VST 2.x Plugin'), value: 'vst_filter' },
      { description: $t('Face Mask Plugin'), value: 'face_mask_filter' },
      { description: $t('Invert Polarity'), value: 'invert_polarity_filter' },
      { description: $t('Limiter'), value: 'limiter_filter' },
      { description: $t('Expander'), value: 'expander_filter' },
      { description: $t('Shader'), value: 'shader_filter' },
      { description: $t('HDR Tone Mapping (Override)'), value: 'hdr_tonemap_filter' },
<<<<<<< HEAD
=======
      { description: $t('NVIDIA Background Removal'), value: 'nv_greenscreen_filter' },
>>>>>>> cf344b3e
    ];
    const allowedAvailableTypes = allowlistedTypes.filter(type =>
      obsAvailableTypes.includes(type.value),
    );

    return allowedAvailableTypes.map(type => {
      const flags = obs.Global.getOutputFlagsFromId(type.value);

      return {
        type: type.value,
        description: type.description,
        audio: !!(obs.ESourceOutputFlags.Audio & flags),
        video: !!(obs.ESourceOutputFlags.Video & flags),
        async: !!(obs.ESourceOutputFlags.Async & flags),
      };
    });
  }

  add(
    sourceId: string,
    filterType: TSourceFilterType,
    filterName: string,
    settings?: Dictionary<TObsValue>,
    displayType: EFilterDisplayType = EFilterDisplayType.Normal,
  ) {
    const source = this.sourcesService.views.getSource(sourceId);
    const obsFilter = obs.FilterFactory.create(filterType, filterName, settings || {});

    const obsSource = source.getObsInput();
    obsSource.addFilter(obsFilter);
    // The filter should be created with the settings provided, is this necessary?
    if (settings) obsFilter.update(settings);
    const filterReference = obsSource.findFilter(filterName);
    // There is now 2 references to the filter at that point
    // We need to release one
    obsFilter.release();

    this.SET_FILTERS(sourceId, [
      ...(this.state.filters[sourceId] ?? []),
      {
        name: filterName,
        type: filterType,
        visible: true,
        settings: filterReference.settings,
        displayType,
      },
    ]);

    // This filter will have been added to the end of the list, so we need
    // to get it back in the order of normal -> preset -> hidden
    const numHiddenFilters = this.views
      .filtersBySourceId(sourceId, true)
      .filter(f => f.displayType === EFilterDisplayType.Hidden).length;
    const numPresetFilters = this.views
      .filtersBySourceId(sourceId, true)
      .filter(f => f.displayType === EFilterDisplayType.Preset).length;

    if (displayType === EFilterDisplayType.Normal) {
      this.setOrder(sourceId, filterName, -1 * (numHiddenFilters + numPresetFilters));
    }

    if (displayType === EFilterDisplayType.Preset) {
      this.setOrder(sourceId, filterName, -1 * numHiddenFilters);
      this.usageStatisticsService.recordFeatureUsage('PresetFilter');
    }
    this.filterAdded.next({ sourceId, name: filterName });

    if (filterType === 'vst_filter') {
      this.usageStatisticsService.recordFeatureUsage('VST');
    }

    return filterReference;
  }

  suggestName(sourceId: string, filterName: string): string {
    return namingHelpers.suggestName(filterName, (name: string) =>
      this.getObsFilter(sourceId, name),
    );
  }

  remove(sourceId: string, filterName: string) {
    const obsFilter = this.getObsFilter(sourceId, filterName);
    const source = this.sourcesService.views.getSource(sourceId);

    this.SET_FILTERS(
      sourceId,
      this.state.filters[sourceId].filter(f => f.name !== filterName),
    );

    source.getObsInput().removeFilter(obsFilter);
    this.filterRemoved.next({ sourceId, name: filterName });
  }

  setPropertiesFormData(sourceId: string, filterName: string, properties: TObsFormData) {
    if (!filterName) return;
    const obsFilter = this.getObsFilter(sourceId, filterName);

    setPropertiesFormData(obsFilter, properties);
    this.UPDATE_FILTER(sourceId, { name: filterName, settings: obsFilter.settings });
    this.filterUpdated.next({ sourceId, name: filterName });
  }

  setSettings(sourceId: string, filterName: string, settings: Dictionary<TObsValue>) {
    if (!filterName) return;
    const obsFilter = this.getObsFilter(sourceId, filterName);

    obsFilter.update(settings);

    this.UPDATE_FILTER(sourceId, { name: filterName, settings });
  }

  getFilters(sourceId: string): ISourceFilter[] {
    return this.views.filtersBySourceId(sourceId);
  }

  /**
   * Loads the provided filter data into the store. This is only
   * really called when loading a scene collection.
   * @param sourceId The id of the source to load
   * @param filters The filter data
   */
  loadFilterData(sourceId: string, filters: ISourceFilter[]): void {
    this.SET_FILTERS(sourceId, filters);
  }

  addPresetFilter(sourceId: string, path: string) {
    const preset = this.views.presetFilterBySourceId(sourceId);
    if (preset) {
      this.setPropertiesFormData(sourceId, preset.name, [
        {
          name: 'image_path',
          value: getSharedResource(path),
          options: null,
          description: null,
          type: 'OBS_PROPERTY_PATH',
        },
      ]);
    } else {
      this.add(
        sourceId,
        'clut_filter',
        uuid(),
        { image_path: getSharedResource(path) },
        EFilterDisplayType.Preset,
      );
    }
  }

  removePresetFilter(sourceId: string) {
    const preset = this.views.presetFilterBySourceId(sourceId);

    if (preset) this.remove(sourceId, preset.name);
  }

  setVisibility(sourceId: string, filterName: string, visible: boolean) {
    this.getObsFilter(sourceId, filterName).enabled = visible;
    this.UPDATE_FILTER(sourceId, { name: filterName, visible });
    this.filterUpdated.next({ sourceId, name: filterName });
  }

  getPropertiesFormData(sourceId: string, filterName: string): TObsFormData {
    if (!filterName) return [];
    const formData = getPropertiesFormData(this.getObsFilter(sourceId, filterName));
    if (!formData) return [];

    // Show SLOBS frontend display names for the sidechain source options
    formData.forEach(input => {
      if (input.name === 'sidechain_source') {
        (input as IObsListInput<string>).options.forEach(option => {
          if (option.value === 'none') return;

          const source = this.sourcesService.views.getSource(option.value);
          if (source) option.description = source.name;
        });
      }
    });

    return formData;
  }

  setOrder(sourceId: string, filterName: string, delta: number) {
    // Reorder in the store
    const from = this.state.filters[sourceId].findIndex(f => f.name === filterName);
    const to = from + delta;
    this.REORDER_FILTERS(sourceId, from, to);

    const obsFilter = this.getObsFilter(sourceId, filterName);
    const obsInput = this.sourcesService.views.getSource(sourceId).getObsInput();
    const movement = delta > 0 ? EOrderMovement.Down : EOrderMovement.Up;
    let i = Math.abs(delta);
    while (i--) {
      obsInput.setFilterOrder(obsFilter, movement);
    }
    this.filtersReordered.next();
  }

  showSourceFilters(sourceId: string, selectedFilterName = '') {
    const source = this.sourcesService.views.getSource(sourceId);
    this.windowsService.showWindow({
      componentName: 'SourceFilters',
      title: $t('Filters for %{sourceName}', { sourceName: source.name }),
      queryParams: { sourceId, selectedFilterName },
      size: {
        width: 800,
        height: 800,
      },
    });
  }

  getObsFilter(sourceId: string, filterName: string): obs.IFilter {
    return this.sourcesService.views.getSource(sourceId).getObsInput().findFilter(filterName);
  }

  @mutation()
  SET_FILTERS(sourceId: string, filters: ISourceFilter[]) {
    Vue.set(this.state.filters, sourceId, [...filters]);
  }

  @mutation()
  UPDATE_FILTER(sourceId: string, patch: Partial<ISourceFilter>) {
    const filter = this.state.filters[sourceId].find(f => f.name === patch.name);

    Object.assign(filter, patch);
  }

  @mutation()
  REMOVE_FILTERS(sourceId: string) {
    Vue.delete(this.state.filters, sourceId);
  }

  @mutation()
  REORDER_FILTERS(sourceId: string, from: number, to: number) {
    const filter = this.state.filters[sourceId][from];
    this.state.filters[sourceId].splice(from, 1);
    this.state.filters[sourceId].splice(to, 0, filter);
  }

  @mutation()
  SET_TYPES(types: ISourceFilterType[]) {
    this.state.types = types;
  }
}<|MERGE_RESOLUTION|>--- conflicted
+++ resolved
@@ -50,12 +50,8 @@
   | 'mediasoupconnector_afilter'
   | 'mediasoupconnector_vfilter'
   | 'mediasoupconnector_vsfilter'
-<<<<<<< HEAD
-  | 'hdr_tonemap_filter';
-=======
   | 'hdr_tonemap_filter'
   | 'nv_greenscreen_filter';
->>>>>>> cf344b3e
 
 interface ISourceFilterType {
   type: TSourceFilterType;
@@ -244,10 +240,7 @@
       { description: $t('Expander'), value: 'expander_filter' },
       { description: $t('Shader'), value: 'shader_filter' },
       { description: $t('HDR Tone Mapping (Override)'), value: 'hdr_tonemap_filter' },
-<<<<<<< HEAD
-=======
       { description: $t('NVIDIA Background Removal'), value: 'nv_greenscreen_filter' },
->>>>>>> cf344b3e
     ];
     const allowedAvailableTypes = allowlistedTypes.filter(type =>
       obsAvailableTypes.includes(type.value),
