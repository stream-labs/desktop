{
  "Compose Tweet": "Skriv på Tweeter",
  "Custom URL with": "Tilpasset URL med",
  "Share Your Stream": "Del din stream",
  "Connect to Twitter": "Opret forbindelse til Twitter",
  "Enable Tweet Sharing": "Aktivér Tweet-deling",
  "Tweet when going live": "Tweet når du går live",
  "Unlink Twitter": "Fjern tilslutning til Twitter",
  "Tweet & Go Live": "Tweet, og gå live",
  "Could not connect to Twitter": "Forbindelse til Twitter kunne ikke oprettes",
  "Use Streamlabs URL": "Brug Streamlabs-URL",
<<<<<<< HEAD
  "X (Twitter) Chat Type": "X (Twitter) Chat Type",
  "Disabled": "Disabled",
  "Chat will be disabled": "Chat will be disabled",
  "Everyone": "Everyone",
  "All viewers will be able to chat": "All viewers will be able to chat",
  "Verified Only": "Verified Only",
  "Only verified viewers will be able to chat": "Only verified viewers will be able to chat",
  "Followed Only": "Followed Only",
  "Only accounts you follow will be able to chat": "Only accounts you follow will be able to chat",
  "Subscriber Only": "Subscriber Only",
  "Only viewers that subscribe to you will be able to chat": "Only viewers that subscribe to you will be able to chat",
  "You need X premium account to go live on X.": "You need X premium account to go live on X.",
  "You need X premium account to go live on X. Click to learn more": "You need X premium account to go live on X. Click to learn more"
=======
  "X (Twitter) Chat Type": "X (Twitter)-chattype",
  "Disabled": "Deaktiveret",
  "Chat will be disabled": "Chat bliver deaktiveret",
  "Everyone": "Alle",
  "All viewers will be able to chat": "Alle seere vil kunne chatte",
  "Verified Only": "Kun bekræftede",
  "Only verified viewers will be able to chat": "Kun bekræftede seere vil kunne chatte",
  "Followed Only": "Kun fulgte",
  "Only accounts you follow will be able to chat": "Kun konti, du følger, vil kunne chatte",
  "Subscriber Only": "Kun abonnenter",
  "Only viewers that subscribe to you will be able to chat": "Kun seere, der abonnerer på dig, vil kunne chatte",
  "You need X premium account to go live on X.": "Du skal have en X-premiumkonto for at gå live på X.",
  "You need X premium account to go live on X. Click to learn more": "Du skal have en X-premiumkonto for at gå live på X. Klik for at få mere at vide"
>>>>>>> 39843688
}<|MERGE_RESOLUTION|>--- conflicted
+++ resolved
@@ -9,21 +9,6 @@
   "Tweet & Go Live": "Tweet, og gå live",
   "Could not connect to Twitter": "Forbindelse til Twitter kunne ikke oprettes",
   "Use Streamlabs URL": "Brug Streamlabs-URL",
-<<<<<<< HEAD
-  "X (Twitter) Chat Type": "X (Twitter) Chat Type",
-  "Disabled": "Disabled",
-  "Chat will be disabled": "Chat will be disabled",
-  "Everyone": "Everyone",
-  "All viewers will be able to chat": "All viewers will be able to chat",
-  "Verified Only": "Verified Only",
-  "Only verified viewers will be able to chat": "Only verified viewers will be able to chat",
-  "Followed Only": "Followed Only",
-  "Only accounts you follow will be able to chat": "Only accounts you follow will be able to chat",
-  "Subscriber Only": "Subscriber Only",
-  "Only viewers that subscribe to you will be able to chat": "Only viewers that subscribe to you will be able to chat",
-  "You need X premium account to go live on X.": "You need X premium account to go live on X.",
-  "You need X premium account to go live on X. Click to learn more": "You need X premium account to go live on X. Click to learn more"
-=======
   "X (Twitter) Chat Type": "X (Twitter)-chattype",
   "Disabled": "Deaktiveret",
   "Chat will be disabled": "Chat bliver deaktiveret",
@@ -37,5 +22,4 @@
   "Only viewers that subscribe to you will be able to chat": "Kun seere, der abonnerer på dig, vil kunne chatte",
   "You need X premium account to go live on X.": "Du skal have en X-premiumkonto for at gå live på X.",
   "You need X premium account to go live on X. Click to learn more": "Du skal have en X-premiumkonto for at gå live på X. Klik for at få mere at vide"
->>>>>>> 39843688
 }