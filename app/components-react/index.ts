import NameFolder from './windows/NameFolder';
import NameScene from './windows/NameScene';
import GoLiveWindow from './windows/go-live/GoLiveWindow';
import EditStreamWindow from './windows/go-live/EditStreamWindow';
import IconLibraryProperties from './windows/IconLibraryProperties';
import ScreenCaptureProperties from './windows/ScreenCaptureProperties';
import News from './windows/News';
import PerformanceMetrics from './shared/PerformanceMetrics';
import PatchNotes from './pages/PatchNotes';
import Display from './shared/Display';
import TitleBar from './shared/TitleBar';
import Chat from './root/Chat';
import Highlighter from './pages/Highlighter';
import Grow from './pages/grow/Grow';
import Loader from './pages/Loader';
import PlatformLogo from './shared/PlatformLogo';
import Onboarding from './pages/onboarding/Onboarding';
import AdvancedStatistics from './windows/AdvancedStatistics';
import StudioFooter from './root/StudioFooter';
import StreamScheduler from './pages/stream-scheduler/StreamScheduler';
import { createRoot } from './root/ReactRoot';
import StartStreamingButton from './root/StartStreamingButton';
import SourceProperties from './windows/SourceProperties';
import TestWidgets from './root/TestWidgets';
import RenameSource from './windows/RenameSource';
import NotificationsArea from './root/NotificationsArea';
import StudioEditor from './root/StudioEditor';
import SharedComponentsLibrary from './windows/sharedComponentsLibrary/SharedComponentsLibrary';
import { ObsSettings } from './windows/settings/ObsSettings';
import ThemeAudit from './pages/ThemeAudit';
import { WidgetWindow } from './widgets/common/WidgetWindow';
import SafeMode from './windows/SafeMode';
import AdvancedAudio from './windows/advanced-audio';
import { CustomCodeWindow } from './widgets/common/CustomCode';
import SourceShowcase from './windows/source-showcase';
import SourceFilters from './windows/SourceFilters';
import RecentEvents from './editor/elements/RecentEvents';
import MiniFeed from './editor/elements/Minifeed';
import BrowserView from './shared/BrowserView';
import LegacyEvents from './editor/elements/LegacyEvents';
import MediaGallery from './windows/MediaGallery';
import LayoutEditor from './pages/layout-editor/LayoutEditor';
import Projector from './windows/Projector';
import SceneSelector from './editor/elements/SceneSelectorElement';
import AddSource from './windows/AddSource';
import SideNav from './sidebar/SideNav';
import AlertboxLibrary from './pages/AlertboxLibrary';
<<<<<<< HEAD
import PlatformAppStore from './pages/PlatformAppStore';
=======
import BrowseOverlays from './pages/BrowseOverlays';
>>>>>>> 50692ef0

// list of React components to be used inside Vue components
export const components = {
  AlertboxLibrary,
  BrowseOverlays,
  NameFolder,
  NameScene,
  BrowserView,
  GoLiveWindow: createRoot(GoLiveWindow),
  EditStreamWindow: createRoot(EditStreamWindow),
  IconLibraryProperties,
  ScreenCaptureProperties,
  News,
  PerformanceMetrics,
  PatchNotes,
  Display,
  TitleBar,
  Chat,
  Highlighter,
  Grow,
  Loader,
  PlatformLogo,
  Onboarding: createRoot(Onboarding),
  Projector,
  StreamScheduler: createRoot(StreamScheduler),
  AdvancedStatistics,
  SourceProperties: createRoot(SourceProperties),
  SharedComponentsLibrary: createRoot(SharedComponentsLibrary),
  TestWidgets,
  RenameSource,
  StudioFooter: createRoot(StudioFooter),
  StartStreamingButton,
  NotificationsArea,
  ObsSettings: createRoot(ObsSettings),
  ThemeAudit,
  StudioEditor,
  WidgetWindow: createRoot(WidgetWindow),
  CustomCodeWindow: createRoot(CustomCodeWindow),
  SafeMode,
  AdvancedAudio,
  SourceShowcase: createRoot(SourceShowcase),
  SourceFilters,
  RecentEvents,
  MiniFeed: createRoot(MiniFeed),
  LegacyEvents: createRoot(LegacyEvents),
  MediaGallery,
  LayoutEditor: createRoot(LayoutEditor),
  SceneSelector: createRoot(SceneSelector),
  AddSource,
  SideNav,
  PlatformAppStore,
};<|MERGE_RESOLUTION|>--- conflicted
+++ resolved
@@ -45,11 +45,8 @@
 import AddSource from './windows/AddSource';
 import SideNav from './sidebar/SideNav';
 import AlertboxLibrary from './pages/AlertboxLibrary';
-<<<<<<< HEAD
 import PlatformAppStore from './pages/PlatformAppStore';
-=======
 import BrowseOverlays from './pages/BrowseOverlays';
->>>>>>> 50692ef0
 
 // list of React components to be used inside Vue components
 export const components = {
