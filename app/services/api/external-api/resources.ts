--- conflicted
+++ resolved
@@ -9,9 +9,5 @@
 export * from './scene-collections';
 export * from './audio';
 export * from './notifications';
-<<<<<<< HEAD
 export * from './performance';
-=======
-export * from './performance';
-export * from './transitions';
->>>>>>> 8417aa19
+export * from './transitions';