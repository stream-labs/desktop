import { combineReducers, createAction, createReducer, createStore, Store } from '@reduxjs/toolkit';
import { batch, useSelector as useReduxSelector } from 'react-redux';
import { StatefulService } from '../../services';
import { useOnCreate } from '../hooks';
import { useEffect, useRef } from 'react';
import { isSimilar } from '../../util/isDeepEqual';
import { createBinding, TBindings } from '../shared/inputs';
import { getDefined } from '../../util/properties-type-guards';

/*
 * This file provides Redux integration in a modular way
 */

/**
 * Creates reducer manager that allows using dynamic reducers
 * Code example from https://redux.js.org/recipes/code-splitting#using-a-reducer-manager
 */
function createReducerManager() {
  // Create an object which maps keys to reducers
  const reducers = {
    global: createReducer({}, {}),
  };

  // Create the initial combinedReducer
  let combinedReducer = combineReducers(reducers);

  // An array which is used to delete state keys when reducers are removed
  let keysToRemove: string[] = [];

  return {
    getReducerMap: () => reducers,

    // The root reducer function exposed by this object
    // This will be passed to the store
    reduce: (state: any, action: any) => {
      // If any reducers have been removed, clean up their state first
      if (keysToRemove.length > 0) {
        state = { ...state };
        for (const key of keysToRemove) {
          delete state[key];
        }
        keysToRemove = [];
      }

      // Delegate to the combined reducer
      return combinedReducer(state, action);
    },

    // Adds a new reducer with the specified key
    add: (key: string, reducer: any) => {
      if (!key || reducers[key]) {
        return;
      }

      // Add the reducer to the reducer mapping
      reducers[key] = reducer;

      // Generate a new combined reducer
      combinedReducer = combineReducers(reducers);
    },

    // Removes a reducer with the specified key
    remove: (key: string) => {
      if (!key || !reducers[key]) {
        return;
      }

      // Remove it from the reducer mapping
      delete reducers[key];

      // Add the key to the list of keys to clean up
      keysToRemove.push(key);

      // Generate a new combined reducer
      combinedReducer = combineReducers(reducers);
    },
  };
}

function configureStore() {
  const reducerManager = createReducerManager();

  // Create a store with the root reducer function being the one exposed by the manager.
  const store = createStore(reducerManager.reduce, {}) as TStore;

  // Optional: Put the reducer manager on the store so it is easily accessible
  store.reducerManager = reducerManager;
  return store;
}

export const store = configureStore();

/**
 * ReduxModuleManager helps to organize code splitting with help of Redux Modules
 * Each Redux Module controls its own chunk of state in the global Redux store
 * Redux Modules are objects that contain initialState, actions, mutations and getters
 *
 * Use Redux Modules when you need share some logic or state between several React components
 *
 * StatefulServices could be used as an alternative to Redux Modules
 * However, there are some significant differences between Redux Modules and StatefulServices:
 * - StatefulServices are singleton objects. Redux Modules could have multiple instances
 * - StatefulServices always exist after initialization. Redux Modules exist only while components that are using them are mounted
 * - StatefulServices exist in the Worker window only and are reachable from other windows by IPC only. Redux Modules could exist in any window .
 *
 * Redux Modules are perfect for situations where:
 *  - You want to share some logic or state between several React components that are intended to work together
 *  - You want to simplify a complex React component so it should be responsible only for rendering, and you extract everything unrelated to rendering to a module
 *  - You have performance issues in your React component related to a redundant re-renderings or multiple IPC calls to Services
 *
 * StatefulServices and Services are perfect for situations where:
 *  - You want to have some global reactive state across multiple windows
 *  - You need a place for `http` data fetching, like API calls. So you can monitor all your http requests in the same dev-tools window
 *  - You need some polling/watching code that should work across the entire app
 *  - You need to expose some API for external usage and generate jsdoc documentation
 *
 *  With further migration to Redux we probably want StatefulServices to be a slightly modified version
 *  of ReduxModules because they use similar concepts
 */
class ReduxModuleManager {
  public immerState: unknown;
  private registeredModules: Record<string, IReduxModuleMetadata> = {};

  /**
   * Register a new Redux Module and initialize it
   * @param module the module object
   * @param initParams params that will be passed in the `.init()` handler after module initialization
   */
  registerModule<TInitParams, TModule extends IReduxModule<any, any>>(
    module: TModule,
    initParams?: TInitParams,
  ): TModule {
    // use constructor name as a module name
    const moduleName = module.constructor.name;

    // collect mutations from the module's prototype
    const mutations = Object.getPrototypeOf(module).mutations;

    // call `init()` method of module if exist
    module.init && module.init(initParams as TInitParams);
    const initialState = module.state;

    // Use Redux API to create Redux reducers from our mutation functions
    // this step is adding the support of `Immer` library in reducers
    // https://redux-toolkit.js.org/usage/immer-reducers
    const reducer = createReducer(initialState, builder => {
      Object.keys(mutations).forEach(mutationName => {
        const action = createAction(`${moduleName}/${mutationName}`);
        builder.addCase(action, mutations[mutationName]);
      });
    });

    // Re-define the `state` variable of the module
    // It should be linked to the global Redux sate after module initialization
    // But when mutation is running it should be linked to a special Proxy from the Immer library
    Object.defineProperty(module, 'state', {
      get: () => {
        if (this.immerState) return this.immerState;
        const globalState = store.getState() as any;
        return globalState[moduleName];
      },
    });

    // register reducer in Redux
    store.reducerManager.add(moduleName, reducer);
    // call the `initState` mutation to initialize the module's initial state
    store.dispatch({ type: 'initState', payload: { moduleName, initialState } });
    // create a record in `registeredModules` with the newly created module
    this.registeredModules[moduleName] = {
      componentIds: [],
      module,
    };
    return module;
  }

  /**
   * Unregister the module and erase its state from Redux
   */
  unregisterModule(moduleName: string) {
    store.reducerManager.remove(moduleName);
    delete this.registeredModules[moduleName];
  }

  /**
   * Get the Module by name
   */
  getModule<TModule extends IReduxModule<any, any>>(moduleName: string): TModule {
    return this.registeredModules[moduleName]?.module as TModule;
  }

  /**
   * Register a component that is using the module
   */
  registerComponent(moduleName: string, componentId: string) {
    this.registeredModules[moduleName].componentIds.push(componentId);
  }

  /**
   * Un-register a component that is using the module.
   * If the module doesnt have registered components it will be destroyed
   */
  unRegisterComponent(moduleName: string, componentId: string) {
    const moduleMetadata = this.registeredModules[moduleName];
    moduleMetadata.componentIds = moduleMetadata.componentIds.filter(id => id !== componentId);
    if (!moduleMetadata.componentIds.length) this.unregisterModule(moduleName);
  }

  /**
   * When Redux is running mutation it replaces the state object with a special Proxy object from
   * the Immer library. Keep this object in the `immerState` property
   */
  setImmerState(immerState: unknown) {
    this.immerState = immerState;
  }
}

let moduleManager: ReduxModuleManager;

/**
 * The ModuleManager is a singleton object accessible in other files via the `getModuleManager()` call
 */
export function getModuleManager() {
  if (!moduleManager) {
    // create the ModuleManager and
    // automatically register some additional modules
    moduleManager = new ReduxModuleManager();

    // add a BatchedUpdatesModule for rendering optimizations
    moduleManager.registerModule(new BatchedUpdatesModule());

    // add a VuexModule for Vuex support
    moduleManager.registerModule(new VuexModule());
  }
  return moduleManager;
}

/**
 * This module introduces a simple implementation of batching updates for the performance optimization
 * It prevents components from being re-rendered in a not-ready state
 * and reduces an overall amount of redundant re-renderings
 *
 * React 18 introduced automated batched updates.
 * So most likely we can remove this module after the migration to the new version of React
 * https://github.com/reactwg/react-18/discussions/21
 */
class BatchedUpdatesModule {
  state = {
    isRenderingDisabled: false,
  };

  /**
   * Temporary disables rendering for components when multiple mutations are being applied
   */
  temporaryDisableRendering() {
    // if rendering is already disabled just ignore
    if (this.state.isRenderingDisabled) return;

    // disable rendering
    this.setIsRenderingDisabled(true);

    // enable rendering again when Javascript processes the current queue of tasks
    setTimeout(() => {
      this.setIsRenderingDisabled(false);
    });
  }

  @mutation()
  private setIsRenderingDisabled(disabled: boolean) {
    this.state.isRenderingDisabled = disabled;
  }
}

/**
 * This module adds reactivity support from Vuex
 * It ensures that React components are be re-rendered when Vuex updates their dependencies
 *
 * We should remove this module after we fully migrate our components to Redux
 */
class VuexModule {
  /**
   * Keep revisions for each StatefulService module in this state
   */
  state: Record<string, number> = {};

  init() {
    // watch for mutations from the global Vuex store
    // and increment the revision number for affected StatefulService
    StatefulService.store.subscribe(mutation => {
      const serviceName = mutation.type.split('.')[0];
      this.incrementRevision(serviceName);
    });
  }

  @mutation()
  incrementRevision(statefulServiceName: string) {
    if (!this.state[statefulServiceName]) {
      this.state[statefulServiceName] = 1;
    } else {
      this.state[statefulServiceName]++;
    }
  }
}

/**
 * A decorator that registers the object method as an mutation
 */
export function mutation() {
  return function (target: any, methodName: string, descriptor: PropertyDescriptor) {
    return registerMutation(target, methodName, descriptor.value);
  };
}

/**
 * Register function as an mutation for a ReduxModule
 */
function registerMutation(target: any, mutationName: string, fn: Function) {
  // use the constructor name as a moduleName
  const moduleName = target.constructor.name;

  // create helper objects if they have not been created yet
  target.mutations = target.mutations || {};
  target.originalMethods = target.originalMethods || {};

  // save the original method
  target.originalMethods[mutationName] = fn;
  const originalMethod = fn;

  // Transform the original function into the Redux Action handler
  // So we can use this method in the Redux's `createReducer()` call
  target.mutations[mutationName] = (state: unknown, action: { payload: unknown[] }) => {
    const module = moduleManager.getModule(moduleName);
    moduleManager.setImmerState(state);
    originalMethod.apply(module, action.payload);
    moduleManager.setImmerState(null);
  };

  // Redirect the call of original method to the Redux`s reducer
  Object.defineProperty(target, mutationName, {
    configurable: true,
    value(...args: any[]) {
      const module = moduleManager.getModule(moduleName);

      // if this method was called from another mutation
      // we don't need to dispatch a new mutation again
      // just call the original method
      const mutationIsRunning = !!moduleManager.immerState;
      if (mutationIsRunning) return originalMethod.apply(module, args);

      const batchedUpdatesModule = moduleManager.getModule<BatchedUpdatesModule>(
        'BatchedUpdatesModule',
      );

      // dispatch reducer and call `temporaryDisableRendering()`
      // so next mutation in the javascript queue will not cause redundant re-renderings in components
      batch(() => {
        if (moduleName !== 'BatchedUpdatesModule') batchedUpdatesModule.temporaryDisableRendering();
        store.dispatch({ type: `${moduleName}/${mutationName}`, payload: args });
      });
    },
  });

  return Object.getOwnPropertyDescriptor(target, mutationName);
}

/**
 * This `useSelector` is a wrapper for the original `useSelector` method from Redux
 * - Optimizes component re-rendering via batched updates from Redux and Vuex
 * - Uses isDeepEqual with depth 2 as a default comparison function
 */
export function useSelector<T extends Object>(fn: () => T): T {
  const moduleManager = getModuleManager();
  const batchedUpdatesModule = moduleManager.getModule<BatchedUpdatesModule>(
    'BatchedUpdatesModule',
  );
  const cachedSelectedResult = useRef<any>(null);
  const isMountedRef = useRef(false);

  // create the selector function
  const selector = useOnCreate(() => {
    return () => {
      // if `isRenderingDisabled=true` selector will return previously cached values
      if (batchedUpdatesModule.state.isRenderingDisabled && isMountedRef.current) {
        return cachedSelectedResult.current;
      }

      // otherwise execute the selector
      cachedSelectedResult.current = fn();
      return cachedSelectedResult.current;
    };
  });

  useEffect(() => {
    isMountedRef.current = true;
  });

  return useReduxSelector(selector, (prevState, newState) => {
    // there is no reason to compare prevState and newState if
    // the rendering is disabled for components
    if (batchedUpdatesModule.state.isRenderingDisabled) {
      return true;
    }

    // use `isSimilar` function to compare 2 states
    if (!isSimilar(prevState, newState)) {
      return false;
    }
    return true;
  }) as T;
}

/**
 * Wraps the given object in a Proxy for watching read operations on this object
 *
 * @example
 *
 * const myObject = { foo: 1, bar: 2, qux: 3};
 * const { watcherProxy, getDependentFields } = createDependencyWatcher(myObject);
 * const { foo, bar } = watcherProxy;
 * getDependentFields(); // returns ['foo', 'bar'];
 *
 */
export function createDependencyWatcher<T extends object>(watchedObject: T) {
  const dependencies: Record<string, any> = {};
  const watcherProxy = new Proxy(
    {
      _proxyName: 'DependencyWatcher',
      _watchedObject: watchedObject,
      _dependencies: dependencies,
    },
    {
      get: (target, propName: string) => {
        // if (propName === 'hasOwnProperty') return watchedObject.hasOwnProperty;
        if (propName in target) return target[propName];
        const value = watchedObject[propName];
        dependencies[propName] = value;
        return value;
        // }
      },
    },
  ) as T;

  function getDependentFields() {
    return Object.keys(dependencies);
  }

  function getDependentValues(): Partial<T> {
    const values: Partial<T> = {};
    Object.keys(dependencies).forEach(propName => {
      const value = dependencies[propName];
      // if one of the dependencies is a Binding then expose its internal dependencies
      if (value && value._proxyName === 'Binding') {
        const bindingMetadata = value._binding;
        Object.keys(bindingMetadata.dependencies).forEach(bindingPropName => {
          values[`${bindingPropName}__binding-${bindingMetadata.id}`] =
            dependencies[propName][bindingPropName].value;
        });
        return;
      }
      // if it's not a Binding then just take the value from the watchedObject
      values[propName] = watchedObject[propName];
    });
    return values;
  }

  return { watcherProxy, getDependentFields, getDependentValues };
}

<<<<<<< HEAD
// replacement for get/set pattern
=======
/**
 * Returns a reactive binding for inputs
 *
 * @example 1 usage with getter and setter
 *
 * const bind = useBinding({
 *   get theme() {
 *     return this.customizationService.state.theme
 *   },
 *   set theme(val: string) {
 *     this.customizationService.actions.setSettings({ theme: val });
 *   }
 * })
 *
 * return <ListInput {...bind.theme} />
 *
 *
 * @example 2 usage with a setter function
 *
 * const bind = useBinding(
 *   () => this.customizationService.state,
 *   newState => this.customizationService.setSettings(newState)
 * )
 *
 * return <ListInput {...bind.theme} />
 *
 */
>>>>>>> f9dd63aa
export function useBinding<
  TState extends object,
  TFieldName extends keyof TState,
  TExtraProps extends object = {}
>(
  stateGetter: TState | (() => TState),
  stateSetter?: (newTarget: Partial<TState>) => unknown,
  extraPropsGenerator?: (fieldName: keyof TState) => TExtraProps,
): TBindings<TState, TFieldName, TExtraProps> {
  const bindingRef = useRef<TBindings<TState, TFieldName, TExtraProps>>();

  if (!bindingRef.current) {
    // create binding
    bindingRef.current = createBinding(stateGetter, stateSetter, extraPropsGenerator);
  }

  // make dependencies reactive
  useSelector(() => {
    const binding = getDefined(bindingRef.current);
    const dependentFields = Object.keys(binding._binding.dependencies);
    const result = {};
    dependentFields.forEach(fieldName => {
      result[fieldName] = binding[fieldName];
    });
    return result;
  });

  return bindingRef.current;
}

export interface IReduxModule<TInitParams, TState> {
  state: TState;
  init?: (initParams: TInitParams) => unknown;
}

interface IReduxModuleMetadata {
  componentIds: string[];
  module: IReduxModule<any, any>;
}

type TStore = Store & {
  reducerManager: {
    add: (key: string, reducer: any) => unknown;
    remove: (key: string) => unknown;
  };
};<|MERGE_RESOLUTION|>--- conflicted
+++ resolved
@@ -465,9 +465,6 @@
   return { watcherProxy, getDependentFields, getDependentValues };
 }
 
-<<<<<<< HEAD
-// replacement for get/set pattern
-=======
 /**
  * Returns a reactive binding for inputs
  *
@@ -495,7 +492,6 @@
  * return <ListInput {...bind.theme} />
  *
  */
->>>>>>> f9dd63aa
 export function useBinding<
   TState extends object,
   TFieldName extends keyof TState,
