--- conflicted
+++ resolved
@@ -152,12 +152,8 @@
     for (const groupName in this.state) {
       this.state[groupName].formData.forEach(subGroup => {
         subGroup.parameters.forEach(parameter => {
-<<<<<<< HEAD
-          (settingsValues as any)[groupName] = (settingsValues as any)[groupName] || {};
-=======
           (settingsValues as any)[groupName] =
             settingsValues[groupName as keyof ISettingsValues] || {};
->>>>>>> 9264155c
           (settingsValues as any)[groupName][parameter.name] = parameter.value;
         });
       });
