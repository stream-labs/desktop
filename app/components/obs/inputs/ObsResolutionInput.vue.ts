import { Component, Prop } from 'vue-property-decorator';
import { TObsType, IObsListInput, IObsListOption, ObsInput, TObsValue } from './ObsInput';
import { Multiselect } from 'vue-multiselect';

@Component({
  components: { Multiselect },
})
class ObsResolutionInput extends ObsInput<IObsListInput<TObsValue>> {
  static obsType: TObsType;

  @Prop()
  value: IObsListInput<TObsValue>;

  @Prop({ default: 'Select Option or Type New Value' })
  placeholder: string;

<<<<<<< HEAD
  @Prop({ default: false })
  allowEmpty: boolean;

=======
>>>>>>> ddb18c6f
  onInputHandler(option: IObsListOption<string>) {
    this.emitInput({ ...this.value, value: option.value });
  }

  onSearchChange(value: string) {
    this.$emit('search-change', value);
  }

  get currentValue() {
    let option = this.value.options.find((opt: IObsListOption<string>) => {
      return this.value.value === opt.value;
    });

    if (option) return option;

    if (this.value.value) {
      option = { value: this.value.value, description: this.value.value } as IObsListOption<string>;
      this.value.options.push(option);
      return option;
    }

    return this.value.options[0];
  }

  getCustomResolution(search: string) {
    const match = search.match(/\d+/g) || [];
    const width = match[0] || 400;
    const height = match[1] || 400;
    const value = `${width}x${height}`;
    return { value, description: value };
  }
}

ObsResolutionInput.obsType = 'OBS_INPUT_RESOLUTION_LIST';

export default ObsResolutionInput;<|MERGE_RESOLUTION|>--- conflicted
+++ resolved
@@ -14,12 +14,9 @@
   @Prop({ default: 'Select Option or Type New Value' })
   placeholder: string;
 
-<<<<<<< HEAD
   @Prop({ default: false })
   allowEmpty: boolean;
 
-=======
->>>>>>> ddb18c6f
   onInputHandler(option: IObsListOption<string>) {
     this.emitInput({ ...this.value, value: option.value });
   }
