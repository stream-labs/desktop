{
  "name": "n-air-app",
  "description": "Streaming application for niconico",
  "author": "DWANGO Co.,Ltd.",
  "license": "GPL-3.0",
<<<<<<< HEAD
  "//": {
    "version": "0.9.3-preview.3"
  },
  "version": "1.0.20190627-1",
=======
  "version": "0.9.6-preview.0",
>>>>>>> 113faf4d
  "main": "main.js",
  "scripts": {
    "compile": "yarn clear && webpack-cli --progress --mode development",
    "compile:ci": "yarn clear && webpack-cli --mode development",
    "compile:production": "yarn clear && webpack-cli --progress --mode production",
    "watch": "yarn clear && webpack-cli --watch --progress --mode development",
    "start": "electron .",
    "clear-plugins": "rimraf plugins",
    "package": "rimraf dist && yarn install --cwd bin && node bin/convert-to-shiftjis.js AGREEMENT && build -w --x64 --config.extraMetadata.env=production --config.extraMetadata.getlicensenair_key=%NAIR_LICENSE_API_KEY%",
    "package:preview": "rimraf dist && build -w --x64 --config.extraMetadata.env=production --config.extraMetadata.name=\"nair-client-preview\" --config.productName=\"N Air Preview\" --config.appId=\"jp.nicovideo.n-air-app.preview\"",
    "package:ipc": "rimraf dist && build -w --x64 --config.extraMetadata.env=production --config.extraMetadata.name=\"nair-client-ipc\" --config.productName=\"N Air IPC\" --config.appId=\"jp.nicovideo.n-air-app.ipc\"",
    "release": "yarn install --cwd bin && node bin/mini-release.js",
    "webfont": "yarn install --cwd bin && node bin/generate-webfont.js",
    "test": "node bin/i18n-early-check.js && tsc -p test && ava -v",
    "test:unit": "jest --silent",
    "lint": "tslint -p . -c tslint.json",
    "clear": "rimraf bundles/media",
    "typedoc": "typedoc --out docs/dist ./app/services --mode modules --theme ./docs/theme --readme ./docs/README.md --ignoreCompilerErrors --excludePrivate --excludeExternals --hideGenerator",
    "compile-tests": "tsc -p test",
    "screentest": "node test/screentest/runner.js",
    "version": "git add app/services/patch-notes/notes.ts"
  },
  "buildProductName": "N Air",
  "build": {
    "appId": "jp.nicovideo.nair",
    "productName": "N Air",
    "icon": "media/images/icon.ico",
    "files": [
      "bundles",
      "node_modules",
      "vendor",
      "app/i18n",
      "updater/index.html",
      "updater/Updater.js",
      "index.html",
      "main.js",
      "obs-api"
    ],
    "extraFiles": [
      "LICENSE",
      "AGREEMENT.sjis"
    ],
    "detectUpdateChannel": false,
    "publish": {
      "provider": "generic",
      "useMultipleRangeRequest": false,
      "channel": "latest",
      "url": "https://n-air-app.nicovideo.jp/download/windows"
    },
    "nsis": {
      "license": "AGREEMENT.sjis",
      "oneClick": false,
      "perMachine": true,
      "allowToChangeInstallationDirectory": true,
      "artifactName": "n-air-app-setup.${version}.${ext}",
      "include": "installer.nsh"
    },
    "win": {
      "publisherName": [
        "DWANGO Co.,Ltd."
      ],
      "rfc3161TimeStampServer": "http://timestamp.digicert.com"
    }
  },
  "ava": {
    "files": [
      "test-dist/test/e2e/*.js",
      "test-dist/test/api/*.js"
    ],
    "serial": true
  },
  "cmake-js": {
    "runtime": "electron",
    "runtimeVersion": "2.0.8",
    "arch": "x64"
  },
  "lint-staged": {
    "*.ts": [
      "tslint"
    ],
    "app/i18n/*/*.json": [
      "node ./bin/i18n-early-check.js"
    ],
    "{app/fonts/glyphs/*.svg,app/styles/custom-icons.less.njk}": [
      "yarn webfont",
      "git add app/fonts/n-air.woff app/styles/custom-icons.less"
    ]
  },
  "dependencies": {
    "archiver": "^2.0.3",
    "aws-sdk": "^2.43.0",
    "backtrace-node": "^0.7.3",
<<<<<<< HEAD
    "base64-js": "^1.3.0",
    "electron-updater": "^3.0.3",
    "electron-window-state": "^4.1.1",
    "font-manager": "https://github.com/stream-labs/font-manager/releases/download/v1.0.0/iojs-v2.0.5-font-manager.tar.gz",
    "fuse.js": "^3.2.0",
    "lodash": "^4.17.4",
    "lodash-decorators": "^4.3.1",
    "moment": "^2.17.1",
    "node-fontinfo": "https://github.com/stream-labs/node-fontinfo/releases/download/v0.0.3/iojs-v2.0.5-node-fontinfo.tar.gz",
    "node-libuiohook": "https://github.com/stream-labs/node-libuiohook/releases/download/v0.0.1/iojs-v2.0.5-node-libuiohook.tar.gz",
    "obs-studio-node": "https://github.com/stream-labs/obs-studio-node/releases/download/v0.0.47/iojs-v2.0.4-signed.tar.gz",
    "progress": "^2.0.0",
    "raven-js": "^3.20.1",
=======
    "electron-updater": "^3.0.1",
    "electron-window-state": "^4.1.1",
    "font-manager": "git+https://github.com/computerquip-streamlabs/font-manager.git",
    "node-fontinfo": "^0.0.2",
    "node-gyp": "^3.6.2",
    "node-libuiohook": "file:./node-libuiohook",
    "obs-studio-node": "https://github.com/stream-labs/obs-studio-node/releases/download/v0.0.42/iojs-v2.0.1-signed.tar.gz",
>>>>>>> 113faf4d
    "recursive-readdir": "^2.2.2",
    "request": "^2.85.0",
    "rimraf": "^2.6.1",
    "rxjs": "^5.4.3",
    "semver": "^5.5.1",
    "sl-vue-tree": "https://github.com/stream-labs/sl-vue-tree.git",
    "socket.io-client": "2.0.3",
<<<<<<< HEAD
    "sockjs": "^0.3.19",
    "sockjs-client": "^1.1.4",
    "systeminformation": "^4.1.6",
    "traverse": "^0.6.6",
    "unzip-stream": "^0.2.1",
    "urijs": "^1.18.5",
    "uuid": "^3.3.2",
    "v-tooltip": "^2.0.2",
    "vee-validate": "^2.0.9",
    "vue": "^2.6.10",
    "vue-codemirror": "^4.0.5",
    "vue-color": "^2.4.3",
    "vue-i18n": "^7.6.0",
    "vue-js-modal": "^1.3.31",
    "vue-multiselect": "https://github.com/stream-labs/vue-multiselect.git",
    "vue-popperjs": "^1.2.2",
    "vue-property-decorator": "^5.0.1",
    "vue-slider-component": "^2.2.7",
    "vue-spinner": "^1.0.3",
    "vuedraggable": "^2.8.5",
    "vuex": "^3.0.1"
=======
    "uuid": "^3.0.1",
    "vee-validate": "^2.1.0-beta.6",
    "vue-codemirror": "^4.0.5",
    "vue-spinner": "^1.0.3",
    "vue-toasted": "^1.1.24"
>>>>>>> 113faf4d
  },
  "devDependencies": {
    "7zip-bin": "^2.0.4",
    "@babel/core": "^7.4.5",
    "@babel/plugin-proposal-class-properties": "^7.4.4",
    "@babel/plugin-proposal-decorators": "^7.4.4",
    "@babel/plugin-proposal-export-namespace-from": "^7.2.0",
    "@babel/plugin-proposal-function-sent": "^7.2.0",
    "@babel/plugin-proposal-json-strings": "^7.2.0",
    "@babel/plugin-proposal-numeric-separator": "^7.2.0",
    "@babel/plugin-proposal-throw-expressions": "^7.2.0",
    "@babel/plugin-syntax-dynamic-import": "^7.2.0",
    "@babel/plugin-syntax-import-meta": "^7.2.0",
    "@babel/preset-env": "^7.4.5",
    "@jest-runner/electron": "^1.1.1",
    "@types/archiver": "^2.0.1",
    "@types/base64-js": "^1.2.5",
    "@types/fetch-mock": "^7.2.3",
    "@types/jest": "^24.0.13",
    "@types/lodash": "^4.14.115",
    "@types/node": "^8.0.0",
    "@types/request": "^2.47.0",
    "@types/semver": "^5.5.0",
    "@types/socket.io-client": "^1.4.31",
    "@types/urijs": "^1.15.37",
    "@types/uuid": "^3.4.3",
    "@types/webdriverio": "^4.8.6",
    "@types/xml2js": "^0.4.3",
    "@xkeshi/vue-qrcode": "^0.3.0",
    "ava": "^0.25.0",
    "babel-eslint": "^10.0.1",
    "babel-loader": "^8.0.6",
    "babel-preset-vue": "^2.0.2",
    "circular-dependency-plugin": "^3.0.0",
    "cross-env": "^5.2.0",
    "css-loader": "^2.1.1",
    "devtron": "^1.4.0",
<<<<<<< HEAD
    "electron": "2.0.8",
    "electron-builder": "20.26.0",
    "electron-devtools-installer": "2.2.4",
    "eslint": "^5.16.0",
    "eslint-config-airbnb": "^17.1.0",
    "eslint-plugin-import": "^2.17.2",
    "eslint-plugin-jsx-a11y": "^6.2.1",
    "eslint-plugin-react": "^7.13.0",
    "eslint-plugin-vue": "^5.2.2",
    "fetch-mock": "^7.3.3",
    "file-loader": "^3.0.1",
    "husky": "^2.3.0",
    "jest": "^24.7.1",
=======
    "electron": "2.0.4",
    "electron-builder": "20.22.0",
    "electron-devtools-installer": "^2.2.1",
    "eslint": "^3.19.0",
    "eslint-config-airbnb": "^14.1.0",
    "eslint-plugin-import": "^2.2.0",
    "eslint-plugin-jsx-a11y": "^4.0.0",
    "eslint-plugin-react": "^6.10.3",
    "eslint-plugin-vue": "^2.0.1",
    "file-loader": "^1.1.10",
    "fuse.js": "^3.2.0",
    "hyperform": "^0.9.14",
>>>>>>> 113faf4d
    "js-yaml": "^3.8.3",
    "less": "^3.9.0",
    "less-loader": "^5.0.0",
    "lint-staged": "^8.1.7",
    "node-fetch": "^2.3.0",
    "pixelmatch": "^4.0.2",
    "pngjs": "^3.3.1",
<<<<<<< HEAD
    "prettier": "1.14.0",
=======
    "progress": "^2.0.0",
    "raven-js": "^3.20.1",
    "reflect-metadata": "^0.1.12",
    "rxjs": "^5.4.3",
    "sl-vue-tree": "https://github.com/stream-labs/sl-vue-tree.git",
    "sockjs": "^0.3.19",
    "sockjs-client": "^1.1.4",
>>>>>>> 113faf4d
    "spectron": "^3.6.4",
    "style-loader": "^0.23.1",
    "ts-jest": "^24.0.2",
    "ts-loader": "^6.0.1",
    "tslint": "^5.8.0",
    "tslint-config-prettier": "^1.14.0",
    "tslint-loader": "^3.6.0",
    "typedoc": "^0.9.0",
<<<<<<< HEAD
    "typescript": "^3.4.5",
    "vue-loader": "^15.7.0",
    "vue-svg-loader": "^0.12.0",
    "vue-template-compiler": "^2.6.10",
    "webpack": "^4.32.2",
    "webpack-cli": "^3.3.2"
  },
  "husky": {
    "hooks": {
      "pre-commit": "lint-staged"
    }
=======
    "typescript": "^2.6.2",
    "unzip-stream": "^0.2.1",
    "urijs": "^1.18.5",
    "v-tooltip": "^2.0.0-rc.31",
    "vue": "^2.5.16",
    "vue-color": "^2.4.3",
    "vue-i18n": "^7.6.0",
    "vue-js-modal": "^1.3.15",
    "vue-loader": "^14.1.1",
    "vue-multiselect": "https://github.com/stream-labs/vue-multiselect.git",
    "vue-popperjs": "^1.2.2",
    "vue-property-decorator": "^7.0.0",
    "vue-slider-component": "^2.2.7",
    "vue-template-compiler": "^2.5.16",
    "vuedraggable": "^2.8.5",
    "vuex": "^3.0.1",
    "webpack": "^4.8.3",
    "webpack-cli": "^2.1.3"
>>>>>>> 113faf4d
  }
}<|MERGE_RESOLUTION|>--- conflicted
+++ resolved
@@ -3,14 +3,10 @@
   "description": "Streaming application for niconico",
   "author": "DWANGO Co.,Ltd.",
   "license": "GPL-3.0",
-<<<<<<< HEAD
   "//": {
     "version": "0.9.3-preview.3"
   },
   "version": "1.0.20190627-1",
-=======
-  "version": "0.9.6-preview.0",
->>>>>>> 113faf4d
   "main": "main.js",
   "scripts": {
     "compile": "yarn clear && webpack-cli --progress --mode development",
@@ -103,7 +99,6 @@
     "archiver": "^2.0.3",
     "aws-sdk": "^2.43.0",
     "backtrace-node": "^0.7.3",
-<<<<<<< HEAD
     "base64-js": "^1.3.0",
     "electron-updater": "^3.0.3",
     "electron-window-state": "^4.1.1",
@@ -117,15 +112,6 @@
     "obs-studio-node": "https://github.com/stream-labs/obs-studio-node/releases/download/v0.0.47/iojs-v2.0.4-signed.tar.gz",
     "progress": "^2.0.0",
     "raven-js": "^3.20.1",
-=======
-    "electron-updater": "^3.0.1",
-    "electron-window-state": "^4.1.1",
-    "font-manager": "git+https://github.com/computerquip-streamlabs/font-manager.git",
-    "node-fontinfo": "^0.0.2",
-    "node-gyp": "^3.6.2",
-    "node-libuiohook": "file:./node-libuiohook",
-    "obs-studio-node": "https://github.com/stream-labs/obs-studio-node/releases/download/v0.0.42/iojs-v2.0.1-signed.tar.gz",
->>>>>>> 113faf4d
     "recursive-readdir": "^2.2.2",
     "request": "^2.85.0",
     "rimraf": "^2.6.1",
@@ -133,7 +119,6 @@
     "semver": "^5.5.1",
     "sl-vue-tree": "https://github.com/stream-labs/sl-vue-tree.git",
     "socket.io-client": "2.0.3",
-<<<<<<< HEAD
     "sockjs": "^0.3.19",
     "sockjs-client": "^1.1.4",
     "systeminformation": "^4.1.6",
@@ -153,15 +138,9 @@
     "vue-property-decorator": "^5.0.1",
     "vue-slider-component": "^2.2.7",
     "vue-spinner": "^1.0.3",
+    "vue-toasted": "^1.1.24",
     "vuedraggable": "^2.8.5",
     "vuex": "^3.0.1"
-=======
-    "uuid": "^3.0.1",
-    "vee-validate": "^2.1.0-beta.6",
-    "vue-codemirror": "^4.0.5",
-    "vue-spinner": "^1.0.3",
-    "vue-toasted": "^1.1.24"
->>>>>>> 113faf4d
   },
   "devDependencies": {
     "7zip-bin": "^2.0.4",
@@ -199,7 +178,6 @@
     "cross-env": "^5.2.0",
     "css-loader": "^2.1.1",
     "devtron": "^1.4.0",
-<<<<<<< HEAD
     "electron": "2.0.8",
     "electron-builder": "20.26.0",
     "electron-devtools-installer": "2.2.4",
@@ -213,20 +191,6 @@
     "file-loader": "^3.0.1",
     "husky": "^2.3.0",
     "jest": "^24.7.1",
-=======
-    "electron": "2.0.4",
-    "electron-builder": "20.22.0",
-    "electron-devtools-installer": "^2.2.1",
-    "eslint": "^3.19.0",
-    "eslint-config-airbnb": "^14.1.0",
-    "eslint-plugin-import": "^2.2.0",
-    "eslint-plugin-jsx-a11y": "^4.0.0",
-    "eslint-plugin-react": "^6.10.3",
-    "eslint-plugin-vue": "^2.0.1",
-    "file-loader": "^1.1.10",
-    "fuse.js": "^3.2.0",
-    "hyperform": "^0.9.14",
->>>>>>> 113faf4d
     "js-yaml": "^3.8.3",
     "less": "^3.9.0",
     "less-loader": "^5.0.0",
@@ -234,17 +198,7 @@
     "node-fetch": "^2.3.0",
     "pixelmatch": "^4.0.2",
     "pngjs": "^3.3.1",
-<<<<<<< HEAD
     "prettier": "1.14.0",
-=======
-    "progress": "^2.0.0",
-    "raven-js": "^3.20.1",
-    "reflect-metadata": "^0.1.12",
-    "rxjs": "^5.4.3",
-    "sl-vue-tree": "https://github.com/stream-labs/sl-vue-tree.git",
-    "sockjs": "^0.3.19",
-    "sockjs-client": "^1.1.4",
->>>>>>> 113faf4d
     "spectron": "^3.6.4",
     "style-loader": "^0.23.1",
     "ts-jest": "^24.0.2",
@@ -253,7 +207,6 @@
     "tslint-config-prettier": "^1.14.0",
     "tslint-loader": "^3.6.0",
     "typedoc": "^0.9.0",
-<<<<<<< HEAD
     "typescript": "^3.4.5",
     "vue-loader": "^15.7.0",
     "vue-svg-loader": "^0.12.0",
@@ -265,25 +218,5 @@
     "hooks": {
       "pre-commit": "lint-staged"
     }
-=======
-    "typescript": "^2.6.2",
-    "unzip-stream": "^0.2.1",
-    "urijs": "^1.18.5",
-    "v-tooltip": "^2.0.0-rc.31",
-    "vue": "^2.5.16",
-    "vue-color": "^2.4.3",
-    "vue-i18n": "^7.6.0",
-    "vue-js-modal": "^1.3.15",
-    "vue-loader": "^14.1.1",
-    "vue-multiselect": "https://github.com/stream-labs/vue-multiselect.git",
-    "vue-popperjs": "^1.2.2",
-    "vue-property-decorator": "^7.0.0",
-    "vue-slider-component": "^2.2.7",
-    "vue-template-compiler": "^2.5.16",
-    "vuedraggable": "^2.8.5",
-    "vuex": "^3.0.1",
-    "webpack": "^4.8.3",
-    "webpack-cli": "^2.1.3"
->>>>>>> 113faf4d
   }
 }