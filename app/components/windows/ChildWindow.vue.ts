--- conflicted
+++ resolved
@@ -16,13 +16,7 @@
   @Inject() private windowsService: WindowsService;
   @Inject() private customizationService: CustomizationService;
 
-<<<<<<< HEAD
-  components: { name: string; isShown: boolean; }[] = [];
-
-  private refreshingTimeout = 0;
-=======
   components: { name: string; isShown: boolean; title: string; }[] = [];
->>>>>>> cd82fef0
 
   private refreshingTimeout = 0;
 
