{
  "root": [
    {
      "name": "obs-studio-node",
      "url": "https://s3-us-west-2.amazonaws.com/obsstudionodes3.streamlabs.com/",
      "archive": "osn-[VERSION]-release-[OS][ARCH].tar.gz",
<<<<<<< HEAD
      "version": "0.25.9",
      "mac_version": "0.25.9",
=======
      "version": "0.25.11",
      "mac_version": "0.25.11",
>>>>>>> 2f117fab
      "win64": true,
      "osx": true
    },
    {
      "name": "node-libuiohook",
      "url": "https://slobs-node-libuiohook.s3-us-west-2.amazonaws.com/",
      "archive": "node-libuiohook-[VERSION]-[OS][ARCH].tar.gz",
      "version": "1.1.17",
      "win64": true,
      "osx": true
    },
    {
      "name": "node-fontinfo",
      "url": "https://slobs-node-fontinfo.s3-us-west-2.amazonaws.com/",
      "archive": "node-fontinfo-[VERSION]-[OS][ARCH].tar.gz",
      "version": "1.1.12",
      "win64": true,
      "osx": true
    },
    {
      "name": "font-manager",
      "url": "https://slobs-font-manager.s3-us-west-2.amazonaws.com/",
      "archive": "font-manager-[VERSION]-[OS][ARCH].tar.gz",
      "version": "1.2.10",
      "win64": true,
      "osx": true
    },
    {
      "name": "crash-handler",
      "url": "https://slobs-crash-handler.s3-us-west-2.amazonaws.com/",
      "archive": "crash-handler-[VERSION]-[OS][ARCH].tar.gz",
      "version": "1.2.22",
      "win64": true,
      "osx": true
    },
    {
      "name": "node-window-rendering",
      "url": "https://slobs-node-window-rendering.s3-us-west-2.amazonaws.com/",
      "archive": "node-window-rendering-[VERSION]-[OS][ARCH].tar.gz",
      "version": "1.0.20",
      "win64": false,
      "osx": true
    },
    {
      "name": "game_overlay",
      "url": "https://obs-studio-deployment.s3-us-west-2.amazonaws.com/",
      "archive": "game-overlay-[VERSION]-[OS].tar.gz",
      "version": "0.0.63",
      "win64": true,
      "osx": false
    },
    {
      "name": "color-picker",
      "url": "https://obs-studio-deployment.s3-us-west-2.amazonaws.com/",
      "archive": "color-picker-[VERSION]-[OS].tar.gz",
      "version": "1.3.11",
      "win64": true,
      "osx": false
    }
  ]
}<|MERGE_RESOLUTION|>--- conflicted
+++ resolved
@@ -4,13 +4,8 @@
       "name": "obs-studio-node",
       "url": "https://s3-us-west-2.amazonaws.com/obsstudionodes3.streamlabs.com/",
       "archive": "osn-[VERSION]-release-[OS][ARCH].tar.gz",
-<<<<<<< HEAD
-      "version": "0.25.9",
-      "mac_version": "0.25.9",
-=======
       "version": "0.25.11",
       "mac_version": "0.25.11",
->>>>>>> 2f117fab
       "win64": true,
       "osx": true
     },
