--- conflicted
+++ resolved
@@ -12,6 +12,7 @@
 import InstalledApps from 'components/InstalledApps.vue';
 import Hotkeys from './Hotkeys.vue';
 import OverlaySettings from './OverlaySettings';
+import NotificationsSettings from './NotificationsSettings.vue';
 import AppearanceSettings from './AppearanceSettings';
 import ExperimentalSettings from './ExperimentalSettings.vue';
 import RemoteControlSettings from './RemoteControlSettings.vue';
@@ -37,6 +38,7 @@
     Hotkeys,
     DeveloperSettings,
     OverlaySettings,
+    NotificationsSettings,
     AppearanceSettings,
     RemoteControlSettings,
     ExperimentalSettings,
@@ -126,11 +128,7 @@
    * returns the list of the pages ported to React
    */
   get reactPages() {
-<<<<<<< HEAD
-    return ['General', 'Notifications'];
-=======
-    return ['General'];
->>>>>>> f9dd63aa
+    return ['General', 'Appearance'];
   }
 
   get shouldShowReactPage() {
