import { Node } from './node';
import { HotkeysNode } from './hotkeys';
import {
  SourcesService,
  TSourceType,
  TPropertiesManager
} from 'services/sources';
import { FontLibraryService } from 'services/font-library';
import { AudioService } from 'services/audio';
import { Inject } from '../../../util/injector';
import * as obs from '../../../../obs-api';
import * as fi from 'node-fontinfo';
import { $t } from 'services/i18n';
import { ScenesService } from 'services/scenes';

interface ISchema {
  items: ISourceInfo[];
}

interface IFilterInfo {
  name: string;
  type: string;
  settings: obs.ISettings;
  enabled?: boolean;
}

export interface ISourceInfo {
  id: string;
  name: string;
  type: TSourceType;
  settings: obs.ISettings;

  volume: number;
  forceMono?: boolean;
  syncOffset?: obs.ITimeSpec;
  deinterlaceMode?: obs.EDeinterlaceMode;
  deinterlaceFieldOrder?: obs.EDeinterlaceFieldOrder;

  audioMixers?: number;
  monitoringType?: obs.EMonitoringType;
  mixerHidden?: boolean;

  filters: {
    items: IFilterInfo[];
  };
  hotkeys?: HotkeysNode;
  channel?: number;
  muted?: boolean;

  propertiesManager?: TPropertiesManager;
  propertiesManagerSettings?: Dictionary<any>;
}

export class SourcesNode extends Node<ISchema, {}> {
  schemaVersion = 3;

  @Inject() private fontLibraryService: FontLibraryService;
  @Inject() private sourcesService: SourcesService;
  @Inject() private audioService: AudioService;
  @Inject() private scenesService: ScenesService;

  getItems() {
    const linkedSourcesIds = this.scenesService
      .getSceneItems()
      .map(sceneItem => sceneItem.sourceId);

    return this.sourcesService.sources.filter(source => {
      // we store scenes in separated config
      if (source.type === 'scene') return false;

      // global audio sources must be saved
      if (source.channel) return true;

      // prevent sources without linked sceneItems to be saved
      if (!linkedSourcesIds.includes(source.sourceId)) return false;
      return true;
    });
  }

  save(context: {}): Promise<void> {
    const promises: Promise<ISourceInfo>[] = this.getItems().map(source => {
      return new Promise(resolve => {
        const hotkeys = new HotkeysNode();

        return hotkeys.save({ sourceId: source.sourceId }).then(() => {
          const audioSource = this.audioService.getSource(source.sourceId);

          const obsInput = source.getObsInput();

          /* Signal to the source that it needs to save settings as
           * we're about to cache them to disk. */
          obsInput.save();

          let data: ISourceInfo = {
            id: source.sourceId,
            name: source.name,
            type: source.type,
            settings: obsInput.settings,
            volume: obsInput.volume,
            channel: source.channel,
            hotkeys,
            muted: obsInput.muted,
            filters: {
              items: obsInput.filters.map(filter => {
                /* Remember that filters are also sources.
                 * We should eventually do this for transitions
                 * as well. Scenes can be ignored. */
                filter.save();

                return {
                  name: filter.name,
                  type: filter.id,
                  settings: filter.settings,
                  enabled: filter.enabled
                };
              })
            },
            propertiesManager: source.getPropertiesManagerType(),
            propertiesManagerSettings: source.getPropertiesManagerSettings()
          };

<<<<<<< HEAD
          if (source.video && source.async) {
            data = {
              ...data,
              deinterlaceMode: source.deinterlaceMode,
              deinterlaceFieldOrder: source.deinterlaceFieldOrder,
            }
          }

=======
>>>>>>> d89af4d2
          if (audioSource) {
            data = {
              ...data,
              forceMono: audioSource.forceMono,
              syncOffset: AudioService.msToTimeSpec(audioSource.syncOffset),
              audioMixers: audioSource.audioMixers,
              monitoringType: audioSource.monitoringType,
              mixerHidden: audioSource.mixerHidden
            };
          }

          resolve(data);
        });
      });
    });

    return new Promise(resolve => {
      Promise.all(promises).then(items => {
        this.data = { items };
        resolve();
      });
    });
  }

<<<<<<< HEAD

=======
>>>>>>> d89af4d2
  checkTextSourceValidity(item: ISourceInfo) {
    if (item.type !== 'text_gdiplus') {
      return;
    }

    const settings = item.settings;

    if (settings['font']['face'] && settings['font']['flags'] != null) {
      return;
    }

    /* Defaults */
    settings['font']['face'] = 'Arial';
    settings['font']['flags'] = 0;

    /* This should never happen */
    if (!settings.custom_font) {
      const source = this.sourcesService.getSource(item.id);
      source.updateSettings({ font: settings.font });
      return;
    }

    const fontInfo = fi.getFontInfo(settings.custom_font);

    if (!fontInfo) {
      const source = this.sourcesService.getSource(item.id);
      source.updateSettings({ font: settings.font });
      return;
    }

    settings['font']['face'] = fontInfo.family_name;

    settings['font']['flags'] =
      (fontInfo.italic ? obs.EFontStyle.Italic : 0) |
      (fontInfo.bold ? obs.EFontStyle.Bold : 0);

    const source = this.sourcesService.getSource(item.id);
    source.updateSettings({ font: settings.font });
  }

  /**
   * Do some data sanitizing
   */
  sanitizeSources() {
    // Look for duplicate ids and channels
    const ids: Set<string> = new Set();
    const channels: Set<number> = new Set();

    this.data.items = this.data.items.filter(item => {
      if (ids.has(item.id)) return false;
      ids.add(item.id);

      if (item.channel != null) {
        if (channels.has(item.channel)) return false;
        channels.add(item.channel);
      }

      return true;
    });
  }

  load(context: {}): Promise<void> {
    this.sanitizeSources();

    // This shit is complicated, IPC sucks
    const sourceCreateData = this.data.items.map(source => {
      return {
        name: source.id,
        type: source.type,
        muted: source.muted || false,
        settings: source.settings,
        volume: source.volume,
        filters: source.filters.items.map(filter => {
          return {
            name: filter.name,
            type: filter.type,
            settings: filter.settings,
            enabled: filter.enabled === void 0 ? true : filter.enabled
          };
        })
      };
    });

    const sources = obs.createSources(sourceCreateData);
    const promises: Promise<void>[] = [];

    sources.forEach((source, index) => {
      const sourceInfo = this.data.items[index];

<<<<<<< HEAD
      this.sourcesService.addSource(
        source,
        this.data.items[index].name,
        {
          channel: sourceInfo.channel,
          propertiesManager: sourceInfo.propertiesManager,
          propertiesManagerSettings: sourceInfo.propertiesManagerSettings || {},
        }
      );
=======
      this.sourcesService.addSource(source, this.data.items[index].name, {
        channel: sourceInfo.channel,
        propertiesManager: sourceInfo.propertiesManager,
        propertiesManagerSettings: sourceInfo.propertiesManagerSettings || {}
      });
>>>>>>> d89af4d2

      let newSource = this.sourcesService.getSource(sourceInfo.id);
      if (newSource.async && newSource.video) {
        if (sourceInfo.deinterlaceMode !== void 0) {
          newSource.setDeinterlaceMode(sourceInfo.deinterlaceMode);
        }
        if (sourceInfo.deinterlaceFieldOrder !== void 0) {
          newSource.setDeinterlaceFieldOrder(sourceInfo.deinterlaceFieldOrder);
        }
      }

      if (source.audioMixers) {
        this.audioService
          .getSource(sourceInfo.id)
          .setMul(sourceInfo.volume != null ? sourceInfo.volume : 1);
        this.audioService.getSource(sourceInfo.id).setSettings({
          forceMono: sourceInfo.forceMono,
          syncOffset: sourceInfo.syncOffset
            ? AudioService.timeSpecToMs(sourceInfo.syncOffset)
            : 0,
          audioMixers: sourceInfo.audioMixers,
          monitoringType: sourceInfo.monitoringType
        });
        this.audioService
          .getSource(sourceInfo.id)
          .setHidden(!!sourceInfo.mixerHidden);
      }

      this.checkTextSourceValidity(sourceInfo);

      if (sourceInfo.hotkeys) {
        promises.push(
          this.data.items[index].hotkeys.load({ sourceId: sourceInfo.id })
        );
      }
    });

    return new Promise(resolve => {
      Promise.all(promises).then(() => resolve());
    });
  }

  migrate(version: number) {
    // migrate audio sources names
    if (version < 3) {
      this.data.items.forEach(source => {
        const desktopDeviceMatch = /^DesktopAudioDevice(\d)$/.exec(source.name);
        if (desktopDeviceMatch) {
          const index = parseInt(desktopDeviceMatch[1], 10);
          source.name = $t('sources.desktopAudio') + (index > 1 ? ' ' + index : '');
          return;
        }

        const auxDeviceMatch = /^AuxAudioDevice(\d)$/.exec(source.name);
        if (auxDeviceMatch) {
          const index = parseInt(auxDeviceMatch[1], 10);
          source.name = $t('sources.micAux') + (index > 1 ? ' ' + index : '');
          return;
        }
      });
    }
  }
}<|MERGE_RESOLUTION|>--- conflicted
+++ resolved
@@ -119,7 +119,6 @@
             propertiesManagerSettings: source.getPropertiesManagerSettings()
           };
 
-<<<<<<< HEAD
           if (source.video && source.async) {
             data = {
               ...data,
@@ -128,8 +127,6 @@
             }
           }
 
-=======
->>>>>>> d89af4d2
           if (audioSource) {
             data = {
               ...data,
@@ -154,10 +151,6 @@
     });
   }
 
-<<<<<<< HEAD
-
-=======
->>>>>>> d89af4d2
   checkTextSourceValidity(item: ISourceInfo) {
     if (item.type !== 'text_gdiplus') {
       return;
@@ -247,23 +240,11 @@
     sources.forEach((source, index) => {
       const sourceInfo = this.data.items[index];
 
-<<<<<<< HEAD
-      this.sourcesService.addSource(
-        source,
-        this.data.items[index].name,
-        {
-          channel: sourceInfo.channel,
-          propertiesManager: sourceInfo.propertiesManager,
-          propertiesManagerSettings: sourceInfo.propertiesManagerSettings || {},
-        }
-      );
-=======
       this.sourcesService.addSource(source, this.data.items[index].name, {
         channel: sourceInfo.channel,
         propertiesManager: sourceInfo.propertiesManager,
         propertiesManagerSettings: sourceInfo.propertiesManagerSettings || {}
       });
->>>>>>> d89af4d2
 
       let newSource = this.sourcesService.getSource(sourceInfo.id);
       if (newSource.async && newSource.video) {
