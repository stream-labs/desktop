--- conflicted
+++ resolved
@@ -22,13 +22,9 @@
   "TikTok Live Access not granted. Click here to learn more.": "TikTok Live Zugang nicht gewährt. Klicke hier, um mehr zu erfahren.",
   "Only 32 characters of your title will display on TikTok": "Nur 32 Zeichen deines Titels werden auf TikTok angezeigt",
   "You may be eligible for TikTok Live Access. <apply>Apply here.</apply>": "Du hast vielleicht Anspruch auf TikTok Live Access. <apply>Bewirb dich hier.</apply>",
-<<<<<<< HEAD
-  "Click to view TikTok Replay in your browser.": "Klicke, um TikTok Replay in deinem Browser anzusehen."
-=======
   "Click to view TikTok Replay in your browser.": "Klicke, um TikTok Replay in deinem Browser anzusehen.",
   "TikTok Stream Error": "TikTok Stream-Fehler",
   "Couldn't confirm TikTok Live Access. Apply for Live Permissions below": "TikTok Live-Zugang konnte nicht bestätigt werden. Beantrage unten die Erlaubnis für TikTok Live",
   "Connect your TikTok account": "Connect your TikTok account",
   "Connect your TikTok account to stream to TikTok and one other platform for free. Haven't applied to stream on TikTok Live yet? <link>Start the process here</link>.": "Connect your TikTok account to stream to TikTok and one other platform for free. Haven't applied to stream on TikTok Live yet? <link>Start the process here</link>."
->>>>>>> 3aa441c9
 }