{
  "Scene": "Scéna",
  "Scenes": "Scény",
  "Source": "Zdroj",
  "Sources": "Zdroje",
  "Dashboard": "Řídicí panel",
  "Library": "Knihovna",
  "Editor": "Editor",
  "Live": "Živě",
  "Bug Report": "Hlášení chyb",
  "Settings": "Nastavení",
  "That name is already taken": "Tento název se již používá",
  "Search": "Hledat",
  "Searching...": "Vyhledávání...",
  "Create New": "Vytvořit nový",
  "Language": "Jazyk",
  "Name is required": "Je vyžadován název",
  "Duplicate": "Duplikát",
  "Rename": "Přejmenovat",
  "Remove": "Odebrat",
  "Filters": "Filtry",
  "CPU": "Procesor",
  "Dropped Frames": "Vynechané snímky",
  "Cancel": "Zrušit",
  "Done": "Hotovo",
  "Are you sure you want to log out?": "Opravdu se chcete odhlásit?",
  "Name": "Název",
  "None": "Žádný",
  "Delete": "Odstranit",
  "Continue": "Pokračovat",
  "Close": "Zavřít",
  "Update": "Aktualizovat",
  "Submit": "Odeslat",
  "Save": "Uložit",
  "Edit": "Upravit",
  "Log In": "Přihlásit",
  "Yes": "Ano",
  "No": "Ne",
  "OK": "OK",
  "Back": "Zpět",
  "Complete": "Dokončit",
  "Confirm": "Potvrdit",
  "Add": "Přidat",
  "Themes": "Motivy",
  "Show": "Zobrazit",
  "Hide": "Skrýt",
  "Copy": "Kopírovat",
  "Select All": "Vybrat vše",
  "Select Option": "Vybrat možnost",
  "Browse": "Procházet",
  "All": "Vše",
  "Icon": "Ikona",
  "Users": "Uživatelé",
  "Pop out to new window": "Zobrazení v novém místním okně",
  "Dismiss": "Přeskočit",
  "Cloudbot": "Cloudbot",
  "Merch": "Zboží",
  "App Store": "Obchod s aplikacemi",
  "Alertbox Library": "Knihovna Alertbox",
  "New": "Nová",
  "Face Masks": "Masky",
  "Help": "Nápověda",
  "Get Help": "Získat pomoc",
  "Logout": "Odhlásit se",
  "Minimum": "Minimum",
  "Maximum": "Maximum",
  "Day mode": "Denní režim",
  "Coming Soon": "Připravujeme",
  "The field is required": "Pole je povinné",
  "This field may only contain alphabetic characters or numbers": "Toto pole může obsahovat pouze písmena abecedy nebo čísla",
  "The field value must be %{value} or larger": "Hodnota pole musí být %{value} nebo větší",
  "The field value must be %{value} or less": "Hodnota pole musí být %{value} nebo menší",
  "The date must be in %{format} format": "Datum musí být ve formátu %{format}",
  "This field must be at least %{value} characters.": "Toto pole musí obsahovat alespoň %{value} znaků.",
  "This field may not be greater than %{value} characters.": "Toto pole nesmí mít více než %{value} znaků.",
  "OBSInit.ErrorTitle": "Chyba inicializace",
  "Please enter a valid date": "Zadejte platné datum",
  "Hr": "Hod.",
  "Min": "Min.",
  "min": "min.",
  "Sec": "S.",
  "USD": "USD",
  "seconds": "s.",
  "Tag": "Tag",
  "Points": "Body",
  "Hours": "Hodiny",
  "Amount": "Množství",
  "here": "zde",
  "Link": "Propojit",
  "Description": "Popis",
  "OBSInit.UnknownError": "Při inicializaci Streamlabs došlo k neznámé chybě.",
  "OBSInit.ModuleNotFoundError": "Ve vašem počítači se nepodařilo najít rozhraní DirectX. Nejnovější verzi DirectX pro svůj počítač nainstalujte z adresy <https://www.microsoft.com/en-us/download/details.aspx?id=35?> a akci opakujte.",
  "OBSInit.NotSupportedError": "Inicializace Streamlabs se nezdařila. Vaše ovladače videa mohou být zastaralé nebo software Streamlabs OBS nemusí být vaším systémem podporován.",
  "Log Out": "Odhlásit se",
  "Layout Editor": "Editor rozložení",
  "Are you sure you want to import multiple files?": "Opravdu chcete naimportovat více souborů?",
  "Studio": "Studio",
  "Store": "Uložit",
  "Connect": "Připojit",
  "Skip": "Přeskočit",
  "Chat": "Chat",
  "Event": "Událost",
  "Error": "Chyba",
  "Left": "Vlevo",
  "Right": "Vpravo",
  "Top": "Nahoře",
  "Bottom": "Dole",
  "Crop": "Ořezat",
  "Rotation": "Otáčení",
  "Reset": "Reset",
  "Retry": "Opakovat",
  "Warning": "Varování",
  "Off": "Vyp.",
  "Low": "Nízká",
  "Medium": "Střední",
  "High": "Vysoká",
  "Very High": "Velmi vysoká",
  "Apps": "Aplikace",
  "Finish": "Dokončit",
<<<<<<< HEAD
  "Get Ultra": "Get Ultra",
=======
  "Get Ultra": "Získejte verzi Ultra",
>>>>>>> a65fe2a6
  "System error message:": "Zpráva systémové chyby:",
  "List is empty": "Seznam je prázdný",
  "Not selected": "Nevybráno",
  "Friends": "Kamarádi",
  "Thumbnail": "Náhled",
  "Maximum file size reached ": "Dosaženo maximální velikosti souboru ",
  "Select image": "Vybrat obrázek",
  "Clear": "Vymazat",
  "Width": "Šířka",
  "Height": "Výška",
  "Use Custom": "Použít Vlastní",
  "Apply": "Použít",
  "Do not show this message again": "Tuto zprávu již nezobrazovat",
  "You can only select up to %{max} items": "Můžete vybrat max. %{max} položek",
  "Time": "Čas",
  "Sound Volume": "Hlasitost",
  "Sound": "Zvuk",
  "Play Audio": "Přehrát zvuk",
  "Click here": "Klikněte zde",
  "More Info": "Další informace",
  "Revert Changes": "Vrátit změny",
  "Animations": "Animace",
  "Multistreaming": "Multistreaming",
  "Alert Box": "Alert Box",
  "Widget": "Widget",
  "Creator Sites": "Stránky tvůrců",
<<<<<<< HEAD
  "Apps Manager": "Apps Manager",
  "Theme Audit": "Theme Audit",
  "Login": "Přihlášení",
  "Tip Settings": "Nastavení tipů",
  "Apps Store Home": "Apps Store Home",
  "Dashboard Home": "Dashboard Home",
  "Alert Box Library": "Knihovna Alert Box",
  "Alert Box Settings": "Alert Box Settings",
  "Upgrade to Ultra": "Upgrade to Ultra"
=======
  "Apps Manager": "Správce aplikací",
  "Theme Audit": "Audit motivů",
  "Login": "Přihlásit",
  "Tip Settings": "Nastavení spropitného",
  "Apps Store Home": "Domovská stránka obchodu s aplikacemi",
  "Dashboard Home": "Domovská stránka panelu",
  "Alert Box Library": "Knihovna Alert Box",
  "Alert Box Settings": "Nastavení Alert Box",
  "Upgrade to Ultra": "Přejít na verzi Ultra"
>>>>>>> a65fe2a6
}<|MERGE_RESOLUTION|>--- conflicted
+++ resolved
@@ -117,11 +117,7 @@
   "Very High": "Velmi vysoká",
   "Apps": "Aplikace",
   "Finish": "Dokončit",
-<<<<<<< HEAD
-  "Get Ultra": "Get Ultra",
-=======
   "Get Ultra": "Získejte verzi Ultra",
->>>>>>> a65fe2a6
   "System error message:": "Zpráva systémové chyby:",
   "List is empty": "Seznam je prázdný",
   "Not selected": "Nevybráno",
@@ -148,17 +144,6 @@
   "Alert Box": "Alert Box",
   "Widget": "Widget",
   "Creator Sites": "Stránky tvůrců",
-<<<<<<< HEAD
-  "Apps Manager": "Apps Manager",
-  "Theme Audit": "Theme Audit",
-  "Login": "Přihlášení",
-  "Tip Settings": "Nastavení tipů",
-  "Apps Store Home": "Apps Store Home",
-  "Dashboard Home": "Dashboard Home",
-  "Alert Box Library": "Knihovna Alert Box",
-  "Alert Box Settings": "Alert Box Settings",
-  "Upgrade to Ultra": "Upgrade to Ultra"
-=======
   "Apps Manager": "Správce aplikací",
   "Theme Audit": "Audit motivů",
   "Login": "Přihlásit",
@@ -168,5 +153,4 @@
   "Alert Box Library": "Knihovna Alert Box",
   "Alert Box Settings": "Nastavení Alert Box",
   "Upgrade to Ultra": "Přejít na verzi Ultra"
->>>>>>> a65fe2a6
 }