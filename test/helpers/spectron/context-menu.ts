--- conflicted
+++ resolved
@@ -1,17 +1,12 @@
 // Helpers for ineracting with context menus
 
-import { getClient } from '../modules/core';
+import { getClient } from './index';
 
 export async function contextMenuClick(label: string | string[]) {
   // There's probably a simpler way to handle this
-<<<<<<< HEAD
-  getClient().execute(
-    `(() => { var _elec = require('electron'); _elec.ipcRenderer.send('__SPECTRON_FAKE_CONTEXT_MENU', '${label}'); })();`,
-=======
-  await getContext().context.app.webContents.executeJavaScript(
+  await getClient().execute(
     `(() => { var _elec = require('electron'); _elec.ipcRenderer.send('__SPECTRON_FAKE_CONTEXT_MENU', ${JSON.stringify(
       label,
     )}); })();`,
->>>>>>> d0a9eb29
   );
 }