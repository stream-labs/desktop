--- conflicted
+++ resolved
@@ -178,13 +178,9 @@
   }
 
   get isPrime() {
-<<<<<<< HEAD
+    // return this.state.isPrime;
+    if (!this.isLoggedIn) return false;
     return true;
-    // return this.state.isPrime;
-=======
-    if (!this.isLoggedIn) return false;
-    return this.state.isPrime;
->>>>>>> 24d3d47a
   }
 
   get platform() {
