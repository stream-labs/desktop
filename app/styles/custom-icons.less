@font-face {
  font-family: 'icomoon';
  src: url('../../media/fonts/icomoon.woff') format('woff');
  font-weight: normal;
  font-style: normal;
}

<<<<<<< HEAD
@font-face {
  font-family: 'dual';
  src: url('../../media/fonts/dual.woff') format('woff');
  font-weight: normal;
  font-style: normal;
}

[class^='icon-'],
[class*=' icon-'] {
  /* use !important to prevent issues with browser extensions that change fonts */
  font-family: 'icomoon', 'dual' !important;
=======
[class^="icon-"], [class*=" icon-"] {
  /* use !important to prevent issues with browser extensions that change fonts */
  font-family: 'icomoon' !important;
>>>>>>> 9d453df8
  speak: never;
  font-style: normal;
  font-weight: normal;
  font-variant: normal;
  text-transform: none;
  line-height: 1;

  /* Better Font Rendering =========== */
  -webkit-font-smoothing: antialiased;
  -moz-osx-font-smoothing: grayscale;
}

/**
 * icomoon icons
 */
.icon-tiktok:before {
  content: '\e9f9';
}
.icon-kevin-day:before {
  content: '\e9bc';
}
.icon-streamlabs:before {
  content: '\e9f8';
}
.icon-qr:before {
  content: '\e9f7';
}
.icon-willow:before {
  content: '\e9f6';
}
.icon-editor-2:before {
  content: '\e9ee';
}
.icon-editor-3:before {
  content: '\e9ef';
}
.icon-editor-4:before {
  content: '\e9f0';
}
.icon-editor-5:before {
  content: '\e9f1';
}
.icon-editor-6:before {
  content: '\e9f2';
}
.icon-editor-7:before {
  content: '\e9f3';
}
.icon-editor-8:before {
  content: '\e9f4';
}
.icon-editor-9:before {
  content: '\e9f5';
}
.icon-lucra:before {
  content: '\e9ed';
}
.icon-diamond:before {
  content: '\e9ec';
}
.icon-text-transform-lowercase:before {
  content: '\e9e8';
}
.icon-text-transform-none:before {
  content: '\e9e9';
}
.icon-text-transform-title-case:before {
  content: '\e9ea';
}
.icon-text-transform-uppercase:before {
  content: '\e9eb';
}
.icon-text-transform:before {
  content: '\e9e7';
}
.icon-text-align-center:before {
  content: '\e9e4';
}
.icon-text-align-left:before {
  content: '\e9e5';
}
.icon-text-align-right:before {
  content: '\e9e6';
}
.icon-content-hub:before {
  content: '\e9e3';
}
.icon-periscope:before {
  content: '\e9ba';
}
.icon-windows:before {
  content: '\e9b9';
}
.icon-back-alt:before {
  content: '\e9a0';
}
.icon-desktop:before {
  content: '\e9a1';
}
.icon-education:before {
  content: '\e9a2';
}
.icon-bold:before {
  content: '\e9a3';
}
.icon-four-columns-25-25-25-25:before {
  content: '\e9a4';
}
.icon-italic:before {
  content: '\e9a5';
}
.icon-menu:before {
  content: '\e9a6';
}
.icon-facebook:before {
  content: '\e9a7';
}
.icon-mixer:before {
  content: '\e9a8';
}
.icon-one-column:before {
  content: '\e9a9';
}
.icon-phone:before {
  content: '\e9aa';
}
.icon-picarto:before {
  content: '\e9ab';
}
.icon-strike:before {
  content: '\e9ac';
}
.icon-tablet:before {
  content: '\e9ad';
}
.icon-three-columns-25-25-50:before {
  content: '\e9ae';
}
.icon-three-columns-25-50-25:before {
  content: '\e9af';
}
.icon-three-columns-33-33-33:before {
  content: '\e9b0';
}
.icon-three-columns-50-25-25:before {
  content: '\e9b1';
}
.icon-two-columns-25-75:before {
  content: '\e9b2';
}
.icon-two-columns-33-66:before {
  content: '\e9b3';
}
.icon-two-columns-50-50:before {
  content: '\e9b4';
}
.icon-two-columns-66-33:before {
  content: '\e9b5';
}
.icon-two-columns-75-25:before {
  content: '\e9b6';
}
.icon-underline:before {
  content: '\e9b7';
}
.icon-youtube:before {
  content: '\e9b8';
}
.icon-translation:before {
  content: '\e995';
}
.icon-all-over:before {
  content: '\e994';
}
.icon-list-view:before {
  content: '\e98f';
}
.icon-smart-view-2:before {
  content: '\e990';
}
.icon-smart-view-3:before {
  content: '\e991';
}
.icon-smart-view-4:before {
  content: '\e992';
}
.icon-smart-view:before {
  content: '\e993';
}
.icon-developer:before {
  content: '\e900';
}
.icon-download:before {
  content: '\e901';
}
.icon-media-share-3:before {
  content: '\e902';
}
.icon-expand-1:before {
  content: '\e903';
}
.icon-media-share-2:before {
  content: '\e904';
}
.icon-prize:before {
  content: '\e905';
}
.icon-bag:before {
  content: '\e906';
}
.icon-pillow:before {
  content: '\e907';
}
.icon-editor:before {
  content: '\e908';
}
.icon-fit:before {
  content: '\e909';
}
.icon-phone-case:before {
  content: '\e90a';
}
.icon-cut-sew:before {
  content: '\e90b';
}
.icon-mug:before {
  content: '\e90c';
}
.icon-upperwear:before {
  content: '\e90d';
}
.icon-canvas:before {
  content: '\e90e';
}
.icon-framed-poster:before {
  content: '\e90f';
}
.icon-poster:before {
  content: '\e910';
}
.icon-cloud-backup-2:before {
  content: '\e911';
}
.icon-cloud-backup:before {
  content: '\e912';
}
.icon-cloud:before {
  content: '\e913';
}
.icon-check-mark:before {
  content: '\e914';
}
.icon-upload-image:before {
  content: '\e915';
}
.icon-studio-mode-4:before {
  content: '\e916';
}
.icon-studio-mode-2:before {
  content: '\e917';
}
.icon-studio-mode-3:before {
  content: '\e918';
}
.icon-studio-mode:before {
  content: '\e919';
}
.icon-dashboard:before {
  content: '\e91a';
}
.icon-discord:before {
  content: '\e91b';
}
.icon-badge:before {
  content: '\e91c';
}
.icon-camera-off:before {
  content: '\e91d';
}
.icon-camera:before {
  content: '\e91e';
}
.icon-pause:before {
  content: '\e91f';
}
.icon-skip:before {
  content: '\e920';
}
.icon-add-folder:before {
  content: '\e921';
}
.icon-store:before {
  content: '\e922';
}
.icon-image:before {
  content: '\e923';
}
.icon-group:before {
  content: '\e924';
}
.icon-treat:before {
  content: '\e925';
}
.icon-leaderboard-2:before {
  content: '\e926';
}
.icon-leaderboard-3:before {
  content: '\e927';
}
.icon-leaderboard:before {
  content: '\e928';
}
.icon-crop:before {
  content: '\e929';
}
.icon-move:before {
  content: '\e92a';
}
.icon-down:before {
  content: '\e92b';
}
.icon-back:before {
  content: '\e92c';
}
.icon-more:before {
  content: '\e92d';
}
.icon-donation-settings:before {
  content: '\e92e';
}
.icon-share:before {
  content: '\e92f';
}
.icon-link:before {
  content: '\e930';
}
.icon-trash:before {
  content: '\e931';
}
.icon-face-masks:before {
  content: '\e932';
}
.icon-reset:before {
  content: '\e933';
}
.icon-repeat:before {
  content: '\e934';
}
.icon-multistream:before {
  content: '\e935';
}
.icon-stop-recording:before {
  content: '\e936';
}
.icon-record:before {
  content: '\e937';
}
.icon-playing:before {
  content: '\e938';
}
.icon-music:before {
  content: '\e939';
}
.icon-jar:before {
  content: '\e93a';
}
.icon-webcam:before {
  content: '\e93b';
}
.icon-integrations:before {
  content: '\e93c';
}
.icon-guild:before {
  content: '\e93d';
}
.icon-pop-out-1:before {
  content: '\e93e';
}
.icon-pop-out-2:before {
  content: '\e93f';
}
.icon-expand:before {
  content: '\e940';
}
.icon-reduce-screen-alt:before {
  content: '\e941';
}
.icon-reduce-screen:before {
  content: '\e942';
}
.icon-full-screen-alt:before {
  content: '\e943';
}
.icon-resize-vertical:before {
  content: '\e944';
}
.icon-resize-horizontal:before {
  content: '\e945';
}
.icon-align-center-vertical:before {
  content: '\e946';
}
.icon-align-center-horizontal:before {
  content: '\e947';
}
.icon-resize:before {
  content: '\e948';
}
.icon-full-screen:before {
  content: '\e949';
}
.icon-pop-out-3:before {
  content: '\e94a';
}
.icon-earnings:before {
  content: '\e94b';
}
.icon-error:before {
  content: '\e94c';
}
.icon-information:before {
  content: '\e94d';
}
.icon-question:before {
  content: '\e94e';
}
.icon-text:before {
  content: '\e94f';
}
.icon-zoom:before {
  content: '\e950';
}
.icon-search:before {
  content: '\e951';
}
.icon-loyalty-1:before {
  content: '\e952';
}
.icon-add-circle:before {
  content: '\e953';
}
.icon-remove-circle:before {
  content: '\e954';
}
.icon-studio:before {
  content: '\e955';
}
.icon-close:before {
  content: '\e956';
}
.icon-add:before {
  content: '\e957';
}
.icon-subtract:before {
  content: '\e958';
}
.icon-stats:before {
  content: '\e959';
}
.icon-filter:before {
  content: '\e95a';
}
.icon-announcement:before {
  content: '\e95b';
}
.icon-notifications:before {
  content: '\e95c';
}
.icon-graph:before {
  content: '\e95d';
}
.icon-integrations-2:before {
  content: '\e95e';
}
.icon-platforms:before {
  content: '\e95f';
}
.icon-logout:before {
  content: '\e960';
}
.icon-transition:before {
  content: '\e961';
}
.icon-copy:before {
  content: '\e962';
}
.icon-balance:before {
  content: '\e963';
}
.icon-team-2:before {
  content: '\e964';
}
.icon-team:before {
  content: '\e965';
}
.icon-user:before {
  content: '\e966';
}
.icon-hide:before {
  content: '\e967';
}
.icon-view:before {
  content: '\e968';
}
.icon-cpu:before {
  content: '\e969';
}
.icon-hide-video:before {
  content: '\e96a';
}
.icon-mic:before {
  content: '\e96b';
}
.icon-mute-mic:before {
  content: '\e96c';
}
.icon-stream:before {
  content: '\e96d';
}
.icon-output:before {
  content: '\e96e';
}
.icon-mute:before {
  content: '\e96f';
}
.icon-audio:before {
  content: '\e970';
}
.icon-media-share:before {
  content: '\e971';
}
.icon-hotkeys:before {
  content: '\e972';
}
.icon-advanced:before {
  content: '\e973';
}
.icon-widgets:before {
  content: '\e974';
}
.icon-overview:before {
  content: '\e975';
}
.icon-wish-list:before {
  content: '\e976';
}
.icon-themes:before {
  content: '\e977';
}
.icon-settings:before {
  content: '\e978';
}
.icon-card-set:before {
  content: '\e979';
}
.icon-alert-box:before {
  content: '\e97a';
}
.icon-check:before {
  content: '\e97b';
}
.icon-stream-labels:before {
  content: '\e97c';
}
.icon-donation-ticker:before {
  content: '\e97d';
}
.icon-chat-box:before {
  content: '\e97e';
}
.icon-live-dashboard:before {
  content: '\e97f';
}
.icon-event-list:before {
  content: '\e980';
}
.icon-loyalty:before {
  content: '\e981';
}
.icon-edit:before {
  content: '\e982';
}
.icon-extra-life:before {
  content: '\e983';
}
.icon-community:before {
  content: '\e984';
}
.icon-suggestions:before {
  content: '\e985';
}
.icon-lock-2:before {
  content: '\e986';
}
.icon-unlock:before {
  content: '\e987';
}
.icon-lock:before {
  content: '\e988';
}
.icon-settings-3-1:before {
  content: '\e989';
}
.icon-time:before {
  content: '\e98a';
}
.icon-settings-3:before {
  content: '\e98b';
}
.icon-settings-2:before {
  content: '\e98c';
}
.icon-delete:before {
  content: '\e98d';
}
.icon-date:before {
  content: '\e98e';
}
.icon-dropdown:before {
  content: '\e996';
}
.icon-save:before {
  content: '\e997';
}
.icon-cart-2:before {
  content: '\e998';
}
.icon-cart:before {
  content: '\e999';
}
.icon-date-range:before {
  content: '\e99a';
}
.icon-leaderboard-4:before {
  content: '\e99b';
}
.icon-leaderboard-5:before {
  content: '\e99c';
}
.icon-unitpay:before {
  content: '\e99d';
}
.icon-skrill:before {
  content: '\e99e';
}
.icon-moustache:before {
  content: '\e99f';
}
.icon-cloudbot:before {
  content: '\e9bd';
}
.icon-empty:before {
  content: '\e9be';
}
.icon-face-masks-2:before {
  content: '\e9bf';
}
.icon-face-masks-3:before {
  content: '\e9c0';
}
.icon-ideas:before {
  content: '\e9c1';
}
.icon-creator-site:before {
  content: '\e9c2';
}
.icon-embroidery:before {
  content: '\e9c3';
}
.icon-collectibles:before {
  content: '\e9c5';
}
.icon-collectibles-2:before {
  content: '\e9c6';
}
.icon-dust-2:before {
  content: '\e9c7';
}
.icon-collectibles-closed:before {
  content: '\e9c8';
}
.icon-collectibles-2-closed:before {
  content: '\e9c9';
}
.icon-prime:before {
  content: '\e9cb';
}
.icon-prize-disabled:before {
  content: '\e9cc';
}
.icon-live-support:before {
  content: '\e9cd';
}
.icon-enter:before {
  content: '\e9ce';
}
.icon-design:before {
  content: '\e9cf';
}
.icon-email:before {
  content: '\e9d0';
}
.icon-smart-record:before {
  content: '\e9ca';
}
.icon-broadcast:before {
  content: '\e9d1';
}
.icon-replay-buffer:before {
  content: '\e9d3';
}
.icon-disconnected:before {
  content: '\e9d2';
}
.icon-fps:before {
  content: '\e9d4';
}
.icon-dropped-frames:before {
  content: '\e9d5';
}
.icon-bitrate:before {
  content: '\e9d6';
}
.icon-play-round:before {
  content: '\e9d7';
}
.icon-stream-alt:before {
  content: '\e9d8';
}
.icon-slice:before {
  content: '\e9d9';
}
.icon-smile:before {
  content: '\e9da';
}
.icon-notifications-off:before {
  content: '\e9db';
}
.icon-google-play:before {
  content: '\e9bb';
}
.icon-app-store:before {
  content: '\e9dc';
}
.icon-thumbs-up:before {
  content: '\e9dd';
}
.icon-thumbs-down:before {
  content: '\e9de';
}
.icon-twitter:before {
  content: '\e9df';
}
.icon-thumbnail:before {
  content: '\e9e0';
}
.icon-instagram:before {
  content: '\e9e1';
}
.icon-sound:before {
  content: '\e9e2';
}
.icon-twitch:before {
  content: '\e9c4';
<<<<<<< HEAD
}
.icon-phone-case-hide:before {
  content: '\e9fb';
}
.icon-desktop-hide:before {
  content: '\e9fd';
=======
>>>>>>> 9d453df8
}<|MERGE_RESOLUTION|>--- conflicted
+++ resolved
@@ -5,7 +5,6 @@
   font-style: normal;
 }
 
-<<<<<<< HEAD
 @font-face {
   font-family: 'dual';
   src: url('../../media/fonts/dual.woff') format('woff');
@@ -17,11 +16,6 @@
 [class*=' icon-'] {
   /* use !important to prevent issues with browser extensions that change fonts */
   font-family: 'icomoon', 'dual' !important;
-=======
-[class^="icon-"], [class*=" icon-"] {
-  /* use !important to prevent issues with browser extensions that change fonts */
-  font-family: 'icomoon' !important;
->>>>>>> 9d453df8
   speak: never;
   font-style: normal;
   font-weight: normal;
@@ -786,13 +780,10 @@
 }
 .icon-twitch:before {
   content: '\e9c4';
-<<<<<<< HEAD
 }
 .icon-phone-case-hide:before {
   content: '\e9fb';
 }
 .icon-desktop-hide:before {
   content: '\e9fd';
-=======
->>>>>>> 9d453df8
 }