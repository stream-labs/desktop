--- conflicted
+++ resolved
@@ -6,13 +6,9 @@
 import VueColor from 'vue-color';
 
 interface IColor {
-<<<<<<< HEAD
-  hex: string;
-=======
   r: number;
   g: number;
   b: number;
->>>>>>> ce3ca82d
   a: number;
 }
 
