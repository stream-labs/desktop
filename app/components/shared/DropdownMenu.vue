--- conflicted
+++ resolved
@@ -78,10 +78,6 @@
 }
 
 .night-theme {
-<<<<<<< HEAD
-=======
-  .dropdown-menu__menu,
->>>>>>> d5676e7c
   .dropdown-menu {
     background-color: @night-primary;
     .night-shadow();
