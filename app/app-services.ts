/**
 * All services must be registered in this file
 */

// OFFLINE SERVICES
export { AppService } from 'services/app';
export { InternalApiService } from 'services/api/internal-api';
export { ExternalApiService } from 'services/api/external-api';
export { ExternalApiLimitsService } from 'services/api/external-api-limits';
export { SourcesService, Source } from 'services/sources';
export { Scene, SceneItem, SceneItemFolder, ScenesService } from 'services/scenes';
export { ObsImporterService } from 'services/obs-importer';
export { ClipboardService } from 'services/clipboard';
export { AudioService, AudioSource } from 'services/audio';
export { HostsService, UrlService } from 'services/hosts';
export { Hotkey, HotkeysService } from 'services/hotkeys';
export { KeyListenerService } from 'services/key-listener';
export { ShortcutsService } from 'services/shortcuts';
export { CustomizationService } from 'services/customization';
export { LayoutService } from 'services/layout';
export { NotificationsService } from 'services/notifications';
export { OnboardingService } from 'services/onboarding';
export { NavigationService } from 'services/navigation';
export { PerformanceService } from 'services/performance';
export { SettingsService, OutputSettingsService } from 'services/settings';
export { VideoService } from 'services/video';
export { WindowsService } from 'services/windows';
export { TransitionsService } from 'services/transitions';
export { FontLibraryService } from 'services/font-library';
export { SourceFiltersService } from 'services/source-filters';
export { CacheUploaderService } from 'services/cache-uploader';
export { TcpServerService } from 'services/api/tcp-server';
export { IpcServerService } from 'services/api/ipc-server';
export { JsonrpcService } from 'services/api/jsonrpc';
export { DismissablesService } from 'services/dismissables';
export { SceneCollectionsServerApiService } from 'services/scene-collections/server-api';
export { SceneCollectionsService } from 'services/scene-collections';
export { TroubleshooterService } from 'services/troubleshooter';
export { GlobalSelection, Selection, SelectionService } from 'services/selection';
export { OverlaysPersistenceService } from 'services/scene-collections/overlays';
export { SceneCollectionsStateService } from 'services/scene-collections/state';
export { FileManagerService } from 'services/file-manager';
export { ProtocolLinksService } from 'services/protocol-links';
export { ProjectorService } from 'services/projector';
export { I18nService } from 'services/i18n';
export { ObsUserPluginsService } from 'services/obs-user-plugins';
export { HardwareService, DefaultHardwareService } from 'services/hardware';
export { EditorCommandsService } from 'services/editor-commands';
export { EditorService } from 'services/editor';
export { StreamSettingsService } from 'services/settings/streaming';
export { TouchBarService } from 'services/touch-bar';
export { ApplicationMenuService } from 'services/application-menu';
export { MacPermissionsService } from 'services/mac-permissions';
export { VirtualWebcamService } from 'services/virtual-webcam';
export { MetricsService } from 'services/metrics';
export { HighlighterService } from 'services/highlighter';

// ONLINE SERVICES
export { UserService } from './services/user';
export { YoutubeService } from 'services/platforms/youtube';
export { TwitchService } from 'services/platforms/twitch';
export { FacebookService } from 'services/platforms/facebook';
export { TiktokService } from 'services/platforms/tiktok';
export { RestreamService } from 'services/restream';
export { TwitterService } from 'services/integrations/twitter';
export { UsageStatisticsService } from './services/usage-statistics';
export { GameOverlayService } from 'services/game-overlay';

export { MediaGalleryService } from 'services/media-gallery';
export { MediaBackupService } from 'services/media-backup';
export { OutageNotificationsService } from 'services/outage-notifications';
export { AnnouncementsService } from 'services/announcements';
export { WebsocketService } from 'services/websocket';
export { IncrementalRolloutService } from 'services/incremental-rollout';
export { CrashReporterService } from 'services/crash-reporter';
export { PatchNotesService } from 'services/patch-notes';
export { VideoEncodingOptimizationService } from 'services/video-encoding-optimizations';
export { StreamingService } from 'services/streaming';
export { StreamlabelsService } from 'services/streamlabels';
export { AutoConfigService } from 'services/auto-config';
export { PlatformAppsService } from 'services/platform-apps';
export { PlatformAppStoreService } from 'services/platform-app-store';
export { PlatformAppAssetsService } from 'services/platform-apps/platform-app-assets-service';
export { ChatService } from 'services/chat';
export { RecentEventsService } from 'services/recent-events';
export { MagicLinkService } from 'services/magic-link';
export { GrowService } from 'services/grow/grow';

// WIDGETS
export { WidgetSource, WidgetsService } from './services/widgets';
export { BitGoalService } from 'services/widgets/settings/bit-goal';
export { ChatBoxService } from 'services/widgets/settings/chat-box';
export { DonationGoalService } from 'services/widgets/settings/donation-goal';
export { FollowerGoalService } from 'services/widgets/settings/follower-goal';
export { StarsGoalService } from 'services/widgets/settings/stars-goal';
export { SupporterGoalService } from 'services/widgets/settings/supporter-goal';
export { SubscriberGoalService } from 'services/widgets/settings/subscriber-goal';
export { CharityGoalService } from 'services/widgets/settings/charity-goal';
export { ViewerCountService } from 'services/widgets/settings/viewer-count';
export { StreamBossService } from 'services/widgets/settings/stream-boss';
export { DonationTickerService } from 'services/widgets/settings/donation-ticker';
export { CreditsService } from 'services/widgets/settings/credits';
export { EventListService } from 'services/widgets/settings/event-list';
export { TipJarService } from 'services/widgets/settings/tip-jar';
export { SponsorBannerService } from 'services/widgets/settings/sponsor-banner';
export { SubGoalService } from 'services/widgets/settings/sub-goal';
export { MediaShareService } from 'services/widgets/settings/media-share';
export { AlertBoxService } from 'services/widgets/settings/alert-box';
export { SpinWheelService } from 'services/widgets/settings/spin-wheel';
export { PollService } from 'services/widgets/settings/poll';
export { EmoteWallService } from 'services/widgets/settings/emote-wall';
export { ChatHighlightService } from 'services/widgets/settings/chat-highlight';

import { AppService } from './services/app';
import { WindowsService } from './services/windows';
import { CustomizationService } from './services/customization';
import { ScenesService } from './services/scenes';
import { EditorCommandsService } from './services/editor-commands';
import { EditorService } from 'services/editor';
import { PerformanceService } from './services/performance';
import { SourcesService } from './services/sources';
import { StreamingService } from './services/streaming';
import { StreamSettingsService } from './services/settings/streaming';
import { RestreamService } from './services/restream';
import { VideoEncodingOptimizationService } from './services/video-encoding-optimizations';
import { TwitterService } from './services/integrations/twitter';
import { SettingsService } from './services/settings';
import { UserService } from './services/user';
import { TwitchService } from './services/platforms/twitch';
import { YoutubeService } from './services/platforms/youtube';
import { FacebookService } from './services/platforms/facebook';
import { DismissablesService } from './services/dismissables';
import { NavigationService } from './services/navigation';
import { AnnouncementsService } from './services/announcements';
import { PatchNotesService } from './services/patch-notes';
import { VideoService } from './services/video';
import { ChatService } from './services/chat';
import { HighlighterService } from './services/highlighter';
import { GrowService } from './services/grow/grow';
import { TransitionsService } from './services/transitions';
import { MagicLinkService } from './services/magic-link';
import { UsageStatisticsService } from './services/usage-statistics';
import { NotificationsService } from './services/notifications';
import { MediaBackupService } from './services/media-backup';
import { HotkeysService } from './services/hotkeys';
import { WidgetsService } from './services/widgets';
import { HostsService } from './services/hosts';
import { OnboardingService } from './services/onboarding';
import { CacheUploaderService } from './services/cache-uploader';
import { StreamlabelsService } from './services/streamlabels';
import { SceneCollectionsService } from './services/scene-collections';
import { PlatformAppsService } from './services/platform-apps';
import { MediaGalleryService } from './services/media-gallery';
import { RecentEventsService } from 'services/recent-events';
import { AudioService } from './services/audio';
import { SourceFiltersService } from './services/source-filters';
<<<<<<< HEAD
import { WebsocketService } from './services/websocket';
=======
import { LayoutService } from './services/layout';
>>>>>>> 091c00b4

export const AppServices = {
  AppService,
  WindowsService,
  ScenesService,
  RecentEventsService,
  NavigationService,
  AnnouncementsService,
  SettingsService,
  CustomizationService,
  EditorCommandsService,
  EditorService,
  PerformanceService,
  SourcesService,
  PatchNotesService,
  VideoService,
  ChatService,
  StreamingService,
  StreamSettingsService,
  RestreamService,
  VideoEncodingOptimizationService,
  TwitterService,
  YoutubeService,
  FacebookService,
  UserService,
  TwitchService,
  DismissablesService,
  HighlighterService,
  GrowService,
  TransitionsService,
  MagicLinkService,
  MediaGalleryService,
  UsageStatisticsService,
  NotificationsService,
  MediaBackupService,
  HotkeysService,
  WidgetsService,
  HostsService,
  OnboardingService,
  CacheUploaderService,
  StreamlabelsService,
  SceneCollectionsService,
  PlatformAppsService,
  AudioService,
  SourceFiltersService,
<<<<<<< HEAD
  WebsocketService,
=======
  LayoutService,
>>>>>>> 091c00b4
};<|MERGE_RESOLUTION|>--- conflicted
+++ resolved
@@ -154,11 +154,8 @@
 import { RecentEventsService } from 'services/recent-events';
 import { AudioService } from './services/audio';
 import { SourceFiltersService } from './services/source-filters';
-<<<<<<< HEAD
 import { WebsocketService } from './services/websocket';
-=======
 import { LayoutService } from './services/layout';
->>>>>>> 091c00b4
 
 export const AppServices = {
   AppService,
@@ -204,9 +201,6 @@
   PlatformAppsService,
   AudioService,
   SourceFiltersService,
-<<<<<<< HEAD
   WebsocketService,
-=======
   LayoutService,
->>>>>>> 091c00b4
 };