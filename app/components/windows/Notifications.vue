<template>
<<<<<<< HEAD
<modal-layout
    :title="$t('common.notifications')"
    :showControls="false"
>
=======
<modal-layout :showControls="false">
>>>>>>> db27117b
  <div slot="content">

    <h4 v-if="!notificationsCount">
      {{ $t('notifications.noNotification') }}
    </h4>

    <div v-for="(notificationsService, groupName) in notificationGroups" :key="groupName">
      <h4 v-if="notificationsService.length">
        {{ groupName == 'unread' ? $t('notifications.newNotifications') : $t('notifications.log') }}
      </h4>
      <div
        class="notification"
        v-for="notify in notificationsService"
        :key="notify.id"
        @click="onNotificationClickHandler(notify.id)"
        :class = "{
          'unread': notify.unread,
          'has-action': notify.action
        }"
      >
        <div class="icon">
          <span class="icon-notification" v-if="notify.type == 'INFO'"></span>
          <span class="icon-warning" v-if="notify.type == 'WARNING'"></span>
        </div>
        <div class="message">{{ notify.message }}</div>
        <div class="date">{{ moment(notify.date) }}</div>

      </div>
    </div>
  </div>

</modal-layout>
</template>

<script lang="ts" src="./Notifications.vue.ts"></script>

<style lang="less" scoped>
@import "../../styles/index";

.notification {
  color: @text-primary;
  padding: 5px 10px;
  margin-bottom: 5px;
  display: grid;
  grid-template-columns: 30px 1fr 130px;
  background: @hover;
  border-color: @hover;
  .border();

  &.has-action:hover {
    color: @white;
    border-color: @bg-secondary;
    background: @bg-secondary;
    cursor: pointer;
  }

  &:last-child {
    margin-bottom: 20px;
  }

  .icon-warning {
    color: @red;
  }
  .icon-notification,
  .icon-warning {
    margin-right: 4px;
  }

  .date {
    text-align: right;
  }
}

</style><|MERGE_RESOLUTION|>--- conflicted
+++ resolved
@@ -1,12 +1,5 @@
 <template>
-<<<<<<< HEAD
-<modal-layout
-    :title="$t('common.notifications')"
-    :showControls="false"
->
-=======
 <modal-layout :showControls="false">
->>>>>>> db27117b
   <div slot="content">
 
     <h4 v-if="!notificationsCount">
