--- conflicted
+++ resolved
@@ -84,28 +84,11 @@
   color: @red;
 }
 
-<<<<<<< HEAD
 // wrap
 .nowrap {
   white-space: nowrap;
 }
 
-// Toasts
-.toast-alert {
-  background-color: @red !important;
-}
-
-.toast-busy {
-  background-color: @yellow !important;
-  margin-top: 250px !important;
-}
-
-.toast-success {
-  background-color: @teal !important;
-}
-
-=======
->>>>>>> 7d9f0121
 .night-theme {
   .section {
     background: @night-section;
