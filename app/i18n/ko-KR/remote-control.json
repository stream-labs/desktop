{
  "Show details": "세부 정보 표시",
  "Hide details": "세부 정보 숨김",
  "API token": "API 토큰",
  "Generate new": "신규 생성",
  "Port": "포트",
  "IP addresses": "IP 주소",
  "Click to show": "클릭하여 표시",
<<<<<<< HEAD
  "The free Streamlabs Controller app allows you to control Streamlabs Desktop from your iOS or Android device. Scan the QR code below to begin.": "The free Streamlabs Controller app allows you to control Streamlabs Desktop from your iOS or Android device. Scan the QR code below to begin."
=======
  "The free Streamlabs Controller app allows you to control Streamlabs Desktop from your iOS or Android device. Scan the QR code below to begin.": "무료 Streamlabs Controller 앱으로 iOS 또는 Android 장치에서 Streamlabs Desktop을 컨트롤할 수 있습니다. 시작하려면 아래 QR 코드를 스캔하세요."
>>>>>>> 16a9e1ec
}<|MERGE_RESOLUTION|>--- conflicted
+++ resolved
@@ -6,9 +6,5 @@
   "Port": "포트",
   "IP addresses": "IP 주소",
   "Click to show": "클릭하여 표시",
-<<<<<<< HEAD
-  "The free Streamlabs Controller app allows you to control Streamlabs Desktop from your iOS or Android device. Scan the QR code below to begin.": "The free Streamlabs Controller app allows you to control Streamlabs Desktop from your iOS or Android device. Scan the QR code below to begin."
-=======
   "The free Streamlabs Controller app allows you to control Streamlabs Desktop from your iOS or Android device. Scan the QR code below to begin.": "무료 Streamlabs Controller 앱으로 iOS 또는 Android 장치에서 Streamlabs Desktop을 컨트롤할 수 있습니다. 시작하려면 아래 QR 코드를 스캔하세요."
->>>>>>> 16a9e1ec
 }