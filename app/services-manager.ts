import electron from 'electron';
import uuid from 'uuid/v4';
import { Service } from './services/service';
import { AutoConfigService } from './services/auto-config';
import { ObsImporterService } from './services/obs-importer';
import { YoutubeService } from './services/platforms/youtube';
import { TwitchService } from './services/platforms/twitch';
import { MixerService } from './services/platforms/mixer';
import { ScenesService, SceneItem, SceneItemFolder, Scene, SceneItemNode } from './services/scenes';
import { ClipboardService } from './services/clipboard';
import { AudioService, AudioSource } from './services/audio';
import { CustomizationService } from './services/customization';
import { HostsService } from './services/hosts';
import { Hotkey, HotkeysService } from './services/hotkeys';
import { KeyListenerService } from './services/key-listener';
import { NavigationService } from './services/navigation';
import { NotificationsService } from './services/notifications';
import { ObsApiService } from './services/obs-api';
import { OnboardingService } from './services/onboarding';
import { PerformanceService } from './services/performance';
import { PerformanceMonitorService } from './services/performance-monitor';
import { PersistentStatefulService } from './services/persistent-stateful-service';
import { SettingsService } from './services/settings';
import { SourcesService, Source } from './services/sources';
import { UserService } from './services/user';
import { VideoService } from './services/video';
import { WidgetsService } from './services/widgets';
import { WidgetTester } from './services/widgets';
import { WindowsService } from './services/windows';
import { StatefulService } from './services/stateful-service';
import { TransitionsService } from 'services/transitions';
import { FontLibraryService } from './services/font-library';
import { SourceFiltersService } from './services/source-filters';
import { AppService } from './services/app';
import { ShortcutsService } from './services/shortcuts';
import { CacheUploaderService } from './services/cache-uploader';
import { TcpServerService } from './services/tcp-server';
import { IpcServerService } from './services/ipc-server';
import { UsageStatisticsService } from './services/usage-statistics';
import { StreamInfoService } from './services/stream-info';
import { StreamingService } from './services/streaming';
import { StreamlabelsService } from './services/streamlabels';
import Utils from './services/utils';
import { commitMutation } from './store';
import traverse from 'traverse';
import { ObserveList } from './util/service-observer';
import { Subject } from 'rxjs/Subject';
import { Subscription } from 'rxjs/Subscription';
import { Observable } from 'rxjs/Observable';
import { GuestApiService } from 'services/guest-api';
import { VideoEncodingOptimizationService } from 'services/video-encoding-optimizations';
import { DismissablesService } from 'services/dismissables';
import { SceneCollectionsServerApiService } from 'services/scene-collections/server-api';
import { SceneCollectionsService } from 'services/scene-collections';
import { TroubleshooterService } from 'services/troubleshooter';
import { SelectionService, Selection } from 'services/selection';
import { OverlaysPersistenceService } from 'services/scene-collections/overlays';
import { SceneCollectionsStateService } from 'services/scene-collections/state';
import { ChatbotApiService, ChatbotCommonService } from 'services/chatbot/chatbot';
import {
  IJsonRpcResponse,
  IJsonRpcEvent,
  IJsonRpcRequest,
  E_JSON_RPC_ERROR,
  IMutation,
  JsonrpcService
} from 'services/jsonrpc';
import { FileManagerService } from 'services/file-manager';
import { PatchNotesService } from 'services/patch-notes';
import { ProtocolLinksService } from 'services/protocol-links';
import { WebsocketService } from 'services/websocket';
import { ProjectorService } from 'services/projector';
import { FacemasksService } from 'services/facemasks';
import { ProfanityFilterService } from 'util/profanity';
import { I18nService } from 'services/i18n';
import { MediaBackupService } from 'services/media-backup';
import { OutageNotificationsService } from 'services/outage-notifications';
import { MediaGalleryService } from './services/media-gallery';

import { BitGoalService } from 'services/widget-settings/bit-goal';
import { ChatBoxService } from 'services/widget-settings/chat-box';
import { DonationGoalService } from 'services/widget-settings/donation-goal';
import { FollowerGoalService } from 'services/widget-settings/follower-goal';
import { ViewerCountService } from 'services/widget-settings/viewer-count';
import { StreamBossService } from 'services/widget-settings/stream-boss';
import { CreditsService } from 'services/widget-settings/credits';

const { ipcRenderer } = electron;

export class ServicesManager extends Service {
  serviceEvent = new Subject<IJsonRpcResponse<IJsonRpcEvent>>();

  /**
   * list of used application services
   */
  private services: Dictionary<any> = {
    AutoConfigService,
    YoutubeService,
    TwitchService,
    MixerService,
    ScenesService,
    SceneItemNode,
    SceneItem,
    SceneItemFolder,
    Scene,
    ClipboardService,
    AudioService,
    AudioSource,
    CustomizationService,
    HostsService,
    HotkeysService,
    Hotkey,
    KeyListenerService,
    NavigationService,
    NotificationsService,
    ObsApiService,
    OnboardingService,
    PerformanceService,
    PerformanceMonitorService,
    PersistentStatefulService,
    SettingsService,
    SourceFiltersService,
    SourcesService,
    Source,
    StreamingService,
    UserService,
    VideoService,
    WidgetsService,
    WidgetTester,
    WindowsService,
    FontLibraryService,
    ObsImporterService,
    OverlaysPersistenceService,
    AppService,
    ShortcutsService,
    CacheUploaderService,
    UsageStatisticsService,
    IpcServerService,
    TcpServerService,
    StreamInfoService,
    StreamlabelsService,
    GuestApiService,
    VideoEncodingOptimizationService,
    DismissablesService,
    SceneCollectionsServerApiService,
    SceneCollectionsService,
    SceneCollectionsStateService,
    TroubleshooterService,
    JsonrpcService,
    SelectionService,
    Selection,
    FileManagerService,
    PatchNotesService,
    ProtocolLinksService,
    ProjectorService,
    TransitionsService,
    MediaBackupService,
    WebsocketService,
    FacemasksService,
    ProfanityFilterService,
    I18nService,
    OutageNotificationsService,
    BitGoalService,
    DonationGoalService,
    FollowerGoalService,
    ChatBoxService,
    ViewerCountService,
    MediaGalleryService,
    ChatbotApiService,
    ChatbotCommonService,
    StreamBossService,
<<<<<<< HEAD
    CreditsService,
    MediaGalleryService
=======
>>>>>>> b8fcd60c
  };

  private instances: Dictionary<Service> = {};
  private mutationsBufferingEnabled = false;
  private bufferedMutations: IMutation[] = [];

  /**
   * contains additional information about errors
   * while JSONRPC request handling
   */
  private requestErrors: string[] = [];

  /**
   * if result of calling a service method in the main window is promise -
   * we create a linked promise in the child window and keep it callbacks here until
   * the promise in the main window will be resolved or rejected
   */
  private windowPromises: Dictionary<Function[]> = {};
  /**
   * almost the same as windowPromises but for keeping subscriptions
   */
  private windowSubscriptions: Dictionary<Subject<any>> = {};

  /**
   * keep created subscriptions in main window to not allow to subscribe to the channel twice
   */
  subscriptions: Dictionary<Subscription> = {};

  init() {

    // this helps to debug services from the console
    if (Utils.isDevMode()) {
      window['sm'] = this;
    }

    if (!Utils.isMainWindow()) {
      Service.setupProxy(service => this.applyIpcProxy(service));
      Service.setupInitFunction(service => {
        return true;
      });
      return;
    }

    Service.serviceAfterInit.subscribe(service => this.initObservers(service));

  }

  private initObservers(observableService: Service): Service[] {
    const observeList: ObserveList = ObserveList.instance;
    const items = observeList.observations.filter(item => {
      return item.observableServiceName === observableService.serviceName;
    });
    return items.map(
      item => this.getService(item.observerServiceName).instance
    );
  }

  getService(serviceName: string) {
    return this.services[serviceName];
  }

  getStatefulServicesAndMutators(): Dictionary<typeof StatefulService> {
    const statefulServices = {};
    Object.keys(this.services).forEach(serviceName => {
      const ServiceClass = this.services[serviceName];
      const isStatefulService = ServiceClass['initialState'];
      const isMutator = ServiceClass.prototype.mutations;
      if (!isStatefulService && !isMutator) return;
      statefulServices[serviceName] = this.services[serviceName];
    });
    return statefulServices;
  }

  /**
   * start listen messages from main window
   */
  listenMessages() {
    const promises = this.windowPromises;

    ipcRenderer.on(
      'services-message',
      (event: Electron.Event, message: IJsonRpcResponse<IJsonRpcEvent>) => {

        if (message.result._type !== 'EVENT') return;

        // handle promise reject/resolve
        if (message.result.emitter === 'PROMISE') {
          const promisePayload = message.result;
          if (promisePayload) {
            if (!promises[promisePayload.resourceId]) return; // this promise created from another API client
            const [resolve, reject] = promises[promisePayload.resourceId];
            const callback = promisePayload.isRejected ? reject : resolve;
            callback(promisePayload.data);
            delete promises[promisePayload.resourceId];
          }
        } else if (message.result.emitter === 'STREAM') {
          const resourceId = message.result.resourceId;
          if (!this.windowSubscriptions[resourceId]) return;
          this.windowSubscriptions[resourceId].next(message.result.data);
        }
      }
    );
  }

  isMutationBufferingEnabled() {
    return this.mutationsBufferingEnabled;
  }

  addMutationToBuffer(mutation: IMutation) {
    this.bufferedMutations.push(mutation);
  }

  executeServiceRequest(request: IJsonRpcRequest): IJsonRpcResponse<any> {
    let response: IJsonRpcResponse<any>;
    this.requestErrors = [];

    const handleErrors = (e?: any) => {
      if (!e && this.requestErrors.length === 0) return;
      if (e) {

        // re-raise error for Raven
        const isChildWindowRequest = request.params && request.params.fetchMutations;
        if (isChildWindowRequest) setTimeout(() => { throw e; }, 0);

        if (e.message) this.requestErrors.push(e.stack.toString());
      }

      response = this.jsonrpc.createError(request,{
        code: E_JSON_RPC_ERROR.INTERNAL_SERVER_ERROR,
        message: this.requestErrors.join(';')
      });
    };

    try {
      response = this.handleServiceRequest(request);
      handleErrors();
    } catch (e) {
      handleErrors(e);
    } finally {
      return response;
    }
  }

  private get jsonrpc(): typeof JsonrpcService {
    return JsonrpcService;
  }

  private handleServiceRequest(
    request: IJsonRpcRequest
  ): IJsonRpcResponse<any> {
    let response: IJsonRpcResponse<any>;
    const methodName = request.method;
    const {
      resource: resourceId,
      args,
      fetchMutations,
      compactMode
    } = request.params;

    if (fetchMutations) this.startBufferingMutations();

    const resource = this.getResource(resourceId);
    if (!resource) {
      response = this.jsonrpc.createError(request, {
        code: E_JSON_RPC_ERROR.INVALID_PARAMS,
        message: 'resource not found'
      });
    } else if (!resource[methodName]) {
      response = this.jsonrpc.createError(request, {
        code: E_JSON_RPC_ERROR.METHOD_NOT_FOUND,
        message: methodName
      });
    }

    if (response) {
      if (this.isMutationBufferingEnabled()) this.stopBufferingMutations();
      return response;
    }

    let responsePayload: any;

    if (resource[methodName] instanceof Observable) {
      const subscriptionId = `${resourceId}.${methodName}`;
      responsePayload = {
        _type: 'SUBSCRIPTION',
        resourceId: subscriptionId,
        emitter: 'STREAM'
      };
      if (!this.subscriptions[subscriptionId]) {
        this.subscriptions[subscriptionId] = resource[methodName].subscribe(
          (data: any) => {
            this.serviceEvent.next(
              this.jsonrpc.createEvent({
                emitter: 'STREAM',
                resourceId: subscriptionId,
                data
              })
            );
          }
        );
      }
    } else if (typeof resource[methodName] === 'function') {
      responsePayload = resource[methodName].apply(resource, args);
    } else {
      responsePayload = resource[methodName];
    }

    const isPromise = !!(responsePayload && responsePayload.then);

    if (isPromise) {
      const promiseId = uuid();
      const promise = responsePayload as PromiseLike<any>;

      promise.then(
        data => this.sendPromiseMessage({ isRejected: false, promiseId, data }),
        data => this.sendPromiseMessage({ isRejected: true, promiseId, data })
      );

      response = this.jsonrpc.createResponse(request, {
        _type: 'SUBSCRIPTION',
        resourceId: promiseId,
        emitter: 'PROMISE'
      });
    } else if (responsePayload && responsePayload.isHelper === true) {
      const helper = responsePayload;

      response = this.jsonrpc.createResponse(request, {
        _type: 'HELPER',
        resourceId: helper._resourceId,
        ...!compactMode ? this.getHelperModel(helper) : {}
      });
    } else if (responsePayload && responsePayload instanceof Service) {
      response = this.jsonrpc.createResponse(request, {
        _type: 'SERVICE',
        resourceId: responsePayload.serviceName,
        ...!compactMode ? this.getHelperModel(responsePayload) : {}
      });
    } else {
      // payload can contain helpers-objects
      // we have to wrap them in IpcProxy too
      traverse(responsePayload).forEach((item: any) => {
        if (item && item.isHelper === true) {
          const helper = this.getHelper(item.helperName, item.constructorArgs);
          return {
            _type: 'HELPER',
            resourceId: helper._resourceId,
            ...!compactMode ? this.getHelperModel(helper) : {}
          };
        }
      });

      response = this.jsonrpc.createResponse(request, responsePayload);
    }

    if (fetchMutations) response.mutations = this.stopBufferingMutations();

    return response;
  }

  /**
   * returns Service instance or ServiceHelper instance
   * @example
   * sourcesService = getResource('SourcesService')
   *
   * @example
   * source = getResource('Source[12]')
   */
  getResource(resourceId: string) {
    if (resourceId === 'ServicesManager') {
      return this;
    }

    if (this.services[resourceId]) {
      return this.getInstance(resourceId) || this.initService(resourceId);
    }

    const helperName = resourceId.split('[')[0];
    const constructorArgsStr = resourceId.substr(helperName.length);
    const constructorArgs = constructorArgsStr
      ? JSON.parse(constructorArgsStr)
      : void 0;
    return this.getHelper(helperName, constructorArgs);
  }

  /**
   * the information about resource scheme helps to improve performance for API clients
   * this is undocumented feature is mainly for our API client that we're using in tests
   */
  getResourceScheme(resourceId: string): Dictionary<string> {
    const resource = this.getResource(resourceId);
    if (!resource) {
      this.requestErrors.push(`Resource not found: ${resourceId}`);
      return null;
    }
    const resourceScheme = {};

    // collect resource keys from the whole prototype chain
    const keys: string[] = [];
    let proto = resource;
    do {
      keys.push(...Object.keys(proto));
      proto = Object.getPrototypeOf(proto);
    } while (proto.constructor.name !== 'Object');

    keys.forEach(key => {
      resourceScheme[key] = typeof resource[key];
    });


    return resourceScheme;
  }

  private getHelperModel(helper: Object): Object {
    if (helper['getModel'] && typeof helper['getModel'] === 'function') {
      return helper['getModel']();
    }
    return {};
  }

  /**
   * start buffering mutations to send them
   * as result of a service's method call
   */
  private startBufferingMutations() {
    this.mutationsBufferingEnabled = true;
  }

  /**
   * stop buffering and clear buffer
   */
  private stopBufferingMutations(): IMutation[] {
    this.mutationsBufferingEnabled = false;
    const mutations = this.bufferedMutations;
    this.bufferedMutations = [];
    return mutations;
  }

  /**
   * uses for child window services
   * all services methods calls will be sent to the main window
   */
  private applyIpcProxy(service: Service): Service {
    const availableServices = Object.keys(this.services);
    if (!availableServices.includes(service.constructor.name)) return service;


    return new Proxy(service, {
      get: (target, property, receiver) => {
        if (!target[property]) return target[property];

        if (target[property].isHelper) {
          return this.applyIpcProxy(target[property]);
        }

        if (typeof target[property] !== 'function' && !(target[property] instanceof Observable)) {
          return target[property];
        }

        const serviceName = target.constructor.name;
        const methodName = property;
        const isHelper = target['isHelper'];

        const handler = (...args: any[]) => {

          const response: IJsonRpcResponse<any> = electron.ipcRenderer.sendSync(
            'services-request',
            this.jsonrpc.createRequestWithOptions(
              isHelper ? target['_resourceId'] : serviceName,
              methodName as string,
              { compactMode: true, fetchMutations: true },
              ...args
            )
          );

          if (response.error) {
            throw 'IPC request failed: check the errors in the main window';
          }

          const result = response.result;
          response.mutations.forEach(mutation => commitMutation(mutation));

          if (result && result._type === 'SUBSCRIPTION') {
            if (result.emitter === 'PROMISE') {
              return new Promise((resolve, reject) => {
                const promiseId = result.resourceId;
                this.windowPromises[promiseId] = [resolve, reject];
              });
            }

            if (result.emitter === 'STREAM') {
              const subject = new Subject<any>();
              this.windowSubscriptions[result.resourceId] = subject;
              return subject;
            }
          }

          if (result && (result._type === 'HELPER' || result._type === 'SERVICE')) {
            const helper = this.getResource(result.resourceId);
            return this.applyIpcProxy(helper);
          }

          // payload can contain helpers-objects
          // we have to wrap them in IpcProxy too
          traverse(result).forEach((item: any) => {
            if (item && item._type === 'HELPER') {
              const helper = this.getResource(item.resourceId);
              return this.applyIpcProxy(helper);
            }
          });
          return result;
        };

        if (typeof target[property] === 'function') return handler;
        if (target[property] instanceof Observable) return handler();
      }
    });
  }

  private getHelper(name: string, constructorArgs: any[]) {
    const Helper = this.services[name];
    if (!Helper) return null;
    return new (Helper as any)(...constructorArgs);
  }

  private initService(serviceName: string): Service {
    const ServiceClass = this.services[serviceName];
    if (!ServiceClass) throw `unknown service: ${serviceName}`;
    if (this.instances[serviceName]) return;
    this.instances[serviceName] = ServiceClass.instance;
    return ServiceClass.instance;
  }

  private getInstance(serviceName: string): Service {
    return this.instances[serviceName];
  }

  private sendPromiseMessage(info: {
    isRejected: boolean;
    promiseId: string;
    data: any;
  }) {
    this.serviceEvent.next(
      this.jsonrpc.createEvent({
        emitter: 'PROMISE',
        data: info.data,
        resourceId: info.promiseId,
        isRejected: info.isRejected
      })
    );
  }
}<|MERGE_RESOLUTION|>--- conflicted
+++ resolved
@@ -169,11 +169,7 @@
     ChatbotApiService,
     ChatbotCommonService,
     StreamBossService,
-<<<<<<< HEAD
     CreditsService,
-    MediaGalleryService
-=======
->>>>>>> b8fcd60c
   };
 
   private instances: Dictionary<Service> = {};
