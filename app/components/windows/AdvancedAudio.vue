<template>
<modal-layout
  :showControls="false"
  :title="$t('Advanced Audio Settings')">

  <div slot="content">


    <table>
      <thead>
        <tr>
          <th>{{ $t('Name') }}</th>
          <th>{{ $t('Volume ( % )') }}</th>
          <th>{{ $t('Downmix to Mono') }}</th>
          <th>{{ $t('Sync Offset ( ms )') }}</th>
          <th>{{ $t('Audio Monitoring') }}</th>
          <th>{{ $t('Tracks') }}</th>
        </tr>
      </thead>

<<<<<<< HEAD
      <tr v-for="audioSource in audioSources">
=======
      <tr v-for="audioSource in audioSources" :key="audioSource.name">
>>>>>>> c18aaef8
        <td>{{ audioSource.name }}</td>
        <td
          v-for="formInput in audioSource.getSettingsForm()"
          :key="`${audioSource.name}${formInput.name}`"
          :class="'column-' + formInput.name"
        >
          <component
              v-if="propertyComponentForType(formInput.type)"
              :is="propertyComponentForType(formInput.type)"
              :value="formInput"
              @input="value => onInputHandler(audioSource, formInput.name, value.value)"
          />
        </td>
      </tr>

    </table>

  </div>

</modal-layout>
</template>

<script lang="ts" src="./AdvancedAudio.vue.ts"></script>

<style lang="less" scoped>
@import "../../styles/index";

.column-deflection {
  width: 120px;
}

tr {
  td {
    &:nth-child(1) {
      white-space: nowrap;
    }
  }
}
</style><|MERGE_RESOLUTION|>--- conflicted
+++ resolved
@@ -18,11 +18,7 @@
         </tr>
       </thead>
 
-<<<<<<< HEAD
-      <tr v-for="audioSource in audioSources">
-=======
       <tr v-for="audioSource in audioSources" :key="audioSource.name">
->>>>>>> c18aaef8
         <td>{{ audioSource.name }}</td>
         <td
           v-for="formInput in audioSource.getSettingsForm()"
