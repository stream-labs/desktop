/**
 * Components for AlertBox widget
 */

import React, { useRef } from 'react';
import {
  CheckboxInput,
  MediaUrlInput,
  NumberInput,
  SliderInput,
  TextInput,
  AudioUrlInput,
<<<<<<< HEAD
  SwitchInput,
=======
  FontFamilyInput,
  ColorInput,
  FontWeightInput,
  FontSizeInput,
>>>>>>> 9ae2d31f
} from '../shared/inputs';
import { $t } from '../../services/i18n';
import { Alert, Button, Collapse, Menu, Tooltip } from 'antd';
import Form from '../shared/inputs/Form';
import { WidgetLayout } from './common/WidgetLayout';
import { CaretRightOutlined, QuestionCircleOutlined } from '@ant-design/icons';
import { TAlertType } from '../../services/widgets/alerts-config';
import { useAlertBox } from './useAlertBox';
import { useForceUpdate } from '../hooks';
import electron from 'electron';
import { Services } from '../service-provider';
import { ButtonGroup } from '../shared/ButtonGroup';
import { LayoutInput } from './common/LayoutInput';
import InputWrapper from '../shared/inputs/InputWrapper';
import { useWidget } from './common/useWidget';
import { ObsForm } from '../obs/ObsForm';
import { assertIsDefined } from '../../util/properties-type-guards';

/**
 * Root component
 */
export function AlertBox() {
  const { layout } = useAlertBox();
  return (
    <WidgetLayout layout={layout}>
      <TabsList />
      <TabContent />
    </WidgetLayout>
  );
}

/**
 * Renders left menu
 */
function TabsList() {
  const { onMenuClickHandler, selectedTab } = useAlertBox();
  return (
    <>
      <Menu onClick={onMenuClickHandler} selectedKeys={[selectedTab]} theme={'dark'}>
        <Menu.Item key={'general'}>{$t('General Settings')}</Menu.Item>
      </Menu>
      <AlertsList />
    </>
  );
}

/**
 * Renders selected tab content
 */
function TabContent() {
  const { selectedTab } = useAlertBox();
  return selectedTab === 'general' ? (
    <GeneralSettings />
  ) : (
    <VariationSettings type={selectedTab as TAlertType} />
  );
}

/**
 * Renders general settings
 */
function GeneralSettings() {
  const { bind, switchToLegacyAlertbox } = useAlertBox();

  function openAdvancedAlertTesting() {
    Services.MagicLinkService.actions.openAdvancedAlertTesting();
  }

  return (
    <Form layout={'horizontal'}>
      <SliderInput
        label={$t('Global Alert Delay')}
        {...bind.alert_delay}
        step={1000}
        min={0}
        max={30000}
        tipFormatter={(ms: number) => `${ms / 1000}s`}
        debounce={500}
      />

      <Info
        message={$t('Looking for the old AlertBox settings?')}
        onClick={switchToLegacyAlertbox}
      />
      {/* TODO: check this feature is working for prime and non-prime users */}
      {/*<Info*/}
      {/*  message={$t('Need to test your alerts with different scenarios?')}*/}
      {/*  onClick={openAdvancedAlertTesting}*/}
      {/*/>*/}
      <AdvancedSettingsPanel />
    </Form>
  );
}

/**
 * List of alerts with "Play Alert" buttons
 */
function AlertsList() {
  const {
    onMenuClickHandler,
    alerts,
    selectedTab,
    playAlert,
    setEnabled,
    enabledAlerts,
    openAlertInfo,
  } = useAlertBox();

  return (
    <Menu onClick={onMenuClickHandler} selectedKeys={[selectedTab]} theme={'dark'}>
      {alerts.map(alertEvent => (
        <Menu.Item key={alertEvent.type}>
          {/* ON/OF CHECKBOX */}
          <CheckboxInput
            value={enabledAlerts.includes(alertEvent.type)}
            onChange={val => setEnabled(alertEvent.type, val)}
            style={{ display: 'inline-block' }}
          />

          {/* NAME AND TOOLTIP */}
          {alertEvent.name}
          {alertEvent.tooltip && (
            <Tooltip
              placement="rightBottom"
              title={
                <span>
                  {alertEvent.tooltip}
                  {alertEvent.tooltipLink && (
                    <ButtonGroup>
                      <Button type="link" onClick={() => openAlertInfo(alertEvent.type)}>
                        {$t('More Info')}
                      </Button>
                    </ButtonGroup>
                  )}
                </span>
              }
            >
              <QuestionCircleOutlined style={{ marginLeft: '7px' }} />
            </Tooltip>
          )}

          {/* "PLAY ALERT" BUTTON */}
          <Tooltip title={$t('Play Alert')} placement="left">
            <Button
              onClick={e => {
                e.stopPropagation();
                playAlert(alertEvent.type);
              }}
              type={'text'}
              style={{ position: 'absolute', right: '16px' }}
              icon={<CaretRightOutlined style={{ fontSize: '36px', color: 'white' }} />}
            />
          </Tooltip>
        </Menu.Item>
      ))}
    </Menu>
  );
}

/**
 * Settings for a selected Alert
 */
function VariationSettings(p: { type: TAlertType }) {
  let SettingsComponent: JSX.Element;
  switch (p.type) {
    case 'donation':
      SettingsComponent = <DonationSettings />;
      break;
    case 'merch':
      SettingsComponent = <MerchSettings />;
      break;
    default:
      SettingsComponent = <CommonAlertSettings type={p.type} />;
      break;
  }

  return (
    <>
      {SettingsComponent} <FontSettingsPanel />
    </>
  );
}

/**
 * Common settings for a selected Alert
 */
function CommonAlertSettings(p: { type: TAlertType; hiddenFields?: string[] }) {
  const { createVariationBinding, isCustomCodeEnabled, selectedTab } = useAlertBox();
  const bind = createVariationBinding(p.type, 'default', useForceUpdate(), p.hiddenFields);
  const containerRef = useRef<HTMLDivElement>(null);
  const bindMinAmount =
    bind['alert_message_min_amount'].value !== undefined ? bind['alert_message_min_amount'] : null;

  return (
    <div key={selectedTab} ref={containerRef}>
      <MediaUrlInput {...bind.image_href} />
      {!isCustomCodeEnabled && <LayoutInput {...bind.layout} />}
      <AudioUrlInput {...bind.sound_href} />
      <SliderInput debounce={500} {...bind.sound_volume} />
      <TextInput {...bind.message_template} />
      {bindMinAmount && <NumberInput {...bindMinAmount} />}
      <SliderInput {...bind.alert_duration} />
    </div>
  );
}

/**
 * Renders FontSettings panel for a selected variation
 */
function FontSettingsPanel() {
  const { createVariationBinding, selectedAlert, isCustomCodeEnabled } = useAlertBox();
  assertIsDefined(selectedAlert);
  const bind = createVariationBinding(selectedAlert, 'default', useForceUpdate());

  // do not show font settings if CustomCode is enabled
  if (isCustomCodeEnabled) return <></>;

  return (
    <>
      <Collapse bordered={false}>
        <Collapse.Panel header={$t('Font Settings')} key={1}>
          <FontFamilyInput {...bind.font} />
          <FontSizeInput {...bind.font_size} />
          <FontWeightInput {...bind.font_weight} />
          <ColorInput {...bind.font_color} />
          <ColorInput {...bind.font_color2} />
        </Collapse.Panel>
      </Collapse>
    </>
  );
}

/**
 * Additional settings for donation alerts
 */
function DonationSettings() {
  const { createVariationBinding } = useAlertBox();
  const bind = createVariationBinding('donation', 'default', useForceUpdate());
  const { HostsService, UsageStatisticsService, MagicLinkService } = Services;
  const host = HostsService.streamlabs;

  function openDonationSettings() {
    MagicLinkService.actions.openDonationSettings();
  }

  function openTipPageSettings() {
    electron.remote.shell.openExternal(`https://${host}/editor?ref=slobs`);
    UsageStatisticsService.actions.recordFeatureUsage('openDonationSettings');
  }

  return (
    <>
      <CommonAlertSettings type="donation" />

      <Info message={$t('Need to set up tipping?')} onClick={openDonationSettings} />
      <Info
        message={$t('Customize your tip page where viewers can send you donations')}
        onClick={openTipPageSettings}
      />
    </>
  );
}

/**
 * Additional settings for merch
 */
function MerchSettings() {
  const { createVariationBinding } = useAlertBox();
  const bind = createVariationBinding('merch', 'default', useForceUpdate());
  const hiddenFields = bind.use_custom_image.value ? [] : ['image_href'];

  return (
    <>
      <InputWrapper>
        <CheckboxInput {...bind.use_custom_image} />
      </InputWrapper>
      <CommonAlertSettings type="merch" hiddenFields={hiddenFields} />
    </>
  );
}

/**
 * A shortcut for Alert.info from antd lib
 */
function Info(p: { message: string; onClick: Function }) {
  return (
    <Alert
      message={
        <span>
          {p.message}
          <a onClick={() => p.onClick()}> {$t('Click here')}</a>
        </span>
      }
      type="info"
      showIcon
      style={{ marginBottom: '16px' }}
    />
  );
}

/**
 * Advanced panel in the General Settings tab
 */
function AdvancedSettingsPanel() {
  const { bind, updateSettings } = useAlertBox();
  const isUnlimitedModerationDelay = bind.moderation_delay.value === -1;

  function switchUnlimitedModeration(enabled: boolean) {
    updateSettings({ moderation_delay: enabled ? -1 : 0 });
  }

  return (
    <Collapse bordered={false} style={{ marginBottom: '8px' }}>
      <Collapse.Panel header={$t('Advanced')} key={1}>
        <SwitchInput {...bind.interrupt_mode} />
        {bind.interrupt_mode.value && <SliderInput {...bind.interrupt_mode_delay} debounce={500} />}
        <InputWrapper label={$t('Alert Moderation delay')}>
          {!isUnlimitedModerationDelay && (
            <SliderInput {...bind.moderation_delay} min={0} debounce={500} nowrap />
          )}
          <CheckboxInput
            label={$t('Use unlimited delay')}
            value={isUnlimitedModerationDelay}
            onChange={switchUnlimitedModeration}
            tooltip={$t(
              'This applies to all alerts. If enabled all alerts need to be approved manually.',
            )}
          />
        </InputWrapper>
      </Collapse.Panel>
    </Collapse>
  );
}<|MERGE_RESOLUTION|>--- conflicted
+++ resolved
@@ -10,14 +10,11 @@
   SliderInput,
   TextInput,
   AudioUrlInput,
-<<<<<<< HEAD
   SwitchInput,
-=======
   FontFamilyInput,
   ColorInput,
   FontWeightInput,
   FontSizeInput,
->>>>>>> 9ae2d31f
 } from '../shared/inputs';
 import { $t } from '../../services/i18n';
 import { Alert, Button, Collapse, Menu, Tooltip } from 'antd';
@@ -32,8 +29,6 @@
 import { ButtonGroup } from '../shared/ButtonGroup';
 import { LayoutInput } from './common/LayoutInput';
 import InputWrapper from '../shared/inputs/InputWrapper';
-import { useWidget } from './common/useWidget';
-import { ObsForm } from '../obs/ObsForm';
 import { assertIsDefined } from '../../util/properties-type-guards';
 
 /**
