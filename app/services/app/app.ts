--- conflicted
+++ resolved
@@ -145,11 +145,8 @@
     this.tcpServerService.stopListening();
 
     window.setTimeout(async () => {
-<<<<<<< HEAD
       obs.NodeObs.OBS_Volmeter_ReleaseVolmeters();
-=======
       obs.NodeObs.OBS_Fader_ReleaseFaders();
->>>>>>> a4c1e1fd
       await this.sceneCollectionsService.deinitialize();
       this.performanceMonitorService.stop();
       this.transitionsService.shutdown();
