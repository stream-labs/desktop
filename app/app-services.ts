/**
 * All services must be registered in this file
 */

// OFFLINE SERVICES
export { AppService } from 'services/app';
export { InternalApiService } from 'services/api/internal-api';
export { ExternalApiService } from 'services/api/external-api';
export { ExternalApiLimitsService } from 'services/api/external-api-limits';
export { SourcesService, Source } from 'services/sources';
export { Scene, SceneItem, SceneItemFolder, ScenesService } from 'services/scenes';
export { ObsImporterService } from 'services/obs-importer';
export { ClipboardService } from 'services/clipboard';
export { AudioService, AudioSource } from 'services/audio';
export { HostsService, UrlService } from 'services/hosts';
export { Hotkey, HotkeysService } from 'services/hotkeys';
export { KeyListenerService } from 'services/key-listener';
export { ShortcutsService } from 'services/shortcuts';
export { CustomizationService } from 'services/customization';
export { LayoutService } from 'services/layout';
export { NotificationsService } from 'services/notifications';
export { OnboardingService } from 'services/onboarding';
export { NavigationService } from 'services/navigation';
export { PerformanceService } from 'services/performance';
export { SettingsService, OutputSettingsService } from 'services/settings';
export { VideoService } from 'services/video';
export { WindowsService } from 'services/windows';
export { TransitionsService } from 'services/transitions';
export { FontLibraryService } from 'services/font-library';
export { SourceFiltersService } from 'services/source-filters';
export { CacheUploaderService } from 'services/cache-uploader';
export { TcpServerService } from 'services/api/tcp-server';
export { IpcServerService } from 'services/api/ipc-server';
export { JsonrpcService } from 'services/api/jsonrpc';
export { DismissablesService } from 'services/dismissables';
export { SceneCollectionsServerApiService } from 'services/scene-collections/server-api';
export { SceneCollectionsService } from 'services/scene-collections';
export { TroubleshooterService } from 'services/troubleshooter';
export { GlobalSelection, Selection, SelectionService } from 'services/selection';
export { OverlaysPersistenceService } from 'services/scene-collections/overlays';
export { SceneCollectionsStateService } from 'services/scene-collections/state';
export { FileManagerService } from 'services/file-manager';
export { ProtocolLinksService } from 'services/protocol-links';
export { ProjectorService } from 'services/projector';
export { I18nService } from 'services/i18n';
export { ObsUserPluginsService } from 'services/obs-user-plugins';
export { HardwareService, DefaultHardwareService } from 'services/hardware';
export { EditorCommandsService } from 'services/editor-commands';
export { EditorService } from 'services/editor';
export { StreamSettingsService } from 'services/settings/streaming';
export { TouchBarService } from 'services/touch-bar';
export { ApplicationMenuService } from 'services/application-menu';
export { MacPermissionsService } from 'services/mac-permissions';
export { VirtualWebcamService } from 'services/virtual-webcam';
export { MetricsService } from 'services/metrics';
export { HighlighterService } from 'services/highlighter';

// ONLINE SERVICES
export { UserService } from './services/user';
export { YoutubeService } from 'services/platforms/youtube';
export { TwitchService } from 'services/platforms/twitch';
export { FacebookService } from 'services/platforms/facebook';
export { TiktokService } from 'services/platforms/tiktok';
export { RestreamService } from 'services/restream';
export { TwitterService } from 'services/integrations/twitter';
export { UsageStatisticsService } from './services/usage-statistics';
export { GameOverlayService } from 'services/game-overlay';

export { MediaGalleryService } from 'services/media-gallery';
export { MediaBackupService } from 'services/media-backup';
export { OutageNotificationsService } from 'services/outage-notifications';
export { AnnouncementsService } from 'services/announcements';
export { WebsocketService } from 'services/websocket';
export { IncrementalRolloutService } from 'services/incremental-rollout';
export { CrashReporterService } from 'services/crash-reporter';
export { PatchNotesService } from 'services/patch-notes';
export { VideoEncodingOptimizationService } from 'services/video-encoding-optimizations';
export { StreamingService } from 'services/streaming';
export { StreamlabelsService } from 'services/streamlabels';
export { AutoConfigService } from 'services/auto-config';
export { PlatformAppsService } from 'services/platform-apps';
export { PlatformAppStoreService } from 'services/platform-app-store';
export { PlatformAppAssetsService } from 'services/platform-apps/platform-app-assets-service';
export { ChatService } from 'services/chat';
export { RecentEventsService } from 'services/recent-events';
export { MagicLinkService } from 'services/magic-link';
export { GrowService } from 'services/grow/grow';

// WIDGETS
export { WidgetSource, WidgetsService } from './services/widgets';
export { BitGoalService } from 'services/widgets/settings/bit-goal';
export { ChatBoxService } from 'services/widgets/settings/chat-box';
export { DonationGoalService } from 'services/widgets/settings/donation-goal';
export { FollowerGoalService } from 'services/widgets/settings/follower-goal';
export { StarsGoalService } from 'services/widgets/settings/stars-goal';
export { SupporterGoalService } from 'services/widgets/settings/supporter-goal';
export { SubscriberGoalService } from 'services/widgets/settings/subscriber-goal';
export { CharityGoalService } from 'services/widgets/settings/charity-goal';
export { ViewerCountService } from 'services/widgets/settings/viewer-count';
export { StreamBossService } from 'services/widgets/settings/stream-boss';
export { DonationTickerService } from 'services/widgets/settings/donation-ticker';
export { CreditsService } from 'services/widgets/settings/credits';
export { EventListService } from 'services/widgets/settings/event-list';
export { TipJarService } from 'services/widgets/settings/tip-jar';
export { SponsorBannerService } from 'services/widgets/settings/sponsor-banner';
export { SubGoalService } from 'services/widgets/settings/sub-goal';
export { MediaShareService } from 'services/widgets/settings/media-share';
export { AlertBoxService } from 'services/widgets/settings/alert-box';
export { SpinWheelService } from 'services/widgets/settings/spin-wheel';
export { PollService } from 'services/widgets/settings/poll';
export { EmoteWallService } from 'services/widgets/settings/emote-wall';

import { WindowsService } from './services/windows';
import { CustomizationService } from './services/customization';
import { ScenesService } from './services/scenes';
import { EditorCommandsService } from './services/editor-commands';
import { EditorService } from 'services/editor';
import { PerformanceService } from './services/performance';
import { SourcesService } from './services/sources';
import { StreamingService } from './services/streaming';
import { StreamSettingsService } from './services/settings/streaming';
import { RestreamService } from './services/restream';
import { VideoEncodingOptimizationService } from './services/video-encoding-optimizations';
import { TwitterService } from './services/integrations/twitter';
import { SettingsService } from './services/settings';
import { UserService } from './services/user';
import { TwitchService } from './services/platforms/twitch';
import { YoutubeService } from './services/platforms/youtube';
import { FacebookService } from './services/platforms/facebook';
import { DismissablesService } from './services/dismissables';
import { NavigationService } from './services/navigation';
import { AnnouncementsService } from './services/announcements';
import { PatchNotesService } from './services/patch-notes';
import { VideoService } from './services/video';
import { ChatService } from './services/chat';
import { HighlighterService } from './services/highlighter';
import { GrowService } from './services/grow/grow';
import { TransitionsService } from './services/transitions';
import { MagicLinkService } from './services/magic-link';
import { UsageStatisticsService } from './services/usage-statistics';
import { NotificationsService } from './services/notifications';
import { MediaBackupService } from './services/media-backup';
import { HotkeysService } from './services/hotkeys';
import { WidgetsService } from './services/widgets';
import { HostsService } from './services/hosts';
import { OnboardingService } from './services/onboarding';
<<<<<<< HEAD
import { SceneCollectionsService } from './services/scene-collections';
=======
import { PlatformAppsService } from './services/platform-apps';
>>>>>>> 77b8b43d

export const AppServices = {
  WindowsService,
  ScenesService,
  NavigationService,
  AnnouncementsService,
  SettingsService,
  CustomizationService,
  EditorCommandsService,
  EditorService,
  PerformanceService,
  SourcesService,
  PatchNotesService,
  VideoService,
  ChatService,
  StreamingService,
  StreamSettingsService,
  RestreamService,
  VideoEncodingOptimizationService,
  TwitterService,
  YoutubeService,
  FacebookService,
  UserService,
  TwitchService,
  DismissablesService,
  HighlighterService,
  GrowService,
  TransitionsService,
  MagicLinkService,
  UsageStatisticsService,
  NotificationsService,
  MediaBackupService,
  HotkeysService,
  WidgetsService,
  HostsService,
  OnboardingService,
<<<<<<< HEAD
  SceneCollectionsService,
=======
  PlatformAppsService,
>>>>>>> 77b8b43d
};<|MERGE_RESOLUTION|>--- conflicted
+++ resolved
@@ -144,11 +144,8 @@
 import { WidgetsService } from './services/widgets';
 import { HostsService } from './services/hosts';
 import { OnboardingService } from './services/onboarding';
-<<<<<<< HEAD
 import { SceneCollectionsService } from './services/scene-collections';
-=======
 import { PlatformAppsService } from './services/platform-apps';
->>>>>>> 77b8b43d
 
 export const AppServices = {
   WindowsService,
@@ -185,9 +182,6 @@
   WidgetsService,
   HostsService,
   OnboardingService,
-<<<<<<< HEAD
   SceneCollectionsService,
-=======
   PlatformAppsService,
->>>>>>> 77b8b43d
 };