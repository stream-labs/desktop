--- conflicted
+++ resolved
@@ -1,13 +1,6 @@
 {
-<<<<<<< HEAD
   "TikTok Server URL": "Servidor URL TikTok",
   "TikTok Stream Key": "Llave de Transmisión TikTok",
   "Locate my Stream Key": "Localizar mi clave de transmisión",
   "Click here to learn more about streaming on TikTok": "Haga clic aquí para obtener más información sobre la transmisión en TikTok"
-=======
-  "TikTok Server URL": "URL de servidor de TikTok",
-  "TikTok Stream Key": "Clave de transmisión de TikTok",
-  "Locate my Stream Key": "Localizar mi clave de transmisión",
-  "Click here to learn more about streaming on TikTok": "Haga clic aquí para obtener más información sobre transmisión en TikTok"
->>>>>>> 6bc3f21d
 }