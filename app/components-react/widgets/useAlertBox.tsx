--- conflicted
+++ resolved
@@ -185,11 +185,7 @@
           'sponsor_text_delay',
           'text_delay',
           'alert_duration',
-<<<<<<< HEAD
-        ].includes(key)
-=======
         ].find(keyToPatch => key.includes(keyToPatch))
->>>>>>> c38619c1
       ) {
         newSettings[key] = Math.floor(settings[key] / 1000);
       }
@@ -319,11 +315,7 @@
     // sort alerts
 
     // these alerts always go first
-<<<<<<< HEAD
-    const topAlerts: TAlertType[] = ['donation', 'follow', 'subscription'];
-=======
     const topAlerts: TAlertType[] = ['donation'];
->>>>>>> c38619c1
 
     // the rest alerts have an alphabetic order
     alerts = topAlerts.concat(alerts.sort().filter(alert => !topAlerts.includes(alert)));
@@ -397,21 +389,13 @@
         min: 0,
       }),
     },
-<<<<<<< HEAD
-    follow: {},
-=======
     twFollow: {},
     fbFollow: {},
->>>>>>> c38619c1
     twRaid: {
       message_template: getMessageTemplateMetadata('twRaid'),
     },
     twHost: {},
-<<<<<<< HEAD
-    subscription: {},
-=======
     twSubscription: {},
->>>>>>> c38619c1
     twCheer: {
       message_template: getMessageTemplateMetadata('twCheer'),
     },
@@ -432,10 +416,7 @@
       }),
     },
     ytSubscriber: {},
-<<<<<<< HEAD
-=======
     ytMembership: {},
->>>>>>> c38619c1
   });
 
   // mix common and specific metadata and return it
