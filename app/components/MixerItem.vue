<template>
<div class="mixer-item" :class="{ muted: props.audioSource.muted}">

  <div class="flex">
<<<<<<< HEAD
    <div class="source-name">{{ sourceName }}</div>
=======
    <div class="source-name">{{ props.audioSource.source.name }}</div>
>>>>>>> 85432a29
    <div class="db-value">
      <div v-if="props.audioSource.fader.deflection === 0">-Inf dB</div>
      <div v-if="props.audioSource.fader.deflection !== 0">{{ props.audioSource.fader.db.toFixed(1) }} dB</div>
    </div>
  </div>

  <MixerVolmeter :audioSource="props.audioSource" v-if="!performanceMode"></MixerVolmeter>

  <div class="flex">
    <slider-input
      :value="props.audioSource.fader.deflection"
      @input="onSliderChangeHandler"
      :metadata="sliderMetadata"
    />
    <div class="controls">
      <i class="icon-button icon-audio"
         title="click to switch off"
         v-if="!props.audioSource.muted"
         @click="setMuted(true)"
      >
      </i>
      <i
        class="icon-button icon-mute"
        title="click to switch on"
        v-if="props.audioSource.muted"
        @click="setMuted(false)"
      >
      </i>
      <i
        class="icon-button icon-settings"
        @click="showSourceMenu(props.audioSource.sourceId)"
      >
      </i>
    </div>
  </div>

</div>
</template>

<script lang="ts" src="./MixerItem.vue.ts"></script>

<style lang="less" scoped>
@import "../styles/index";

.mixer-item {
  position: relative;
  .padding-h-sides(2);
  .padding-v-sides();

  .source-name {
    flex: 1;
  }

  .db-value {
    width: 60px;
    text-align: right;
  }

  .slider {
    flex: 1;
  }

  &.muted .slider {
    opacity: 0.4;
  }

  .controls {
    width: 60px;
    text-align: right;
    flex: 0 0 60px;

    .fa-volume-off {
      color: var(--warning);
    }
  }
}

</style><|MERGE_RESOLUTION|>--- conflicted
+++ resolved
@@ -2,11 +2,7 @@
 <div class="mixer-item" :class="{ muted: props.audioSource.muted}">
 
   <div class="flex">
-<<<<<<< HEAD
-    <div class="source-name">{{ sourceName }}</div>
-=======
     <div class="source-name">{{ props.audioSource.source.name }}</div>
->>>>>>> 85432a29
     <div class="db-value">
       <div v-if="props.audioSource.fader.deflection === 0">-Inf dB</div>
       <div v-if="props.audioSource.fader.deflection !== 0">{{ props.audioSource.fader.db.toFixed(1) }} dB</div>
