--- conflicted
+++ resolved
@@ -7,7 +7,6 @@
 import { SourcesService, TSourceType, TPropertiesManager } from 'services/sources';
 import { ScenesService } from 'services/scenes';
 import { UserService } from 'services/user';
-<<<<<<< HEAD
 import BrowserSourceIcon from '../../../media/images/browser-source-icon.svg';
 import ColorSourceIcon from '../../../media/images/color-source-icon.svg';
 import DshowInputIcon from '../../../media/images/display-icon.svg';
@@ -29,19 +28,6 @@
 
 interface ISelectSourceOptions {
   propertiesManager?: TPropertiesManager;
-=======
-import { WidgetsService, WidgetType, WidgetDisplayData } from 'services/widgets';
-import { PlatformAppsService, IAppSource } from 'services/platform-apps'
-import { omit } from 'lodash';
-
-type TInspectableSource = TSourceType | WidgetType | 'streamlabel' | 'app_source';
-
-interface ISelectSourceOptions {
-  propertiesManager?: TPropertiesManager;
-  widgetType?: WidgetType;
-  appId?: string;
-  appSourceId?: string;
->>>>>>> 450f3c38
 }
 
 @Component({
@@ -71,56 +57,20 @@
   @Inject() userService: UserService;
   @Inject() scenesService: ScenesService;
   @Inject() windowsService: WindowsService;
-  @Inject() platformAppsService: PlatformAppsService;
 
   selectSource(sourceType: TSourceType, options: ISelectSourceOptions = {}) {
     const managerType = options.propertiesManager || 'default';
-<<<<<<< HEAD
-    this.sourcesService.showAddSource(sourceType, managerType);
-=======
-    const propertiesManagerSettings: Dictionary<any> =
-      { ...omit(options, 'propertiesManager') };
 
     this.sourcesService.showAddSource(sourceType, {
       propertiesManager: managerType,
-      propertiesManagerSettings
+      propertiesManagerSettings: {}
     });
   }
 
-  getSrc(type: string, theme: string) {
-    const dataSource = this.widgetData(type) ? this.widgetData : this.sourceData;
-    return require(`../../../media/source-demos/${theme}/${dataSource(type).demoFilename}`);
-  }
+  inspectedSource: TInspectableSource = null;
 
-  selectWidget(type: WidgetType) {
-    this.selectSource('browser_source', {
-      propertiesManager: 'widget',
-      widgetType: type
-    });
-  }
-
-  selectAppSource(appId: string, appSourceId: string) {
-    // TODO: Could be other source type
-    this.selectSource('browser_source', {
-      propertiesManager: 'platformApp',
-      appId,
-      appSourceId
-    });
-  }
-
-  sourceData(type: string) {
-    return SourceDisplayData()[type];
->>>>>>> 450f3c38
-  }
-
-  inspectedSource: TInspectableSource = null;
-  inspectedAppId: string = '';
-  inspectedAppSourceId: string = '';
-
-  inspectSource(inspectedSource: TInspectableSource, appId?: string, appSourceId?: string) {
+  inspectSource(inspectedSource: TInspectableSource) {
     this.inspectedSource = inspectedSource;
-    if (appId) this.inspectedAppId = appId;
-    if (appSourceId) this.inspectedAppSourceId = appSourceId;
   }
 
   get loggedIn() {
@@ -135,15 +85,6 @@
   selectInspectedSource() {
     if (this.sourcesService.getAvailableSourcesTypes().includes(this.inspectedSource as TSourceType)) {
       this.selectSource(this.inspectedSource as TSourceType);
-<<<<<<< HEAD
-=======
-    } else if (this.inspectedSource === 'streamlabel') {
-      this.selectSource('text_gdiplus', { propertiesManager: 'streamlabels' });
-    } else if (this.inspectedSource === 'app_source') {
-      this.selectAppSource(this.inspectedAppId, this.inspectedAppSourceId);
-    } else {
-      this.selectWidget(this.inspectedSource as WidgetType);
->>>>>>> 450f3c38
     }
   }
 
@@ -154,31 +95,4 @@
       return true;
     });
   }
-
-  get availableAppSources(): {
-    appId: string;
-    source: IAppSource;
-  }[] {
-    return this.platformAppsService.enabledApps.reduce((sources, app) => {
-      if (app.manifest.sources) {
-        app.manifest.sources.forEach(source => {
-          sources.push({
-            appId: app.id,
-            source
-          });
-        });
-      }
-
-      return sources;
-    }, []);
-  }
-
-  get showAppSources() {
-    return this.availableAppSources.length > 0;
-  }
-
-  getAppAssetUrl(appId: string, asset: string) {
-    return this.platformAppsService.getAssetUrl(appId, asset);
-  }
-
 }