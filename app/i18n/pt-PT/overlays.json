--- conflicted
+++ resolved
@@ -1,29 +1,12 @@
 {
   "Successfully saved %{filename}": "%{filename} guardado com êxito",
-<<<<<<< HEAD
-  "Successfully converted %{filename}": "Successfully converted %{filename}",
-  "Successfully saved %{filename} to %{filepath}": "Successfully saved %{filename} to %{filepath}",
-=======
   "Successfully converted %{filename}": "%{filename} convertido com sucesso",
   "Successfully saved %{filename} to %{filepath}": "%{filename} guardado com êxito em %{filepath}",
->>>>>>> 6e3a101a
   "Successfully loaded %{filename}.overlay": "%{filename}.overlay carregado com êxito",
   "This is an experimental feature.  Use at your own risk.": "Esta é uma funcionalidade experimental. Use por sua conta e risco.",
   "Export Overlay File": "Exportar ficheiro de sobreposição",
   "Import Overlay File": "Importar ficheiro de sobreposição",
   "Import Widget File in Current Scene": "Importar ficheiro de widget na cena atual",
-<<<<<<< HEAD
-  "The active scene collection is not a dual output scene collection.": "The active scene collection is not a dual output scene collection.",
-  "Convert to Vanilla Scene": "Convert to Vanilla Scene",
-  "Convert": "Convert",
-  "Convert and Export Overlay": "Convert and Export Overlay",
-  "Assign": "Assign",
-  "Assign and Export Overlay": "Assign and Export Overlay",
-  "Assign Vertical Sources to Horizontal Display": "Assign Vertical Sources to Horizontal Display",
-  "The below will create a copy of the active scene collection, set the copy as the active collection, and then apply the function.": "The below will create a copy of the active scene collection, set the copy as the active collection, and then apply the function.",
-  "Manage Dual Output Scene": "Manage Dual Output Scene",
-  "Unable to convert dual output collection.": "Unable to convert dual output collection."
-=======
   "The active scene collection is not a dual output scene collection.": "A coleção de cenas ativa não é uma coleção de cenas de Dual Output.",
   "Convert to Vanilla Scene": "Converter para Vanilla Scene",
   "Convert": "Converter",
@@ -34,5 +17,4 @@
   "The below will create a copy of the active scene collection, set the copy as the active collection, and then apply the function.": "O procedimento abaixo cria uma cópia da coleção de cenas ativas, define a cópia como a coleção ativa e, em seguida, aplica a função.",
   "Manage Dual Output Scene": "Gerir a cena de Dual Output",
   "Unable to convert dual output collection.": "Não é possível converter a coleção de Dual Output."
->>>>>>> 6e3a101a
 }