--- conflicted
+++ resolved
@@ -22,15 +22,7 @@
   startTime: number;
   vposBaseTime: number;
   isMemberOnly: boolean;
-<<<<<<< HEAD
-  communityID: string;
-  communityName: string;
-  communitySymbol: string;
   viewUri: string; // Ndgr View URL
-=======
-  roomURL: string;
-  roomThreadID: string;
->>>>>>> 251c59cf
   viewers: number;
   comments: number;
   adPoint: number;
@@ -39,7 +31,6 @@
   moderatorViewUri?: string;
 };
 
-<<<<<<< HEAD
 // DEBUG: とりあえず (Re:仮)のコメントを取得する
 function isNdgrViewInfo(data: unknown): data is { view: string } {
   return typeof data === 'object' && data !== null && 'view' in data;
@@ -58,17 +49,6 @@
   }
 }
 
-function getCommunityIconUrl(community: Community): string {
-  const urls = community.icon.url;
-  if (urls.size_64x64) {
-    return urls.size_64x64;
-  }
-  // 目的のサイズが存在しなかった場合、フォールバックとして存在する一つを返す
-  return (urls as Dictionary<string>)[Object.keys(urls)[0]] || '';
-}
-
-=======
->>>>>>> 251c59cf
 interface INicoliveProgramState extends ProgramState {
   /**
    * 永続化された状態をコンポーネントに伝えるための一時置き場
@@ -110,15 +90,7 @@
     startTime: NaN,
     vposBaseTime: NaN,
     isMemberOnly: false,
-<<<<<<< HEAD
-    communityID: '',
-    communityName: '',
-    communitySymbol: '',
     viewUri: '',
-=======
-    roomURL: '',
-    roomThreadID: '',
->>>>>>> 251c59cf
     viewers: 0,
     comments: 0,
     adPoint: 0,
@@ -277,15 +249,7 @@
         vposBaseTime: now,
         endTime: now + 60 * 60,
         isMemberOnly: true,
-<<<<<<< HEAD
-        communityID: 'coDEBUG',
-        communityName: 'DEBUGコミュニティ',
-        communitySymbol: '',
         viewUri: await getReKariViewURL(), // DEBUG Re:仮のコメントを取得する
-=======
-        roomURL: 'URL',
-        roomThreadID: 'thread',
->>>>>>> 251c59cf
       });
       return;
     }
@@ -326,15 +290,7 @@
         vposBaseTime: program.vposBaseAt,
         endTime: program.endAt,
         isMemberOnly: program.isMemberOnly,
-<<<<<<< HEAD
-        communityID: socialGroupId,
-        communityName: community ? community.name : '(コミュニティの取得に失敗しました)',
-        communitySymbol: community ? getCommunityIconUrl(community) : '',
         viewUri: room ? room.viewUri : '',
-=======
-        roomURL: room ? room.webSocketUri : '',
-        roomThreadID: room ? room.threadId : '',
->>>>>>> 251c59cf
         ...(program.moderatorViewUri ? { moderatorViewUri: program.moderatorViewUri } : {}),
       });
       if (program.status === 'test') {
