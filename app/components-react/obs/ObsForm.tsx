import React from 'react';
import { ISettingsSubCategory } from '../../services/settings';
import {
  IObsInput,
  IObsListInput,
  TObsFormData,
  TObsValue,
  IObsPathInputValue,
  IObsSliderInputValue,
  IObsTextInputValue,
  IObsNumberInputValue,
} from '../../components/obs/inputs/ObsInput';
import Form, { useFormContext } from '../shared/inputs/Form';
import {
  CheckboxInput,
  ColorInput,
  FileInput,
  ListInput,
  NumberInput,
  SliderInput,
  TextAreaInput,
  TextInput,
  TInputLayout,
} from '../shared/inputs';
import { cloneDeep } from 'lodash';
import { Button } from 'antd';
import InputWrapper from '../shared/inputs/InputWrapper';
import { $t, $translateIfExist } from '../../services/i18n';
import Utils from 'services/utils';

interface IExtraInputProps {
  debounce?: number;
}

export interface IObsFormProps {
  value: IObsInput<TObsValue>[];
  onChange: (newValue: IObsInput<TObsValue>[], changedInd: number) => unknown;
  layout?: TInputLayout;
  style?: React.CSSProperties;
  extraProps?: Record<string, IExtraInputProps>;
}

/**
 * Renders a form with OBS inputs
 */
export function ObsForm(p: IObsFormProps) {
  function onInputHandler(value: IObsInput<TObsValue>, index: number) {
    const newValue = cloneDeep(p.value);
    newValue.splice(index, 1, value);

    p.onChange(newValue, index);
  }

  return (
    <Form layout={p.layout || 'vertical'} style={p.style}>
      {p.value.map((inputData, inputIndex) => (
        <ObsInput
          value={inputData}
          key={inputData.name}
          inputIndex={inputIndex}
          onChange={onInputHandler}
          extraProps={p.extraProps?.[inputData.name]}
        />
      ))}
    </Form>
  );
}

interface IObsInputProps {
  value: IObsInput<TObsValue>;
  inputIndex: number;
  onChange: (newValue: IObsInput<TObsValue>, inputInd: number) => unknown;
  extraProps?: IExtraInputProps;
}

/**
 * Renders a single OBS input
 */
function ObsInput(p: IObsInputProps) {
  const formContext = useFormContext();
  const layout = formContext?.layout;
  if (!p.value.visible) return <></>;
  const type = p.value.type;

  function onChangeHandler(...args: any[]) {
    const newVal = cloneDeep(p.value);
    newVal.value = args[0] as TObsValue;
    p.onChange(newVal, p.inputIndex);
  }

  const extraProps = p.extraProps || {};

  const inputProps = {
    value: p.value.value as any,
    onChange: onChangeHandler,
    name: p.value.name,
    label: $translateIfExist(p.value.description),
    uncontrolled: false,
    masked: p.value.masked,
<<<<<<< HEAD
    ...extraProps,
=======
    disabled: !p.value.enabled,
>>>>>>> e715618e
  };

  switch (type) {
    case 'OBS_PROPERTY_DOUBLE':
      return <NumberInput {...inputProps} />;
    case 'OBS_PROPERTY_INT':
      // eslint-disable-next-line no-case-declarations
      const intVal = p.value as IObsNumberInputValue;

      return <NumberInput {...inputProps} step={1} min={intVal.minVal} max={intVal.maxVal} />;
    case 'OBS_PROPERTY_EDIT_TEXT':
    case 'OBS_PROPERTY_TEXT':
      // eslint-disable-next-line no-case-declarations
      const textVal = p.value as IObsTextInputValue;

      if (textVal.multiline) {
        return <TextAreaInput {...inputProps} />;
      } else {
        return <TextInput {...inputProps} isPassword={inputProps.masked} />;
      }
    case 'OBS_PROPERTY_LIST':
      // eslint-disable-next-line no-case-declarations
      const options = (p.value as IObsListInput<unknown>).options.map(opt => {
        // treat 0 as an non-selected option if the description is empty
        if (opt.value === 0 && opt.description === '') {
          return { label: $t('Select Option'), value: 0 };
        }
        return {
          value: opt.value,
          label: $translateIfExist(opt.description),
        };
      });
      return <ListInput {...inputProps} options={options} allowClear={false} />;

    case 'OBS_PROPERTY_BUTTON':
      return (
        <InputWrapper>
          <Button onClick={() => inputProps.onChange(true)}>{inputProps.label}</Button>
        </InputWrapper>
      );

    case 'OBS_PROPERTY_BOOL':
      return (
        <InputWrapper style={{ marginBottom: '8px' }} nowrap={layout === 'vertical'}>
          <CheckboxInput {...inputProps} />
        </InputWrapper>
      );

    case 'OBS_PROPERTY_FILE':
      return <FileInput {...inputProps} filters={(p.value as IObsPathInputValue).filters} />;

    case 'OBS_PROPERTY_COLOR':
      // eslint-disable-next-line no-case-declarations
      const rgba = Utils.intToRgba(p.value.value as number);
      rgba.a = rgba.a / 255;

      return (
        <ColorInput
          {...inputProps}
          value={rgba}
          onChange={(v: any) => {
            inputProps.onChange(Utils.rgbaToInt(v.r, v.g, v.b, Math.round(v.a * 255)));
          }}
        />
      );

    case 'OBS_PROPERTY_SLIDER':
      // eslint-disable-next-line no-case-declarations
      const sliderVal = p.value as IObsSliderInputValue;

      // TODO: usePercentages is not hooked up yet
      return (
        <SliderInput
          {...inputProps}
          step={sliderVal.stepVal}
          min={sliderVal.minVal}
          max={sliderVal.maxVal}
          hasNumberInput={true}
          debounce={500}
          tooltipPlacement="right"
        />
      );

    default:
      return <span style={{ color: 'red' }}>Unknown input type {type}</span>;
  }
}

interface IObsFormGroupProps {
  categoryName?: string;
  value: ISettingsSubCategory[];
  onChange: (newValue: ISettingsSubCategory[]) => unknown;
}

/**
 * Renders a group of OBS forms
 */
export function ObsFormGroup(p: IObsFormGroupProps) {
  function onChangeHandler(formData: TObsFormData, ind: number) {
    const newVal = cloneDeep(p.value);
    newVal[ind].parameters = formData;
    p.onChange(newVal);
  }
  const sections = p.value.filter(section => section.parameters.filter(p => p.visible).length);

  return (
    <div className="form-groups">
      {sections.map((sectionProps, ind) => (
        <div className="section" key={`${sectionProps.nameSubCategory}${ind}`}>
          {sectionProps.nameSubCategory !== 'Untitled' && (
            <h2 className="section-title">{$t(sectionProps.nameSubCategory)}</h2>
          )}
          <div className="section-content">
            <ObsForm
              value={sectionProps.parameters}
              onChange={formData => onChangeHandler(formData, ind)}
            />
          </div>
        </div>
      ))}
    </div>
  );
}<|MERGE_RESOLUTION|>--- conflicted
+++ resolved
@@ -97,11 +97,8 @@
     label: $translateIfExist(p.value.description),
     uncontrolled: false,
     masked: p.value.masked,
-<<<<<<< HEAD
+    disabled: !p.value.enabled,
     ...extraProps,
-=======
-    disabled: !p.value.enabled,
->>>>>>> e715618e
   };
 
   switch (type) {
