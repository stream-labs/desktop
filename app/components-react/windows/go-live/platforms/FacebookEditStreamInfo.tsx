--- conflicted
+++ resolved
@@ -20,16 +20,12 @@
 import Translate from '../../../shared/Translate';
 import { IListOption } from '../../../shared/inputs/ListInput';
 import MessageLayout from '../MessageLayout';
-<<<<<<< HEAD
-import {assertIsDefined} from "../../../../util/properties-type-guards";
-=======
 import PlatformSettingsLayout, { IPlatformComponentParams } from './PlatformSettingsLayout';
 import { TwitchTagsInput } from './TwitchTagsInput';
 
 export default function FacebookEditStreamInfo(p: IPlatformComponentParams<'facebook'>) {
   const fbSettings = p.value;
   const isUpdateMode = p.isUpdateMode;
->>>>>>> f78ed09f
 
   // inject services
   const {
@@ -62,12 +58,7 @@
     const hasPages = !!fbState.facebookPages.length;
     const canStreamToTimeline = fbState.grantedPermissions.includes('publish_video');
     const canStreamToGroup = fbState.grantedPermissions.includes('publish_to_groups');
-<<<<<<< HEAD
-    const fbSettings = view.platforms.facebook;
-    assertIsDefined(fbSettings);
-=======
     const view = StreamingService.views;
->>>>>>> f78ed09f
     return {
       canStreamToTimeline,
       canStreamToGroup,
@@ -89,19 +80,12 @@
   const shouldShowPrivacyWarn =
     (!fbSettings.liveVideoId && fbSettings.privacy?.value !== 'SELF') ||
     (fbSettings.liveVideoId && fbSettings.privacy?.value);
-<<<<<<< HEAD
-  const bind = useBinding(
-    () => getSettings().platforms.facebook!,
-    newFbSettings => updatePlatform('facebook', newFbSettings),
-  );
-=======
 
   function updateSettings(patch: Partial<IFacebookStartStreamOptions>) {
     p.onChange({ ...fbSettings, ...patch });
   }
 
   const bind = createBinding(fbSettings, newFbSettings => updateSettings(newFbSettings));
->>>>>>> f78ed09f
 
   // define the local state
   const { s, setItem, updateState } = useFormState({
