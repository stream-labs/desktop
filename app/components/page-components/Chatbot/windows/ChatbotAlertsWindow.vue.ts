import {cloneDeep} from 'lodash';
import { Component } from 'vue-property-decorator';
import ChatbotAlertsBase from 'components/page-components/Chatbot/module-bases/ChatbotAlertsBase.vue';
import NavItem from 'components/shared/NavItem.vue';
import NavMenu from 'components/shared/NavMenu.vue';
import ChatbotNewAlertModalWindow from 'components/page-components/Chatbot/windows/ChatbotNewAlertModalWindow.vue';
import DropdownMenu from 'components/shared/DropdownMenu.vue';
<<<<<<< HEAD

import {
  IAlertMessage
=======
import { $t } from 'services/i18n';

import {
  IAlertMessage,
  ChatbotAlertTypes,
  NEW_ALERT_MODAL_ID
>>>>>>> d55916f6
} from 'services/chatbot/chatbot-interfaces';

@Component({
  components: {
    NavMenu,
    NavItem,
    ChatbotNewAlertModalWindow,
    DropdownMenu
  }
})
export default class ChatbotAlertsWindow extends ChatbotAlertsBase {
<<<<<<< HEAD
  selectedType = 'follow';

  get selectedTypeData() {
    console.log(this.alertTypes);
    return this.alertTypes[this.selectedType];
  }

  get selectedTypeMessages() {
    return this.selectedTypeData.messages;
  }

  get selectedTypeTableTitles() {
    return Object.keys(this.selectedTypeMessages);
  }

  get selectedTypeTableColumns() {
    const message = this.selectedTypeMessages[0];
    if (message) return Object.keys(message);

    return [];
  }

  isEnabled(type: string) {
=======
  selectedType: ChatbotAlertTypes = 'follow';

  get selectedTypeData() {
    return this.alertTypes[this.selectedType];
  }

  get selectedTypeMessages() {
    return this.selectedTypeData.messages;
  }

  get selectedTypeTableTitles() {
    return Object.keys(this.selectedTypeMessages);
  }

  get selectedTypeTableColumns() {
    const message = this.selectedTypeMessages[0];
    if (message) return Object.keys(message);

    return [];
  }

  isEnabled(type: ChatbotAlertTypes) {
>>>>>>> d55916f6
    return this.alertTypes[type].enabled;
  }

  showNewChatAlertWindow() {
<<<<<<< HEAD
    this.$modal.show('new-alert', {
      onSubmit: (newAlert: IAlertMessage) => {
=======
    this.$modal.show(NEW_ALERT_MODAL_ID, {
      onSubmitHandler: (newAlert: IAlertMessage) => {
>>>>>>> d55916f6
        this.addNewAlert(this.selectedType, newAlert);
      }
    });
  }

  onEdit(message: IAlertMessage, index: number) {
<<<<<<< HEAD
    this.$modal.show('new-alert', {
      editedAlert: message,
      onSubmit: (updatedAlert: IAlertMessage) => {
=======
    this.$modal.show(NEW_ALERT_MODAL_ID, {
      editedAlert: message,
      onSubmitHandler: (updatedAlert: IAlertMessage) => {
>>>>>>> d55916f6
        this.spliceAlertMessages(this.selectedType, index, updatedAlert);
      }
    });
  }

  onDelete(index: number) {
    this.spliceAlertMessages(this.selectedType, index, null);
  }

  onDone() {
    this.chatbotCommonService.closeChildWindow();
  }

  // filters
<<<<<<< HEAD
  formatNumber(value: number, dp?: number) {
=======
  formatNumber(value: number, dp = 2) {
>>>>>>> d55916f6
    if (isNaN(Number(value))) {
      return value;
    }

<<<<<<< HEAD
    if (dp === undefined) dp = 2;

=======
>>>>>>> d55916f6
    return value.toLocaleString(undefined, {
      maximumFractionDigits: dp,
      minimumFractionDigits: dp
    });
  }

  formatHeader(column: string) {
    switch (column) {
      case 'is_gifted':
        return 'is gifted';
      default:
        return column;
    }
  }

  formatValue(value: any, column: string) {
    switch (column) {
      case 'amount':
        return this.formatNumber(value, 2);
      case 'message':
        return value;
      case 'is_gifted':
<<<<<<< HEAD
        return value === true ? 'Yes' : 'No';
=======
        return value === true ? $t('Yes') : $t('No');
>>>>>>> d55916f6
      default:
        return value;
    }
  }
}<|MERGE_RESOLUTION|>--- conflicted
+++ resolved
@@ -5,18 +5,12 @@
 import NavMenu from 'components/shared/NavMenu.vue';
 import ChatbotNewAlertModalWindow from 'components/page-components/Chatbot/windows/ChatbotNewAlertModalWindow.vue';
 import DropdownMenu from 'components/shared/DropdownMenu.vue';
-<<<<<<< HEAD
-
-import {
-  IAlertMessage
-=======
 import { $t } from 'services/i18n';
 
 import {
   IAlertMessage,
   ChatbotAlertTypes,
   NEW_ALERT_MODAL_ID
->>>>>>> d55916f6
 } from 'services/chatbot/chatbot-interfaces';
 
 @Component({
@@ -28,31 +22,6 @@
   }
 })
 export default class ChatbotAlertsWindow extends ChatbotAlertsBase {
-<<<<<<< HEAD
-  selectedType = 'follow';
-
-  get selectedTypeData() {
-    console.log(this.alertTypes);
-    return this.alertTypes[this.selectedType];
-  }
-
-  get selectedTypeMessages() {
-    return this.selectedTypeData.messages;
-  }
-
-  get selectedTypeTableTitles() {
-    return Object.keys(this.selectedTypeMessages);
-  }
-
-  get selectedTypeTableColumns() {
-    const message = this.selectedTypeMessages[0];
-    if (message) return Object.keys(message);
-
-    return [];
-  }
-
-  isEnabled(type: string) {
-=======
   selectedType: ChatbotAlertTypes = 'follow';
 
   get selectedTypeData() {
@@ -75,33 +44,21 @@
   }
 
   isEnabled(type: ChatbotAlertTypes) {
->>>>>>> d55916f6
     return this.alertTypes[type].enabled;
   }
 
   showNewChatAlertWindow() {
-<<<<<<< HEAD
-    this.$modal.show('new-alert', {
-      onSubmit: (newAlert: IAlertMessage) => {
-=======
     this.$modal.show(NEW_ALERT_MODAL_ID, {
       onSubmitHandler: (newAlert: IAlertMessage) => {
->>>>>>> d55916f6
         this.addNewAlert(this.selectedType, newAlert);
       }
     });
   }
 
   onEdit(message: IAlertMessage, index: number) {
-<<<<<<< HEAD
-    this.$modal.show('new-alert', {
-      editedAlert: message,
-      onSubmit: (updatedAlert: IAlertMessage) => {
-=======
     this.$modal.show(NEW_ALERT_MODAL_ID, {
       editedAlert: message,
       onSubmitHandler: (updatedAlert: IAlertMessage) => {
->>>>>>> d55916f6
         this.spliceAlertMessages(this.selectedType, index, updatedAlert);
       }
     });
@@ -116,20 +73,11 @@
   }
 
   // filters
-<<<<<<< HEAD
-  formatNumber(value: number, dp?: number) {
-=======
   formatNumber(value: number, dp = 2) {
->>>>>>> d55916f6
     if (isNaN(Number(value))) {
       return value;
     }
 
-<<<<<<< HEAD
-    if (dp === undefined) dp = 2;
-
-=======
->>>>>>> d55916f6
     return value.toLocaleString(undefined, {
       maximumFractionDigits: dp,
       minimumFractionDigits: dp
@@ -152,11 +100,7 @@
       case 'message':
         return value;
       case 'is_gifted':
-<<<<<<< HEAD
-        return value === true ? 'Yes' : 'No';
-=======
         return value === true ? $t('Yes') : $t('No');
->>>>>>> d55916f6
       default:
         return value;
     }
