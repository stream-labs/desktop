--- conflicted
+++ resolved
@@ -192,11 +192,7 @@
       componentName: 'AdvancedAudio',
       title: $t('Advanced Audio Settings'),
       size: {
-<<<<<<< HEAD
         width: 840,
-=======
-        width: 1450,
->>>>>>> 61230efa
         height: 600,
       },
     });
