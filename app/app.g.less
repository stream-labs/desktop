<<<<<<< HEAD
@import './styles/foundation.min';
=======
@import "./styles/foundation";
>>>>>>> d83afd71
@import "../node_modules/overlayscrollbars/css/OverlayScrollbars.css";
@import "../node_modules/vue-multiselect/dist/vue-multiselect.min.css";
@import "./styles/index";
@import "./styles/checkboxes";
@import "./styles/tables";
@import "./styles/buttons";
@import "./styles/classes";
@import "./styles/custom-icons";
@import "./styles/inputs";
@import "./styles/sl-vue-tree";
@import "./styles/tooltips";
@import "./styles/animations";
@import "./styles/loader.less";

:not(input):not(textarea),
:not(input):not(textarea)::after,
:not(input):not(textarea)::before {
  -webkit-user-select: none;
  user-select: none;
}
.selectable * {
  user-select: text;
}

.main {
  background: var(--background);
  color: var(--paragraph);
}

// Layout
.page-container {
  display: flex;
  flex-grow: 1;
  flex-direction: column;
  max-width: 1920px;
  margin: 0 auto;
}

// Type
h1 {
  .weight(@bold);

  font-family: 'Roboto', sans-serif;
  font-size: 20px;
  color: var(--title);
  margin-bottom: 24px;
}

h2 {
  .weight(@medium);
  .margin-bottom(3);

  font-family: 'Roboto', sans-serif;
  font-size: 16px;
  color: var(--title);
}

h3 {
  .weight(@medium);

  font-family: 'Roboto', sans-serif;
  font-size: 14px;
  color: var(--title);
}

h4 {
  .weight(@medium);
  .margin-bottom(2);

  font-family: 'Roboto', sans-serif;
  font-size: 14px;
  color: var(--title);
}

label {
  color: var(--paragraph);
  line-height: 1.3;
}

.label--essential {
  .radius();
  .weight(@medium);
  .margin-left();

  background: var(--accent);
  font-size: 12px;
  color: var(--action-button-text);
  padding: 0 4px;
  line-height: 16px;
}

a,
.link {
  .weight(@medium);

  color: var(--link);
  text-decoration: none;
  align-items: center;

  &:hover {
    color: var(--link-active);

    .fa,
    i {
      color: var(--link-active);
    }
  }

  .fa,
  i {
    .margin-right();

    font-size: 14px;
    color: var(--icon);
  }
}

.link {
  display: flex;
}

.link--pointer {
  cursor: pointer;
}

.link--uppercase {
  .link();
  .letter-spacing();

  text-transform: uppercase;
  font-size: 12px;
}

.label--icon {
  margin-right: 4px;
}

.select {
  position: relative;

  select {
    font-size: 14px;
    margin: 0;
    padding: 0 32px 0 8px;

    option {
      color: var(--title);
    }
  }
}

.select-carot {
  position: absolute;
  right: 8px;
  top: 10px;
  font-size: 10px;
  color: var(--white);
}

.select--onboarding {
  .input-label {
    display: none;
  }

  .input-wrapper {
    width: 100%;
  }

  .multiselect__input {
    background: #45535a;
    border-color: transparent;
    color: var(--white);
  }

  .multiselect__content {
    background: #45535a;
    border-color: transparent;
  }
}

.search-input {
  position: relative;

  input[type=text] {
    .radius();

    background: transparent;
    border: none;
    padding: 0 32px 0 8px;
    color: var(--icon);

    &:focus {
      background: rgba(255, 255, 255, 0.14);
      outline: none;
      box-shadow: none;
    }
  }

  .fa-search {
    position: absolute;
    top: 8px;
    right: 8px;
    font-size: 16px;
  }
}

.search-input--trans {
  input[type=text] {
    border-bottom: 1px solid transparent;
    border-radius: 0;

    &:focus,
    &:active {
      background: transparent;
      color: var(--white);
      border-bottom: 1px solid rgba(255, 255, 255, 0.14);
    }
  }

  &:focus,
  &:active,
  &:hover {
    color: var(--white);
  }
}

.slide-open {
  position: relative;
  display: flex;
}

.slide-open__menu {
  position: absolute;
  background: var(--background);
  right: calc(~'100% + 20px');
  align-self: center;
  display: flex;
  z-index: 10;
  .padding-h-sides();
  .radius();
  .shadow();

  .button {
    max-height: 32px;
    white-space: nowrap;
  }
}

.tabs {
  background: transparent;
  padding: 0;
  display: flex;
  align-items: flex-end;
  justify-content: flex-start;
  border: 0;
}

.tab-button {
  background-color: transparent;
  border: 0;
  border-bottom: 1px solid transparent;
  height: 48px;
  .margin-right(2);

  &:focus {
    outline: 0;
  }

  .fa,
  i {
    font-size: 14px;
    vertical-align: middle;
    color: var(--icon);
  }

  &.is-active,
  &.active {
    color: var(--link-active);
    border-bottom-color: var(--link-active);

    .fa,
    i {
      color: var(--link-active);
    }
  }
}

.layer-icon {
  display: inline-block;
  text-align: left;
  width: 16px;
  margin-right: 8px;

  i,
  .fa {
    font-size: 12px;
    font-weight: 700;
  }
}

.input {
  &.disabled {
    opacity: 0.5;

    &.checkbox input:checked ~ label,
    &.checkbox input ~ label {
      &::before {
        border-color: var(--button);
        background: transparent;
      }

      &::after { color: var(--paragraph); }
    }
  }
}

.studio-controls {
  position: relative;
}

.studio-controls-panel {
  .padding-h-sides();

  display: flex;
  flex-direction: column;
  height: 100%;
  position: relative;
}

.studio-controls-top {
  .margin-bottom();

  display: flex;
  flex-direction: row;
  align-items: center;
  justify-content: space-between;
  flex: 0 0 20px;
}

.studio-controls__label {
  color: var(--title);
  margin-bottom: 0;
}

.studio-controls-selector {
  .radius();

  background: var(--section);
  flex-grow: 1;
}

// Make select boxes look similar to input boxes
select {
  .radius();

  height: 34px;
}

// Scrolls
.os-scrollbar,
::-webkit-scrollbar {
  width: 8px;
  height: 8px;
}

.os-scrollbar.os-scrollbar-vertical {
  height: 100%;
  transition: all 0.2s linear;

  &:hover,
  &:active {
    width: 16px;
  }
}

.os-scrollbar.os-scrollbar-horizontal {
  width: 100%;

  &:hover,
  &:active {
    height: 16px;
  }
}

.os-scrollbar-track,
::-webkit-scrollbar-track {
  background: var(--section);
  border-radius: 0 3px 3px 0;
}

.os-scrollbar-handle,
::-webkit-scrollbar-thumb {
  background-color: var(--solid-input);
  border: 2px solid var(--border);
  border-right: 1px solid var(--border);
  border-radius: 10px;

  &:hover {
    cursor: pointer;
  }
}

// Loader TODO: move off of Beaker
.s-loader__bg {
  background: var(--background) !important;
}

.s-spinner__bar {
  fill: var(--title) !important;

  &.s-spinner--modeswap {
    fill: var(--section) !important;
  }
}

.s-loader__text {
  color: var(--title) !important;
}

// Vue transitions
.slide-fade-enter-active,
.slide-fade-leave-active {
  transition: all 0.3s ease;
}

.slide-fade-enter,
.slide-fade-leave-to {
  transform: translateX(20px);
  opacity: 0;
}

.fade-enter-active {
  transition: opacity 0.4s ease;
}

.fade-leave-active {
  transition: opacity 0.2s ease;
}

.fade-enter,
.fade-leave-to {
  opacity: 0;
}

.sidenav-slide-enter,
.sidenav-slide-leave-to {
  transform: translateY(-20px);
  opacity: 0;
}

.sidenav-slide-enter-active,
.sidenav-slide-leave-active {
  transition: all 0.3s ease;
}


.zoom-enter-active, .zoom-leave-active {
  transition: transform .3s, opacity .5s;
}
.zoom-enter {
  opacity: 0;
  transform: translateX(100%);
}

.zoom-leave-to {
  opacity: 0;
  transform: translateX(-100%);
}

.checkboxdone-enter-active {transition: width 0.3s;}
.checkboxdone-enter {width: 0;}
.checkboxdone-enter-to {width: 16px;}

.v--modal-overlay {
  background: var(--modal-overlay);
}

.v--modal {
  background-color: var(--background);
  box-shadow: 0 0 0 var(--shadow);
}

// Toasts
.toast-alert {
  background-color: var(--warning) !important;
}

.toast-prime {
  background-color: var(--prime) !important;
}

.toast-busy {
  background-color: var(--info) !important;
  margin-top: 250px !important;
}

.toast-success {
  background-color: var(--teal) !important;
}

.toast-success__schedule {
  padding: 10px 20px !important;
}

.toast-action {
  color: var(--white) !important;
}


// add aspect-ratio property https://css-tricks.com/aspect-ratio-boxes/
[style*="--aspect-ratio"] > :first-child {
  width: 100%;
}
[style*="--aspect-ratio"] > img {
  height: auto;
}
@supports (--custom:property) {
  [style*="--aspect-ratio"] {
    position: relative;
  }

  [style*="--aspect-ratio"]::before {
    content: "";
    display: block;
    padding-bottom: calc(100% / (var(--aspect-ratio)));
  }

  [style*="--aspect-ratio"] > :first-child {
    position: absolute;
    top: 0;
    left: 0;
    height: 100%;
  }
}<|MERGE_RESOLUTION|>--- conflicted
+++ resolved
@@ -1,8 +1,4 @@
-<<<<<<< HEAD
-@import './styles/foundation.min';
-=======
 @import "./styles/foundation";
->>>>>>> d83afd71
 @import "../node_modules/overlayscrollbars/css/OverlayScrollbars.css";
 @import "../node_modules/vue-multiselect/dist/vue-multiselect.min.css";
 @import "./styles/index";
@@ -509,31 +505,4 @@
 
 .toast-action {
   color: var(--white) !important;
-}
-
-
-// add aspect-ratio property https://css-tricks.com/aspect-ratio-boxes/
-[style*="--aspect-ratio"] > :first-child {
-  width: 100%;
-}
-[style*="--aspect-ratio"] > img {
-  height: auto;
-}
-@supports (--custom:property) {
-  [style*="--aspect-ratio"] {
-    position: relative;
-  }
-
-  [style*="--aspect-ratio"]::before {
-    content: "";
-    display: block;
-    padding-bottom: calc(100% / (var(--aspect-ratio)));
-  }
-
-  [style*="--aspect-ratio"] > :first-child {
-    position: absolute;
-    top: 0;
-    left: 0;
-    height: 100%;
-  }
 }