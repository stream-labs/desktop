{
  "Vers": "버전",
  "Reload": "리로드",
  "Unpacked vers loaded": "언팩 버전 로드됨",
  "You must unload unpacked version before enabling this app.": "이 앱을 활성화하기 전에 언팩 버전을 없애야 합니다.",
<<<<<<< HEAD
  "Pop Out": "팝 아웃"
=======
  "Pop Out": "팝 아웃",
  "The developer has ended support for this app. The app may continue to work, but it won't recieve any updates. If you wish to uninstall, please follow the directions here.": "The developer has ended support for this app. The app may continue to work, but it won't recieve any updates. If you wish to uninstall, please follow the directions here."
>>>>>>> 16a9e1ec
}<|MERGE_RESOLUTION|>--- conflicted
+++ resolved
@@ -3,10 +3,6 @@
   "Reload": "리로드",
   "Unpacked vers loaded": "언팩 버전 로드됨",
   "You must unload unpacked version before enabling this app.": "이 앱을 활성화하기 전에 언팩 버전을 없애야 합니다.",
-<<<<<<< HEAD
-  "Pop Out": "팝 아웃"
-=======
   "Pop Out": "팝 아웃",
   "The developer has ended support for this app. The app may continue to work, but it won't recieve any updates. If you wish to uninstall, please follow the directions here.": "The developer has ended support for this app. The app may continue to work, but it won't recieve any updates. If you wish to uninstall, please follow the directions here."
->>>>>>> 16a9e1ec
 }