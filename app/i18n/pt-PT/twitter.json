{
  "Compose Tweet": "Compor Tweet",
  "Custom URL with": "Personalizar URL com",
  "Share Your Stream": "Partilhar a sua transmissão",
  "Connect to Twitter": "Associar ao Twitter",
  "Enable Tweet Sharing": "Ativar partilha de Tweets",
  "Tweet when going live": "Enviar Tweet quando transmitir em direto",
  "Unlink Twitter": "Desassociar Twitter",
  "Tweet & Go Live": "Enviar Tweet e iniciar transmissão",
  "Could not connect to Twitter": "Não foi possível ligar ao Twitter",
  "Use Streamlabs URL": "Usar URL do Streamlabs",
<<<<<<< HEAD
  "X (Twitter) Chat Type": "X (Twitter) Chat Type",
  "Disabled": "Disabled",
  "Chat will be disabled": "Chat will be disabled",
  "Everyone": "Everyone",
  "All viewers will be able to chat": "All viewers will be able to chat",
  "Verified Only": "Verified Only",
  "Only verified viewers will be able to chat": "Only verified viewers will be able to chat",
  "Followed Only": "Followed Only",
  "Only accounts you follow will be able to chat": "Only accounts you follow will be able to chat",
  "Subscriber Only": "Subscriber Only",
  "Only viewers that subscribe to you will be able to chat": "Only viewers that subscribe to you will be able to chat",
  "You need X premium account to go live on X.": "You need X premium account to go live on X.",
  "You need X premium account to go live on X. Click to learn more": "You need X premium account to go live on X. Click to learn more"
=======
  "X (Twitter) Chat Type": "Tipo de chat do X (Twitter)",
  "Disabled": "Desativado",
  "Chat will be disabled": "O chat será desativado",
  "Everyone": "Todos",
  "All viewers will be able to chat": "Todos os espectadores poderão conversar",
  "Verified Only": "Apenas verificados",
  "Only verified viewers will be able to chat": "Apenas os espectadores verificados poderão conversar",
  "Followed Only": "Apenas seguidos",
  "Only accounts you follow will be able to chat": "Apenas as contas que segues poderão conversar",
  "Subscriber Only": "Apenas para subscritores",
  "Only viewers that subscribe to you will be able to chat": "Apenas os espectadores que te subscreveram poderão conversar",
  "You need X premium account to go live on X.": "Precisas de uma conta premium do X para transmitir em direto no X.",
  "You need X premium account to go live on X. Click to learn more": "Precisas de uma conta premium X para transmitir em direto no X. Clica para saber mais"
>>>>>>> 39843688
}<|MERGE_RESOLUTION|>--- conflicted
+++ resolved
@@ -9,21 +9,6 @@
   "Tweet & Go Live": "Enviar Tweet e iniciar transmissão",
   "Could not connect to Twitter": "Não foi possível ligar ao Twitter",
   "Use Streamlabs URL": "Usar URL do Streamlabs",
-<<<<<<< HEAD
-  "X (Twitter) Chat Type": "X (Twitter) Chat Type",
-  "Disabled": "Disabled",
-  "Chat will be disabled": "Chat will be disabled",
-  "Everyone": "Everyone",
-  "All viewers will be able to chat": "All viewers will be able to chat",
-  "Verified Only": "Verified Only",
-  "Only verified viewers will be able to chat": "Only verified viewers will be able to chat",
-  "Followed Only": "Followed Only",
-  "Only accounts you follow will be able to chat": "Only accounts you follow will be able to chat",
-  "Subscriber Only": "Subscriber Only",
-  "Only viewers that subscribe to you will be able to chat": "Only viewers that subscribe to you will be able to chat",
-  "You need X premium account to go live on X.": "You need X premium account to go live on X.",
-  "You need X premium account to go live on X. Click to learn more": "You need X premium account to go live on X. Click to learn more"
-=======
   "X (Twitter) Chat Type": "Tipo de chat do X (Twitter)",
   "Disabled": "Desativado",
   "Chat will be disabled": "O chat será desativado",
@@ -37,5 +22,4 @@
   "Only viewers that subscribe to you will be able to chat": "Apenas os espectadores que te subscreveram poderão conversar",
   "You need X premium account to go live on X.": "Precisas de uma conta premium do X para transmitir em direto no X.",
   "You need X premium account to go live on X. Click to learn more": "Precisas de uma conta premium X para transmitir em direto no X. Clica para saber mais"
->>>>>>> 39843688
 }