--- conflicted
+++ resolved
@@ -43,13 +43,8 @@
     console.log(`https://${this.getHost()}/widgets/wheel?token=${this.getWidgetToken()}`);
     return {
       type: WidgetType.SpinWheel,
-<<<<<<< HEAD
       url: WidgetDefinitions[WidgetType.SpinWheel].url(this.getHost(), this.getWidgetToken()),
-      previewUrl: `https://${this.getHost()}/widgets/spin-wheel?token=${this.getWidgetToken()}&simulate=1`,
-=======
-      url: `https://${this.getHost()}/widgets/wheel?token=${this.getWidgetToken()}`,
       previewUrl: `https://${this.getHost()}/widgets/wheel?token=${this.getWidgetToken()}`,
->>>>>>> c5c3ce02
       dataFetchUrl: `https://${this.getHost()}/api/v5/slobs/widget/wheel`,
       settingsSaveUrl: `https://${this.getHost()}/api/v5/slobs/widget/wheel`,
       settingsUpdateEvent: 'spinwheelSettingsUpdate',
