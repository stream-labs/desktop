import { Component, Prop } from 'vue-property-decorator';
import { IObsInput, TObsType, ObsInput } from './ObsInput';
import { TextInput, TextAreaInput } from 'components/shared/inputs/inputs';
import HFormGroup from 'components/shared/inputs/HFormGroup.vue';

@Component({
  components: { TextInput, TextAreaInput, HFormGroup },
})
class ObsTextInput extends ObsInput<IObsInput<string>> {
  static obsType: TObsType[];

  @Prop()
  value: IObsInput<string>;

<<<<<<< HEAD
  textVisible = !this.value.masked;

  toggleVisible() {
    this.textVisible = !this.textVisible;
=======
  get metadata() {
    return {
      masked: this.value.masked,
      disabled: this.value.enabled === false,
      rows: 4,
      fullWidth: true,
    };
>>>>>>> a42ff3be
  }

  onInputHandler(value: string) {
    this.emitInput({ ...this.value, value });
  }
}

ObsTextInput.obsType = ['OBS_PROPERTY_EDIT_TEXT', 'OBS_PROPERTY_TEXT'];

export default ObsTextInput;<|MERGE_RESOLUTION|>--- conflicted
+++ resolved
@@ -12,12 +12,6 @@
   @Prop()
   value: IObsInput<string>;
 
-<<<<<<< HEAD
-  textVisible = !this.value.masked;
-
-  toggleVisible() {
-    this.textVisible = !this.textVisible;
-=======
   get metadata() {
     return {
       masked: this.value.masked,
@@ -25,7 +19,6 @@
       rows: 4,
       fullWidth: true,
     };
->>>>>>> a42ff3be
   }
 
   onInputHandler(value: string) {
