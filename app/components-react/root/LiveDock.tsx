import React, { useCallback, useEffect, useMemo, useState } from 'react';
import * as remote from '@electron/remote';
import cx from 'classnames';
import Animation from 'rc-animate';
import { Menu } from 'antd';
import pick from 'lodash/pick';
import { initStore, useController } from 'components-react/hooks/zustand';
import { EStreamingState } from 'services/streaming';
import { EAppPageSlot, ILoadedApp } from 'services/platform-apps';
import { TPlatform, getPlatformService } from 'services/platforms';
import { $t } from 'services/i18n';
import { Services } from '../service-provider';
import Chat from './Chat';
import styles from './LiveDock.m.less';
import Tooltip from 'components-react/shared/Tooltip';
import PlatformAppPageView from 'components-react/shared/PlatformAppPageView';
import ResizeBar from 'components-react/root/ResizeBar';
import { useVuex } from 'components-react/hooks';
import { useRealmObject } from 'components-react/hooks/realm';

const LiveDockCtx = React.createContext<LiveDockController | null>(null);

class LiveDockController {
  private streamingService = Services.StreamingService;
  private youtubeService = Services.YoutubeService;
  private facebookService = Services.FacebookService;
  private trovoService = Services.TrovoService;
  private tiktokService = Services.TikTokService;
  private userService = Services.UserService;
  private customizationService = Services.CustomizationService;
  private platformAppsService = Services.PlatformAppsService;
  private appService = Services.AppService;
  private chatService = Services.ChatService;
  private windowsService = Services.WindowsService;
  private restreamService = Services.RestreamService;

  store = initStore({
    canAnimate: false,
    selectedChat: 'default',
  });

  get applicationLoading() {
    return this.appService.state.loading;
  }

  get streamingStatus() {
    return this.streamingService.state.streamingStatus;
  }

  get isStreaming() {
    return this.streamingService.isStreaming;
  }

  get pageSlot() {
    return EAppPageSlot.Chat;
  }

  get canAnimate() {
    return this.store.canAnimate;
  }

  get selectedChat() {
    return this.store.selectedChat;
  }

  get liveText() {
    if (this.streamingStatus === EStreamingState.Live) return 'Live';
    if (this.streamingStatus === EStreamingState.Starting) return 'Starting';
    if (this.streamingStatus === EStreamingState.Ending) return 'Ending';
    if (this.streamingStatus === EStreamingState.Reconnecting) return 'Reconnecting';
    return 'Offline';
  }

  get platform() {
    return this.userService.platform?.type;
  }

  get offlineImageSrc() {
    const mode = this.customizationService.isDarkTheme ? 'night' : 'day';
    return require(`../../../media/images/sleeping-kevin-${mode}.png`);
  }

  get hideViewerCount() {
    return this.customizationService.state.hideViewerCount;
  }

  get viewerCount() {
    if (this.hideViewerCount) {
      return $t('Viewers Hidden');
    }
    return this.streamingService.views.viewerCount.toString();
  }

  get hideStyleBlockers() {
    return this.windowsService.state.main.hideStyleBlockers;
  }

  get hasChatTabs() {
    return this.chatTabs.length > 1;
  }

  get defaultPlatformChatVisible() {
    return this.store.selectedChat === 'default';
  }

  get restreamChatUrl() {
    return this.restreamService.chatUrl;
  }

  get chatApps(): ILoadedApp[] {
    return this.platformAppsService.enabledApps.filter(app => {
      return !!app.manifest.pages.find(page => {
        return page.slot === EAppPageSlot.Chat;
      });
    });
  }

  get chatTabs(): { name: string; value: string }[] {
    if (!this.userService.state.auth) return [];
    const tabs: { name: string; value: string }[] = [
      {
        name: getPlatformService(this.userService.state.auth.primaryPlatform).displayName,
        value: 'default',
      },
    ].concat(
      this.chatApps
        .filter(app => !app.poppedOutSlots.includes(this.pageSlot))
        .map(app => {
          return {
            name: app.manifest.name,
            value: app.id,
          };
        }),
    );
    if (this.restreamService.shouldGoLiveWithRestream) {
      tabs.push({
        name: $t('Multistream'),
        value: 'restream',
      });
    }
    return tabs;
  }

  get isRestreaming() {
    return this.restreamService.shouldGoLiveWithRestream;
  }

  get isPopOutAllowed() {
    if (this.defaultPlatformChatVisible) return false;
    if (this.store.selectedChat === 'restream') return false;
    const chatPage = this.platformAppsService.views
      .getApp(this.store.selectedChat)
      .manifest.pages.find(page => page.slot === EAppPageSlot.Chat);
    if (!chatPage) return false;
    // Default result is true
    return chatPage.allowPopout == null ? true : chatPage.allowPopout;
  }

  get isTikTok() {
    return this.userService.platform?.type === 'tiktok';
  }

  get canEditChannelInfo(): boolean {
    // Twitter & Tiktok don't support editing title after going live
    if (this.isPlatform('twitter') && !this.isRestreaming) return false;
    if (this.isPlatform('tiktok') && !this.isRestreaming) return false;

    return (
      this.streamingService.views.isMidStreamMode ||
      this.userService.state.auth?.primaryPlatform === 'twitch'
    );
  }

  getElapsedStreamTime() {
    return this.streamingService.formattedDurationInCurrentStreamingState;
  }

  isPlatform(platforms: TPlatform | TPlatform[]) {
    if (!this.platform) return false;
    if (Array.isArray(platforms)) return platforms.includes(this.platform);
    return this.platform === platforms;
  }

  openPlatformStream() {
    let url = '';
    if (this.platform === 'youtube') url = this.youtubeService.streamPageUrl;
    if (this.platform === 'facebook') url = this.facebookService.streamPageUrl;
    if (this.platform === 'trovo') url = this.trovoService.streamPageUrl;
    if (this.platform === 'tiktok') url = this.tiktokService.streamPageUrl;
    remote.shell.openExternal(url);
  }

  openPlatformDash() {
    let url = '';
    if (this.platform === 'youtube') url = this.youtubeService.dashboardUrl;
    if (this.platform === 'facebook') url = this.facebookService.streamDashboardUrl;
    if (this.platform === 'tiktok') url = this.tiktokService.dashboardUrl;
    remote.shell.openExternal(url);
  }

  refreshChat() {
    if (this.store.selectedChat === 'default') {
      this.chatService.refreshChat();
      return;
    }
    if (this.store.selectedChat === 'restream') {
      this.restreamService.refreshChat();
      return;
    }
    this.platformAppsService.refreshApp(this.store.selectedChat);
  }

  popOut() {
    this.platformAppsService.popOutAppPage(this.store.selectedChat, this.pageSlot);
    this.store.setState(s => {
      s.selectedChat = 'default';
    });
  }

  setCollapsed(livedockCollapsed: boolean) {
    this.store.setState(s => {
      s.canAnimate = true;
    });
    this.windowsService.actions.updateStyleBlockers('main', true);
    this.customizationService.actions.setSettings({ livedockCollapsed });
    setTimeout(() => {
      this.store.setState(s => {
        s.canAnimate = false;
      });
      this.windowsService.actions.updateStyleBlockers('main', false);
    }, 300);
  }

  toggleViewerCount() {
    this.customizationService.actions.setHiddenViewerCount(
      !this.customizationService.state.hideViewerCount,
    );
  }

  showEditStreamInfo() {
    this.streamingService.actions.showEditStream();
  }
}

interface ILiveDockProps {
  maxDockWidth: number;
  minDockWidth: number;
  setLiveDockWidth: (offset: number) => void;
  onLeft?: boolean;
}

export default function LiveDockWithContext(p: ILiveDockProps) {
  const controller = useMemo(() => new LiveDockController(), []);
  const onLeft = p.onLeft || false;
  return (
    <LiveDockCtx.Provider value={controller}>
      <LiveDock {...p} />
    </LiveDockCtx.Provider>
  );
}

function LiveDock(p: ILiveDockProps) {
  const ctrl = useController(LiveDockCtx);

  const [visibleChat, setVisibleChat] = useState('default');
  const [elapsedStreamTime, setElapsedStreamTime] = useState('');

  const liveDockSize = useRealmObject(Services.CustomizationService.state).livedockSize;
  const collapsed = useRealmObject(Services.CustomizationService.state).livedockCollapsed;

  const {
    isPlatform,
    isStreaming,
    isRestreaming,
    hasChatTabs,
    chatTabs,
    applicationLoading,
    hideStyleBlockers,
    hideViewerCount,
    viewerCount,
    pageSlot,
    canAnimate,
    liveText,
    isPopOutAllowed,
    streamingStatus,
  } = useVuex(() =>
    pick(ctrl, [
      'isPlatform',
      'isStreaming',
      'isRestreaming',
      'hasChatTabs',
      'chatTabs',
      'applicationLoading',
      'hideStyleBlockers',
      'hideViewerCount',
      'viewerCount',
      'pageSlot',
      'canAnimate',
      'liveText',
      'isPopOutAllowed',
      'streamingStatus',
    ]),
  );

  const onResize = useCallback((offset: number) => {
    p.setLiveDockWidth(liveDockSize + offset);
  }, []);

  useEffect(() => {
    if (streamingStatus === EStreamingState.Starting && collapsed) {
      ctrl.setCollapsed(false);
    }

    const elapsedInterval = window.setInterval(() => {
      if (streamingStatus === EStreamingState.Live) {
        setElapsedStreamTime(ctrl.getElapsedStreamTime());
      } else {
        setElapsedStreamTime('');
      }
    }, 200);

    return () => clearInterval(elapsedInterval);
  }, [streamingStatus]);

  function toggleCollapsed() {
    collapsed ? ctrl.setCollapsed(false) : ctrl.setCollapsed(true);
  }

  // Safe getter/setter prevents getting stuck on the chat
  // for an app that was unloaded.
  function setChat(key: string) {
    ctrl.store.setState(s => {
      if (!ctrl.chatApps.find(app => app.id === key) && !['default', 'restream'].includes(key)) {
        s.selectedChat = 'default';
        setVisibleChat('default');
      } else {
        s.selectedChat = key;
        setVisibleChat(key);
      }
    });
  }

  return (
    <div
      className={cx(styles.liveDock, {
        [styles.collapsed]: collapsed,
        [styles.canAnimate]: canAnimate,
        [styles.liveDockLeft]: p.onLeft,
      })}
      style={{ width: liveDockSize + 'px' }}
    >
      <div className={styles.liveDockChevron} onClick={toggleCollapsed}>
        <i
          className={cx({
            'icon-back': (!p.onLeft && collapsed) || (p.onLeft && !collapsed),
            ['icon-down icon-right']: (p.onLeft && collapsed) || (!p.onLeft && !collapsed),
          })}
        />
      </div>
      <Animation transitionName={p.onLeft ? 'ant-slide-right' : 'ant-slide'}>
        {!collapsed && (
          <ResizeBar
            className={cx(styles.liveDockResizeBar, styles.liveDockResizeBarLeft)}
            position="right"
            onInput={(val: number) => onResize(val)}
            max={p.maxDockWidth}
            min={p.minDockWidth}
            value={liveDockSize}
          >
            <div className={styles.liveDockExpandedContents}>
              <div className={styles.liveDockHeader}>
                <div className="flex flex--center">
                  <div
                    className={cx(styles.liveDockPulse, {
                      [styles.liveDockOffline]: !isStreaming,
                    })}
                  />
                  <span className={styles.liveDockText}>{liveText}</span>
                  <span className={styles.liveDockTimer}>{elapsedStreamTime}</span>
                </div>
                <div className={styles.liveDockViewerCount}>
                  <i
                    className={cx({
                      ['icon-view']: !hideViewerCount,
                      ['icon-hide']: hideViewerCount,
                    })}
                    onClick={() => ctrl.toggleViewerCount()}
                  />
                  <span className={styles.liveDockViewerCountCount}>{viewerCount}</span>
                  {Number(viewerCount) >= 0 && <span>{$t('viewers')}</span>}
                </div>
              </div>

<<<<<<< HEAD
              <div className={styles.liveDockInfo}>
                <div className={styles.liveDockPlatformTools}>
                  {ctrl.canEditChannelInfo && (
                    <Tooltip title={$t('Edit your stream title and description')} placement="right">
                      <i onClick={() => ctrl.showEditStreamInfo()} className="icon-edit" />
                    </Tooltip>
                  )}
                  {isPlatform(['youtube', 'facebook', 'trovo', 'tiktok']) && isStreaming && (
                    <Tooltip title={$t('View your live stream in a web browser')} placement="right">
                      <i onClick={() => ctrl.openPlatformStream()} className="icon-studio" />
                    </Tooltip>
                  )}
                  {isPlatform(['youtube', 'facebook', 'tiktok']) && isStreaming && (
                    <Tooltip title={$t('Go to Live Dashboard')} placement="right">
                      <i onClick={() => ctrl.openPlatformDash()} className="icon-settings" />
                    </Tooltip>
                  )}
                </div>
                <div className="flex">
                  {(isPlatform(['twitch', 'trovo', 'facebook']) ||
                    (isPlatform(['youtube', 'twitter']) && isStreaming) ||
                    (isPlatform(['tiktok']) && isRestreaming)) && (
                    <a onClick={() => ctrl.refreshChat()}>{$t('Refresh Chat')}</a>
                  )}
                </div>
=======
            <div className={styles.liveDockInfo}>
              <div className={styles.liveDockPlatformTools}>
                {ctrl.canEditChannelInfo && (
                  <Tooltip
                    title={$t('Edit your stream title and description')}
                    placement="right"
                    autoAdjustOverflow={false}
                  >
                    <i onClick={() => ctrl.showEditStreamInfo()} className="icon-edit" />
                  </Tooltip>
                )}
                {isPlatform(['youtube', 'facebook', 'trovo', 'tiktok']) && isStreaming && (
                  <Tooltip
                    title={$t('View your live stream in a web browser')}
                    placement="right"
                    autoAdjustOverflow={false}
                  >
                    <i onClick={() => ctrl.openPlatformStream()} className="icon-studio" />
                  </Tooltip>
                )}
                {isPlatform(['youtube', 'facebook', 'tiktok']) && isStreaming && (
                  <Tooltip
                    title={$t('Go to Live Dashboard')}
                    placement="right"
                    autoAdjustOverflow={false}
                  >
                    <i onClick={() => ctrl.openPlatformDash()} className="icon-settings" />
                  </Tooltip>
                )}
>>>>>>> 9bfb8cde
              </div>
              {!hideStyleBlockers &&
                (isPlatform(['twitch', 'trovo']) ||
                  (isStreaming && isPlatform(['youtube', 'facebook', 'twitter', 'tiktok']))) && (
                  <div className={styles.liveDockChat}>
                    {hasChatTabs && (
                      <div className="flex">
                        <Menu
                          defaultSelectedKeys={[visibleChat]}
                          onClick={ev => setChat(ev.key)}
                          mode="horizontal"
                        >
                          {chatTabs.map(tab => (
                            <Menu.Item key={tab.value}>{tab.name}</Menu.Item>
                          ))}
                        </Menu>
                        {isPopOutAllowed && (
                          <Tooltip title={$t('Pop out to new window')} placement="left">
                            <i
                              className={cx(styles.liveDockChatAppsPopout, 'icon-pop-out-1')}
                              onClick={() => ctrl.popOut()}
                            />
                          </Tooltip>
                        )}
                      </div>
                    )}
                    {!applicationLoading && !collapsed && (
                      <Chat
                        restream={visibleChat === 'restream'}
                        key={visibleChat}
                        visibleChat={visibleChat}
                        setChat={setChat}
                      />
                    )}
                    {isPlatform(['youtube', 'facebook']) && isStreaming && (
                      <Tooltip title={$t('Go to Live Dashboard')} placement="right">
                        <i onClick={() => ctrl.openPlatformDash()} className="icon-settings" />
                      </Tooltip>
                    )}
                  </div>
                )}
              <div className="flex">
                {(isPlatform(['twitch', 'trovo', 'facebook']) ||
                  (isPlatform(['youtube', 'twitter']) && isStreaming)) && (
                  <a onClick={() => ctrl.refreshChat()}>{$t('Refresh Chat')}</a>
                )}
              </div>
              {!hideStyleBlockers &&
                (isPlatform(['twitch', 'trovo']) ||
                  (isStreaming && isPlatform(['youtube', 'facebook', 'twitter']))) && (
                  <div className={styles.liveDockChat}>
                    {hasChatTabs && (
                      <div className="flex">
                        <Menu
                          defaultSelectedKeys={[visibleChat]}
                          onClick={ev => setChat(ev.key)}
                          mode="horizontal"
                        >
                          {chatTabs.map(tab => (
                            <Menu.Item key={tab.value}>{tab.name}</Menu.Item>
                          ))}
                        </Menu>
                        {isPopOutAllowed && (
                          <Tooltip title={$t('Pop out to new window')} placement="left">
                            <i
                              className={cx(styles.liveDockChatAppsPopout, 'icon-pop-out-1')}
                              onClick={() => ctrl.popOut()}
                            />
                          </Tooltip>
                        )}
                      </div>
                    )}
                    {!applicationLoading && !collapsed && (
                      <Chat
                        restream={visibleChat === 'restream'}
                        visibleChat={visibleChat}
                        key={visibleChat}
                        setChat={setChat}
                      />
                    )}
                    {!['default', 'restream'].includes(visibleChat) && (
                      <PlatformAppPageView
                        className={styles.liveDockPlatformAppWebview}
                        appId={visibleChat}
                        pageSlot={pageSlot}
                        key={visibleChat}
                      />
                    )}
                  </div>
                )}
              {(!ctrl.platform ||
                (isPlatform(['youtube', 'facebook', 'twitter']) && !isStreaming)) && (
                <div className={cx('flex flex--center flex--column', styles.liveDockChatOffline)}>
                  <img className={styles.liveDockChatImgOffline} src={ctrl.offlineImageSrc} />
                  {!hideStyleBlockers && <span>{$t('Your chat is currently offline')}</span>}
                </div>
              )}
            </div>
          </ResizeBar>
        )}
      </Animation>
    </div>
  );
}<|MERGE_RESOLUTION|>--- conflicted
+++ resolved
@@ -391,21 +391,32 @@
                 </div>
               </div>
 
-<<<<<<< HEAD
               <div className={styles.liveDockInfo}>
                 <div className={styles.liveDockPlatformTools}>
                   {ctrl.canEditChannelInfo && (
-                    <Tooltip title={$t('Edit your stream title and description')} placement="right">
+                    <Tooltip
+                      title={$t('Edit your stream title and description')}
+                      placement="right"
+                      autoAdjustOverflow={false}
+                    >
                       <i onClick={() => ctrl.showEditStreamInfo()} className="icon-edit" />
                     </Tooltip>
                   )}
                   {isPlatform(['youtube', 'facebook', 'trovo', 'tiktok']) && isStreaming && (
-                    <Tooltip title={$t('View your live stream in a web browser')} placement="right">
+                    <Tooltip
+                      title={$t('View your live stream in a web browser')}
+                      placement="right"
+                      autoAdjustOverflow={false}
+                    >
                       <i onClick={() => ctrl.openPlatformStream()} className="icon-studio" />
                     </Tooltip>
                   )}
                   {isPlatform(['youtube', 'facebook', 'tiktok']) && isStreaming && (
-                    <Tooltip title={$t('Go to Live Dashboard')} placement="right">
+                    <Tooltip
+                      title={$t('Go to Live Dashboard')}
+                      placement="right"
+                      autoAdjustOverflow={false}
+                    >
                       <i onClick={() => ctrl.openPlatformDash()} className="icon-settings" />
                     </Tooltip>
                   )}
@@ -417,37 +428,6 @@
                     <a onClick={() => ctrl.refreshChat()}>{$t('Refresh Chat')}</a>
                   )}
                 </div>
-=======
-            <div className={styles.liveDockInfo}>
-              <div className={styles.liveDockPlatformTools}>
-                {ctrl.canEditChannelInfo && (
-                  <Tooltip
-                    title={$t('Edit your stream title and description')}
-                    placement="right"
-                    autoAdjustOverflow={false}
-                  >
-                    <i onClick={() => ctrl.showEditStreamInfo()} className="icon-edit" />
-                  </Tooltip>
-                )}
-                {isPlatform(['youtube', 'facebook', 'trovo', 'tiktok']) && isStreaming && (
-                  <Tooltip
-                    title={$t('View your live stream in a web browser')}
-                    placement="right"
-                    autoAdjustOverflow={false}
-                  >
-                    <i onClick={() => ctrl.openPlatformStream()} className="icon-studio" />
-                  </Tooltip>
-                )}
-                {isPlatform(['youtube', 'facebook', 'tiktok']) && isStreaming && (
-                  <Tooltip
-                    title={$t('Go to Live Dashboard')}
-                    placement="right"
-                    autoAdjustOverflow={false}
-                  >
-                    <i onClick={() => ctrl.openPlatformDash()} className="icon-settings" />
-                  </Tooltip>
-                )}
->>>>>>> 9bfb8cde
               </div>
               {!hideStyleBlockers &&
                 (isPlatform(['twitch', 'trovo']) ||
