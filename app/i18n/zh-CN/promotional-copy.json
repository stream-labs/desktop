--- conflicted
+++ resolved
@@ -72,13 +72,7 @@
   "Highest Profit Margins": "更高利润率",
   "%{monthlyPrice}/mo or %{yearlyPrice}/year": "%{monthlyPrice}/月或 %{yearlyPrice}/年",
   "Text-based editing of VOD content": "对 VOD 内容进行基于文本的编辑",
-<<<<<<< HEAD
-  "Polish your videos with text-based and AI powered Podcast Editor": "Polish your videos with text-based and AI powered Podcast Editor",
-  "Turn your videos into mobile-friendly short-form TikToks, Reels, and Shorts with Cross Clip": "Turn your videos into mobile-friendly short-form TikToks, Reels, and Shorts with Cross Clip",
-  "Edit video professionally from your browser with Video Editor": "Edit video professionally from your browser with Video Editor"
-=======
   "Polish your videos with text-based and AI powered Podcast Editor": "使用基于文本和人工智能的 Podcast Editor 对视频进行润色",
   "Turn your videos into mobile-friendly short-form TikToks, Reels, and Shorts with Cross Clip": "使用 Cross Clip 将您的视频制作成适合移动设备的 TikTok、Reels 和 Shorts 短片",
   "Edit video professionally from your browser with Video Editor": "通过在浏览器中使用 Video Editor 对视频进行专业剪辑"
->>>>>>> 3aa441c9
 }