--- conflicted
+++ resolved
@@ -206,13 +206,8 @@
       // This error code indicates a read only file system
       if (e.code === 'EROFS') {
         dialog.showErrorBox(
-<<<<<<< HEAD
           'FlexTV Broadcaster',
-          'Please run Streamlabs OBS from your Applications folder. Streamlabs OBS cannot run directly from this disk image.',
-=======
-          'Streamlabs Desktop',
           'Please run Streamlabs Desktop from your Applications folder. Streamlabs Desktop cannot run directly from this disk image.',
->>>>>>> b7200504
         );
         app.exit();
       }
@@ -351,11 +346,7 @@
     show: false,
     frame: false,
     titleBarStyle: 'hidden',
-<<<<<<< HEAD
     title: 'FlexTV Broadcaster',
-=======
-    title: 'Streamlabs Desktop',
->>>>>>> b7200504
     backgroundColor: '#17242D',
     webPreferences: {
       nodeIntegration: true,
