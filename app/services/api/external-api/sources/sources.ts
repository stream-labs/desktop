--- conflicted
+++ resolved
@@ -8,12 +8,7 @@
 } from 'services/sources';
 import { Inject } from 'services/core/injector';
 import { Fallback, Singleton } from 'services/api/external-api';
-<<<<<<< HEAD
 import { ISourceModel, Source } from './source';
-=======
-import { ServiceHelper } from 'services/core';
-import { ISerializable } from '../../rpc-api';
->>>>>>> bb559009
 
 export interface ISourceAddOptions {
   channel?: number;
