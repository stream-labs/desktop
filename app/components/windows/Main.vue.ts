--- conflicted
+++ resolved
@@ -24,12 +24,13 @@
 import { UserService } from 'services/user';
 import { IModalOptions, WindowsService } from 'services/windows';
 import LiveDock from '../LiveDock.vue';
-<<<<<<< HEAD
-import { PatchNotes, Loader, Highlighter, StudioFooter } from '../shared/ReactComponent';
-=======
-import StudioFooter from '../StudioFooter.vue';
-import { PatchNotes, Loader, StreamScheduler, Highlighter } from '../shared/ReactComponent';
->>>>>>> 2e82ffe7
+import {
+  PatchNotes,
+  Loader,
+  StreamScheduler,
+  Highlighter,
+  StudioFooter,
+} from '../shared/ReactComponent';
 import PlatformAppMainPage from '../pages/PlatformAppMainPage.vue';
 import electron from 'electron';
 import ResizeBar from 'components/shared/ResizeBar.vue';
