import { Input } from 'antd';
import React from 'react';
import { InputComponent, TSlobsInputProps, useTextInput, ValuesOf } from './inputs';
import InputWrapper from './InputWrapper';
import { InputProps } from 'antd/lib/input';

// select which features from the antd lib we are going to use
const ANT_INPUT_FEATURES = ['addonBefore', 'addonAfter', 'autoFocus'] as const;

export type TTextInputProps = TSlobsInputProps<
  {
    uncontrolled?: boolean;
    onFocus?: React.FocusEventHandler<HTMLInputElement>;
    onBlur?: React.FocusEventHandler<HTMLInputElement>;
    onKeyDown?: React.KeyboardEventHandler<HTMLInputElement>;
    inputRef?: React.Ref<Input>;
    isPassword?: boolean;
  },
  string,
  InputProps,
  ValuesOf<typeof ANT_INPUT_FEATURES>
>;

export const TextInput = InputComponent((p: TTextInputProps) => {
  const { inputAttrs, wrapperAttrs } = useTextInput('text', p, ANT_INPUT_FEATURES);
  const textInputAttrs = {
    ...inputAttrs,
    onFocus: p.onFocus,
    onKeyDown: p.onKeyDown,
    ref: p.inputRef,
  };
  return (
    <InputWrapper {...wrapperAttrs}>
<<<<<<< HEAD
      <Input {...inputAttrs} readOnly onFocus={p.onFocus} onKeyDown={p.onKeyDown} ref={p.inputRef} />
=======
      {p.isPassword && <Input.Password {...textInputAttrs} />}
      {!p.isPassword && <Input {...textInputAttrs} />}
>>>>>>> 22be4b83
    </InputWrapper>
  );
});<|MERGE_RESOLUTION|>--- conflicted
+++ resolved
@@ -31,12 +31,8 @@
   };
   return (
     <InputWrapper {...wrapperAttrs}>
-<<<<<<< HEAD
-      <Input {...inputAttrs} readOnly onFocus={p.onFocus} onKeyDown={p.onKeyDown} ref={p.inputRef} />
-=======
       {p.isPassword && <Input.Password {...textInputAttrs} />}
       {!p.isPassword && <Input {...textInputAttrs} />}
->>>>>>> 22be4b83
     </InputWrapper>
   );
 });