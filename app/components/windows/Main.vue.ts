--- conflicted
+++ resolved
@@ -10,6 +10,7 @@
   StreamScheduler,
   Highlighter,
   ThemeAudit,
+  StudioFooter,
 } from 'components/shared/ReactComponentList';
 import { ScenesService } from 'services/scenes';
 import { PlatformAppsService } from 'services/platform-apps';
@@ -33,18 +34,6 @@
 import { UserService } from 'services/user';
 import { IModalOptions, WindowsService } from 'services/windows';
 import LiveDock from '../LiveDock.vue';
-<<<<<<< HEAD
-import {
-  PatchNotes,
-  Loader,
-  StreamScheduler,
-  Highlighter,
-  StudioFooter,
-  ThemeAudit,
-} from '../shared/ReactComponent';
-=======
-import StudioFooter from '../StudioFooter.vue';
->>>>>>> 44d4f576
 import PlatformAppMainPage from '../pages/PlatformAppMainPage.vue';
 import electron from 'electron';
 import ResizeBar from 'components/shared/ResizeBar.vue';
