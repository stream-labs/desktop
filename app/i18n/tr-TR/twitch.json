--- conflicted
+++ resolved
@@ -4,18 +4,6 @@
   "You need to re-login to access Twitch tags": "Twitch etiketlerine erişmek için yeniden oturum açmanız gerekir",
   "Do not include special characters or spaces in your tag": "Etiketinize özel karakter veya boşluk eklemeyin",
   "For example: \"Speedrunning\" or \"FirstPlaythrough\"": "Örneğin: \"HızlıBitirme\" veya \"İlkOynanış\"",
-<<<<<<< HEAD
-  "Your Twitch access token has expired. Please log in with Twitch to continue.": "Your Twitch access token has expired. Please log in with Twitch to continue.",
-  "While updating your Twitch channel info, some tags were removed due to moderation rules: %{tags}": "While updating your Twitch channel info, some tags were removed due to moderation rules: %{tags}",
-  "Content Classification": "Content Classification",
-  "Content classification": "Content classification",
-  "Stream features branded content": "Stream features branded content",
-  "Twitch Studio Import": "Twitch Studio Import",
-  "Import from Twitch Studio": "Import from Twitch Studio",
-  "Import your scenes and sources from Twitch Studio.": "Import your scenes and sources from Twitch Studio.",
-  "Importing Your Existing Settings From Twitch Studio": "Importing Your Existing Settings From Twitch Studio",
-  "Importing from Twitch Studio is an experimental feature under active development. Some source types are unable to be imported, and not all settings will be carried over.": "Importing from Twitch Studio is an experimental feature under active development. Some source types are unable to be imported, and not all settings will be carried over."
-=======
   "Your Twitch access token has expired. Please log in with Twitch to continue.": "Twitch erişim belirtecinizin süresi doldu. Lütfen, devam etmek için Twitch ile giriş yapın.",
   "While updating your Twitch channel info, some tags were removed due to moderation rules: %{tags}": "Twitch kanal bilgilerinizi güncellerken, bazı etiketler moderasyon kuralları nedeniyle kaldırıldı: %{tags}",
   "Content Classification": "İçerik Sınıflandırması",
@@ -26,5 +14,4 @@
   "Import your scenes and sources from Twitch Studio.": "Sahnelerinizi ve kaynaklarınızı Twitch Studio'dan içe aktarın.",
   "Importing Your Existing Settings From Twitch Studio": "Mevcut Ayarlarınızı Twitch Studio'dan İçe Aktarma",
   "Importing from Twitch Studio is an experimental feature under active development. Some source types are unable to be imported, and not all settings will be carried over.": "Twitch Studio'dan içe aktarma, aktif olarak geliştirme aşamasında olan deneysel bir özelliktir. Bazı kaynak türleri içe aktarılamaz ve tüm ayarlar taşınmaz."
->>>>>>> 39843688
 }