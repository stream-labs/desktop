import { ViewHandler } from '../core';
import { IGoLiveSettings, IStreamingServiceState, IStreamSettings } from './streaming-api';
import { StreamSettingsService } from '../settings/streaming';
import { UserService } from '../user';
import { RestreamService } from '../restream';
import { getPlatformService, TPlatform, TPlatformCapability } from '../platforms';
import { IncrementalRolloutService, TwitterService } from '../../app-services';
import cloneDeep from 'lodash/cloneDeep';
import difference from 'lodash/difference';
<<<<<<< HEAD
import { assertIsDefined } from '../../util/properties-type-guards';
=======
import { Services } from '../../components-react/service-provider';


export type TModificators = { isUpdateMode?: boolean; isScheduleMode?: boolean };
export type IGoLiveSettingsState = IGoLiveSettings & TModificators & { needPrepopulate: boolean };

>>>>>>> f78ed09f

/**
 * The stream info view is responsible for keeping
 * reliable, up-to-date information about the user's
 * channel and current stream in the Vuex store for
 * components to make use of.
 */
export class StreamInfoView<T extends Object> extends ViewHandler<T> {
  get settings(): IGoLiveSettings {
    return this.savedSettings;
  }

  private get userView() {
    return this.getServiceViews(UserService);
  }

  private get restreamView() {
    return this.getServiceViews(RestreamService);
  }

  private get streamSettingsView() {
    return this.getServiceViews(StreamSettingsService);
  }

  private get twitterView() {
    return this.getServiceViews(TwitterService);
  }

  private get incrementalRolloutView() {
    return this.getServiceViews(IncrementalRolloutService);
  }

  private get streamingState() {
    return Services.StreamingService.state;
  }

  get info() {
    return this.streamingState.info;
  }

  get error() {
    return this.info.error;
  }

  get lifecycle() {
    return this.info.lifecycle;
  }

  get customDestinations() {
    return this.settings.customDestinations || [];
  }

  get platforms() {
    return this.settings.platforms;
  }

  get checklist() {
    return this.info.checklist;
  }

  get game() {
    return this.commonFields.game;
  }

  getPlatformDisplayName(platform: TPlatform): string {
    return getPlatformService(platform).displayName;
  }

  // REMOVE
  get warning(): string {
    return this.info.warning;
  }

  /**
   * Returns a sorted list of all platforms (linked and unlinked)
   */
  get allPlatforms(): TPlatform[] {
    const allPlatforms: TPlatform[] = ['twitch', 'facebook', 'youtube', 'tiktok'];
    return this.sortPlatforms(allPlatforms);
  }

  /**
   * Returns a list of linked platforms available for restream
   */
  get linkedPlatforms(): TPlatform[] {
    if (!this.userView.state.auth) return [];
    if (!this.restreamView.canEnableRestream || !this.protectedModeEnabled) {
      return [this.userView.auth!.primaryPlatform];
    }
    return this.allPlatforms.filter(p => this.checkPlatformLinked(p));
  }

  get protectedModeEnabled() {
    return this.streamSettingsView.state.protectedModeEnabled;
  }

  /**
   * Returns a list of enabled for streaming platforms
   */
  get enabledPlatforms(): TPlatform[] {
    return this.getEnabledPlatforms(this.settings.platforms);
  }

  /**
   * Returns a list of enabled platforms with useCustomFields==false
   */
  get platformsWithoutCustomFields(): TPlatform[] {
    return this.enabledPlatforms.filter(platform => !this.platforms[platform].useCustomFields);
  }

  checkEnabled(platform: TPlatform) {
    return this.enabledPlatforms.includes(platform);
  }

  /**
   * Returns a list of enabled for streaming platforms from the given settings object
   */
  getEnabledPlatforms(platforms: IStreamSettings['platforms']): TPlatform[] {
    return Object.keys(platforms).filter(
      (platform: TPlatform) =>
        this.linkedPlatforms.includes(platform) && platforms[platform].enabled,
    ) as TPlatform[];
  }

  get isMultiplatformMode(): boolean {
    return (
      this.protectedModeEnabled &&
      (this.enabledPlatforms.length > 1 ||
        this.settings.customDestinations.filter(dest => dest.enabled).length > 0)
    );
  }

  get isMidStreamMode(): boolean {
    return this.streamingState.streamingStatus !== 'offline';
  }

  /**
   * Returns total viewer count for all enabled platforms
   */
  get viewerCount(): number {
    if (!this.enabledPlatforms.length) return 0;
    return this.enabledPlatforms
      .map(platform => getPlatformService(platform).state.viewersCount)
      .reduce((c1, c2) => c1 + c2);
  }

  /**
   * Chat url of a primary platform
   */
  get chatUrl(): string {
    if (!this.userView.auth) return '';
    return getPlatformService(this.userView.auth.primaryPlatform).chatUrl;
  }

  getTweetText(streamTitle: string) {
    return `${streamTitle} ${this.twitterView.url}`;
  }

  /**
   * Prepares and returns the initial settings for the GoLive window
   */
  get savedSettings(): IGoLiveSettings {
    const destinations = {} as IGoLiveSettings['platforms'];
    this.linkedPlatforms.forEach(platform => {
      destinations[platform as string] = this.getSavedPlatformSettings(platform);
    });

    // if user recently added a new platform then it doesn't have default title and description
    // so set the title and description from other platforms
    const platforms = this.applyCommonFields(destinations);

    const savedGoLiveSettings = this.streamSettingsView.state.goLiveSettings;

    return {
      platforms,
      advancedMode: !!this.streamSettingsView.state.goLiveSettings?.advancedMode,
      optimizedProfile: undefined,
      customDestinations: savedGoLiveSettings?.customDestinations || [],
    };
  }

  get isAdvancedMode(): boolean {
    return this.isMultiplatformMode && this.settings.advancedMode;
  }

  /**
   * Returns common fields for the stream such as title, description, game
   */
  getCommonFields(platforms: IGoLiveSettings['platforms']) {
    const commonFields = {
      title: '',
      description: '',
      game: '',
    };
    const destinations = Object.keys(platforms) as TPlatform[];
    const enabledDestinations = destinations.filter(dest => platforms[dest].enabled);
    const destinationsWithCommonSettings = enabledDestinations.filter(
      dest => !platforms[dest].useCustomFields,
    );
    const destinationWithCustomSettings = difference(
      enabledDestinations,
      destinationsWithCommonSettings,
    );

    // search fields in platforms that don't use custom settings first
    destinationsWithCommonSettings.forEach(platform => {
      const destSettings = platforms[platform];
      Object.keys(commonFields).forEach(fieldName => {
        if (commonFields[fieldName] || !destSettings[fieldName]) return;
        commonFields[fieldName] = destSettings[fieldName];
      });
    });

    // search fields in platforms that have custom fields
    destinationWithCustomSettings.forEach(platform => {
      const destSettings = platforms[platform];
      Object.keys(commonFields).forEach(fieldName => {
        if (commonFields[fieldName] || !destSettings[fieldName]) return;
        commonFields[fieldName] = destSettings[fieldName];
      });
    });

    return commonFields;
  }

  applyCommonFields(platforms: IGoLiveSettings['platforms']): IGoLiveSettings['platforms'] {
    const commonFields = this.getCommonFields(platforms);
    const result = {} as IGoLiveSettings['platforms'];
    Object.keys(platforms).forEach(platform => {
      result[platform] = platforms[platform];
      result[platform].title = platforms[platform].title || commonFields.title;
      result[platform].description = platforms[platform].description || commonFields.description;
    });
    return result;
  }

  /**
   * return common fields for the stream such title, description, game
   */
  get commonFields(): { title: string; description: string; game: string } {
    return this.getCommonFields(this.settings.platforms);
  }

  /**
   * Sort the platform list
   * - the primary platform is always first
   * - linked platforms are always on the top of the list
   * - the rest has an alphabetic sort
   */
  sortPlatforms(platforms: TPlatform[]): TPlatform[] {
    platforms = platforms.sort();
    return [
      ...platforms.filter(p => this.checkPrimaryPlatform(p)),
      ...platforms.filter(p => !this.checkPrimaryPlatform(p) && this.checkPlatformLinked(p)),
      ...platforms.filter(p => !this.checkPlatformLinked(p)),
    ];
  }

  /**
   * returns `true` if all target platforms have prepopulated their settings
   */
  isPrepopulated(): boolean {
    return this.enabledPlatforms.map(getPlatformService).every(p => p.state.isPrepopulated);
  }

  /**
   * Returns true if given platforms have a capability
   */
  supports(capability: TPlatformCapability, targetPlatforms?: TPlatform[]): boolean {
    const platforms = targetPlatforms || this.enabledPlatforms;
    for (const platform of platforms) {
      if (getPlatformService(platform).capabilities.has(capability)) return true;
    }
    return false;
  }

  checkPlatformLinked(platform: TPlatform): boolean {
    if (!this.userView.auth?.platforms) return false;
    return !!this.userView.auth?.platforms[platform];
  }

  checkPrimaryPlatform(platform: TPlatform) {
    return platform === this.userView.auth?.primaryPlatform;
  }

  get isLoading() {
    const { error, lifecycle } = this.info;
    return !error && ['empty', 'prepopulate'].includes(lifecycle);
  }

  /**
   * Validates settings and returns an error string
   */
  validateSettings<T extends IStreamSettings>(settings: T): string {
    return '';
  }

  /**
   * Return true if one of the checks has been failed
   */
  hasFailedChecks(): boolean {
    return !!Object.keys(this.info.checklist).find(
      check => this.info.checklist[check] === 'failed',
    );
  }

  /**
   * Return true if one of the checks is in a pending state
   */
  hasPendingChecks(): boolean {
    return !!Object.keys(this.info.checklist).find(
      check => this.info.checklist[check] === 'pending',
    );
  }

  /**
   * Return settings for a single platform
   */
  getPlatformSettings<T extends TPlatform>(
    platform: T,
  ): IGoLiveSettings['platforms'][T] | undefined {
    return this.settings.platforms[platform];
  }

  /**
   * Returns Go-Live settings for a given platform
   */
  private getSavedPlatformSettings(platform: TPlatform) {
    const service = getPlatformService(platform);
    const savedDestinations = this.streamSettingsView.state.goLiveSettings?.platforms;
    const { enabled, useCustomFields } = (savedDestinations && savedDestinations[platform]) || {
      enabled: false,
      useCustomFields: false,
    };
    const settings = cloneDeep(service.state.settings);

    // don't reuse broadcastId and thumbnail for Youtube
    if (settings && settings['broadcastId']) settings['broadcastId'] = '';
    if (settings && settings['thumbnail']) settings['thumbnail'] = '';

    // don't reuse liveVideoId for Facebook
    if (platform === 'facebook' && settings && settings['liveVideoId']) {
      settings['liveVideoId'] = '';
    }

    return {
      ...settings,
      useCustomFields,
      enabled: enabled || this.checkPrimaryPlatform(platform),
    };
  }
}<|MERGE_RESOLUTION|>--- conflicted
+++ resolved
@@ -7,16 +7,10 @@
 import { IncrementalRolloutService, TwitterService } from '../../app-services';
 import cloneDeep from 'lodash/cloneDeep';
 import difference from 'lodash/difference';
-<<<<<<< HEAD
-import { assertIsDefined } from '../../util/properties-type-guards';
-=======
 import { Services } from '../../components-react/service-provider';
-
-
 export type TModificators = { isUpdateMode?: boolean; isScheduleMode?: boolean };
 export type IGoLiveSettingsState = IGoLiveSettings & TModificators & { needPrepopulate: boolean };
 
->>>>>>> f78ed09f
 
 /**
  * The stream info view is responsible for keeping
