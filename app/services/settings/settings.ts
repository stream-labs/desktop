import { StatefulService, mutation } from 'services/stateful-service';
import {
  obsValuesToInputValues,
  inputValuesToObsValues,
  TObsValue,
  TObsFormData,
  IObsListInput
} from 'components/obs/inputs/ObsInput';
import * as obs from '../../../obs-api';
import { SourcesService } from 'services/sources';
import { Inject } from '../../util/injector';
import { AudioService, E_AUDIO_CHANNELS } from 'services/audio';
import { WindowsService } from 'services/windows';
import { UserService } from 'services/user';
import Utils from '../utils';
import { AppService } from 'services/app';
import {
  VideoEncodingOptimizationService,
  IOutputSettings
} from '../video-encoding-optimizations';
import {
  ISettingsSubCategory,
  ISettingsServiceApi,
} from './settings-api';
import { $t } from 'services/i18n';
import fs from 'fs';
import {
  ISettingsAccessor,
  OptimizeSettings,
  OptimizedSettings,
  SettingsKeyAccessor,
  Optimizer,
  OptimizationKey
} from './optimizer';
import { getBestSettingsForNiconico } from './niconico-optimization';


export interface ISettingsState {
  General: {
    KeepRecordingWhenStreamStops: boolean;
    RecordWhenStreaming: boolean;
    WarnBeforeStartingStream: boolean;
    WarnBeforeStoppingStream: boolean;
    SnappingEnabled: boolean;
    SnapDistance: number;
    ScreenSnapping: boolean;
    SourceSnapping: boolean;
    CenterSnapping: boolean;
  };
  Stream: {
    key: string;
    streamType: string;
  };
  Output: Dictionary<TObsValue>;
  Video: {
    Base: string;
    Output: string;
    FPSType: string;
    FPSCommon?: string;
    FPSInt?: number;
    FPSNum?: number;
    FPSDen?: number;
    ScaleType: string;
  };
  Audio: Dictionary<TObsValue>;
  Advanced: {
    DelayEnable: boolean;
    DelaySec: number;
  };
}

declare type TSettingsFormData = Dictionary<ISettingsSubCategory[]>;

const niconicoResolutions = [
  '1280x720',
  '800x450',
  '512x288',
  '640x360'
];

const niconicoResolutionValues = niconicoResolutions.map(res => ({
  [res]: res
}));

const niconicoAudioBitrates = [
  '48',
  '96',
  '192'
];

const niconicoAudioBitrateValues = niconicoAudioBitrates.map(res => ({
  [res]: res
}));

const niconicoAudioBitrateOptions = niconicoAudioBitrates.map(res => ({
  value: res,
  description: res
}));

export class SettingsService extends StatefulService<ISettingsState>
  implements ISettingsServiceApi, ISettingsAccessor {
  static initialState = {};

  static convertFormDataToState(
    settingsFormData: TSettingsFormData
  ): ISettingsState {
    const settingsState: Partial<ISettingsState> = {};
    for (const groupName in settingsFormData) {
      settingsFormData[groupName].forEach(subGroup => {
        subGroup.parameters.forEach(parameter => {
          settingsState[groupName] = settingsState[groupName] || {};
          settingsState[groupName][parameter.name] = parameter.value;
        });
      });
    }

    return settingsState as ISettingsState;
  }

  @Inject() private sourcesService: SourcesService;
  @Inject() private audioService: AudioService;
  @Inject() private windowsService: WindowsService;
  @Inject() private appService: AppService;

  @Inject() private userService: UserService;

  @Inject()
  private videoEncodingOptimizationService: VideoEncodingOptimizationService;

  init() {
    this.loadSettingsIntoStore();
  }

  loadSettingsIntoStore() {
    // load configuration from nodeObs to state
    const settingsFormData = {};
    this.getCategories().forEach(categoryName => {
      settingsFormData[categoryName] = this.getSettingsFormData(categoryName);
    });
    this.SET_SETTINGS(SettingsService.convertFormDataToState(settingsFormData));

    // ensure 'custom streaming server'
    {
      const settings = settingsFormData['Stream'];
      if (settings) {
        const setting = this.findSetting(settings, 'Untitled', 'streamType');
        if (setting) {
          if (setting.value !== 'rtmp_custom') {
            setting.value = 'rtmp_custom';
            this.setSettings('Stream', settings);
          }
        }
      }
    }
  }

  showSettings(categoryName?: string) {
    this.windowsService.showWindow({
      componentName: 'Settings',
      title: $t('common.settings'),
      queryParams: { categoryName },
      size: {
        width: 800,
        height: 800
      }
    });
  }

  advancedSettingEnabled(): boolean {
    return (
      Utils.isDevMode() || this.appService.state.argv.includes('--adv-settings')
    );
  }

  getCategories(): string[] {
<<<<<<< HEAD
    const categories: string[] = nodeObs.OBS_settings_getListCategories();
=======
    let categories = obs.NodeObs.OBS_settings_getListCategories();
    categories = categories
      .concat(['Scene Collections', 'Notifications', 'Appearance', 'Remote Control']);

    // we decided to not expose API settings for production version yet
    if (this.advancedSettingEnabled()) categories = categories.concat(['Experimental']);

    if (this.platformAppsService.state.devMode) {
      categories = categories.concat('Developer');
    }
>>>>>>> c5e6c1a1

    // if (this.advancedSettingEnabled()) categories = categories.concat(['Experimental']);

    return categories;
  }

  getSettingsFormData(categoryName: string): ISettingsSubCategory[] {
    if (categoryName === 'Audio') return this.getAudioSettingsFormData();
<<<<<<< HEAD
    const settings = nodeObs.OBS_settings_getSettings(categoryName) as ISettingsSubCategory[];
=======
    const settings = obs.NodeObs.OBS_settings_getSettings(categoryName);
>>>>>>> c5e6c1a1

    // Names of settings that are disabled because we
    // have not implemented them yet.
    const BLACK_LIST_NAMES = [
      'SysTrayMinimizeToTray',
      'ReplayBufferWhileStreaming',
      'KeepReplayBufferStreamStops',
      'SysTrayEnabled',
      'CenterSnapping',
      'HideProjectorCursor',
      'ProjectorAlwaysOnTop',
      'SaveProjectors',
      'SysTrayWhenStarted',
      'RecRBSuffix',
      'LowLatencyEnable',
      'BindIP',
      'FilenameFormatting',
      'MaxRetries',
      'NewSocketLoopEnable',
      'OverwriteIfExists',
      'RecRBPrefix',
      'Reconnect',
      'RetryDelay',
      'DisableAudioDucking',
    ];

    // We inject niconico specific resolutions
    if (categoryName === 'Video') {
      const outputSettings = this.findSetting(settings, 'Untitled', 'Output');

      if (outputSettings) {
        // filter resolutions if duplicated in the meaning of value
        outputSettings.values = outputSettings.values
          .filter((x: { [key: string]: string }) => {
            // one item has only one key-value pair
            return !Object.keys(x).some(y => niconicoResolutions.includes(x[y]));
          });
        outputSettings.values.unshift(...niconicoResolutionValues);
      }
    }

    if (categoryName === 'Advanced') {
      // 入力フォームで0未満を設定できないようにするための措置
      const delaySecSetting = this.findSetting(settings, 'Stream Delay', 'DelaySec');
      if (delaySecSetting) {
        delaySecSetting.type = 'OBS_PROPERTY_UINT';
      }
    }

    for (const group of settings) {
      group.parameters = obsValuesToInputValues(
        categoryName,
        group.nameSubCategory,
        group.parameters,
        {
          disabledFields: BLACK_LIST_NAMES,
          transformListOptions: true
        }
      );
    }

    if (categoryName === 'Stream') {
      // We hide the stream type settings
      const setting = this.findSetting(settings, 'Untitled', 'streamType');
      if (setting) {
        setting.visible = false;
      }

      // ニコニコログイン中は Stream(配信) タブの項目は無効にする
      if (this.userService.isNiconicoLoggedIn()) {
        for (const untitled of this.findSubCategory(settings, 'Untitled')) {
          untitled.parameters.forEach(setting => {
            setting.enabled = false;
          });
        }
      }
    }

    // We hide the encoder preset and settings if the optimized ones are in used
    if (
      categoryName === 'Output' &&
      this.videoEncodingOptimizationService.getIsUsingEncodingOptimizations()
    ) {
      const outputSettings: IOutputSettings = this.videoEncodingOptimizationService.getCurrentOutputSettings();

      const indexSubCategory = settings.indexOf(
        settings.find((category: any) => {
          return category.nameSubCategory === 'Streaming';
        })
      );

      const parameters = settings[indexSubCategory].parameters;

      // Setting preset visibility
      const indexPreset = parameters.indexOf(
        parameters.find((parameter: any) => {
          return parameter.name === outputSettings.presetField;
        })
      );
      settings[indexSubCategory].parameters[indexPreset].visible = false;

      // Setting encoder settings value
      const indexX264Settings = parameters.indexOf(
        parameters.find((parameter: any) => {
          return parameter.name === outputSettings.encoderSettingsField;
        })
      );
      settings[indexSubCategory].parameters[indexX264Settings].visible = false;
    }

    if (categoryName === 'Output') {
      const indexSubCategory = settings.findIndex((category: any) => {
        return category.nameSubCategory === 'Streaming';
      });

      const parameters = settings[indexSubCategory].parameters;

      // カスタムビットレートにしかならない前提があるので無意味、ということで隠す
      const parameterEnforceBitrate = parameters.find((parameter: any) => {
        return parameter.name === 'EnforceBitrate';
      });
      if (parameterEnforceBitrate) {
        parameterEnforceBitrate.visible = false;
      }

      // EnforceBitrateと同じだが詳細と基本で別の項目として出てくる
      const parameterApplyServiceSettings = parameters.find((parameter: any) => {
        return parameter.name === 'ApplyServiceSettings';
      });
      if (parameterApplyServiceSettings) {
        parameterApplyServiceSettings.visible = false;
      }

      const aBitrate = parameters.find((parameter: any) => {
        return parameter.name === 'ABitrate';
      }) as any;
      if (aBitrate) {
        aBitrate.values = aBitrate.values
          .filter((x: { [key: string]: string }) => {
            return !Object.keys(x).some(y => niconicoAudioBitrates.includes(x[y]));
          });
        aBitrate.values.unshift(...niconicoAudioBitrateValues);
        aBitrate.options = aBitrate.options
          .filter((x: { value: string, description: string }) => {
            return !niconicoAudioBitrates.includes(x.value);
          });
        aBitrate.options.unshift(...niconicoAudioBitrateOptions);
      }
    }

    // これ以上消すものが増えるなら、フィルタリング機構は整備したほうがよいかもしれない

    return settings;
  }

  getOutputMode(output: ISettingsSubCategory[] = this.getSettingsFormData('Output')): ('Simple' | 'Advanced' | null) {
    return this.findSettingValue(output, 'Untitled', 'Mode');
  }

  isValidOutputRecordingPath(): boolean {
    const path = this.getOutputRecordingPath();
    console.log('getOutputRecordingPath: ', path);

    if (!path) {
      return false;
    }

    if (path.length < 2) {
      return false;
    }

    return this.isValidOutputRecordingUri(path) || this.isValidOutputRecordingDirectoryPath(path)
  }

  isValidOutputRecordingDirectoryPath(recordingPath: string): boolean {

    return fs.existsSync(recordingPath) && fs.statSync(recordingPath).isDirectory();
  }

  isValidOutputRecordingUri(uri: string): boolean {
    let parsedUri;
    try {
      parsedUri = new URL(uri);
    } catch (e) {
      if (e instanceof TypeError) {
        return false;
      } else {
        console.log('unexpected error thrown:', e);
        throw e;
      }
    }
    return parsedUri.protocol === 'rtmp:';
  }

  getOutputRecordingPath(): string | undefined {
    const output = this.getSettingsFormData('Output');
    const outputMode = this.getOutputMode(output);
    switch (outputMode) {
      case 'Simple':
        return this.findSettingValue(output, 'Recording', 'FilePath');

      case 'Advanced':
        {
          const recType = this.findSettingValue(output, 'Recording', 'RecType');
          console.log(`Output/Recording RecType: ${recType}`);
          switch (recType) {
            case 'Standard':
              return this.findSettingValue(output, 'Recording', 'RecFilePath');

            case 'Custom Output (FFmpeg)':
              const ffMpegMode = this.findSettingValue(output, 'Recording', 'FFOutputToFile')
              switch (ffMpegMode) {
                case 0: // Output to URL
                  return this.findSettingValue(output, 'Recording', 'FFURL');
                case 1: // Output to File
                  return this.findSettingValue(output, 'Recording', 'FFFilePath');
              }
          }
        }
    }
    return undefined;
  }

  /**
   * Returns some information about the user's streaming settings.
   * This is used in aggregate to improve our optimized video encoding.
   *
   * P.S. Settings needs a refactor... badly
   */
  getStreamEncoderSettings() {
    const output = this.getSettingsFormData('Output');
    const video = this.getSettingsFormData('Video');

    const encoder = this.findSettingValue(output, 'Streaming', 'Encoder') ||
      this.findSettingValue(output, 'Streaming', 'StreamEncoder');
    const preset = this.findSettingValue(output, 'Streaming', 'preset') ||
      this.findSettingValue(output, 'Streaming', 'Preset') ||
      this.findSettingValue(output, 'Streaming', 'NVENCPreset') ||
      this.findSettingValue(output, 'Streaming', 'QSVPreset') ||
      this.findSettingValue(output, 'Streaming', 'target_usage') ||
      this.findSettingValue(output, 'Streaming', 'QualityPreset') ||
      this.findSettingValue(output, 'Streaming', 'AMDPreset');
    const bitrate = this.findSettingValue(output, 'Streaming', 'bitrate') ||
      this.findSettingValue(output, 'Streaming', 'VBitrate');
    const baseResolution = this.findSettingValue(video, 'Untitled', 'Base');
    const outputResolution = this.findSettingValue(video, 'Untitled', 'Output');

    return {
      encoder,
      preset,
      bitrate,
      baseResolution,
      outputResolution
    };
  }

  diffOptimizedSettings(
    options: {
      bitrate: number,
      useHardwareEncoder?: boolean,
    }
  ): OptimizedSettings {
    const accessor = new SettingsKeyAccessor(this);
    const best = getBestSettingsForNiconico(options, accessor);
    const opt = new Optimizer(accessor, best);

    const current = opt.getCurrentSettings();

    // 最適化の必要な値を抽出する
    const delta: OptimizeSettings = Object.assign({}, ...Optimizer.getDifference(current, best));

    return {
      current,
      best,
      delta,
      info: opt.optimizeInfo(current, delta)
    };
  }

  optimizeForNiconico(best: OptimizeSettings) {
    const MAX_TRY = 4;

    for (let retry = 0; retry < MAX_TRY; ++retry) {
      const accessor = new SettingsKeyAccessor(this);
      const opt = new Optimizer(accessor, best);
      opt.optimize(best);

      // 確実に書き込めたか確認するため、読み込み直す
      accessor.clearCache();
      const delta = [...opt.getDifferenceFromCurrent(best)]
      if (delta.length === 0) {
        // send to Sentry
        if (retry > 0) {
          console.error(`optimizeForNiconico: リトライ ${retry} 回で救済`);
        } else {
          console.error('optimizeForNiconico: 一発で成功');
        }
        return;
      }
      console.info(
        `optimizeForNiconico: #${retry}: optimization setting is not set perfectly: `,
        JSON.stringify(delta)
      );
    }
    // send to Sentry
    console.error('optimizeForNiconico: 最適化リトライ満了したが設定できなかった');
  }

  private findSubCategory(settings: ISettingsSubCategory[], category: string): ISettingsSubCategory[] {
    // there are one or more subCategory objects whitch have the same name!
    return settings.filter(subCategory => subCategory.nameSubCategory === category);
  }

  findSetting(settings: ISettingsSubCategory[], category: string, setting: string) {
    for (const subCategory of this.findSubCategory(settings, category)) {
      const found = subCategory.parameters.find(param => param.name === setting) as any;
      if (found) {
        return found;
      }
    }
    return undefined;
  }

  findSettingValue(settings: ISettingsSubCategory[], category: string, setting: string) {
    const param = this.findSetting(settings, category, setting);
    if (param) {
      if (typeof param.value !== 'undefined') {
        return param.value;
      }
      if (typeof param.options !== 'undefined' && Array.isArray(param.options)) {
        return (param as IObsListInput<string>).options[0].value;
      }
    }
    return undefined;
  }

  private getAudioSettingsFormData(): ISettingsSubCategory[] {
    const audioDevices = this.audioService.getDevices();
    const sourcesInChannels = this.sourcesService
      .getSources()
      .filter(source => source.channel !== void 0);

    const parameters: TObsFormData = [];

    // collect output channels info
    for (
      let channel = E_AUDIO_CHANNELS.OUTPUT_1;
      channel <= E_AUDIO_CHANNELS.OUTPUT_2;
      channel++
    ) {
      const source = sourcesInChannels.find(
        source => source.channel === channel
      );
      const deviceInd = channel;

      parameters.push({
        value: source ? source.getObsInput().settings['device_id'] : null,
        description: `${$t('settings.desktopAudioDevice')} ${deviceInd}`,
        // 「既定」にしたときこの名前がミキサーにソース名として出てくる
        name: `${$t('sources.desktopAudio')} ${deviceInd > 1 ? deviceInd : ''}`,
        type: 'OBS_PROPERTY_LIST',
        enabled: true,
        visible: true,
        options: [{ description: $t('settings.disabled'), value: null }].concat(
          audioDevices
            .filter(device => device.type === 'output')
            .map(device => {
              if (device.id === 'default') {
                return { description: $t('settings.default'), value: device.id };
              }
              return { description: device.description, value: device.id };
            })
        )
      });
    }

    // collect input channels info
    for (
      let channel = E_AUDIO_CHANNELS.INPUT_1;
      channel <= E_AUDIO_CHANNELS.INPUT_3;
      channel++
    ) {
      const source = sourcesInChannels.find(
        source => source.channel === channel
      );
      const deviceInd = channel - 2;

      parameters.push({
        value: source ? source.getObsInput().settings['device_id'] : null,
        description: `${$t('settings.micAuxDevice')} ${deviceInd}`,
        // 「既定」にしたときこの名前がミキサーにソース名として出てくる
        name: `${$t('sources.micAux')} ${deviceInd > 1 ? deviceInd : ''}`,
        type: 'OBS_PROPERTY_LIST',
        enabled: true,
        visible: true,
        options: [{ description: $t('settings.disabled'), value: null }].concat(
          audioDevices.filter(device => device.type === 'input').map(device => {
            if (device.id === 'default') {
              return { description: $t('settings.default'), value: device.id };
            }
            return { description: device.description, value: device.id };
          })
        )
      });
    }

    return [
      {
        nameSubCategory: 'Untitled',
        parameters
      }
    ];
  }

  setSettings(categoryName: string, settingsData: ISettingsSubCategory[]) {
    if (categoryName === 'Audio') return this.setAudioSettings(settingsData);

    const dataToSave = [];

    for (const subGroup of settingsData) {
      dataToSave.push({
        ...subGroup,
        parameters: inputValuesToObsValues(subGroup.parameters, {
          valueToCurrentValue: true
        })
      });
    }

    obs.NodeObs.OBS_settings_saveSettings(categoryName, dataToSave);
    this.SET_SETTINGS(
      SettingsService.convertFormDataToState({ [categoryName]: settingsData })
    );
  }

  private setAudioSettings(settingsData: ISettingsSubCategory[]) {
    const audioDevices = this.audioService.getDevices();

    settingsData[0].parameters.forEach((deviceForm, ind) => {
      const channel = ind + 1;
      const isOutput = [
        E_AUDIO_CHANNELS.OUTPUT_1,
        E_AUDIO_CHANNELS.OUTPUT_2
      ].includes(channel);
      const source = this.sourcesService
        .getSources()
        .find(source => source.channel === channel);


      if (source && deviceForm.value === null) {
        if (deviceForm.value === null) {
          this.sourcesService.removeSource(source.sourceId);
          return;
        }
      } else if (deviceForm.value !== null) {

        const device = audioDevices.find(device => device.id === deviceForm.value);
        if (device === undefined) {
          this.sourcesService.removeSource(source.sourceId);
          return;
        }
        const displayName = device.id === 'default' ? deviceForm.name : device.description;

        if (!source) {
          this.sourcesService.createSource(
            displayName,
            isOutput ? 'wasapi_output_capture' : 'wasapi_input_capture',
            {},
            { channel }
          );
        } else {
          source.updateSettings({ device_id: deviceForm.value, name: displayName });
        }
      }

    });
  }

  @mutation()
  SET_SETTINGS(settingsData: ISettingsState) {
    this.state = Object.assign({}, this.state, settingsData);
  }
}<|MERGE_RESOLUTION|>--- conflicted
+++ resolved
@@ -173,20 +173,7 @@
   }
 
   getCategories(): string[] {
-<<<<<<< HEAD
-    const categories: string[] = nodeObs.OBS_settings_getListCategories();
-=======
-    let categories = obs.NodeObs.OBS_settings_getListCategories();
-    categories = categories
-      .concat(['Scene Collections', 'Notifications', 'Appearance', 'Remote Control']);
-
-    // we decided to not expose API settings for production version yet
-    if (this.advancedSettingEnabled()) categories = categories.concat(['Experimental']);
-
-    if (this.platformAppsService.state.devMode) {
-      categories = categories.concat('Developer');
-    }
->>>>>>> c5e6c1a1
+    const categories: string[] = obs.NodeObs.OBS_settings_getListCategories();
 
     // if (this.advancedSettingEnabled()) categories = categories.concat(['Experimental']);
 
@@ -195,11 +182,7 @@
 
   getSettingsFormData(categoryName: string): ISettingsSubCategory[] {
     if (categoryName === 'Audio') return this.getAudioSettingsFormData();
-<<<<<<< HEAD
-    const settings = nodeObs.OBS_settings_getSettings(categoryName) as ISettingsSubCategory[];
-=======
-    const settings = obs.NodeObs.OBS_settings_getSettings(categoryName);
->>>>>>> c5e6c1a1
+    const settings = obs.NodeObs.OBS_settings_getSettings(categoryName) as ISettingsSubCategory[];
 
     // Names of settings that are disabled because we
     // have not implemented them yet.
