--- conflicted
+++ resolved
@@ -220,11 +220,8 @@
   "Error generating TikTok stream credentials": "Error generating TikTok stream credentials",
   "You are already live on a another device": "You are already live on a another device",
   "Connect your TikTok account to stream to TikTok and one additional platform for free.": "Connect your TikTok account to stream to TikTok and one additional platform for free.",
-<<<<<<< HEAD
-=======
   "Failed to authenticate with TikTok, re-login or re-merge TikTok account": "Failed to authenticate with TikTok, re-login or re-merge TikTok account",
   "user might be blocked from streaming to TikTok but do not say they are. Refer them to TikTok": "user might be blocked from streaming to TikTok but do not say they are. Refer them to TikTok",
->>>>>>> 3aa441c9
   "While updating your Twitch channel info, some tags were removed due to moderation rules: %{tags}": "While updating your Twitch channel info, some tags were removed due to moderation rules: %{tags}",
   "Content Classification": "Content Classification",
   "Stream features branded content": "Stream features branded content",
@@ -260,9 +257,6 @@
   "You can now reply to Twitch, YouTube and Facebook messages in Multistream chat. Click to learn more.": "You can now reply to Twitch, YouTube and Facebook messages in Multistream chat. Click to learn more.",
   "Multistream Chat Platform Support": "Multistream Chat Platform Support",
   "You have selected %{colorFormat} as Color Format. Formats other than NV12 and P010 are commonly used for recording, and might incur high CPU usage or the streaming platform might not support it. Go to Settings -> Advanced -> Video to review.": "You have selected %{colorFormat} as Color Format. Formats other than NV12 and P010 are commonly used for recording, and might incur high CPU usage or the streaming platform might not support it. Go to Settings -> Advanced -> Video to review.",
-<<<<<<< HEAD
-  "TikTok Audience": "TikTok Audience"
-=======
   "Selective Recording Enabled": "Selective Recording Enabled",
   "Selective Recording only works with horizontal sources and disables editing the vertical output scene. Please disable Selective Recording to go live with Dual Output.": "Selective Recording only works with horizontal sources and disables editing the vertical output scene. Please disable Selective Recording to go live with Dual Output.",
   "Studio Mode Enabled": "Studio Mode Enabled",
@@ -286,5 +280,4 @@
   "Copy stream link": "Copy stream link",
   "Copy %{platform} link": "Copy %{platform} link",
   "Copied to clipboard": "Copied to clipboard"
->>>>>>> 3aa441c9
 }