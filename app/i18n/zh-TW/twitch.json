--- conflicted
+++ resolved
@@ -1,13 +1,7 @@
 {
   "Twitch Category": "Twitch 類別",
   "Twitch Tags": "Twitch 標記",
-<<<<<<< HEAD
-  "You need to re-login to access Twitch tags": "You need to re-login to access Twitch tags",
-  "Do not include special characters or spaces in your tag": "Do not include special characters or spaces in your tag",
-  "For example: \"Speedrunning\" or \"FirstPlaythrough\"": "For example: \"Speedrunning\" or \"FirstPlaythrough\""
-=======
   "You need to re-login to access Twitch tags": "您必須重新登入才能使用 Twitch 標記功能",
   "Do not include special characters or spaces in your tag": "標記中不可包含特殊字元或空格",
   "For example: \"Speedrunning\" or \"FirstPlaythrough\"": "例如：「Speedrunning」或「FirstPlaythrough」"
->>>>>>> 672fd52e
 }