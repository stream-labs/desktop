--- conflicted
+++ resolved
@@ -1,8 +1,5 @@
 import { Service } from '../service';
 import { StatefulService, mutation } from '../stateful-service';
-<<<<<<< HEAD
-import { IPlatformService, IChannelInfo, IPlatformAuth } from '.';
-=======
 import {
   IPlatformService,
   IChannelInfo,
@@ -10,7 +7,6 @@
   TPlatformCapability,
   TPlatformCapabilityMap,
 } from '.';
->>>>>>> a42ff3be
 import { HostsService } from '../hosts';
 import { SettingsService } from '../settings';
 import { Inject } from '../../util/injector';
@@ -190,39 +186,6 @@
       return fetch(request)
         .then(handleResponse)
         .then(json => json.items[0].liveStreamingDetails.concurrentViewers || 0);
-<<<<<<< HEAD
-    });
-  }
-
-  prepopulateInfo() {
-    return this.fetchPrefillData();
-  }
-
-  @requiresToken()
-  fetchPrefillData() {
-    const query = `part=snippet,contentDetails,status&broadcastStatus=upcoming&access_token=${
-      this.oauthToken
-    }`;
-    return fetch(`${this.apiBase}/liveBroadcasts?${query}`)
-      .then(handleResponse)
-      .then(json => {
-        if (!json.items.length) return;
-        this.SET_STREAM_ID(json.items[0].id);
-        this.SET_SCHEDULED_START_TIME(json.items[0].snippet.scheduledStartTime);
-        return json.items[0].snippet;
-      });
-  }
-
-  @requiresToken()
-  scheduleStream(scheduledStartTime: string, { title, description }: IChannelInfo): Promise<any> {
-    const url = `${this.apiBase}/liveBroadcasts?part=snippet,status`;
-    const headers = authorizedHeaders(this.oauthToken);
-    headers.append('Content-Type', 'application/json');
-    const body = JSON.stringify({
-      snippet: { scheduledStartTime, title, description },
-      status: { privacyStatus: 'public' },
-=======
->>>>>>> a42ff3be
     });
     const req = new Request(url, { headers, body, method: 'POST' });
     return fetch(req).then(handleResponse);
