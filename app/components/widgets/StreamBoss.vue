--- conflicted
+++ resolved
@@ -16,11 +16,7 @@
       </div>
 
       <div v-else>
-<<<<<<< HEAD
-        <validated-form ref="form" name="set-goal-form" class="section__body" v-if="requestState !== 'pending'">
-=======
         <validated-form ref="form" class="section__body" v-if="requestState !== 'pending'">
->>>>>>> c5e6c1a1
           <v-form-group v-model="bossCreateOptions.total_health" :metadata="metadata.total_health"/>
           <v-form-group v-model="bossCreateOptions.mode" :metadata="metadata.mode"/>
         </validated-form>
@@ -34,11 +30,7 @@
       </div>
     </div>
 
-<<<<<<< HEAD
-    <validated-form slot="manage-battle-properties" name="manage-battle-form" @input="save()" v-if="loaded">
-=======
     <validated-form slot="manage-battle-properties" @input="save()" v-if="loaded">
->>>>>>> c5e6c1a1
       <v-form-group v-model="wData.settings.fade_time" :metadata="metadata.fade_time"/>
       <v-form-group>
         <bool-input v-model="wData.settings.boss_heal" :metadata="metadata.boss_heal"/>
