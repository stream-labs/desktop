import Vue from 'vue';
import { Component, Prop, Watch } from 'vue-property-decorator';
<<<<<<< HEAD
import { StreamingService, EStreamingState } from '../services/streaming';
import { Inject } from '../util/injector';
import { NavigationService } from '../services/navigation';
import { UserService } from '../services/user';
import { CustomizationService } from '../services/customization';
import { $t } from 'services/i18n';
=======
import { StreamingService, EStreamingState } from 'services/streaming';
import { Inject } from 'util/injector';
import { NavigationService } from 'services/navigation';
import { UserService } from 'services/user';
import { CustomizationService } from 'services/customization';
import { MediaBackupService, EGlobalSyncStatus } from 'services/media-backup';
import electron from 'electron';
>>>>>>> 0f1f3eeb

@Component({})
export default class StartStreamingButton extends Vue {
  @Inject() streamingService: StreamingService;
  @Inject() userService: UserService;
  @Inject() customizationService: CustomizationService;
  @Inject() navigationService: NavigationService;
  @Inject() mediaBackupService: MediaBackupService;

  @Prop() disabled: boolean;

  async toggleStreaming() {
    if (this.streamingService.isStreaming) {
      this.streamingService.toggleStreaming();
    } else {
      if (this.mediaBackupService.globalSyncStatus === EGlobalSyncStatus.Syncing) {
        const goLive = await new Promise<boolean>(resolve => {
          electron.remote.dialog.showMessageBox(
            electron.remote.getCurrentWindow(),
            {
              title: 'Cloud Backup',
              type: 'warning',
              message: 'Your media files are currently being synced with the cloud. ' +
                'It is recommended that you wait until this finishes before going live.',
              buttons: ['Wait', 'Go Live Anyway']
            },
            goLive => {
              resolve(!!goLive);
            }
          );
        });

        if (!goLive) return;
      }

      if (
        this.userService.isLoggedIn() &&
        this.customizationService.state.updateStreamInfoOnLive &&
        (this.userService.platform.type === 'twitch' ||
        this.userService.platform.type === 'mixer')
      ) {
        this.streamingService.showEditStreamInfo();
      } else {
        this.streamingService.toggleStreaming();
        if (this.userService.isLoggedIn()) {
          this.navigationService.navigate('Live');
        }
      }
    }
  }

  get streamingStatus() {
    return this.streamingService.state.streamingStatus;
  }

  getStreamButtonLabel() {
    if (this.streamingStatus === EStreamingState.Live) {
      return $t('END STREAM');
    }

    if (this.streamingStatus === EStreamingState.Starting) {
      if (this.streamingService.delayEnabled) {
        return `STARTING ${this.streamingService.delaySecondsRemaining}s`;
      }

      return $t('STARTING');
    }

    if (this.streamingStatus === EStreamingState.Ending) {
      if (this.streamingService.delayEnabled) {
        return `DISCARD ${this.streamingService.delaySecondsRemaining}s`;
      }

      return $t('ENDING');
    }

    if (this.streamingStatus === EStreamingState.Reconnecting) {
      return $t('RECONNECTING');
    }

    return $t('GO LIVE');
  }

  getIsRedButton() {
    return this.streamingStatus !== EStreamingState.Offline;
  }

  get isStreaming() {
    return this.streamingService.isStreaming;
  }

  get isDisabled() {
    return this.disabled ||
      ((this.streamingStatus === EStreamingState.Starting) && (this.streamingService.delaySecondsRemaining === 0)) ||
      ((this.streamingStatus === EStreamingState.Ending) && (this.streamingService.delaySecondsRemaining === 0));
  }

  @Watch('streamingStatus')
  setDelayUpdate() {
    this.$forceUpdate();

    if (this.streamingService.delaySecondsRemaining) {
      setTimeout(() => this.setDelayUpdate(), 100);
    }
  }
}<|MERGE_RESOLUTION|>--- conflicted
+++ resolved
@@ -1,13 +1,5 @@
 import Vue from 'vue';
 import { Component, Prop, Watch } from 'vue-property-decorator';
-<<<<<<< HEAD
-import { StreamingService, EStreamingState } from '../services/streaming';
-import { Inject } from '../util/injector';
-import { NavigationService } from '../services/navigation';
-import { UserService } from '../services/user';
-import { CustomizationService } from '../services/customization';
-import { $t } from 'services/i18n';
-=======
 import { StreamingService, EStreamingState } from 'services/streaming';
 import { Inject } from 'util/injector';
 import { NavigationService } from 'services/navigation';
@@ -15,7 +7,7 @@
 import { CustomizationService } from 'services/customization';
 import { MediaBackupService, EGlobalSyncStatus } from 'services/media-backup';
 import electron from 'electron';
->>>>>>> 0f1f3eeb
+import { $t } from 'services/i18n';
 
 @Component({})
 export default class StartStreamingButton extends Vue {
@@ -36,11 +28,11 @@
           electron.remote.dialog.showMessageBox(
             electron.remote.getCurrentWindow(),
             {
-              title: 'Cloud Backup',
+              title: $t('Cloud Backup'),
               type: 'warning',
-              message: 'Your media files are currently being synced with the cloud. ' +
-                'It is recommended that you wait until this finishes before going live.',
-              buttons: ['Wait', 'Go Live Anyway']
+              message: $t('Your media files are currently being synced with the cloud. ') +
+                $t('It is recommended that you wait until this finishes before going live.'),
+              buttons: [$t('Wait'), $t('Go Live Anyway')]
             },
             goLive => {
               resolve(!!goLive);
