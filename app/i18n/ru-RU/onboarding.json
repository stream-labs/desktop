--- conflicted
+++ resolved
@@ -1,11 +1,7 @@
 {
   "We are improving our backend systems. As part of the migration process, we will need to you log in again. If you have any questions, you can": "Мы улучшаем наши серверные системы. Для подключения к новым серверам необходимо, чтобы вы вошли в систему заново. По любым вопросам вы можете",
   "contact support.": "обратиться в службу поддержки.",
-<<<<<<< HEAD
-  "Sign in with your content platform to get started with Streamlabs": "Sign in with your content platform to get started with Streamlabs",
-=======
   "Sign in with your content platform to get started with Streamlabs": "Войдите в свою контент-платформу для начала работы со Streamlabs",
->>>>>>> 672fd52e
   "Select an OBS profile to import": "Выберите профиль OBS для импорта",
   "Import from OBS Studio": "Импортировать из OBS Studio",
   "Start Fresh": "Начать с нуля",
@@ -121,25 +117,15 @@
   "Tips": "Чаевые",
   "Storage": "Хранилище",
   "All Streamlabs Pro Tools": "Все инструменты Streamlabs Pro",
-<<<<<<< HEAD
-  "Console, Cross Clip, Oslo, Willow & Melon": "Console, Cross Clip, Oslo, Willow & Melon",
-  "Access to Free Overlays and Themes": "Доступ к бесплатным оверлеям и темам",
-  "Add 1 Guest": "Можно добавить одного гостя",
-=======
   "Console, Cross Clip, Oslo, Willow & Melon": "Console, Cross Clip, Oslo, Willow и Melon",
   "Access to Free Overlays and Themes": "Доступ к бесплатным оверлеям и темам",
   "Add 1 Guest": "Можно добавить 1 гостя",
->>>>>>> 672fd52e
   "Limited Free Apps": "Ограниченный ассортимент бесплатных приложений",
   "No-fee Tipping": "Чаевые без комиссии",
   "Basic Chatbot": "Базовый чат-бот",
   "Basic Features": "Базовые функции",
   "Access to All Overlays and Themes (%{themeNumber})": "Доступ ко всем оверлеям и темам (%{themeNumber})",
-<<<<<<< HEAD
-  "Add Up To 4 Guests or Cameras": "Можно добавить до 4 гостей или камер",
-=======
   "Add Up To 11 Guests or Cameras": "Add Up To 11 Guests or Cameras",
->>>>>>> 672fd52e
   "Access Full App Library (%{appNumber})": "Доступ ко всей библиотеке приложений (%{appNumber})",
   "Custom Tip Page and Domain": "Пользовательские домен и страница чаевых",
   "Custom Named Chatbot": "Выбор имени для чат-бота",
@@ -147,17 +133,9 @@
   "Current Plan": "Текущий план",
   "Includes everything in Starter plus:": "Все, что есть в Starter, плюс кое-что еще:",
   "Your login has expired. Please reauthenticate to continue using Streamlabs Desktop.": "Время вашего сеанса истекло. Пожалуйста, войдите снова в свою учетную запись, чтобы продолжить пользоваться Streamlabs Desktop.",
-<<<<<<< HEAD
-  "Select a Primary Platform": "Select a Primary Platform",
-  "Connect a Content Platform": "Connect a Content Platform",
-  "Streamlabs Desktop requires that you have a connected platform account in order to use all of its features. By skipping this step, you will be logged out and some features may be unavailable.": "Streamlabs Desktop requires that you have a connected platform account in order to use all of its features. By skipping this step, you will be logged out and some features may be unavailable.",
-  "Your Streamlabs account has multiple connected content platforms. Please select the primary platform you will be streaming to using Streamlabs Desktop.": "Your Streamlabs account has multiple connected content platforms. Please select the primary platform you will be streaming to using Streamlabs Desktop.",
-  "Streamlabs Desktop requires you to connect a content platform to your Streamlabs account": "Streamlabs Desktop requires you to connect a content platform to your Streamlabs account"
-=======
   "Select a Primary Platform": "Выберите основную платформу",
   "Connect a Content Platform": "Подключите контент-платформу",
   "Streamlabs Desktop requires that you have a connected platform account in order to use all of its features. By skipping this step, you will be logged out and some features may be unavailable.": "Для использования всех функций Streamlabs Desktop должна быть подключена учетная запись платформы. Если пропустить этот шаг, будет выполнен выход из системы и некоторые функции могут быть недоступны.",
   "Your Streamlabs account has multiple connected content platforms. Please select the primary platform you will be streaming to using Streamlabs Desktop.": "К вашей учетной записи Streamlabs подключено несколько контент-платформ. Выберите основную платформу, с которой вы будете вести прямые трансляции с помощью Streamlabs Desktop.",
   "Streamlabs Desktop requires you to connect a content platform to your Streamlabs account": "Для полноценного использования Streamlabs Desktop необходимо подключить контент-платформу к учетной записи Streamlabs"
->>>>>>> 672fd52e
 }