/**
 * Components for AlertBox widget
 */

import React, { useRef } from 'react';
import {
  CheckboxInput,
  MediaUrlInput,
  NumberInput,
  SliderInput,
  TextInput,
  AudioUrlInput,
  SwitchInput,
  FontFamilyInput,
  ColorInput,
  FontWeightInput,
  FontSizeInput,
  ListInput,
} from '../shared/inputs';
import { $t } from '../../services/i18n';
import { Alert, Button, Collapse, Menu, Tooltip } from 'antd';
import Form from '../shared/inputs/Form';
import { WidgetLayout } from './common/WidgetLayout';
import { CaretRightOutlined, QuestionCircleOutlined } from '@ant-design/icons';
import { TAlertType } from '../../services/widgets/alerts-config';
import { useAlertBox } from './useAlertBox';
import { useForceUpdate } from '../hooks';
import electron from 'electron';
import { Services } from '../service-provider';
import { ButtonGroup } from '../shared/ButtonGroup';
import { LayoutInput } from './common/LayoutInput';
import InputWrapper from '../shared/inputs/InputWrapper';
<<<<<<< HEAD
import * as remote from '@electron/remote';
=======
import { assertIsDefined } from '../../util/properties-type-guards';
>>>>>>> 9a5118c1

/**
 * Root component
 */
export function AlertBox() {
  const { layout } = useAlertBox();
  return (
    <WidgetLayout layout={layout}>
      <TabsList />
      <TabContent />
    </WidgetLayout>
  );
}

/**
 * Renders left menu
 */
function TabsList() {
  const { onMenuClickHandler, selectedTab } = useAlertBox();
  return (
    <>
      <Menu onClick={onMenuClickHandler} selectedKeys={[selectedTab]} theme={'dark'}>
        <Menu.Item key={'general'}>{$t('General Settings')}</Menu.Item>
      </Menu>
      <AlertsList />
    </>
  );
}

/**
 * Renders selected tab content
 */
function TabContent() {
  const { selectedTab } = useAlertBox();
  return selectedTab === 'general' ? (
    <GeneralSettings />
  ) : (
    <VariationSettings type={selectedTab as TAlertType} />
  );
}

/**
 * Renders general settings
 */
function GeneralSettings() {
  const { bind, switchToLegacyAlertbox } = useAlertBox();

  function openAdvancedAlertTesting() {
    Services.MagicLinkService.actions.openAdvancedAlertTesting();
  }

  return (
    <Form layout={'horizontal'}>
      <SliderInput
        label={$t('Global Alert Delay')}
        {...bind.alert_delay}
        step={1000}
        min={0}
        max={30000}
        tipFormatter={(ms: number) => `${ms / 1000}s`}
        debounce={500}
      />

      <Info
        message={$t('Looking for the old AlertBox settings?')}
        onClick={switchToLegacyAlertbox}
      />
      {/* TODO: check this feature is working for prime and non-prime users */}
      {/*<Info*/}
      {/*  message={$t('Need to test your alerts with different scenarios?')}*/}
      {/*  onClick={openAdvancedAlertTesting}*/}
      {/*/>*/}
      <AdvancedSettingsPanel />
    </Form>
  );
}

/**
 * List of alerts with "Play Alert" buttons
 */
function AlertsList() {
  const {
    onMenuClickHandler,
    alerts,
    selectedTab,
    playAlert,
    setEnabled,
    enabledAlerts,
    openAlertInfo,
  } = useAlertBox();

  return (
    <Menu onClick={onMenuClickHandler} selectedKeys={[selectedTab]} theme={'dark'}>
      {alerts.map(alertEvent => (
        <Menu.Item key={alertEvent.type}>
          {/* ON/OF CHECKBOX */}
          <CheckboxInput
            value={enabledAlerts.includes(alertEvent.type)}
            onChange={val => setEnabled(alertEvent.type, val)}
            style={{ display: 'inline-block' }}
          />

          {/* NAME AND TOOLTIP */}
          {alertEvent.name}
          {alertEvent.tooltip && (
            <Tooltip
              placement="rightBottom"
              title={
                <span>
                  {alertEvent.tooltip}
                  {alertEvent.tooltipLink && (
                    <ButtonGroup>
                      <Button type="link" onClick={() => openAlertInfo(alertEvent.type)}>
                        {$t('More Info')}
                      </Button>
                    </ButtonGroup>
                  )}
                </span>
              }
            >
              <QuestionCircleOutlined style={{ marginLeft: '7px' }} />
            </Tooltip>
          )}

          {/* "PLAY ALERT" BUTTON */}
          <Tooltip title={$t('Play Alert')} placement="left">
            <Button
              onClick={e => {
                e.stopPropagation();
                playAlert(alertEvent.type);
              }}
              type={'text'}
              style={{ position: 'absolute', right: '16px' }}
              icon={<CaretRightOutlined style={{ fontSize: '36px', color: 'white' }} />}
            />
          </Tooltip>
        </Menu.Item>
      ))}
    </Menu>
  );
}

/**
 * Settings for a selected Alert
 */
function VariationSettings(p: { type: TAlertType }) {
  let SettingsComponent: JSX.Element;
  switch (p.type) {
    case 'donation':
      SettingsComponent = <DonationSettings />;
      break;
    case 'merch':
      SettingsComponent = <MerchSettings />;
      break;
    default:
      SettingsComponent = <CommonAlertSettings type={p.type} />;
      break;
  }

  return (
    <>
      {SettingsComponent}
      <AnimationSettingsPanel />
      <FontSettingsPanel />
    </>
  );
}

/**
 * Common settings for a selected Alert
 */
function CommonAlertSettings(p: { type: TAlertType; hiddenFields?: string[] }) {
  const { createVariationBinding, isCustomCodeEnabled, selectedTab } = useAlertBox();
  const bind = createVariationBinding(p.type, 'default', useForceUpdate(), p.hiddenFields);
  const containerRef = useRef<HTMLDivElement>(null);
  const bindMinAmount =
    bind['alert_message_min_amount'].value !== undefined ? bind['alert_message_min_amount'] : null;

  return (
    <div key={selectedTab} ref={containerRef}>
      <MediaUrlInput {...bind.image_href} />
      {!isCustomCodeEnabled && <LayoutInput {...bind.layout} />}
      <AudioUrlInput {...bind.sound_href} />
      <SliderInput debounce={500} {...bind.sound_volume} />
      <TextInput {...bind.message_template} />
      {isCustomCodeEnabled && <SliderInput {...bind.alert_duration} />}
      {bindMinAmount && <NumberInput {...bindMinAmount} />}
    </div>
  );
}

/**
 * Renders FontSettings panel for a selected variation
 */
function FontSettingsPanel() {
  const { createVariationBinding, selectedAlert, isCustomCodeEnabled } = useAlertBox();
  assertIsDefined(selectedAlert);
  const bind = createVariationBinding(selectedAlert, 'default', useForceUpdate());

  // do not show font settings if CustomCode is enabled
  if (isCustomCodeEnabled) return <></>;

  return (
    <>
      <Collapse bordered={false}>
        <Collapse.Panel header={$t('Font Settings')} key={1}>
          <FontFamilyInput {...bind.font} />
          <FontSizeInput {...bind.font_size} />
          <FontWeightInput {...bind.font_weight} />
          <ColorInput {...bind.font_color} />
          <ColorInput {...bind.font_color2} />
        </Collapse.Panel>
      </Collapse>
    </>
  );
}

/**
 * Renders AnimationsSetting panel for a selected variation
 */
function AnimationSettingsPanel() {
  const {
    createVariationBinding,
    selectedAlert,
    isCustomCodeEnabled,
    animationOptions,
  } = useAlertBox();
  assertIsDefined(selectedAlert);
  const bind = createVariationBinding(selectedAlert, 'default', useForceUpdate());

  // do not show animations if CustomCode is enabled
  if (isCustomCodeEnabled) return <></>;

  return (
    <>
      <Collapse bordered={false}>
        <Collapse.Panel header={$t('Animations')} key={1}>
          <SliderInput {...bind.alert_duration} />
          <ListInput {...bind.show_animation} options={animationOptions.show} />
          <ListInput {...bind.hide_animation} options={animationOptions.hide} />
          <SliderInput {...bind.text_delay} />
          <ListInput {...bind.text_animation} options={animationOptions.text} />
        </Collapse.Panel>
      </Collapse>
    </>
  );
}

/**
 * Additional settings for donation alerts
 */
function DonationSettings() {
  const { createVariationBinding } = useAlertBox();
  const bind = createVariationBinding('donation', 'default', useForceUpdate());
  const { HostsService, UsageStatisticsService, MagicLinkService } = Services;
  const host = HostsService.streamlabs;

  function openDonationSettings() {
    MagicLinkService.actions.openDonationSettings();
  }

  function openTipPageSettings() {
    remote.shell.openExternal(`https://${host}/editor?ref=slobs`);
    UsageStatisticsService.actions.recordFeatureUsage('openDonationSettings');
  }

  return (
    <>
      <CommonAlertSettings type="donation" />

      <Info message={$t('Need to set up tipping?')} onClick={openDonationSettings} />
      <Info
        message={$t('Customize your tip page where viewers can send you donations')}
        onClick={openTipPageSettings}
      />
    </>
  );
}

/**
 * Additional settings for merch
 */
function MerchSettings() {
  const { createVariationBinding } = useAlertBox();
  const bind = createVariationBinding('merch', 'default', useForceUpdate());
  const hiddenFields = bind.use_custom_image.value ? [] : ['image_href'];

  return (
    <>
      <InputWrapper>
        <CheckboxInput {...bind.use_custom_image} />
      </InputWrapper>
      <CommonAlertSettings type="merch" hiddenFields={hiddenFields} />
    </>
  );
}

/**
 * A shortcut for Alert.info from antd lib
 */
function Info(p: { message: string; onClick: Function }) {
  return (
    <Alert
      message={
        <span>
          {p.message}
          <a onClick={() => p.onClick()}> {$t('Click here')}</a>
        </span>
      }
      type="info"
      showIcon
      style={{ marginBottom: '16px' }}
    />
  );
}

/**
 * Advanced panel in the General Settings tab
 */
function AdvancedSettingsPanel() {
  const { bind, updateSettings } = useAlertBox();
  const isUnlimitedModerationDelay = bind.moderation_delay.value === -1;

  function switchUnlimitedModeration(enabled: boolean) {
    updateSettings({ moderation_delay: enabled ? -1 : 0 });
  }

  return (
    <Collapse bordered={false} style={{ marginBottom: '8px' }}>
      <Collapse.Panel header={$t('Advanced')} key={1}>
        <SwitchInput {...bind.interrupt_mode} />
        {bind.interrupt_mode.value && <SliderInput {...bind.interrupt_mode_delay} debounce={500} />}
        <InputWrapper label={$t('Alert Moderation delay')}>
          {!isUnlimitedModerationDelay && (
            <SliderInput {...bind.moderation_delay} min={0} debounce={500} nowrap />
          )}
          <CheckboxInput
            label={$t('Use unlimited delay')}
            value={isUnlimitedModerationDelay}
            onChange={switchUnlimitedModeration}
            tooltip={$t(
              'This applies to all alerts. If enabled all alerts need to be approved manually.',
            )}
          />
        </InputWrapper>
      </Collapse.Panel>
    </Collapse>
  );
}<|MERGE_RESOLUTION|>--- conflicted
+++ resolved
@@ -30,11 +30,8 @@
 import { ButtonGroup } from '../shared/ButtonGroup';
 import { LayoutInput } from './common/LayoutInput';
 import InputWrapper from '../shared/inputs/InputWrapper';
-<<<<<<< HEAD
 import * as remote from '@electron/remote';
-=======
 import { assertIsDefined } from '../../util/properties-type-guards';
->>>>>>> 9a5118c1
 
 /**
  * Root component
