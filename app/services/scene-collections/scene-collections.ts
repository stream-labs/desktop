import { Service } from 'services/core/service';
import { Inject } from 'services/core/injector';
import { SceneCollectionsServerApiService } from 'services/scene-collections/server-api';
import { RootNode } from './nodes/root';
import { SourcesNode, ISourceInfo } from './nodes/sources';
import { ScenesNode, ISceneSchema } from './nodes/scenes';
import { SceneItemsNode, ISceneItemInfo } from './nodes/scene-items';
import { TransitionsNode } from './nodes/transitions';
import { HotkeysNode } from './nodes/hotkeys';
import { SceneFiltersNode } from './nodes/scene-filters';
import path from 'path';
import { parse } from './parse';
import { ScenesService } from 'services/scenes';
import { SourcesService } from 'services/sources';
import { E_AUDIO_CHANNELS } from 'services/audio';
import { AppService } from 'services/app';
import { RunInLoadingMode } from 'services/app/app-decorators';
import { HotkeysService } from 'services/hotkeys';
import namingHelpers from '../../util/NamingHelpers';
import { WindowsService } from 'services/windows';
import { UserService } from 'services/user';
import { TcpServerService } from 'services/api/tcp-server';
import { OverlaysPersistenceService } from './overlays';
import { IDownloadProgress } from 'util/requests';
import {
  ISceneCollectionsManifestEntry,
  ISceneCollectionSchema,
  ISceneCollectionsServiceApi,
  ISceneCollectionCreateOptions,
} from '.';
import { SceneCollectionsStateService } from './state';
import { Subject } from 'rxjs';
import { TransitionsService } from 'services/transitions';
import { $t } from '../i18n';
import { StreamingService, EStreamingState } from 'services/streaming';
import { DefaultHardwareService } from 'services/hardware';
import { byOS, OS, getOS } from 'util/operating-systems';
import Utils from 'services/utils';
import { OutputSettingsService } from '../settings';
import * as remote from '@electron/remote';

const uuid = window['require']('uuid/v4');

export const NODE_TYPES = {
  RootNode,
  SourcesNode,
  ScenesNode,
  SceneItemsNode,
  TransitionsNode,
  HotkeysNode,
  SceneFiltersNode,
  TransitionNode: TransitionsNode, // Alias old name to new node
};

interface ISceneCollectionInternalCreateOptions extends ISceneCollectionCreateOptions {
  /** A function that can be used to set up some state.
   * This should really only be used by the OBS importer.
   */
  setupFunction?: () => boolean;

  auto?: boolean;
}

const DEFAULT_COLLECTION_NAME = 'Scenes';

/**
 * V2 of the scene collections service:
 * - Completely asynchronous
 * - Server side backup
 */
export class SceneCollectionsService extends Service implements ISceneCollectionsServiceApi {
  @Inject('SceneCollectionsServerApiService')
  serverApi: SceneCollectionsServerApiService;
  @Inject('SceneCollectionsStateService')
  stateService: SceneCollectionsStateService;
  @Inject() scenesService: ScenesService;
  @Inject() sourcesService: SourcesService;
  @Inject() appService: AppService;
  @Inject() hotkeysService: HotkeysService;
  @Inject() windowsService: WindowsService;
  @Inject() userService: UserService;
  @Inject() overlaysPersistenceService: OverlaysPersistenceService;
  @Inject() tcpServerService: TcpServerService;
  @Inject() transitionsService: TransitionsService;
  @Inject() streamingService: StreamingService;
  @Inject() private defaultHardwareService: DefaultHardwareService;
  @Inject() private outputSettingsService: OutputSettingsService;

  collectionAdded = new Subject<ISceneCollectionsManifestEntry>();
  collectionRemoved = new Subject<ISceneCollectionsManifestEntry>();
  collectionSwitched = new Subject<ISceneCollectionsManifestEntry>();
  collectionWillSwitch = new Subject<void>();
  collectionUpdated = new Subject<ISceneCollectionsManifestEntry>();
  collectionInitialized = new Subject<void>();

  /**
   * Whether a valid collection is currently loaded.
   * Is used to decide whether we should save.
   */
  private collectionLoaded = false;

  /**
   * true if the scene-collections sync in progress
   */
  private syncPending = false;

  /**
   * Does not use the standard init function so we can have asynchronous
   * initialization.
   */
  async initialize() {
    await this.stateService.loadManifestFile();
    await this.migrateOS();
    await this.safeSync();
    if (this.activeCollection && this.activeCollection.operatingSystem === getOS()) {
      await this.load(this.activeCollection.id, true);
    } else if (this.loadableCollections.length > 0) {
      let latestId = this.loadableCollections[0].id;
      let latestModified = this.loadableCollections[0].modified;

      this.loadableCollections.forEach(collection => {
        if (collection.modified > latestModified) {
          latestModified = collection.modified;
          latestId = collection.id;
        }
      });

      await this.load(latestId);
    } else {
      await this.create({ auto: true });
    }
    this.collectionInitialized.next();
  }

  /**
   * Should be called when a new user logs in.  If the user has
   * scene collections backed up on the server, it will reset
   * the manifest and load from the server.
   */
  @RunInLoadingMode()
  async setupNewUser() {
    await this.initialize();
  }

  /**
   * Generally called on application shutdown.
   */
  async deinitialize() {
    await this.disableAutoSave();
    await this.save();
    await this.deloadCurrentApplicationState();
    await this.safeSync();
    await this.stateService.flushManifestFile();
  }

  /**
   * Saves the current scene collection
   */
  async save(): Promise<void> {
    if (!this.collectionLoaded) return;
    if (!this.activeCollection) return;
    await this.saveCurrentApplicationStateAs(this.activeCollection.id);
    this.stateService.SET_MODIFIED(this.activeCollection.id, new Date().toISOString());
  }

  /**
   * This is a safe method that will load the requested scene collection.
   * It is responsible for cleaning up and saving any existing config,
   * setting the app in the apropriate loading state, and updating the state
   * and server.
   * @param id The id of the colleciton to load
   * @param shouldAttemptRecovery whether a new copy of the file should
   * be downloaded from the server if loading fails.
   */
  @RunInLoadingMode()
  async load(id: string, shouldAttemptRecovery = true): Promise<void> {
    await this.deloadCurrentApplicationState();
    try {
      await this.setActiveCollection(id);

      await this.readCollectionDataAndLoadIntoApplicationState(id);
      this.collectionSwitched.next(this.getCollection(id)!);
    } catch (e: unknown) {
      console.error('Error loading collection!', e);

      if (shouldAttemptRecovery) {
        await this.attemptRecovery(id);
      } else {
        console.warn(`Unsuccessful recovery of scene collection ${id} attempted`);
<<<<<<< HEAD
        remote.dialog.showMessageBox(Utils.getMainWindow(), {
          title: 'Streamlabs OBS',
=======
        electron.remote.dialog.showMessageBox(Utils.getMainWindow(), {
          title: 'Streamlabs Desktop',
>>>>>>> 78398b5f
          message: $t('Failed to load scene collection.  A new one will be created instead.'),
        });
        await this.create();
      }
    }
  }

  /**
   * Creates and switches to a new blank scene collection
   *
   * @param options An optional object containing a setup function
   * @see {ISceneCollectionCreateOptions}
   */
  @RunInLoadingMode()
  async create(
    options: ISceneCollectionInternalCreateOptions = {},
  ): Promise<ISceneCollectionsManifestEntry> {
    await this.deloadCurrentApplicationState();

    const name = options.name || this.suggestName(DEFAULT_COLLECTION_NAME);
    const id = uuid();

    const collection = await this.insertCollection(id, name, getOS(), options.auto || false);
    await this.setActiveCollection(id);
    if (options.needsRename) this.stateService.SET_NEEDS_RENAME(id);

    if (options.setupFunction && options.setupFunction()) {
      // Do nothing
    } else {
      this.setupEmptyCollection();
    }

    this.collectionLoaded = true;
    await this.save();
    this.collectionSwitched.next(collection);
    return collection;
  }

  /**
   * Deletes a scene collection.  If no id is specified, it
   * will delete the current collection.
   * @param id the id of the collection to delete
   */
  async delete(id?: string): Promise<void> {
    const collId = id ?? this.activeCollection?.id;

    if (collId == null) return;

    const removingActiveCollection = collId === this.activeCollection?.id;

    if (removingActiveCollection) {
      await this.appService.runInLoadingMode(async () => {
        await this.removeCollection(collId);

        if (this.loadableCollections.length > 0) {
          await this.load(this.loadableCollections[0].id);
        } else {
          await this.create();
        }
      });
    } else {
      await this.removeCollection(collId);
    }
  }

  /**
   * Renames a scene collection.
   * @param name the name of the new scene collection
   * @param id if not present, will operate on the current collection
   */
  async rename(name: string, id?: string) {
    const collId = id ?? this.activeCollection?.id;

    if (!collId) return;

    this.stateService.RENAME_COLLECTION(collId, name, new Date().toISOString());
    await this.safeSync();
    const coll = this.getCollection(collId);
    if (coll) this.collectionUpdated.next(coll);
  }

  /**
   * Calls sync, but will never cause a rejected promise.
   * Instead, it will log an error and continue.
   */
  async safeSync(retries = 2) {
    if (!this.canSync()) return;

    if (this.syncPending) {
      console.error(
        'Unable to start the scenes-collection sync process while prev process is not finished',
      );
      return;
    }

    this.syncPending = true;
    try {
      await this.sync();
      this.syncPending = false;
    } catch (e: unknown) {
      this.syncPending = false;

      console.error(`Scene collection sync failed (Attempt ${3 - retries}/3)`, e);
      if (retries > 0) await this.safeSync(retries - 1);
    }
  }

  /**
   * Duplicates a scene collection.
   * @param name the name of the new scene collection
   * @param id An optional ID, if omitted the active collection ID is used
   */
  async duplicate(name: string, id?: string) {
    const oldId = id ?? this.activeCollection?.id;
    if (oldId == null) return;

    const oldColl = this.getCollection(oldId);
    if (!oldColl) return;

    await this.disableAutoSave();

    const newId = uuid();
    await this.insertCollection(newId, name, oldColl.operatingSystem, false, oldId);
    this.stateService.SET_NEEDS_RENAME(newId);
    this.enableAutoSave();
  }

  downloadProgress = new Subject<IDownloadProgress>();

  /**
   * Install a new overlay from a URL
   * @param url the URL of the overlay file
   * @param name the name of the overlay
   * @param progressCallback a callback that receives progress of the download
   */
  @RunInLoadingMode({ hideStyleBlockers: false })
  async installOverlay(url: string, name: string) {
    const pathName = await this.overlaysPersistenceService.downloadOverlay(
      url,
      (progress: IDownloadProgress) => {
        this.downloadProgress.next(progress);
      },
    );
    const collectionName = this.suggestName(name);
    await this.loadOverlay(pathName, collectionName);

    // repair scene collection in the case if it has any issues
    this.scenesService.repair();
  }

  /**
   * Install a new overlay from a file path
   * @param filePath the location of the overlay file
   * @param name the name of the overlay
   */
  @RunInLoadingMode()
  async loadOverlay(filePath: string, name: string) {
    await this.deloadCurrentApplicationState();

    const id: string = uuid();
    const collection = await this.insertCollection(id, name, getOS());
    await this.setActiveCollection(id);

    try {
      await this.overlaysPersistenceService.loadOverlay(filePath);
      this.setupDefaultAudio();
    } catch (e: unknown) {
      // We tried really really hard :(
      console.error('Overlay installation failed', e);
    }

    this.collectionSwitched.next(collection);

    this.collectionLoaded = true;
    await this.save();
  }

  /**
   * Based on the provided name, suggest a new name that does
   * not conflict with any current name.
   *
   * Name conflicts are actually ok in this system, but can
   * be a little confusing for the user, so we soft-enforce
   * it in the UI layer.
   * @param name the base name
   */
  suggestName(name: string) {
    return namingHelpers.suggestName(name, (name: string) => {
      return !!this.collections.find(collection => {
        return collection.name === name;
      });
    });
  }

  /**
   * Show the window to manage scene collections
   */
  showManageWindow() {
    this.windowsService.showWindow({
      componentName: 'ManageSceneCollections',
      title: $t('Manage Scene Collections'),
      size: {
        width: 700,
        height: 800,
      },
    });
  }

  get loadableCollections() {
    return this.collections.filter(c => c.operatingSystem === getOS());
  }

  /**
   * Returns the collection with the specified id
   * @param id the id of the collection
   */
  getCollection(id: string): ISceneCollectionsManifestEntry | null {
    return this.collections.find(coll => coll.id === id) ?? null;
  }

  /**
   * Used by StreamDeck and platform API.
   * This method is potentially *very* expensive
   */
  fetchSceneCollectionsSchema(): Promise<ISceneCollectionSchema[]> {
    const promises: Promise<ISceneCollectionSchema>[] = [];

    this.collections.forEach(collection => {
      const data = this.stateService.readCollectionFile(collection.id);

      promises.push(
        new Promise<ISceneCollectionSchema>(resolve => {
          const root = parse(data, NODE_TYPES);
          const collectionSchema: ISceneCollectionSchema = {
            id: collection.id,
            name: collection.name,

            scenes: root.data.scenes.data.items.map((sceneData: ISceneSchema) => {
              return {
                id: sceneData.id,
                name: sceneData.name,
                sceneItems: sceneData.sceneItems.data.items.map((sceneItemData: ISceneItemInfo) => {
                  return {
                    sceneItemId: sceneItemData.id,
                    sourceId: sceneItemData.sourceId,
                  };
                }),
              };
            }),

            sources: root.data.sources.data.items.map((sourceData: ISourceInfo) => {
              return {
                id: sourceData.id,
                name: sourceData.name,
                type: sourceData.type,
                channel: sourceData.channel,
              };
            }),
          };

          resolve(collectionSchema);
        }),
      );
    });

    return Promise.all(promises);
  }

  get collections() {
    return this.stateService.collections;
  }

  get activeCollection() {
    return this.stateService.activeCollection;
  }

  /* PRIVATE ----------------------------------------------------- */

  /**
   * Loads the scenes/sources/etc associated with a scene collection
   * from disk into the current application state.
   * @param id The id of the collection to load
   */
  private async readCollectionDataAndLoadIntoApplicationState(id: string): Promise<void> {
    const exists = await this.stateService.collectionFileExists(id);

    if (exists) {
      let data: string;

      try {
        data = this.stateService.readCollectionFile(id);
        if (data == null) throw new Error('Got blank data from collection file');
        await this.loadDataIntoApplicationState(data);
      } catch (e: unknown) {
        /*
         * FIXME: we invoke `loadDataIntoApplicationState` a second time below,
         *  which can cause partial state from the call above to still
         *  be present and result in duplicate items (for instance, scenes)
         *  and methods being invoked (like `updateRegisteredHotkeys`) as
         *  part of the loading process.
         */
        console.error('Error while loading collection, restoring backup', e);
        // Check for a backup and load it
        const exists = await this.stateService.collectionFileExists(id, true);

        // If there's no backup, throw the original error
        if (!exists) throw e;

        data = this.stateService.readCollectionFile(id, true);
        await this.loadDataIntoApplicationState(data);
      }

      if (this.scenesService.views.scenes.length === 0) {
        throw new Error('Scene collection was loaded but there were no scenes.');
      }

      // Everything was successful, write a backup
      this.stateService.writeDataToCollectionFile(id, data, true);
      this.collectionLoaded = true;
    } else {
      await this.attemptRecovery(id);
    }
  }

  /**
   * Parses and loads the given JSON string into application state
   * @param data Scene collection JSON data
   */
  private async loadDataIntoApplicationState(data: string) {
    const root: RootNode = parse(data, NODE_TYPES);

    // TODO: This is an edge case now that scene collections are segmented by OS
    // Ideally we don't ever hit this.
    if (!root.data.sources.isAllSupported()) {
      const backupName = `${this.activeCollection?.name} - Backup`;

      await this.duplicate(backupName);
      await remote.dialog.showMessageBox(Utils.getMainWindow(), {
        title: 'Unsupported Sources',
        type: 'warning',
        message: `The scene collection you are loading has sources that are not supported by your current operating system. These sources will be removed before loading the scene collection. A backup of this collection with the original sources preserved has been created with the name: ${backupName}`,
      });
    }

    await root.load();
    this.hotkeysService.bindHotkeys();
  }

  /**
   * Writes the current application state to a file with the given id
   * @param id the id to save under
   */
  private async saveCurrentApplicationStateAs(id: string) {
    const root = new RootNode();
    await root.save();
    const data = JSON.stringify(root, null, 2);

    this.stateService.writeDataToCollectionFile(id, data);
  }

  /**
   * Attempts to recover and load a copy of this scene
   * collection from the server.
   * @param id The id of the collection to recover
   */
  private async attemptRecovery(id: string) {
    // Check if the server has a copy
    const collection = this.collections.find(coll => coll.id === id);
    if (collection == null) return;

    if (collection.serverId && this.userService.isLoggedIn) {
      const coll = await this.serverApi.fetchSceneCollection(collection.serverId);

      if (coll.scene_collection.data) {
        // A local hard delete without notifying the server
        // will force a fresh download from the server on next sync
        this.stateService.HARD_DELETE_COLLECTION(id);
        await this.safeSync();

        // Find the newly downloaded collection and load it
        const newCollection = this.collections.find(coll => coll.serverId === collection.serverId);

        if (newCollection) {
          await this.load(newCollection.id, false);
          return;
        }
      }
    }
  }

  /**
   * This deloads all scenes and sources and gets the application
   * ready to load a new config file.  This should only ever be
   * performed while the application is already in a "LOADING" state.
   */
  private async deloadCurrentApplicationState() {
    this.tcpServerService.stopRequestsHandling();

    this.collectionWillSwitch.next();

    await this.disableAutoSave();
    await this.save();

    // we should remove inactive scenes first to avoid the switching between scenes
    try {
      this.scenesService.views.scenes.forEach(scene => {
        if (scene.id === this.scenesService.views.activeSceneId) return;
        scene.remove(true);
      });

      if (this.scenesService.views.activeScene) {
        this.scenesService.views.activeScene.remove(true);
      }

      this.sourcesService.views.sources.forEach(source => {
        if (source.type !== 'scene') source.remove();
      });

      this.transitionsService.deleteAllTransitions();
      this.transitionsService.deleteAllConnections();

      this.streamingService.setSelectiveRecording(false);
    } catch (e: unknown) {
      console.error('Error deloading application state', e);
    }

    this.hotkeysService.clearAllHotkeys();
    this.collectionLoaded = false;
  }

  /**
   * Creates the scenes and sources that come in by default
   * in an empty scene collection.
   */
  private setupEmptyCollection() {
    this.scenesService.createScene('Scene', { makeActive: true });
    this.setupDefaultAudio();
    this.transitionsService.ensureTransition();
  }

  /**
   * Creates the default audio sources
   */
  private setupDefaultAudio() {
    // On macOS, most users will not have an audio capture device, so
    // we do not create it automatically.
    if (getOS() === OS.Windows) {
      this.sourcesService.createSource(
        'Desktop Audio',
        byOS({ [OS.Windows]: 'wasapi_output_capture', [OS.Mac]: 'coreaudio_output_capture' }),
        {},
        { channel: E_AUDIO_CHANNELS.OUTPUT_1 },
      );
    }

    const defaultId = this.defaultHardwareService.state.defaultAudioDevice
      ? this.defaultHardwareService.state.defaultAudioDevice
      : undefined;
    this.sourcesService.createSource(
      'Mic/Aux',
      byOS({ [OS.Windows]: 'wasapi_input_capture', [OS.Mac]: 'coreaudio_input_capture' }),
      { device_id: defaultId },
      { channel: E_AUDIO_CHANNELS.INPUT_1 },
    );
  }

  /**
   * Creates and persists new collection from the current application state
   * or from another scene collection's contents.
   */
  private async insertCollection(id: string, name: string, os: OS, auto = false, fromId?: string) {
    if (fromId) {
      await this.stateService.copyCollectionFile(fromId, id);
    } else {
      await this.saveCurrentApplicationStateAs(id);
    }

    this.stateService.ADD_COLLECTION(id, name, new Date().toISOString(), os, auto);
    await this.safeSync();
    const collection = this.getCollection(id)!;
    this.collectionAdded.next(collection);

    return collection;
  }

  /**
   * Deletes on the server and removes from the store
   */
  private async removeCollection(id: string) {
    this.collectionRemoved.next(this.collections.find(coll => coll.id === id));
    this.stateService.DELETE_COLLECTION(id);
    await this.safeSync();

    // Currently we don't remove files on disk in case we need to recover them
    // manually at a later point in time.  Once we are more comfortable with
    // the system, we can start actually deleting files from disk.
  }

  private autoSaveInterval: number | null;
  private autoSavePromise: Promise<void>;

  enableAutoSave() {
    if (this.autoSaveInterval) return;
    this.autoSaveInterval = window.setInterval(async () => {
      if (this.streamingService.state.streamingStatus === EStreamingState.Live) return;

      this.autoSavePromise = this.save();
      await this.autoSavePromise;
      this.stateService.flushManifestFile();
    }, 60 * 1000);
  }

  async disableAutoSave() {
    if (this.autoSaveInterval) clearInterval(this.autoSaveInterval);
    this.autoSaveInterval = null;

    // Wait for the current saving process to finish
    if (this.autoSavePromise) await this.autoSavePromise;
  }

  private async setActiveCollection(id: string) {
    const collection = this.collections.find(coll => coll.id === id);

    if (collection) {
      if (collection.serverId && this.userService.isLoggedIn) {
        this.serverApi
          .makeSceneCollectionActive(collection.serverId)
          .catch(e => console.warn('Failed setting active collection'));
      }
      this.stateService.SET_ACTIVE_COLLECTION(id);
    }
  }

  private get legacyDirectory() {
    return path.join(this.appService.appDataDirectory, 'SceneConfigs');
  }

  /**
   * Synchronizes with the server based on the current state
   * of the manifest.  It can either be used in a "fire and forget"
   * manner, or you can wait on the promise.  If you wait on the
   * promise, it will ensure that files are fully synchronized as
   * of the time of the original function invocation.
   * This function is idempotent.
   * This function is a no-op if the user is logged out.
   *
   * This function essentially performs 6 tasks all in parallel:
   * - Delete collections on the server that were deleted locally
   * - Delete collections locally that were deleted on the server
   * - Create collections on the server that were created locally
   * - Create collections locally that were created on the server
   * - Upload collections that have newer versions locally
   * - Download collections that have newer version on the server
   */
  private async sync() {
    if (!this.canSync()) return;

    const serverCollections = (await this.serverApi.fetchSceneCollections()).data;

    let failed = false;

    for (const onServer of serverCollections) {
      const inManifest = this.stateService.state.collections.find(
        coll => coll.serverId === onServer.id,
      );

      if (inManifest) {
        if (inManifest.deleted) {
          const success = await this.performSyncStep('Delete on server', async () => {
            if (inManifest.serverId) {
              await this.serverApi.deleteSceneCollection(inManifest.serverId);
            }
            this.stateService.HARD_DELETE_COLLECTION(inManifest.id);
          });

          if (!success) failed = true;
        } else if (new Date(inManifest.modified) > new Date(onServer.last_updated_at)) {
          const success = await this.performSyncStep('Update on server', async () => {
            const exists = await this.stateService.collectionFileExists(inManifest.id);

            if (exists) {
              const data = this.stateService.readCollectionFile(inManifest.id);

              if (data && inManifest.serverId) {
                await this.serverApi.updateSceneCollection({
                  data,
                  id: inManifest.serverId,
                  name: inManifest.name,
                  last_updated_at: inManifest.modified,
                });
              }
            }
          });

          if (!success) failed = true;
        } else if (new Date(inManifest.modified) < new Date(onServer.last_updated_at)) {
          const success = await this.performSyncStep('Update from server', async () => {
            const response = await this.serverApi.fetchSceneCollection(onServer.id);

            if (response.scene_collection.data) {
              this.stateService.writeDataToCollectionFile(
                inManifest.id,
                response.scene_collection.data,
              );
            } else {
              console.error(`Server returned empty data for collection ${inManifest.id}`);
            }

            this.stateService.RENAME_COLLECTION(
              inManifest.id,
              onServer.name,
              onServer.last_updated_at,
            );
          });

          if (!success) failed = true;
        } else {
          console.log('Up to date file: ', inManifest.id);
        }
      } else {
        const success = await this.performSyncStep('Insert from server', async () => {
          const id: string = uuid();
          const response = await this.serverApi.fetchSceneCollection(onServer.id);

          let operatingSystem = getOS();

          // Empty data means that the collection was created from the Streamlabs
          // dashboard and does not currently have any scenes assoicated with it.
          // The first time we try to load this collection, we will initialize it
          // with some scenes.

          if (response.scene_collection.data != null) {
            this.stateService.writeDataToCollectionFile(id, response.scene_collection.data);

            // Attempt to pull the OS out of the data, assuming Windows if it is not marked
            operatingSystem =
              JSON.parse(response.scene_collection.data).operatingSystem || OS.Windows;
          }

          this.stateService.ADD_COLLECTION(
            id,
            onServer.name,
            onServer.last_updated_at,
            operatingSystem,
          );
          this.stateService.SET_SERVER_ID(id, onServer.id);
        });

        if (!success) failed = true;
      }
    }

    for (const inManifest of this.stateService.state.collections) {
      const onServer = serverCollections.find(coll => coll.id === inManifest.serverId);

      // We already dealt with the overlap above
      if (!onServer) {
        if (!inManifest.serverId) {
          // Delete any auto collections if there are any collections that were
          // downloaded from the server.
          if (
            this.loadableCollections.filter(c => c.id !== inManifest.id).length &&
            inManifest.auto
          ) {
            const success = this.performSyncStep('Delete from server', async () => {
              this.stateService.HARD_DELETE_COLLECTION(inManifest.id);
            });

            if (!success) failed = true;
          } else {
            const success = await this.performSyncStep('Insert on server', async () => {
              const data = this.stateService.readCollectionFile(inManifest.id);

              const response = await this.serverApi.createSceneCollection({
                data,
                name: inManifest.name,
                last_updated_at: inManifest.modified,
              });

              this.stateService.SET_SERVER_ID(inManifest.id, response.id);
            });

            if (!success) failed = true;
          }
        } else {
          const success = this.performSyncStep('Delete from server', async () => {
            this.stateService.HARD_DELETE_COLLECTION(inManifest.id);
          });

          if (!success) failed = true;
        }
      }
    }

    await this.stateService.flushManifestFile();

    if (failed) throw new Error('Sync failed!');
  }

  /**
   * Performs a sync step, catches any errors, and returns
   * true/false depending on whether the step succeeded
   */
  private async performSyncStep(name: string, stepRunner: () => Promise<void>): Promise<boolean> {
    try {
      await stepRunner();
      console.debug(`Sync step succeeded: ${name}`);
      return true;
    } catch (e: unknown) {
      console.error(`Sync step failed: ${name}`, e);
      return false;
    }
  }

  migrateOS() {
    // Assume all unmarked scene collections are Windows
    this.collections
      .filter(c => !c.operatingSystem)
      .forEach(c => {
        this.stateService.SET_OPERATING_SYSTEM(c.id, OS.Windows);
      });
  }

  canSync(): boolean {
    return this.userService.isLoggedIn && !this.appService.state.argv.includes('--nosync');
  }
}<|MERGE_RESOLUTION|>--- conflicted
+++ resolved
@@ -187,13 +187,8 @@
         await this.attemptRecovery(id);
       } else {
         console.warn(`Unsuccessful recovery of scene collection ${id} attempted`);
-<<<<<<< HEAD
         remote.dialog.showMessageBox(Utils.getMainWindow(), {
-          title: 'Streamlabs OBS',
-=======
-        electron.remote.dialog.showMessageBox(Utils.getMainWindow(), {
           title: 'Streamlabs Desktop',
->>>>>>> 78398b5f
           message: $t('Failed to load scene collection.  A new one will be created instead.'),
         });
         await this.create();
