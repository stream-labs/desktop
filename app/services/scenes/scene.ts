--- conflicted
+++ resolved
@@ -152,25 +152,6 @@
   getSourceSelectorNodes(): TSceneNode[] {
     let nodes = this.getNodes();
 
-<<<<<<< HEAD
-    const populateWithVerticalNodes =
-      !this.dualOutputService.views.activeDisplays.horizontal &&
-      this.dualOutputService.views.activeDisplays.vertical;
-
-    nodes = nodes.filter(node => {
-      // if only the vertical display is active
-      // only return vertical nodes
-      if (populateWithVerticalNodes && node?.display === 'vertical') {
-        return node;
-      }
-
-      // if only the horizontal display is active or both displays are active
-      // only return horizontal nodes
-      if (!populateWithVerticalNodes && node?.display === 'horizontal') {
-        return node;
-      }
-    });
-=======
     if (
       this.dualOutputService.state.dualOutputMode &&
       this.dualOutputService.views.hasVerticalNodes
@@ -188,7 +169,6 @@
         return !populateWithVerticalNodes ? nodeMap[node.id] : verticalNodeIds.has(node.id);
       });
     }
->>>>>>> 21f1835a
 
     return nodes;
   }
