--- conflicted
+++ resolved
@@ -4,18 +4,6 @@
   "You need to re-login to access Twitch tags": "您必須重新登入才能使用 Twitch 標記功能",
   "Do not include special characters or spaces in your tag": "標記中不可包含特殊字元或空格",
   "For example: \"Speedrunning\" or \"FirstPlaythrough\"": "例如：「Speedrunning」或「FirstPlaythrough」",
-<<<<<<< HEAD
-  "Your Twitch access token has expired. Please log in with Twitch to continue.": "Your Twitch access token has expired. Please log in with Twitch to continue.",
-  "While updating your Twitch channel info, some tags were removed due to moderation rules: %{tags}": "While updating your Twitch channel info, some tags were removed due to moderation rules: %{tags}",
-  "Content Classification": "Content Classification",
-  "Content classification": "Content classification",
-  "Stream features branded content": "Stream features branded content",
-  "Twitch Studio Import": "Twitch Studio Import",
-  "Import from Twitch Studio": "Import from Twitch Studio",
-  "Import your scenes and sources from Twitch Studio.": "Import your scenes and sources from Twitch Studio.",
-  "Importing Your Existing Settings From Twitch Studio": "Importing Your Existing Settings From Twitch Studio",
-  "Importing from Twitch Studio is an experimental feature under active development. Some source types are unable to be imported, and not all settings will be carried over.": "Importing from Twitch Studio is an experimental feature under active development. Some source types are unable to be imported, and not all settings will be carried over."
-=======
   "Your Twitch access token has expired. Please log in with Twitch to continue.": "您的 Twitch 存取符記已過期。請登入到 Twitch 以繼續。",
   "While updating your Twitch channel info, some tags were removed due to moderation rules: %{tags}": "在更新 Twitch 頻道資訊時，部分標記因審核規則而遭到移除：%{tags}",
   "Content Classification": "內容分類",
@@ -26,5 +14,4 @@
   "Import your scenes and sources from Twitch Studio.": "從 Twitch Studio 匯入您的場景和來源。",
   "Importing Your Existing Settings From Twitch Studio": "從 Twitch Studio 匯入現有設定",
   "Importing from Twitch Studio is an experimental feature under active development. Some source types are unable to be imported, and not all settings will be carried over.": "從 Twitch Studio 匯入是一項正在積極開發的實驗性功能。某些來源類型無法匯入，並非所有設定都會被移轉。"
->>>>>>> 39843688
 }