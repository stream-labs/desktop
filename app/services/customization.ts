import { Subject } from 'rxjs';
import { PersistentStatefulService } from 'services/core/persistent-stateful-service';
import { mutation, ViewHandler } from 'services/core/stateful-service';
import {
  IObsInput,
  IObsListInput,
  IObsNumberInputValue,
  TObsFormData,
} from 'components/obs/inputs/ObsInput';
import Utils from 'services/utils';
import { $t } from 'services/i18n';
import { Inject, Service } from 'services/core';
import { UserService } from 'services/user';
import { UsageStatisticsService } from 'services/usage-statistics';
import fs from 'fs-extra';
import path from 'path';
import { AppService } from './app';
import * as obs from '../../obs-api';
import { RealmObject } from './realm';

// Maps to --background
const THEME_BACKGROUNDS = {
  'night-theme': { r: 23, g: 36, b: 45 },
  'prime-dark': { r: 17, g: 17, b: 17 },
  'day-theme': { r: 245, g: 248, b: 250 },
  'prime-light': { r: 243, g: 243, b: 243 },
};

// Maps to --section
const SECTION_BACKGROUNDS = {
  'night-theme': { r: 11, g: 22, b: 29 },
  'prime-dark': { r: 0, g: 0, b: 0 },
  'day-theme': { r: 227, g: 232, b: 235 },
  'prime-light': { r: 255, g: 255, b: 255 },
};

// Doesn't map 1:1
const DISPLAY_BACKGROUNDS = {
  'night-theme': { r: 11, g: 22, b: 29 },
  'prime-dark': { r: 37, g: 37, b: 37 },
  'day-theme': { r: 227, g: 232, b: 235 },
  'prime-light': { r: 255, g: 255, b: 255 },
};

export interface IPinnedStatistics {
  cpu: boolean;
  fps: boolean;
  droppedFrames: boolean;
  bandwidth: boolean;
}

export interface ICustomizationServiceState {
  nightMode?: string;
  theme: string;
  updateStreamInfoOnLive: boolean;
  livePreviewEnabled: boolean;
  leftDock: boolean;
  hideViewerCount: boolean;
  folderSelection: boolean;
  legacyAlertbox: boolean | null;
  livedockCollapsed: boolean;
  livedockSize: number;
  eventsSize: number;
  controlsSize: number;
  performanceMode: boolean;
  chatZoomFactor: number;
  enableBTTVEmotes: boolean;
  enableFFZEmotes: boolean;
  mediaBackupOptOut: boolean;
  navigateToLiveOnStreamStart: boolean;
  experimental?: {
    volmetersFPSLimit?: number;
  };
  designerMode: boolean;
  legacyEvents: boolean;
  pinnedStatistics: IPinnedStatistics;
  enableCrashDumps: boolean;
  enableAnnouncements: boolean;
}

class PinnedStatistics extends RealmObject {
  cpu: boolean;
  fps: boolean;
  droppedFrames: boolean;
  bandwidth: boolean;

  static schema = {
    name: 'PinnedStatistics',
    embedded: true,
    properties: {
      cpu: { type: 'bool', default: false },
      fps: { type: 'bool', default: false },
      droppedFrames: { type: 'bool', default: false },
      bandwidth: { type: 'bool', default: false },
    },
  };
}

PinnedStatistics.register({ persist: true });

export class CustomizationState extends RealmObject {
  theme: string;
  updateStreamInfoOnLive: boolean;
  livePreviewEnabled: boolean;
  leftDock: boolean;
  hideViewerCount: boolean;
  folderSelection: boolean;
  legacyAlertbox: boolean | null;
  livedockCollapsed: boolean;
  livedockSize: number;
  eventsSize: number;
  controlsSize: number;
  performanceMode: boolean;
  chatZoomFactor: number;
  enableBTTVEmotes: boolean;
  enableFFZEmotes: boolean;
  mediaBackupOptOut: boolean;
  navigateToLiveOnStreamStart: boolean;
  designerMode: boolean;
  legacyEvents: boolean;
  pinnedStatistics: PinnedStatistics;
  enableCrashDumps: boolean;
  enableAnnouncements: boolean;

  static schema = {
    name: 'CustomizationState',
    properties: {
      theme: { type: 'string', default: 'night-theme' },
      updateStreamInfoOnLive: { type: 'bool', default: true },
      livePreviewEnabled: { type: 'bool', default: true },
      leftDock: { type: 'bool', default: false },
      hideViewerCount: { type: 'bool', default: false },
      folderSelection: { type: 'bool', default: false },
      legacyAlertbox: { type: 'bool', default: false },
      livedockCollapsed: { type: 'bool', default: true },
      livedockSize: { type: 'double', default: 0 },
      eventsSize: { type: 'double', default: 156 },
      controlsSize: { type: 'double', default: 240 },
      performanceMode: { type: 'bool', default: false },
      chatZoomFactor: { type: 'double', default: 1 },
      enableBTTVEmotes: { type: 'bool', default: false },
      enableFFZEmotes: { type: 'bool', default: false },
      mediaBackupOptOut: { type: 'bool', default: false },
      navigateToLiveOnStreamStart: { type: 'bool', default: true },
      legacyEvents: { type: 'bool', default: false },
      designerMode: { type: 'bool', default: false },
      pinnedStatistics: { type: 'PinnedStatistics', default: {} },
      enableCrashDumps: { type: 'bool', default: true },
      enableAnnouncements: { type: 'bool', default: true },
    },
  };

  protected onCreated(): void {
    const data = localStorage.getItem('PersistentStatefulService-CustomizationService');

    if (data) {
      const parsed = JSON.parse(data);
<<<<<<< HEAD

=======
>>>>>>> be205d49
      this.db.write(() => {
        Object.assign(this, parsed);
      });
    }
  }

  get isDarkTheme() {
    return ['night-theme', 'prime-dark'].includes(this.theme);
  }

  get displayBackground() {
    return DISPLAY_BACKGROUNDS[this.theme];
  }
}

CustomizationState.register({ persist: true });

/**
 * This class is used to store general UI behavior flags
 * that are sticky across application runtimes.
 */
export class CustomizationService extends Service {
  @Inject() userService: UserService;
  @Inject() usageStatisticsService: UsageStatisticsService;
  @Inject() appService: AppService;

  settingsChanged = new Subject<DeepPartial<CustomizationState>>();

  state = CustomizationState.inject();

  init() {
    super.init();
    this.setLiveDockCollapsed(true); // livedock is always collapsed on app start
    this.ensureCrashDumpFolder();
    this.setObsTheme();

    this.userService.userLoginFinished.subscribe(() => this.setInitialLegacyAlertboxState());

    if (
      this.state.pinnedStatistics.cpu ||
      this.state.pinnedStatistics.fps ||
      this.state.pinnedStatistics.droppedFrames ||
      this.state.pinnedStatistics.bandwidth
    ) {
      this.usageStatisticsService.recordFeatureUsage('PinnedPerformanceStatistics');
    }
  }

  setInitialLegacyAlertboxState() {
    if (!this.userService.views.isLoggedIn) return;

    // switch all new users to the new alertbox by default
    if (this.state.legacyAlertbox === null) {
      const registrationDate = this.userService.state.createdAt;
      const legacyAlertbox = registrationDate < new Date('October 26, 2021').valueOf();
      this.setSettings({ legacyAlertbox });
    }
  }

  setSettings(settingsPatch: DeepPartial<CustomizationState>) {
    this.state.db.write(() => {
      this.state.deepPatch(settingsPatch);
    });

    if (settingsPatch.enableCrashDumps != null) this.ensureCrashDumpFolder();

    this.settingsChanged.next(settingsPatch);
  }

  get currentTheme() {
    return this.state.theme;
  }

  setTheme(theme: string) {
    obs.NodeObs.OBS_content_setDayTheme(['day-theme', 'prime-light'].includes(theme));
    return this.setSettings({ theme });
  }

  get themeBackground() {
    return THEME_BACKGROUNDS[this.currentTheme];
  }

  get sectionBackground() {
    return SECTION_BACKGROUNDS[this.currentTheme];
  }

  get isDarkTheme() {
    return this.state.isDarkTheme;
  }

  setUpdateStreamInfoOnLive(update: boolean) {
    this.setSettings({ updateStreamInfoOnLive: update });
  }

  setLivePreviewEnabled(enabled: boolean) {
    this.setSettings({ livePreviewEnabled: enabled });
  }

  setLeftDock(enabled: boolean) {
    this.setSettings({ leftDock: enabled });
  }

  setLiveDockCollapsed(collapsed: boolean) {
    this.setSettings({ livedockCollapsed: collapsed });
  }

  setHiddenViewerCount(hidden: boolean) {
    this.setSettings({ hideViewerCount: hidden });
  }

  setMediaBackupOptOut(optOut: boolean) {
    this.setSettings({ mediaBackupOptOut: optOut });
  }

  togglePerformanceMode() {
    this.setSettings({ performanceMode: !this.state.performanceMode });
  }

  setObsTheme() {
    obs.NodeObs.OBS_content_setDayTheme(!this.isDarkTheme);
  }

  get themeOptions() {
    const options = [
      { value: 'night-theme', label: $t('Night') },
      { value: 'day-theme', label: $t('Day') },
    ];

    if (this.userService.isPrime) {
      options.push(
        { value: 'prime-dark', label: $t('Obsidian Ultra') },
        { value: 'prime-light', label: $t('Alabaster Ultra') },
      );
    }
    return options;
  }

  restoreDefaults() {
    this.state.reset();
  }

  /**
   * Ensures that the existence of the crash dump folder matches the setting
   */
  ensureCrashDumpFolder() {
    const crashDumpDirectory = path.join(this.appService.appDataDirectory, 'CrashMemoryDump');

    // We do not care about the result of these calls;
    if (this.state.enableCrashDumps) {
      fs.ensureDir(crashDumpDirectory);
    } else {
      fs.remove(crashDumpDirectory);
    }
  }
}<|MERGE_RESOLUTION|>--- conflicted
+++ resolved
@@ -155,10 +155,6 @@
 
     if (data) {
       const parsed = JSON.parse(data);
-<<<<<<< HEAD
-
-=======
->>>>>>> be205d49
       this.db.write(() => {
         Object.assign(this, parsed);
       });
