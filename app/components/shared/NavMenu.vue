<template>
  <ul class="nav-menu" :class="{'nav-menu--child': isChild}">
    <slot></slot>
  </ul>
</template>

<script lang="ts" src="./NavMenu.vue.ts"></script>

<style lang="less" scoped>
@import "../../styles/index";

<<<<<<< HEAD
.nav-menu {
  margin: 0;
  flex: 0 0 220px;
=======
.nav-menu:not(.nav-menu--child) {
  flex: 0 0 240px;
>>>>>>> 48137b3e
  display: flex;
  flex-direction: column;
  background-color: @bg-secondary;
}

<<<<<<< HEAD
=======
.nav-menu--child {
  padding: 0;
  margin: 0;
}
>>>>>>> 48137b3e
</style><|MERGE_RESOLUTION|>--- conflicted
+++ resolved
@@ -9,24 +9,11 @@
 <style lang="less" scoped>
 @import "../../styles/index";
 
-<<<<<<< HEAD
-.nav-menu {
+.nav-menu:not(.nav-menu--child) {
   margin: 0;
-  flex: 0 0 220px;
-=======
-.nav-menu:not(.nav-menu--child) {
   flex: 0 0 240px;
->>>>>>> 48137b3e
   display: flex;
   flex-direction: column;
   background-color: @bg-secondary;
 }
-
-<<<<<<< HEAD
-=======
-.nav-menu--child {
-  padding: 0;
-  margin: 0;
-}
->>>>>>> 48137b3e
 </style>