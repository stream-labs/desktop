--- conflicted
+++ resolved
@@ -11,15 +11,12 @@
   "Advanced Audio Settings": "Ajustes de audio avanzados",
   "Volume ( % )": "Volumen (%)",
   "Sync Offset ( ms )": "Desplazamiento de sincronización ( ms )",
-<<<<<<< HEAD
   "Mixer": "Mezclador",
   "Monitor audio levels. If the bars are moving you are outputting audio.": "Supervisar niveles de audio. Si las barras se mueven, está emitiendo audio.",
   "Muted": "Silenciado",
   "Hide in Mixer": "Ocultar en Mezclador"
-=======
   "Mixer": "Mixer",
   "Monitor audio levels. If the bars are moving you are outputting audio.": "Supervisar niveles de audio. Si las barras se mueven está saliendo el audio.",
   "Muted": "Silenciado",
   "Hide in Mixer": "Ocultar en mezclador"
->>>>>>> 6bc3f21d
 }