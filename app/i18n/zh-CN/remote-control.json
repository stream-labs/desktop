--- conflicted
+++ resolved
@@ -1,22 +1,6 @@
 {
   "Show details": "显示详情",
   "Hide details": "隐藏详情",
-<<<<<<< HEAD
-  "API Token": "API Token",
-  "Generate new": "生成新令牌",
-  "Port": "端口",
-  "IP Addresses": "IP Addresses",
-  "Click to show": "点击显示",
-  "The free Streamlabs Controller app allows you to control Streamlabs Desktop from your iOS or Android device. You must be logged in to use this feature.": "The free Streamlabs Controller app allows you to control Streamlabs Desktop from your iOS or Android device. You must be logged in to use this feature.",
-  "Allow Controller app connections": "Allow Controller app connections",
-  "Connected Devices": "Connected Devices",
-  "Disconnect": "Disconnect",
-  "No devices connected": "No devices connected",
-  "Some third party applications connect to Streamlabs Desktop via websockets connection. Toggle this to allow such connections and display connection info.": "Some third party applications connect to Streamlabs Desktop via websockets connection. Toggle this to allow such connections and display connection info.",
-  "Warning: Displaying this portion on stream may leak sensitive information.": "Warning: Displaying this portion on stream may leak sensitive information.",
-  "Allow third party connections": "Allow third party connections",
-  "Host": "Host"
-=======
   "API Token": "API 令牌",
   "Generate new": "生成新令牌",
   "Port": "端口",
@@ -31,5 +15,4 @@
   "Warning: Displaying this portion on stream may leak sensitive information.": "警告：在数据流中显示此部分内容可能会泄露敏感信息。",
   "Allow third party connections": "允许第三方连接",
   "Host": "转播"
->>>>>>> 3aa441c9
 }