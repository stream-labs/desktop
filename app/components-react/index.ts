--- conflicted
+++ resolved
@@ -48,9 +48,6 @@
   TestWidgets,
   RenameSource,
   NotificationsArea,
-<<<<<<< HEAD
   ObsSettings: createRoot(ObsSettings),
-=======
   StudioEditor,
->>>>>>> 41da1aaa
 };