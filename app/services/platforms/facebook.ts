import { mutation, InheritMutations, ViewHandler } from '../core/stateful-service';
import {
  IPlatformService,
  IGame,
  TPlatformCapability,
  EPlatformCallResult,
  IPlatformRequest,
  IPlatformState,
} from '.';
import { HostsService } from 'services/hosts';
import { Inject } from 'services/core/injector';
import { authorizedHeaders } from 'util/requests';
import { UserService } from 'services/user';
import { platformAuthorizedRequest, platformRequest } from './utils';
import { $t } from 'services/i18n';
import { StreamSettingsService } from 'services/settings/streaming';
import { IGoLiveSettings } from 'services/streaming';
import { StreamError, throwStreamError } from 'services/streaming/stream-error';
import { BasePlatformService } from './base-platform';
import electron from 'electron';
import { WindowsService } from '../windows';
import { assertIsDefined } from '../../util/properties-type-guards';
import { Subject } from 'rxjs';
import { IYoutubeStartStreamOptions } from './youtube';
import { flatten } from 'lodash';

interface IFacebookPage {
  access_token: string;
  name: string;
  id: string;
  category: string;
  category_list: { id: string; name: string }[];
  tasks: 'ANALYZE' | 'ADVERTISE' | 'MODERATE' | 'CREATE_CONTENT' | 'MANAGE';
}

interface IFacebookGroup {
  id: string;
  name: string;
  privacy: 'CLOSED' | 'OPEN' | 'SECRET';
  administrator: boolean;
}

export interface IFacebookLiveVideo {
  status: 'UNPUBLISHED' | 'SCHEDULED_UNPUBLISHED' | 'LIVE_STOPPED' | 'LIVE';
  id: string;
  stream_url: string;
  title: string;
  game: string;
  description: string;
  permalink_url: string;
  planned_start_time: string;
<<<<<<< HEAD
  broadcast_start_time: string;
}

export interface IFacebookLiveVideoExtended extends IFacebookLiveVideo {
  destinationType: TDestinationType;
  destinationId: string;
=======
  video: {
    id: string;
  };
>>>>>>> 0b76b1e7
}

interface IFacebookServiceState extends IPlatformState {
  facebookPages: IFacebookPage[];
  facebookGroups: IFacebookGroup[];
  settings: IFacebookStartStreamOptions;
  grantedPermissions: TFacebookPermissionName[];
  /**
   * use videoId for facebook urls,
   * for the Facebook Graphql API use liveVideoId
   */
  videoId: string;
  streamPageUrl: string;
  userAvatar: string;
  outageWarning: string;
}

export type TFacebookStreamPrivacy = 'SELF' | 'ALL_FRIENDS' | 'EVERYONE' | '';

export interface IFacebookStartStreamOptions {
  title: string;
  game?: string;
  destinationType: TDestinationType;
  pageId?: string;
  groupId?: string;
  description?: string;
  liveVideoId?: string;
  privacy?: { value: TFacebookStreamPrivacy };
}

export type TDestinationType = 'me' | 'page' | 'group' | '';

export interface IFacebookUpdateVideoOptions extends IFacebookStartStreamOptions {
  liveVideoId: string;
}

const initialState: IFacebookServiceState = {
  ...BasePlatformService.initialState,
  facebookPages: [],
  facebookGroups: [],
  grantedPermissions: [],
  outageWarning: '',
  streamPageUrl: '',
  userAvatar: '',
  videoId: '',
  settings: {
    destinationType: 'page',
    pageId: '',
    groupId: '',
    liveVideoId: '',
    title: '',
    description: '',
    game: '',
    privacy: { value: 'EVERYONE' },
  },
};

type TFacebookPermissionName = 'publish_video' | 'publish_to_groups';
type TFacebookPermission = { permission: TFacebookPermissionName; status: 'granted' | string };

/**
 * list of fields we fetch for each liveVideo object
 */
const VIDEO_FIELDS = [
  'title',
  'description',
  'planned_start_time',
  'permalink_url',
  'broadcast_start_time',
  'from',
];

@InheritMutations()
export class FacebookService
  extends BasePlatformService<IFacebookServiceState>
  implements IPlatformService {
  @Inject() protected hostsService: HostsService;
  @Inject() private windowsService: WindowsService;

  readonly platform = 'facebook';
  readonly displayName = 'Facebook';

  streamScheduled = new Subject<IFacebookLiveVideoExtended>();
  streamRemoved = new Subject<string>();

  readonly capabilities = new Set<TPlatformCapability>([
    'title',
    'description',
    'chat',
    'game',
    'user-info',
    'stream-schedule',
    'account-merging',
    'streamlabels',
    'themes',
    'viewerCount',
  ]);

  authWindowOptions: Electron.BrowserWindowConstructorOptions = { width: 800, height: 800 };

  static initialState = initialState;

  get views() {
    return new FacebookView(this.state);
  }

  protected init() {
    // pick up settings from the local storage and start syncing them
    this.syncSettingsWithLocalStorage();
  }

  @mutation()
  private SET_FACEBOOK_PAGES_AND_GROUPS(pages: IFacebookPage[], groups: IFacebookGroup[]) {
    this.state.facebookPages = pages;
    this.state.facebookGroups = groups;
  }

  @mutation()
  private SET_PERMISSIONS(permissions: TFacebookPermissionName[]) {
    this.state.grantedPermissions = permissions;
  }

  @mutation()
  private SET_STREAM_PAGE_URL(url: string) {
    this.state.streamPageUrl = url;
  }

  @mutation()
  protected SET_AVATAR(avatar: string) {
    this.state.userAvatar = avatar;
  }

  @mutation()
  private SET_OUTAGE_WARN(msg: string) {
    this.state.outageWarning = msg;
  }

  @mutation()
  protected SET_VIDEO_ID(id: string) {
    this.state.videoId = id;
  }

  apiBase = 'https://graph.facebook.com';

  get authUrl() {
    const host = this.hostsService.streamlabs;
    const query = `_=${Date.now()}&skip_splash=true&external=electron&facebook&force_verify&origin=slobs`;
    return `https://${host}/slobs/login?${query}`;
  }

  get mergeUrl() {
    const host = this.hostsService.streamlabs;
    const token = this.userService.apiToken;
    return `https://${host}/slobs/merge/${token}/facebook_account`;
  }

  get oauthToken() {
    return this.userService.state.auth?.platforms?.facebook?.token;
  }

  get streamPageUrl(): string {
    return this.state.streamPageUrl;
  }

  async beforeGoLive(options: IGoLiveSettings) {
    const fbOptions = options.platforms.facebook;

    let liveVideo: IFacebookLiveVideo;
    if (fbOptions.liveVideoId) {
      // start streaming to a scheduled video
      liveVideo = await this.updateLiveVideo(
        fbOptions.liveVideoId,
        fbOptions as IFacebookUpdateVideoOptions,
        true,
      );
    } else {
      // create new video and go live
      liveVideo = await this.createLiveVideo(fbOptions);
    }

    // setup stream key and new settings
    const streamUrl = liveVideo.stream_url;
    const streamKey = streamUrl.substr(streamUrl.lastIndexOf('/') + 1);
    if (!this.streamingService.views.isMultiplatformMode) {
      this.streamSettingsService.setSettings({
        key: streamKey,
        platform: 'facebook',
        streamType: 'rtmp_common',
        server: 'rtmps://rtmp-api.facebook.com:443/rtmp/',
      });
    }
    this.SET_STREAM_KEY(streamKey);
    this.SET_STREAM_PAGE_URL(`https://facebook.com/${liveVideo.permalink_url}`);
    this.UPDATE_STREAM_SETTINGS({ ...fbOptions, liveVideoId: liveVideo.id });
    this.SET_VIDEO_ID(liveVideo.video.id);

    // send selected pageId to streamlabs.com
    if (fbOptions.destinationType === 'page') {
      assertIsDefined(fbOptions.pageId);
      await this.postPage(fbOptions.pageId);
    }
  }

  /**
   * update data for the current active video
   */
  async putChannelInfo(info: IFacebookUpdateVideoOptions): Promise<void> {
    const vidId = this.state.settings.liveVideoId;
    assertIsDefined(vidId);
    await this.updateLiveVideo(vidId, info);
    this.UPDATE_STREAM_SETTINGS({ ...info, liveVideoId: vidId });
  }

  /**
   * update live video
   */
  private async updateLiveVideo(
    liveVideoId: string,
    options: IFacebookUpdateVideoOptions,
    switchToLive = false,
  ): Promise<IFacebookLiveVideo> {
    const { title, description, game, privacy } = options;
    const data: Dictionary<any> = { title, description };
    if (game) data.game_specs = { name: game };
    if (switchToLive) {
      data.status = 'LIVE_NOW';
    }
    const destinationId = this.views.getDestinationId(options);
    const token = this.views.getDestinationToken(options.destinationType, destinationId);
    if (privacy?.value) data.privacy = privacy;

    return await this.requestFacebook(
      {
<<<<<<< HEAD
        url: `${this.apiBase}/${liveVideoId}?fields=id,title,description,stream_url,planned_start_time,permalink_url`,
=======
        url: `${this.apiBase}/${liveVideoId}?fields=title,description,stream_url,planned_start_time,permalink_url,video`,
>>>>>>> 0b76b1e7
        method: 'POST',
        body: JSON.stringify(data),
      },
      token,
    );
  }

<<<<<<< HEAD
  async removeLiveVideo(id: string): Promise<void> {
    const token = this.views.getDestinationToken();

    await this.requestFacebook(
      {
        url: `${this.apiBase}/${id}`,
        method: 'DELETE',
      },
      token,
    );
    this.streamRemoved.next(id);
  }

  async validatePlatform() {
    return EPlatformCallResult.Success;
  }

=======
>>>>>>> 0b76b1e7
  getHeaders(req: IPlatformRequest, useToken: boolean | string) {
    const token = typeof useToken === 'string' ? useToken : useToken && this.oauthToken;
    return {
      'Content-Type': 'application/json',
      ...(token ? { Authorization: `Bearer ${token}` } : {}),
    };
  }

  fetchNewToken(): Promise<void> {
    // FB Doesn't have token refresh, user must login again to update token
    return Promise.resolve();
  }

  private async fetchPermissions(): Promise<TFacebookPermission[]> {
    const permissionsResponse = await this.requestFacebook<{ data: TFacebookPermission[] }>(
      `${this.apiBase}/me/permissions`,
      this.oauthToken,
    );
    return permissionsResponse.data;
  }

  /**
   * Request Facebook API and wrap failed response to a unified error model
   */
  async requestFacebook<T = unknown>(
    reqInfo: IPlatformRequest | string,
    token?: string,
  ): Promise<T> {
    try {
      return token
        ? await platformRequest<T>('facebook', reqInfo, token)
        : await platformAuthorizedRequest<T>('facebook', reqInfo);
    } catch (e: unknown) {
      const details = (e as any).result?.error
        ? `${(e as any).result.error.type} ${(e as any).result.error.message}`
        : 'Connection failed';
      throwStreamError('PLATFORM_REQUEST_FAILED', e as any, details);
    }
  }

  /**
   * Download the picture of a group or page and return it's base64 url string
   */
  async fetchPicture(objectId: string): Promise<string> {
    let url = '';
    try {
      await fetch(`${this.apiBase}/${objectId}/picture`, {
        method: 'GET',
        headers: new Headers({
          Authorization: 'Bearer ' + this.oauthToken,
        }),
      })
        .then(response => response.blob())
        .then(blob => {
          url = window.URL.createObjectURL(blob);
        });
    } catch (e: unknown) {
      // just don't care is something is wrong here
    }
    return url;
  }

  private createLiveVideo(options: IFacebookStartStreamOptions): Promise<IFacebookLiveVideo> {
    const { title, description, game, privacy } = options;
    const destinationId = this.views.getDestinationId(options);
    const token = this.views.getDestinationToken(options.destinationType, destinationId);
    const body: Dictionary<any> = { title, description };
    if (game) body.game_specs = { name: game };
    if (privacy?.value) body.privacy = privacy;

    return this.requestFacebook<IFacebookLiveVideo>(
      {
        url: `${this.apiBase}/${destinationId}/live_videos?&fields=title,description,planned_start_time,permalink_url,stream_url,dash_preview_url,video`,
        method: 'POST',
        body: JSON.stringify(body),
      },
      token,
    );
  }

  /**
   * fetch prefill data and set default values
   */
  async prepopulateInfo() {
    // check permissions
    const permissions = await this.fetchPermissions();
    const grantedPermissions = permissions
      .filter(p => ['publish_video', 'publish_to_groups'].includes(p.permission))
      .filter(p => p.status === 'granted')
      .map(p => p.permission);
    this.SET_PERMISSIONS(grantedPermissions);

    // fetch pages and groups
    const [pages, groups] = ((await Promise.all([
      this.fetchPages(),
      this.fetchGroups(),
    ])) as unknown) as [IFacebookPage[], IFacebookGroup[]];
    this.SET_FACEBOOK_PAGES_AND_GROUPS(pages, groups);

    // if currently selected page is not in the pages list then select the first page
    if (pages.length) {
      const pageId = this.state.settings.pageId!;
      const page = this.views.getPage(pageId);
      if (!page) this.UPDATE_STREAM_SETTINGS({ pageId: this.state.facebookPages[0].id });
    } else {
      this.UPDATE_STREAM_SETTINGS({ pageId: '' });
    }

    // if currently selected group is not in the group list then select the first group
    if (groups.length) {
      const groupId = this.state.settings.groupId!;
      const group = this.views.getGroup(groupId);
      if (!group) this.UPDATE_STREAM_SETTINGS({ groupId: this.state.facebookGroups[0].id });
    } else {
      this.UPDATE_STREAM_SETTINGS({ groupId: '' });
    }

    // set destinationType to the user's timeline if other options don't work
    if (
      (this.state.settings.destinationType === 'page' && !this.state.settings.pageId) ||
      (this.state.settings.destinationType === 'group' && !this.state.settings.groupId)
    ) {
      this.UPDATE_STREAM_SETTINGS({ destinationType: 'me' });
    }

    if (!this.state.userAvatar) {
      this.SET_AVATAR(await this.fetchPicture('me'));
    }

    this.SET_PREPOPULATED(true);
  }

  async scheduleStream(
    scheduledStartTime: number,
    options: IFacebookStartStreamOptions,
  ): Promise<void> {
    const { title, description, game, liveVideoId, destinationType } = options;
    const destinationId = this.views.getDestinationId(options);
    const token = this.views.getDestinationToken(options.destinationType, destinationId);
    const fields = ['id', 'title', 'description', 'planned_start_time', 'permalink_url'];
    const isUpdateMode = !!liveVideoId;
    const url = isUpdateMode
      ? `${this.apiBase}/${liveVideoId}?fields=${fields.join(',')}`
      : `${this.apiBase}/${destinationId}/live_videos?fields=${fields.join(',')}`;
    const data: Dictionary<any> = {
      title,
      description,
      planned_start_time: new Date(scheduledStartTime).getTime() / 1000,
      status: 'SCHEDULED_UNPUBLISHED',
    };
    if (game) data.game_specs = { name: game };
    const body = JSON.stringify(data);

    try {
<<<<<<< HEAD
      const liveVideo = await platformRequest<IFacebookLiveVideo>(
        'facebook',
        { url, body, method: 'POST' },
        token,
      );
      this.streamScheduled.next({ ...liveVideo, destinationType, destinationId });
    } catch (e) {
      if (e?.result?.error?.code === 100) {
        throwStreamError(
          'PLATFORM_REQUEST_FAILED',
=======
      return await platformRequest('facebook', { url, body, method: 'POST' }, token);
    } catch (e: unknown) {
      if (e && (e as any).result?.error?.code === 100) {
        throw new Error(
>>>>>>> 0b76b1e7
          $t(
            'Please schedule no further than 7 days in advance and no sooner than 10 minutes in advance.',
          ),
        );
      }
    }
  }

  async fetchScheduledVideos(
    destinationType: TDestinationType,
    destinationId: string,
    onlyUpcoming = false, // if true then apply a "48 hours" filter
  ): Promise<IFacebookLiveVideo[]> {
    const timeRange = 1000 * 60 * 60 * 24;
    const maxDate = Date.now() + timeRange;
    const minDate = Date.now() - timeRange;
    const token = this.views.getDestinationToken(destinationType, destinationId);
    let sourceParam = '';
    if (destinationType === 'page' || destinationType === 'me') {
      sourceParam = '&source=owner';
    } else {
      sourceParam = '&source=target';
    }

    const onlyUpcomingFilter = 'broadcast_status=["SCHEDULED_UNPUBLISHED"]';
    const videos = (
      await this.requestFacebook<{ data: IFacebookLiveVideo[] }>(
<<<<<<< HEAD
        `${this.apiBase}/${destinationId}/live_videos?${onlyUpcomingFilter}&fields=title,description,planned_start_time,permalink_url,from${sourceParam}`,
=======
        `${this.apiBase}/${destinationId}/live_videos?broadcast_status=["UNPUBLISHED","SCHEDULED_UNPUBLISHED"]&fields=title,description,status,planned_start_time,permalink_url,from${sourceParam}&since=${minDateUnix}&until=${maxDateUnix}`,
>>>>>>> 0b76b1e7
        token,
      )
    ).data;

    // return all videos if filter is not required
    if (!onlyUpcoming) {
      return videos;
    }

    // the FB filter doesn't work for some livevideos,
    // filter manually here
    return videos.filter(v => {
      // videos created in the new Live Producer don't have `planned_start_time`
      if (!v.planned_start_time) return true;

      const videoDate = new Date(v.planned_start_time).valueOf();
      return videoDate >= minDate && videoDate <= maxDate;
    });
  }

<<<<<<< HEAD
  /**
   * Fetch all scheduled videos from the timeline pages and groups
   */
  async fetchAllVideos(): Promise<IFacebookLiveVideoExtended[]> {
    // perform all request simultaneously
    const requests: Promise<IFacebookLiveVideoExtended[]>[] = [];

    // fetch videos from the timeline and groups
    if (this.state.grantedPermissions.includes('publish_video')) {
      const destinationType = 'me';
      const destinationId = 'me';
      requests.push(
        this.fetchScheduledVideos(destinationType, destinationId).then(videos =>
          videos.map(video => ({
            ...video,
            destinationType,
            destinationId,
          })),
        ),
      );
    }

    // fetch videos from pages
    this.state.facebookPages.forEach(page => {
      const destinationType = 'page';
      const destinationId = page.id;
      requests.push(
        this.fetchScheduledVideos(destinationType, destinationId).then(videos =>
          videos.map(video => ({
            ...video,
            destinationType,
            destinationId,
          })),
        ),
      );
    });

    // wait for all request
    const videoCollections = await Promise.all(requests);

    // return a joined list of all videos
    return flatten(videoCollections);
  }

  /**
   * fetch a single LiveVideo object
   */
  private async fetchVideo(
    id: string,
    destinationType: TDestinationType,
    destinationId: string,
  ): Promise<IFacebookLiveVideoExtended> {
    const url = `${this.apiBase}/${id}?&fields=${VIDEO_FIELDS.join(',')}`;
    const token = this.views.getDestinationToken(destinationType, destinationId);
    const video = await this.requestFacebook<IFacebookLiveVideo>(url, token);
    return { ...video, destinationType, destinationId };
  }

  /**
   * fetch StartStreamOptions for a scheduled LiveVideo
   */
  async fetchStartStreamOptionsForVideo(
    id: string,
    destinationType: TDestinationType,
    destinationId: string,
  ): Promise<IFacebookStartStreamOptions> {
    const video = await this.fetchVideo(id, destinationType, destinationId);
    return {
      destinationType,
      liveVideoId: id,
      title: video.title,
      description: video.description,
      pageId: destinationId,
      groupId: destinationId,
    };
  }

  async fetchGroups(): Promise<IFacebookPage[]> {
    return (
      await this.requestFacebook<{ data: IFacebookPage[] }>(
        `${this.apiBase}/me/groups?admin_only=true&fields=id,name,icon,privacy&limit=100`,
      )
    ).data;
=======
  async fetchGroups(): Promise<IFacebookGroup[]> {
    try {
      return (
        await this.requestFacebook<{ data: IFacebookGroup[] }>(
          `${this.apiBase}/me/groups?fields=administrator,id,name,icon,privacy&limit=100`,
        )
      ).data.filter(group => group.administrator);
    } catch (e: unknown) {
      console.error('Error fetching Facebook groups', e);
      this.SET_OUTAGE_WARN(
        'Streaming to Facebook groups is currently unavailable.  Please try again later.',
      );
      return [];
    }
>>>>>>> 0b76b1e7
  }

  fetchViewerCount(): Promise<number> {
    const { liveVideoId } = this.state.settings;
    if (liveVideoId == null) return Promise.resolve(0);

    const url = `${this.apiBase}/${this.state.settings.liveVideoId}?fields=live_views`;
    const token = this.views.getDestinationToken();

    return this.requestFacebook<{ live_views: number }>(url, token)
      .then(json => json.live_views)
      .catch(() => 0);
  }

  async searchGames(searchString: string): Promise<IGame[]> {
    if (searchString.length < 2) return [];
    const gamesResponse = await this.requestFacebook<{ data: { name: string; id: string }[] }>(
      `${this.apiBase}/v3.2/search?type=game&q=${searchString}`,
    );
    return gamesResponse.data.slice(0, 15).map(g => ({ id: g.id, name: g.name }));
  }

  get chatUrl(): string {
    // don't show chat if the stream has not been started
    if (!this.state.videoId) return '';

    // take a selected page if exists
    const page =
      this.state.settings.destinationType === 'page' &&
      this.state.facebookPages.find(p => p.id === this.state.settings.pageId);

    // determine the chat url
    if (page && page.category === 'Gaming Video Creator') {
      // GVC pages have a specific chat url
      return `https://www.facebook.com/live/producer/dashboard/${this.state.videoId}/COMMENTS/`;
    } else if (page && this.state.settings.game) {
      // if it's not a GVC page but the game is selected then use a legacy chatUrl
      return 'https://www.facebook.com/gaming/streamer/chat/';
    } else {
      // in other cases we can use only read-only chat
      const token = this.views.getDestinationToken(
        this.state.settings.destinationType,
        this.state.settings.pageId,
      );
      if (!token) return '';
      return `https://streamlabs.com/embed/chat?oauth_token=${this.userService.apiToken}&fbVideoId=${this.state.settings.liveVideoId}&fbToken=${token}`;
    }
  }

  get liveDockEnabled(): boolean {
    return true;
  }

  createFBPage() {
    electron.remote.shell.openExternal(
      'https://www.facebook.com/gaming/pages/create?ref=streamlabs',
    );
    this.windowsService.actions.closeChildWindow();
  }

  private async fetchPages(): Promise<IFacebookPage[]> {
    return (
      await this.requestFacebook<{ data: IFacebookPage[] }>(
        `${this.apiBase}/me/accounts?limit=50`,
        this.oauthToken,
      )
    ).data;
  }

  /**
   * Change the active facebook page on the Streamlabs.com
   */
  private postPage(pageId: string) {
    const host = this.hostsService.streamlabs;
    const url = `https://${host}/api/v5/slobs/user/facebook/pages`;
    const headers = authorizedHeaders(this.userService.apiToken!);
    headers.append('Content-Type', 'application/json');
    const request = new Request(url, {
      headers,
      method: 'POST',
      body: JSON.stringify({ page_id: pageId, page_type: 'page' }),
    });
    try {
      fetch(request).then(() => this.userService.updatePlatformChannelId('facebook', pageId));
    } catch {
      console.error(new Error('Could not set Facebook page'));
    }
  }
}

export class FacebookView extends ViewHandler<IFacebookServiceState> {
  private get userView() {
    return this.getServiceViews(UserService);
  }

  private get oauthToken() {
    return this.userView.state.auth?.platforms?.facebook?.token;
  }

  getPage(id: string): IFacebookPage | null {
    return this.state.facebookPages.find(p => p.id === id) || null;
  }

  getGroup(id: string): IFacebookGroup | null {
    return this.state.facebookGroups.find(g => g.id === id) || null;
  }

  getDestinationId(options?: IFacebookStartStreamOptions): string {
    if (!options) options = this.state.settings;
    switch (options.destinationType) {
      case 'me':
        return 'me';
      case 'page':
        return options.pageId as string;
      case 'group':
        return options.groupId as string;
    }
    return '';
  }

  getDestinationToken(destinationType?: TDestinationType, destinationId?: string): string {
    destinationType = destinationType || this.state.settings.destinationType;
    destinationId = destinationId || this.getDestinationId(this.state.settings);
    switch (destinationType) {
      case 'me':
      case 'group':
        return this.oauthToken || '';
      case 'page':
        return destinationId ? this.getPage(destinationId)?.access_token || '' : '';
    }
    return '';
  }
}<|MERGE_RESOLUTION|>--- conflicted
+++ resolved
@@ -47,20 +47,17 @@
   title: string;
   game: string;
   description: string;
-  permalink_url: string;
+  permalink_url: string
   planned_start_time: string;
-<<<<<<< HEAD
   broadcast_start_time: string;
 }
 
 export interface IFacebookLiveVideoExtended extends IFacebookLiveVideo {
   destinationType: TDestinationType;
   destinationId: string;
-=======
   video: {
     id: string;
   };
->>>>>>> 0b76b1e7
 }
 
 interface IFacebookServiceState extends IPlatformState {
@@ -294,11 +291,7 @@
 
     return await this.requestFacebook(
       {
-<<<<<<< HEAD
-        url: `${this.apiBase}/${liveVideoId}?fields=id,title,description,stream_url,planned_start_time,permalink_url`,
-=======
         url: `${this.apiBase}/${liveVideoId}?fields=title,description,stream_url,planned_start_time,permalink_url,video`,
->>>>>>> 0b76b1e7
         method: 'POST',
         body: JSON.stringify(data),
       },
@@ -306,7 +299,6 @@
     );
   }
 
-<<<<<<< HEAD
   async removeLiveVideo(id: string): Promise<void> {
     const token = this.views.getDestinationToken();
 
@@ -324,8 +316,6 @@
     return EPlatformCallResult.Success;
   }
 
-=======
->>>>>>> 0b76b1e7
   getHeaders(req: IPlatformRequest, useToken: boolean | string) {
     const token = typeof useToken === 'string' ? useToken : useToken && this.oauthToken;
     return {
@@ -480,7 +470,6 @@
     const body = JSON.stringify(data);
 
     try {
-<<<<<<< HEAD
       const liveVideo = await platformRequest<IFacebookLiveVideo>(
         'facebook',
         { url, body, method: 'POST' },
@@ -491,12 +480,6 @@
       if (e?.result?.error?.code === 100) {
         throwStreamError(
           'PLATFORM_REQUEST_FAILED',
-=======
-      return await platformRequest('facebook', { url, body, method: 'POST' }, token);
-    } catch (e: unknown) {
-      if (e && (e as any).result?.error?.code === 100) {
-        throw new Error(
->>>>>>> 0b76b1e7
           $t(
             'Please schedule no further than 7 days in advance and no sooner than 10 minutes in advance.',
           ),
@@ -524,11 +507,7 @@
     const onlyUpcomingFilter = 'broadcast_status=["SCHEDULED_UNPUBLISHED"]';
     const videos = (
       await this.requestFacebook<{ data: IFacebookLiveVideo[] }>(
-<<<<<<< HEAD
-        `${this.apiBase}/${destinationId}/live_videos?${onlyUpcomingFilter}&fields=title,description,planned_start_time,permalink_url,from${sourceParam}`,
-=======
         `${this.apiBase}/${destinationId}/live_videos?broadcast_status=["UNPUBLISHED","SCHEDULED_UNPUBLISHED"]&fields=title,description,status,planned_start_time,permalink_url,from${sourceParam}&since=${minDateUnix}&until=${maxDateUnix}`,
->>>>>>> 0b76b1e7
         token,
       )
     ).data;
@@ -549,7 +528,6 @@
     });
   }
 
-<<<<<<< HEAD
   /**
    * Fetch all scheduled videos from the timeline pages and groups
    */
@@ -627,13 +605,7 @@
     };
   }
 
-  async fetchGroups(): Promise<IFacebookPage[]> {
-    return (
-      await this.requestFacebook<{ data: IFacebookPage[] }>(
-        `${this.apiBase}/me/groups?admin_only=true&fields=id,name,icon,privacy&limit=100`,
-      )
-    ).data;
-=======
+
   async fetchGroups(): Promise<IFacebookGroup[]> {
     try {
       return (
@@ -648,7 +620,6 @@
       );
       return [];
     }
->>>>>>> 0b76b1e7
   }
 
   fetchViewerCount(): Promise<number> {
