--- conflicted
+++ resolved
@@ -20,16 +20,9 @@
   "Notifications & News": "通知和新闻",
   "News": "新闻",
   "Notifications": "通知",
-<<<<<<< HEAD
-  "A new Recording has been completed. Click for more info": "A new Recording has been completed. Click for more info",
-  "Recording History": "Recording History",
-  "Show in folder": "Show in folder",
-  "Recordings": "Recordings"
-=======
   "A new Recording has been completed. Click for more info": "一个新的录制已完成。点击了解更多信息",
   "Recording History": "录制历史",
   "Show in folder": "在文件夹中显示",
   "Recordings": "录制",
   "Marker %{label} added at %{timestamp}": "Marker %{label} added at %{timestamp}"
->>>>>>> a65fe2a6
 }