--- conflicted
+++ resolved
@@ -52,50 +52,8 @@
 
 if (!gotTheLock) {
   app.quit();
-<<<<<<< HEAD
-} else {
-  const bootstrap = require('./updater/build/bootstrap.js');
-  const bundleUpdater = require('./updater/build/bundle-updater.js');
-  const uuid = require('uuid/v4');
-  const semver = require('semver');
-  const windowStateKeeper = require('electron-window-state');
-  const pid = require('process').pid;
-  const fs = require('fs');
-  // MAC-TODO
-  const crashHandler = require('crash-handler');
-
-  app.commandLine.appendSwitch('force-ui-direction', 'ltr');
-  app.commandLine.appendSwitch('ignore-connections-limit', 'streamlabs.com,youtube.com,twitch.tv,facebook.com,mixer.com');
-
-  /* Determine the current release channel we're
-   * on based on name. The channel will always be
-   * the premajor identifier, if it exists.
-   * Otherwise, default to latest. */
-  const releaseChannel = (() => {
-    const components = semver.prerelease(pjson.version);
-
-    if (components) return components[0];
-    return 'latest';
-  })();
-
-  ////////////////////////////////////////////////////////////////////////////////
-  // Main Program
-  ////////////////////////////////////////////////////////////////////////////////
-
-  const util = require('util');
-  const logFile = path.join(app.getPath('userData'), 'app.log');
-  const maxLogBytes = 131072;
-
-  // Truncate the log file if it is too long
-  if (fs.existsSync(logFile) && fs.statSync(logFile).size > maxLogBytes) {
-    const content = fs.readFileSync(logFile);
-    fs.writeFileSync(logFile, '[LOG TRUNCATED]\n');
-    fs.writeFileSync(logFile, content.slice(content.length - maxLogBytes), { flag: 'a' });
-  }
-=======
   return;
 }
->>>>>>> 79d392c7
 
 const fs = require('fs');
 const bootstrap = require('./updater/build/bootstrap.js');
@@ -191,53 +149,7 @@
       return;
     }
 
-<<<<<<< HEAD
-  console.log('=================================');
-  console.log(`Streamlabs OBS`);
-  console.log(`Version: ${process.env.SLOBS_VERSION}`);
-  console.log(`OS: ${os.platform()} ${os.release()}`);
-  console.log(`Arch: ${process.arch}`);
-  console.log(`CPU: ${cpus[0].model}`);
-  console.log(`Cores: ${cpus.length}`);
-  console.log(`Memory: ${humanFileSize(os.totalmem(), false)}`);
-  console.log(`Free: ${humanFileSize(os.freemem(), false)}`);
-  console.log('=================================');
-
-  app.on('ready', () => {
-    // Detect when running from an unwritable location like a DMG image (will break updater)
-    if (process.platform === 'darwin') {
-      try {
-        fs.accessSync(app.getPath('exe'), fs.constants.W_OK);
-      } catch (e) {
-        // This error code indicates a read only file system
-        if (e.code === 'EROFS') {
-          dialog.showErrorBox('Streamlabs OBS', 'Please run Streamlabs OBS from your Applications folder. Streamlabs OBS cannot run directly from this disk image.');
-          app.exit();
-        }
-      }
-    }
-
-    // network logging is disabled by default
-    if (!process.argv.includes('--network-logging')) return;
-
-    // ignore fs requests
-    const filter = { urls: ['https://*', 'http://*'] };
-
-    session.defaultSession.webRequest.onBeforeRequest(filter, (details, callback) => {
-      console.log('HTTP REQUEST', details.method, details.url);
-      callback(details);
-    });
-
-    session.defaultSession.webRequest.onErrorOccurred(filter, (details) => {
-      console.log('HTTP REQUEST FAILED', details.method, details.url);
-    });
-
-    session.defaultSession.webRequest.onCompleted(filter, (details) => {
-      console.log('HTTP REQUEST COMPLETED', details.method, details.url, details.statusCode);
-    });
-=======
     flushNextLine();
->>>>>>> 79d392c7
   });
 }
 
@@ -367,27 +279,10 @@
     });
   }
 
-<<<<<<< HEAD
-    mainWindow = new BrowserWindow({
-      minWidth: 800,
-      minHeight: 600,
-      width: mainWindowState.width,
-      height: mainWindowState.height,
-      x: mainWindowState.x,
-      y: mainWindowState.y,
-      show: false,
-      frame: false,
-      titleBarStyle: 'hidden',
-      title: 'Streamlabs OBS',
-      backgroundColor: '#17242D',
-      webPreferences: { nodeIntegration: true, webviewTag: true }
-    });
-=======
   workerWindow = new BrowserWindow({
     show: false,
     webPreferences: { nodeIntegration: true },
   });
->>>>>>> 79d392c7
 
   // setTimeout(() => {
   workerWindow.loadURL(`${global.indexUrl}?windowId=worker`);
@@ -428,24 +323,10 @@
 
   mainWindow.removeMenu();
 
-<<<<<<< HEAD
-    // This needs to be explicitly handled on Mac
-    app.on('before-quit', e => {
-      if (!shutdownStarted) {
-        e.preventDefault();
-        mainWindow.close();
-      }
-    });
-
-    ipcMain.on('acknowledgeShutdown', () => {
-      if (appShutdownTimeout) clearTimeout(appShutdownTimeout);
-    });
-=======
   mainWindow.on('close', e => {
     if (!shutdownStarted) {
       shutdownStarted = true;
       workerWindow.send('shutdown');
->>>>>>> 79d392c7
 
       // We give the worker window 10 seconds to acknowledge a request
       // to shut down.  Otherwise, we just close it.
@@ -456,22 +337,6 @@
       }, 10 * 1000);
     }
 
-<<<<<<< HEAD
-    workerWindow.on('closed', () => {
-      session.defaultSession.flushStorageData();
-      session.defaultSession.cookies.flushStore(() => app.quit());
-    });
-
-    // Pre-initialize the child window
-    childWindow = new BrowserWindow({
-      show: false,
-      frame: false,
-      fullscreenable: false,
-      titleBarStyle: 'hidden',
-      backgroundColor: '#17242D',
-      webPreferences: { nodeIntegration: true }
-    });
-=======
     if (!allowMainWindowClose) e.preventDefault();
   });
 
@@ -488,7 +353,6 @@
   ipcMain.on('acknowledgeShutdown', () => {
     if (appShutdownTimeout) clearTimeout(appShutdownTimeout);
   });
->>>>>>> 79d392c7
 
   ipcMain.on('shutdownComplete', () => {
     allowMainWindowClose = true;
@@ -596,55 +460,8 @@
     });
   });
 
-<<<<<<< HEAD
-  let protocolLinkReady = false;
-  let pendingLink;
-
-  // For mac os, this event will fire when a protocol link is triggered
-  app.on('open-url', (e, url) => {
-    if (protocolLinkReady) {
-      workerWindow.send('protocolLink', url);
-    } else {
-      pendingLink = url;
-    }
-  });
-
-  ipcMain.on('protocolLinkReady', () => {
-    protocolLinkReady = true;
-    if (pendingLink) workerWindow.send('protocolLink', pendingLink);
-  });
-
-  app.on('ready', () => {
-    if (
-      !process.argv.includes('--skip-update') &&
-      ((process.env.NODE_ENV === 'production') || process.env.SLOBS_FORCE_AUTO_UPDATE)) {
-
-      // Windows uses our custom update, Mac uses electron-updater
-      if (process.platform === 'win32') {
-        const updateInfo = {
-          baseUrl: 'https://slobs-cdn.streamlabs.com',
-          version: pjson.version,
-          exec: process.argv,
-          cwd: process.cwd(),
-          waitPids: [ process.pid ],
-          appDir: path.dirname(app.getPath('exe')),
-          tempDir: path.join(app.getPath('temp'), 'slobs-updater'),
-          cacheDir: app.getPath('userData'),
-          versionFileName: `${releaseChannel}.json`
-        };
-
-        bootstrap(updateInfo, startApp, app.exit);
-      } else {
-        (new Updater(startApp)).run();
-      }
-    } else {
-      startApp();
-    }
-  });
-=======
   if (isDevMode) {
     require('devtron').install();
->>>>>>> 79d392c7
 
     // Vue dev tools appears to cause strange non-deterministic
     // interference with certain NodeJS APIs, expecially asynchronous
@@ -837,46 +654,26 @@
   }
 });
 
-ipcMain.on('gameOverlayPaintCallback', (e, { contentsId, overlayId }) => {
-  const contents = webContents.fromId(contentsId);
-
-  if (contents.isDestroyed()) return;
-
-  contents.on('paint', (event, dirty, image) => {
-    if (
-      overlay.paintOverlay(
-        overlayId,
-        image.getSize().width,
-        image.getSize().height,
-        image.getBitmap(),
-      ) === 0
-    ) {
-      contents.invalidate();
-    }
-  });
-});
-
-<<<<<<< HEAD
-  // MAC-TODO
-  // ipcMain.on('gameOverlayPaintCallback', (e, { contentsId, overlayId }) => {
-  //   const contents = webContents.fromId(contentsId);
-
-  //   if (contents.isDestroyed()) return;
-
-  //   contents.on('paint', (event, dirty, image) => {
-  //     if (
-  //       overlay.paintOverlay(
-  //         overlayId,
-  //         image.getSize().width,
-  //         image.getSize().height,
-  //         image.getBitmap(),
-  //       ) === 0
-  //     ) {
-  //       contents.invalidate();
-  //     }
-  //   });
-  // });
-=======
+// MAC-TODO
+// ipcMain.on('gameOverlayPaintCallback', (e, { contentsId, overlayId }) => {
+//   const contents = webContents.fromId(contentsId);
+
+//   if (contents.isDestroyed()) return;
+
+//   contents.on('paint', (event, dirty, image) => {
+//     if (
+//       overlay.paintOverlay(
+//         overlayId,
+//         image.getSize().width,
+//         image.getSize().height,
+//         image.getBitmap(),
+//       ) === 0
+//     ) {
+//       contents.invalidate();
+//     }
+//   });
+// });
+
 ipcMain.on('getWindowIds', e => {
   e.returnValue = {
     worker: workerWindow.id,
@@ -884,7 +681,6 @@
     child: childWindow.id,
   };
 });
->>>>>>> 79d392c7
 
 ipcMain.on('getAppStartTime', e => {
   e.returnValue = appStartTime;
