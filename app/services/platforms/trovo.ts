--- conflicted
+++ resolved
@@ -13,13 +13,8 @@
 import { IGoLiveSettings } from '../streaming';
 import { getDefined } from '../../util/properties-type-guards';
 import Utils from '../utils';
-<<<<<<< HEAD
-import { IVideo } from 'obs-studio-node';
 import { TDisplayType } from 'services/settings-v2';
 import { TOutputOrientation } from 'services/restream';
-=======
-import { TDisplayType } from 'services/settings-v2';
->>>>>>> b742c199
 
 interface ITrovoServiceState extends IPlatformState {
   settings: ITrovoStartStreamOptions;
@@ -103,11 +98,7 @@
 
     await this.putChannelInfo(trSettings);
 
-<<<<<<< HEAD
-    this.setPlatformContext(context);
-=======
     this.setPlatformContext('trovo');
->>>>>>> b742c199
   }
 
   fetchNewToken(): Promise<void> {
