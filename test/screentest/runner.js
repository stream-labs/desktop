--- conflicted
+++ resolved
@@ -34,11 +34,7 @@
   ];
   for (const branchName of branches) {
     checkoutBranch(branchName);
-<<<<<<< HEAD
-    exec(`yarn test ${CONFIG.compiledTestsDist}/screentest/tests/**/*.js ${args.join(' ')}`);
-=======
     exec(`yarn test-flaky ${CONFIG.compiledTestsDist}/screentest/tests/**/*.js ${args.join(' ')}`);
->>>>>>> 50a94c5e
   }
   // return to the current branch
   checkoutBranch('current');
