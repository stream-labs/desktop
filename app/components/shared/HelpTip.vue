<template>
  <div class="help-tip" v-if="shouldShow">
    <div class="help-tip__arrow"></div>
    <i @click="closeHelpTip" class="help-tip__close icon-close" />
    <div class="help-tip__title">
      <i class="icon-notification" />
      <slot name="title"></slot>
    </div>
    <div class="help-tip__body"><slot name="content"></slot>
    </div>
  </div>
</template>

<script lang="ts" src="./HelpTip.vue.ts"></script>

<style lang="less" scoped>
<<<<<<< HEAD
@import "../../styles/_colors";
@import "../../styles/mixins";

.help-tip {
  position: absolute;
  background: @text-primary;
  .radius;
  color: @hover;
=======
@import "../../styles/index";

.help-tip {
  position: absolute;
  background: @teal;
  .radius();
  color: @white;
>>>>>>> 503a8e22
  top: -8px;
  left: 90px;
  width: 240px;
  padding: 8px;
  font-size: 14px;
  z-index: 100000;
}

.help-tip__arrow {
  width: 0;
  height: 0;
  border-style: solid;
  border-width: 8px 8px 8px 0;
  border-color: transparent @text-primary transparent transparent;
  position: absolute;
  left: -8px;
}

.help-tip__close {
  position: absolute;
  right: 10px;
  font-size: 20px;
  cursor: pointer;
  opacity: .6;
  .transition();

  &:hover {
    opacity: 1;
  }
}

.help-tip__title {
  .semibold;
  font-size: 16px;
  display: flex;
  align-items: center;
  margin-bottom: 4px;
  padding-bottom: 4px;
  border-bottom: 1px solid @hover;

  i {
    margin-right: 8px;
    font-size: 16px;
  }
}

</style><|MERGE_RESOLUTION|>--- conflicted
+++ resolved
@@ -14,7 +14,6 @@
 <script lang="ts" src="./HelpTip.vue.ts"></script>
 
 <style lang="less" scoped>
-<<<<<<< HEAD
 @import "../../styles/_colors";
 @import "../../styles/mixins";
 
@@ -23,15 +22,6 @@
   background: @text-primary;
   .radius;
   color: @hover;
-=======
-@import "../../styles/index";
-
-.help-tip {
-  position: absolute;
-  background: @teal;
-  .radius();
-  color: @white;
->>>>>>> 503a8e22
   top: -8px;
   left: 90px;
   width: 240px;
