--- conflicted
+++ resolved
@@ -181,21 +181,11 @@
   }
 
   get categoryNames() {
-<<<<<<< HEAD
     // dual output mode returns additional categories for each context
     // so hide these from the settings list
     return this.settingsService
       .getCategories()
-      .filter(
-        category =>
-          !category.toLowerCase().startsWith('stream', 0) ||
-          (category.toLowerCase().startsWith('stream', 0) && category.length < 7),
-      );
-=======
-    return this.settingsService
-      .getCategories()
       .filter(category => !category.toLowerCase().startsWith('stream') || category === 'Stream');
->>>>>>> b742c199
   }
 
   save(settingsData: ISettingsSubCategory[]) {
