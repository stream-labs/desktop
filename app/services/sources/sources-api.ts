--- conflicted
+++ resolved
@@ -1,11 +1,6 @@
 import { IPropertyManager } from './properties-managers/properties-manager';
-<<<<<<< HEAD
 import { IObsListOption, TObsFormData } from 'components/obs/inputs/ObsInput';
-import { Observable } from 'rxjs/Observable';
-=======
-import { IListOption, TFormData } from '../../components/shared/forms/Input';
 import { Observable } from 'rxjs';
->>>>>>> c816a655
 import * as obs from '../../../obs-api';
 
 export interface ISource extends IResource {
