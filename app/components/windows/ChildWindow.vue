<template>
<<<<<<< HEAD
<div style="height: 100%">
  <!--
      we use 2 components for situation when we need to open a new window and
      save the previous window-component state
  -->
=======
<div style="height: 100%" :class="{'night-theme': nightTheme, 'day-theme': !nightTheme}">
>>>>>>> f7c603df
  <div class="blank-slate">
    <div class="spinner-spacer" />
    <i class="fa fa-spinner fa-pulse" />
    <div class="spinner-spacer" />
  </div>
  <component
    v-for="(component, index) in components"
    :key="`${component.name}-${index}`"
    v-if="component.name"
    v-show="component.isShown"
    :is="component.name"/>
</div>
</template>

<script lang="ts" src="./ChildWindow.vue.ts"></script>

<style lang="less">
@import "../../styles/index";

.blank-slate {
  display: flex;
  flex-direction: column;

  position: absolute;
  height: 100%;
  width: 100%;
  z-index: -1;

  background-color: @bg-primary;
  font-size: 24px;
  text-align: center;
}

.spinner-spacer {
  flex-grow: 1;
}
</style><|MERGE_RESOLUTION|>--- conflicted
+++ resolved
@@ -1,13 +1,5 @@
 <template>
-<<<<<<< HEAD
 <div style="height: 100%">
-  <!--
-      we use 2 components for situation when we need to open a new window and
-      save the previous window-component state
-  -->
-=======
-<div style="height: 100%" :class="{'night-theme': nightTheme, 'day-theme': !nightTheme}">
->>>>>>> f7c603df
   <div class="blank-slate">
     <div class="spinner-spacer" />
     <i class="fa fa-spinner fa-pulse" />
