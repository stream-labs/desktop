--- conflicted
+++ resolved
@@ -49,10 +49,7 @@
   TestWidgets,
   RenameSource,
   NotificationsArea,
-<<<<<<< HEAD
   ThemeAudit,
-=======
   AppsNav,
   StudioEditor,
->>>>>>> 77b8b43d
 };