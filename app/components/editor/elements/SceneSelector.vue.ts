--- conflicted
+++ resolved
@@ -96,15 +96,9 @@
 
   removeScene() {
     const name = this.scenesService.views.activeScene.name;
-<<<<<<< HEAD
     remote.dialog
       .showMessageBox(remote.getCurrentWindow(), {
-        title: 'Streamlabs OBS',
-=======
-    electron.remote.dialog
-      .showMessageBox(electron.remote.getCurrentWindow(), {
         title: 'Streamlabs Desktop',
->>>>>>> 78398b5f
         type: 'warning',
         message: $t('Are you sure you want to remove %{sceneName}?', { sceneName: name }),
         buttons: [$t('Cancel'), $t('OK')],
@@ -112,13 +106,8 @@
       .then(({ response }) => {
         if (!response) return;
         if (!this.scenesService.canRemoveScene()) {
-<<<<<<< HEAD
           remote.dialog.showMessageBox({
-            title: 'Streamlabs OBS',
-=======
-          electron.remote.dialog.showMessageBox({
             title: 'Streamlabs Desktop',
->>>>>>> 78398b5f
             message: $t('There needs to be at least one scene.'),
           });
           return;
