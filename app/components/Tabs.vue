--- conflicted
+++ resolved
@@ -5,25 +5,15 @@
       <li
         v-for="tab in tabs"
         :key="tab.value"
-<<<<<<< HEAD
-=======
         class="tab"
         :class="{ 'active': tab.value === value }"
->>>>>>> d1222859
         @click="showTab(tab.value)">
         {{ tab.name }}
       </li>
     </ul>
   </div>
-<<<<<<< HEAD
-  <div class="Tabs-contentContainer">
-    <div v-for="tab in tabs" :key="tab.value" v-show="tab.value === selected">
-      <slot :name="tab.value" />
-    </div>
-=======
   <div>
     <slot v-for="tab in tabs" :name="tab.value" v-if="tab.value === value"/>
->>>>>>> d1222859
   </div>
 </div>
 </template>
