--- conflicted
+++ resolved
@@ -519,11 +519,7 @@
         this.setSettingValue('Output', 'StreamEncoder', 'x264');
       }
 
-<<<<<<< HEAD
       remote.dialog.showMessageBox(remote.getCurrentWindow(), {
-=======
-      electron.remote.dialog.showMessageBox(this.windowsService.windows.main, {
->>>>>>> d83e0ad9
         type: 'error',
         message:
           'Your stream encoder has been reset to Software (x264). This can be caused by out of date graphics drivers. Please update your graphics drivers to continue using hardware encoding.',
