--- conflicted
+++ resolved
@@ -1,13 +1,7 @@
 {
   "Twitch Category": "Categoria di Twitch",
   "Twitch Tags": "Tag Twitch",
-<<<<<<< HEAD
-  "You need to re-login to access Twitch tags": "You need to re-login to access Twitch tags",
-  "Do not include special characters or spaces in your tag": "Do not include special characters or spaces in your tag",
-  "For example: \"Speedrunning\" or \"FirstPlaythrough\"": "For example: \"Speedrunning\" or \"FirstPlaythrough\""
-=======
   "You need to re-login to access Twitch tags": "È necessario effettuare nuovamente il login per accedere ai tag di Twitch",
   "Do not include special characters or spaces in your tag": "Non includere carattere speciali o spazi nel tuo tag",
   "For example: \"Speedrunning\" or \"FirstPlaythrough\"": "Ad esempio: \"Corsaveloce\" o \"Primoascolto\""
->>>>>>> 672fd52e
 }