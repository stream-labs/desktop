--- conflicted
+++ resolved
@@ -28,10 +28,6 @@
   SponsorBanner = 13,
   MediaShare = 14,
   SubGoal = 15,
-<<<<<<< HEAD
-  Chatbot = 16
-=======
->>>>>>> a42ff3be
 }
 
 export const WidgetTesters: IWidgetTester[] = [
@@ -338,27 +334,8 @@
     x: 0.5,
     y: 0,
 
-<<<<<<< HEAD
-    anchor: AnchorPoint.North
-  },
-  [WidgetType.Chatbot]: {
-    name: 'Chatbot',
-    url(host, token) {
-      return `https://${host}/widgets/chatbot/v1/${token}`;
-    },
-
-    width: 800,
-    height: 600,
-
-    x: 0.5,
-    y: 0,
-
-    anchor: AnchorPoint.North
-  }
-=======
     anchor: AnchorPoint.North,
   },
->>>>>>> a42ff3be
 };
 
 export const WidgetDisplayData = (platform?: string): { [x: number]: IWidgetDisplayData } => ({
@@ -489,18 +466,6 @@
     ),
     demoVideo: false,
     demoFilename: 'source-sponsor-banner.png',
-<<<<<<< HEAD
-    supportList: []
-  },
-  [WidgetType.Chatbot]: {
-    name: $t('Chatbot'),
-    description: $t('Set up chatbot widget to enable chatbot song requests and other features.'),
-    demoVideo: false,
-    demoFilename: 'source-sponsor-banner.png',
-    supportList: []
-  }
-=======
     supportList: [],
   },
->>>>>>> a42ff3be
 });