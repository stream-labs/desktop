import { Module, TApiModule, IApiContext, IWebviewTransform } from './modules/module';
import { SourcesModule } from './modules/sources';
import { ScenesModule} from './modules/scenes';
import { ObsSettingsModule } from './modules/obs-settings';
import { StreamingRecordingModule } from './modules/streaming-recording';
import { AuthorizationModule } from './modules/authorization';
import { ILoadedApp } from '..';
import { ThemeModule } from './modules/theme';
import { SceneCollectionsModule } from './modules/scene-collections';
import { ExternalModule } from './modules/external';
import { AppModule } from './modules/app';
import { NotificationsModule } from './modules/notifications';
import { HotkeysModule } from './modules/hotkeys';
<<<<<<< HEAD
import { ObsPluginsModule } from './modules/obs-plugins';
=======
import { DisplayModule } from './modules/display';
import { Observable } from 'rxjs/Observable';
>>>>>>> 9a422327

export class PlatformAppsApi {

  modules: Dictionary<Module> = {};

  constructor() {
    // Register all modules
    this.registerModule(new SourcesModule());
    this.registerModule(new ScenesModule());
    this.registerModule(new ObsSettingsModule());
    this.registerModule(new StreamingRecordingModule());
    this.registerModule(new AuthorizationModule());
    this.registerModule(new ThemeModule());
    this.registerModule(new SceneCollectionsModule());
    this.registerModule(new ExternalModule());
    this.registerModule(new AppModule());
    this.registerModule(new NotificationsModule());
    this.registerModule(new HotkeysModule());
<<<<<<< HEAD
    this.registerModule(new ObsPluginsModule());
=======
    this.registerModule(new DisplayModule());
>>>>>>> 9a422327
  }

  private registerModule(module: Module) {
    this.modules[module.moduleName] = module;
  }

  /**
   * Returns an object tree of API methods.  Any modules that
   * the app does not have sufficient permission for will be
   * replaced with a method that returns a rejected promise
   * explaining the lack of permissions.
   */
  getApi(
    app: ILoadedApp,
    webContentsId: number,
    electronWindowId: number,
    slobsWindowId: string,
    webviewTransform: Observable<IWebviewTransform>
  ) {
    const api: Dictionary<TApiModule> = {};

    const context: IApiContext = {
      app,
      webContentsId,
      electronWindowId,
      slobsWindowId,
      webviewTransform
    };

    Object.keys(this.modules).forEach(moduleName => {
      api[moduleName] = {};

      let authorized = true;

      // TODO this is a weird pattern
      for (let permission of this.modules[moduleName].permissions) {
        authorized = app.manifest.permissions.includes(permission);
        if (!authorized) break;
      }

      ((this.modules[moduleName].constructor as typeof Module).apiMethods || []).forEach(methodName => {
        api[moduleName][methodName] = async (...args: any[]) => {
          if (authorized) {
            return await this.modules[moduleName][methodName](context, ...args);
          } else {
            throw new Error('This app does not have permission to access this API. ' +
              `Required permissions: ${this.modules[moduleName].permissions}`);
          }
        };
      });

      ((this.modules[moduleName].constructor as typeof Module).apiEvents || []).forEach(eventName => {
        if (authorized) {
          api[moduleName][eventName] = this.modules[moduleName][eventName];
        } else {
          api[moduleName][eventName] = async () => {
            throw new Error('This app does not have permission to access this API. ' +
              `Required permissions: ${this.modules[moduleName].permissions}`);
          }
        }
      });
    });

    return api;
  }

}<|MERGE_RESOLUTION|>--- conflicted
+++ resolved
@@ -11,12 +11,9 @@
 import { AppModule } from './modules/app';
 import { NotificationsModule } from './modules/notifications';
 import { HotkeysModule } from './modules/hotkeys';
-<<<<<<< HEAD
 import { ObsPluginsModule } from './modules/obs-plugins';
-=======
 import { DisplayModule } from './modules/display';
 import { Observable } from 'rxjs/Observable';
->>>>>>> 9a422327
 
 export class PlatformAppsApi {
 
@@ -35,11 +32,8 @@
     this.registerModule(new AppModule());
     this.registerModule(new NotificationsModule());
     this.registerModule(new HotkeysModule());
-<<<<<<< HEAD
     this.registerModule(new ObsPluginsModule());
-=======
     this.registerModule(new DisplayModule());
->>>>>>> 9a422327
   }
 
   private registerModule(module: Module) {
