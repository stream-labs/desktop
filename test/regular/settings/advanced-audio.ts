--- conflicted
+++ resolved
@@ -35,11 +35,7 @@
 
   await clickAdvancedAudio(t);
   await focusChild();
-<<<<<<< HEAD
-  await click('.icon-add');
-=======
   await click('.ant-collapse-arrow');
->>>>>>> c1eb39e5
 
   // check default settings
   const headerForm = useForm('advanced-audio-header');
@@ -68,11 +64,7 @@
   await focusMain();
   await clickAdvancedAudio(t);
   await focusChild();
-<<<<<<< HEAD
-  await click('.icon-add');
-=======
   await click('.ant-collapse-arrow');
->>>>>>> c1eb39e5
 
   await headerForm.assertFormContains(updatedAudioSettings);
   await detailForm.assertFormContains(updatedDetailSettings);
@@ -88,11 +80,7 @@
   await focusMain();
   await clickAdvancedAudio(t);
   await focusChild();
-<<<<<<< HEAD
-  await click('.icon-add');
-=======
   await click('.ant-collapse-arrow');
->>>>>>> c1eb39e5
 
   await headerForm.assertFormContains(updatedAudioSettings);
   await detailForm.assertFormContains(updatedDetailSettings);
