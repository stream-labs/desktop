--- conflicted
+++ resolved
@@ -1,13 +1,7 @@
 {
   "Twitch Category": "Twitch 类别",
   "Twitch Tags": "Twitch 标签",
-<<<<<<< HEAD
-  "You need to re-login to access Twitch tags": "You need to re-login to access Twitch tags",
-  "Do not include special characters or spaces in your tag": "Do not include special characters or spaces in your tag",
-  "For example: \"Speedrunning\" or \"FirstPlaythrough\"": "For example: \"Speedrunning\" or \"FirstPlaythrough\""
-=======
   "You need to re-login to access Twitch tags": "您需要重新登录才能访问 Twitch 标签",
   "Do not include special characters or spaces in your tag": "不要在标签中包含特殊字符或空格",
   "For example: \"Speedrunning\" or \"FirstPlaythrough\"": "例如：“Speedrunning”或“FirstPlaythrough”"
->>>>>>> 672fd52e
 }