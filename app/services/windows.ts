// This singleton class provides a renderer-space API
// for spawning various child windows.

import Main from 'components/windows/Main.vue';
import Settings from 'components/windows/Settings.vue';
import SourcesShowcase from 'components/windows/SourcesShowcase.vue';
import SceneTransitions from 'components/windows/SceneTransitions.vue';
import AddSource from 'components/windows/AddSource.vue';
import NameSceneCollection from 'components/windows/NameSceneCollection.vue';
import NameSource from 'components/windows/NameSource.vue';
import NameScene from 'components/windows/NameScene.vue';
import NameFolder from 'components/windows/NameFolder.vue';
import SourceProperties from 'components/windows/SourceProperties.vue';
import SourceFilters from 'components/windows/SourceFilters.vue';
import AddSourceFilter from 'components/windows/AddSourceFilter.vue';
import EditStreamInfo from 'components/windows/EditStreamInfo.vue';
import AdvancedAudio from 'components/windows/AdvancedAudio.vue';
import Notifications from 'components/windows/Notifications.vue';
import Troubleshooter from 'components/windows/Troubleshooter.vue';
import Blank from 'components/windows/Blank.vue';
import ManageSceneCollections from 'components/windows/ManageSceneCollections.vue';
import RecentEvents from 'components/windows/RecentEvents.vue';
import Projector from 'components/windows/Projector.vue';
import MediaGallery from 'components/windows/MediaGallery.vue';
import { mutation, StatefulService } from 'services/stateful-service';
import electron from 'electron';
import Vue from 'vue';
import Util from 'services/utils';
import BitGoal from 'components/widgets/goal/BitGoal.vue';
import DonationGoal from 'components/widgets/goal/DonationGoal.vue';
import ChatBox from 'components/widgets/ChatBox.vue';
import FollowerGoal from 'components/widgets/goal/FollowerGoal.vue';
import ViewerCount from 'components/widgets/ViewerCount.vue';
import StreamBoss from 'components/widgets/StreamBoss.vue';
import Credits from 'components/widgets/Credits.vue';

import ChatbotCommandWindow from 'components/page-components/Chatbot/windows/ChatbotCommandWindow.vue';
import ChatbotTimerWindow from 'components/page-components/Chatbot/windows/ChatbotTimerWindow.vue';
import ChatbotAlertsWindow from 'components/page-components/Chatbot/windows/ChatbotAlertsWindow.vue';

const { ipcRenderer, remote } = electron;
const BrowserWindow = remote.BrowserWindow;
const uuid = window['require']('uuid/v4');

export interface IWindowOptions {
  componentName: string;
  queryParams?: Dictionary<any>;
  size?: {
    width: number;
    height: number;
  };
  scaleFactor: number;
  title?: string;
  center?: boolean;
}

interface IWindowsState {
  [windowId: string]: IWindowOptions;
}

export class WindowsService extends StatefulService<IWindowsState> {

  /**
   * 'main' and 'child' are special window ids that always exist
   * and have special purposes.  All other windows ids are considered
   * 'one-off' windows and can be freely created and destroyed.
   */
  static initialState: IWindowsState = {
    main: {
      componentName: 'Main',
      scaleFactor: 1,
      title: `Streamlabs OBS - Version: ${remote.process.env.SLOBS_VERSION}`
    },
    child: {
      componentName: 'Blank',
      scaleFactor: 1,
    }
  };

  // This is a list of components that are registered to be
  // top level components in new child windows.
  components = {
    Main,
    Settings,
    SceneTransitions,
    SourcesShowcase,
    NameSource,
    AddSource,
    NameScene,
    NameSceneCollection,
    NameFolder,
    SourceProperties,
    SourceFilters,
    AddSourceFilter,
    Blank,
    EditStreamInfo,
    AdvancedAudio,
    Notifications,
    Troubleshooter,
    ManageSceneCollections,
    Projector,
    RecentEvents,
    MediaGallery,

    BitGoal,
    DonationGoal,
    FollowerGoal,
    ChatBox,
    ViewerCount,
<<<<<<< HEAD
    StreamBoss,
    Credits,
=======
<<<<<<< HEAD
    Credits,
    StreamBoss
=======
    StreamBoss,
>>>>>>> e93ad8b6

    ChatbotCommandWindow,
    ChatbotTimerWindow,
    ChatbotAlertsWindow,
<<<<<<< HEAD
=======
>>>>>>> b8fcd60c7791787b82315832ad2bbaae644e0139
>>>>>>> e93ad8b6
  };

  private windows: Dictionary<Electron.BrowserWindow> = {};


  init() {
    const windows = BrowserWindow.getAllWindows();

    this.windows.main = windows[0];
    this.windows.child = windows[1];

    this.updateScaleFactor('main');
    this.updateScaleFactor('child');
    this.windows.main.on('move', () => this.updateScaleFactor('main'));
    this.windows.child.on('move', () => this.updateScaleFactor('child'));
  }

  private updateScaleFactor(windowId: string) {
    const window = this.windows[windowId];
    const bounds = window.getBounds();
    const currentDisplay = electron.screen.getDisplayMatching(bounds);
    this.UPDATE_SCALE_FACTOR(windowId, currentDisplay.scaleFactor);
  }

  showWindow(options: Partial<IWindowOptions>) {
    // Don't center the window if it's the same component
    // This prevents "snapping" behavior when navigating settings
    if (options.componentName !== this.state.child.componentName) options.center = true;

    ipcRenderer.send('window-showChildWindow', options);
  }

  closeChildWindow() {
    ipcRenderer.send('window-closeChildWindow');

    // This prevents you from seeing the previous contents
    // of the window for a split second after it is shown.
    this.updateChildWindowOptions({ componentName: 'Blank' });

    // Refocus the main window
    ipcRenderer.send('window-focusMain');
  }

  closeMainWindow() {
    remote.getCurrentWindow().close();
  }


  /**
   * Creates a one-off window that will not impact or close
   * any existing windows, and will cease to exist when closed.
   * @param options window options
   * @param windowId A unique window id.  If a window with that id
   * already exists, this function will focus the existing window instead.
   * @return the window id of the created window
   */
  createOneOffWindow(options: Partial<IWindowOptions>, windowId?: string): string {
    windowId = windowId || uuid();

    if (this.windows[windowId]) {
      this.windows[windowId].restore();
      this.windows[windowId].focus();
      return windowId;
    }

    this.CREATE_ONE_OFF_WINDOW(windowId, options);

    const newWindow = this.windows[windowId] = new BrowserWindow({
      frame: false,
      width: (options.size && options.size.width) || 400,
      height: (options.size && options.size.height) || 400,
      title: options.title || 'New Window'
    });

    newWindow.setMenu(null);
    newWindow.on('closed', () => {
      delete this.windows[windowId];
      this.DELETE_ONE_OFF_WINDOW(windowId);
    });

    if (Util.isDevMode()) {
      newWindow.webContents.openDevTools({ mode: 'detach' });
    }

    const indexUrl = remote.getGlobal('indexUrl');
    newWindow.loadURL(`${indexUrl}?windowId=${windowId}`);

    return windowId;
  }

  /**
   * Closes all one-off windows
   */
  closeAllOneOffs() {
    Object.keys(this.windows).forEach(windowId => {
      if (windowId === 'main') return;
      if (windowId === 'child') return;
      if (this.windows[windowId]) {
        if (!this.windows[windowId].isDestroyed()) {
          this.windows[windowId].destroy();
        }
      }
    });
  }


  getChildWindowOptions(): IWindowOptions {
    return this.state.child;
  }

  getChildWindowQueryParams(): Dictionary<string> {
    return this.getChildWindowOptions().queryParams || {};
  }

  getWindowOptions(windowId: string) {
    return this.state[windowId].queryParams || {};
  }


  updateChildWindowOptions(options: Partial<IWindowOptions>) {
    this.UPDATE_CHILD_WINDOW_OPTIONS(options);
  }

  updateMainWindowOptions(options: Partial<IWindowOptions>) {
    this.UPDATE_MAIN_WINDOW_OPTIONS(options);
  }

  @mutation()
  private UPDATE_CHILD_WINDOW_OPTIONS(options: Partial<IWindowOptions>) {
    this.state.child = { ...this.state.child, ...options };
  }

  @mutation()
  private UPDATE_MAIN_WINDOW_OPTIONS(options: Partial<IWindowOptions>) {
    this.state.main = { ...this.state.main, ...options };
  }

  @mutation()
  private UPDATE_SCALE_FACTOR(windowId: string, scaleFactor: number) {
    this.state[windowId].scaleFactor = scaleFactor;
  }

  @mutation()
  private CREATE_ONE_OFF_WINDOW(windowId: string, options: Partial<IWindowOptions>) {
    const opts = {
      componentName: 'Blank',
      scaleFactor: 1,
      ...options
    };

    Vue.set(this.state, windowId, opts);
  }

  @mutation()
  private DELETE_ONE_OFF_WINDOW(windowId: string) {
    Vue.delete(this.state, windowId);
  }
}<|MERGE_RESOLUTION|>--- conflicted
+++ resolved
@@ -107,24 +107,12 @@
     FollowerGoal,
     ChatBox,
     ViewerCount,
-<<<<<<< HEAD
+    Credits,
     StreamBoss,
-    Credits,
-=======
-<<<<<<< HEAD
-    Credits,
-    StreamBoss
-=======
-    StreamBoss,
->>>>>>> e93ad8b6
 
     ChatbotCommandWindow,
     ChatbotTimerWindow,
     ChatbotAlertsWindow,
-<<<<<<< HEAD
-=======
->>>>>>> b8fcd60c7791787b82315832ad2bbaae644e0139
->>>>>>> e93ad8b6
   };
 
   private windows: Dictionary<Electron.BrowserWindow> = {};
