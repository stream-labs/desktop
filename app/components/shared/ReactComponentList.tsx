--- conflicted
+++ resolved
@@ -194,19 +194,18 @@
 
 @Component({
   props: {
-<<<<<<< HEAD
+    name: { default: 'SourceFilters' },
+    wrapperStyles: { default: () => ({ height: '100%' }) },
+  },
+})
+export class SourceFilters extends ReactComponent {}
+@Component({
+  props: {
     name: { default: 'SourceShowcase' },
     wrapperStyles: { default: () => ({ height: '100%' }) },
   },
 })
 export class SourceShowcase extends ReactComponent {}
-=======
-    name: { default: 'SourceFilters' },
-    wrapperStyles: { default: () => ({ height: '100%' }) },
-  },
-})
-export class SourceFilters extends ReactComponent {}
->>>>>>> 364bf319
 
 @Component({ props: { name: { default: 'StartStreamingButton' } } })
 export class StartStreamingButton extends ReactComponent {}
