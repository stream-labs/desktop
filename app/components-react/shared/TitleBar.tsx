import React, { useEffect, useMemo, useState } from 'react';
import cx from 'classnames';
import { useVuex } from '../hooks';
import { Services } from '../service-provider';
import { byOS, OS } from '../../util/operating-systems';
import { $t } from '../../services/i18n';
import { ipcRenderer } from 'electron';
import Utils from '../../services/utils';
import KevinSvg from './KevinSvg';
import styles from './TitleBar.m.less';
import * as remote from '@electron/remote';
import Banner from 'components-react/root/Banner';
import { useRealmObject } from 'components-react/hooks/realm';

export default function TitleBar(props: { windowId: string; className?: string }) {
  const { CustomizationService, StreamingService, WindowsService } = Services;

  const isMaximizable = remote.getCurrentWindow().isMaximizable() !== false;
  const isMac = byOS({ [OS.Windows]: false, [OS.Mac]: true });
  const v = useVuex(
    () => ({
      title: WindowsService.state[props.windowId]?.title,
    }),
    false,
  );
  const theme = useRealmObject(CustomizationService.state).theme;

  const isDev = useMemo(() => Utils.isDevMode(), []);

  const primeTheme = /prime/.test(theme);
  const [errorState, setErrorState] = useState(false);

  useEffect(lifecycle, []);

  function lifecycle() {
    if (Utils.isDevMode()) {
      ipcRenderer.on('unhandledErrorState', () => setErrorState(true));
    }
  }

  function minimize() {
    remote.getCurrentWindow().minimize();
  }

  function maximize() {
    const win = remote.getCurrentWindow();

    if (win.isMaximized()) {
      win.unmaximize();
    } else {
      win.maximize();
    }
  }

  function close() {
    if (Utils.isMainWindow() && StreamingService.isStreaming) {
      if (!confirm($t('Are you sure you want to exit while live?'))) return;
    }

    remote.getCurrentWindow().close();
  }

  return (
    <>
      <div
<<<<<<< HEAD
        className={cx(styles.titlebar, v.theme, props.className, {
=======
        className={cx(styles.titlebar, theme, {
>>>>>>> be5dd9ca
          [styles['titlebar-mac']]: isMac,
          [styles.titlebarError]: errorState,
        })}
      >
        {!primeTheme && !isMac && (
          <img className={styles.titlebarIcon} src={require('../../../media/images/icon.ico')} />
        )}
        {primeTheme && !isMac && <KevinSvg className={styles.titlebarIcon} />}
        <div className={styles.titlebarTitle} onDoubleClick={maximize}>
          {v.title}
        </div>
        {!isMac && (
          <div className={styles.titlebarActions}>
            {isDev && (
              <i
                className={cx('fas fa-sync', styles.titlebarAction)}
                onClick={() => window.location.reload()}
              />
            )}
            <i className={cx('icon-subtract', styles.titlebarAction)} onClick={minimize} />
            {isMaximizable && (
              <i className={cx('icon-expand-1', styles.titlebarAction)} onClick={maximize} />
            )}
            <i className={cx('icon-close', styles.titlebarAction)} onClick={close} />
          </div>
        )}
      </div>
      {props.windowId === 'main' && <Banner />}
    </>
  );
}<|MERGE_RESOLUTION|>--- conflicted
+++ resolved
@@ -17,12 +17,6 @@
 
   const isMaximizable = remote.getCurrentWindow().isMaximizable() !== false;
   const isMac = byOS({ [OS.Windows]: false, [OS.Mac]: true });
-  const v = useVuex(
-    () => ({
-      title: WindowsService.state[props.windowId]?.title,
-    }),
-    false,
-  );
   const theme = useRealmObject(CustomizationService.state).theme;
 
   const isDev = useMemo(() => Utils.isDevMode(), []);
@@ -63,11 +57,7 @@
   return (
     <>
       <div
-<<<<<<< HEAD
-        className={cx(styles.titlebar, v.theme, props.className, {
-=======
         className={cx(styles.titlebar, theme, {
->>>>>>> be5dd9ca
           [styles['titlebar-mac']]: isMac,
           [styles.titlebarError]: errorState,
         })}
