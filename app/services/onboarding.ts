--- conflicted
+++ resolved
@@ -290,15 +290,8 @@
           const isSkippable =
             typeof step.isSkippable === 'function' ? step.isSkippable(ctx) : step.isSkippable;
 
-<<<<<<< HEAD
           acc.push({ ...step, isSkippable });
         }
-=======
-    // temporarily disable auto config until migrate to new api
-    // if (userViews.isTwitchAuthed || userViews.isYoutubeAuthed || recordingModeEnabled) {
-    //   steps.push(ONBOARDING_STEPS()[EOnboardingSteps.Optimize]);
-    // }
->>>>>>> 9e7f030f
 
         return acc;
       }, [] as IOnboardingStep[]);
