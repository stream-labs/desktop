import { test, useSpectron } from '../../helpers/spectron';
import { showSettingsWindow } from '../../helpers/modules/settings/settings';
import { clickButton, clickTab, focusChild } from '../../helpers/modules/core';
import { useForm } from '../../helpers/modules/forms';
useSpectron();

/**
 * Test shared input components
 */
test('Form inputs', async t => {
  const { readForm, fillForm, assertFormContains } = useForm('demo-form');

  // open demo-form
  await showSettingsWindow('Experimental');
  await focusChild();
  await clickButton('Show Shared Components Library');
  await clickTab('Demo Form');

  // test that we can read the form data correctly
  const initialFormData = await readForm();

  t.deepEqual(initialFormData, [
<<<<<<< HEAD
    { name: 'name', title: 'Name', value: '', displayValue: '' },
    { name: 'gender', title: 'Gender', value: '', displayValue: null },
    { name: 'age', title: 'Age', value: '0', displayValue: '0' },
    { name: 'city', title: 'City', value: '', displayValue: null },
    { name: 'weight', title: 'Weight', value: 65, displayValue: 65 },
    { name: 'colors', title: 'Pick your favorite colors', value: [], displayValue: [] },
    { name: 'addIntroduction', title: 'Add Introduction', value: false, displayValue: false },
    {
      name: 'confirm1',
      title: 'Confirm you allow processing your data',
      value: false,
      displayValue: false,
    },
    {
      name: 'confirm2',
      title: 'Confirm you love Streamlabs OBS',
      value: false,
      displayValue: false,
    },
=======
    { name: 'name', value: '', displayValue: '' },
    { name: 'gender', value: '', displayValue: null },
    { name: 'age', value: '0', displayValue: '0' },
    { name: 'city', value: '', displayValue: null },
    { name: 'weight', value: 65, displayValue: 65 },
    { name: 'colors', value: [], displayValue: [] },
    { name: 'addIntroduction', value: false, displayValue: false },
    { name: 'saveFilePath', value: '', displayValue: '' },
    { name: 'confirm1', value: false, displayValue: false },
    { name: 'confirm2', value: false, displayValue: false },
>>>>>>> fd19456e
  ]);

  // fill out all inputs
  await fillForm({
    name: 'John Doe',
    gender: 'Male',
    colors: ['Red', 'Orange'],
    age: 20,
    weight: 100,
    city: 'Cairo',
    addIntroduction: true,
    introduction: 'Hello World!',
    saveFilePath: 'C:\\myreport.txt',
    confirm1: true,
    confirm2: true,
  });

  // read the form again and test that it was filled out correctly
  const filledFormData = await readForm();

  t.deepEqual(filledFormData, [
    { name: 'name', title: 'Name', value: 'John Doe', displayValue: 'John Doe' },
    { name: 'gender', title: 'Gender', value: 'male', displayValue: 'Male' },
    { name: 'age', title: 'Age', value: '20', displayValue: '20' },
    { name: 'city', title: 'City', value: 'C', displayValue: 'Cairo' },
    { name: 'weight', title: 'Weight', value: 100, displayValue: 100 },
    {
      name: 'colors',
      title: 'Pick your favorite colors',

      value: [1, 4],
      displayValue: ['Red', 'Orange'],
    },
    { name: 'addIntroduction', title: 'Add Introduction', value: true, displayValue: true },
    {
      name: 'introduction',
      title: 'Introduction',
      value: 'Hello World!',
      displayValue: 'Hello World!',
    },
<<<<<<< HEAD
    {
      name: 'confirm1',
      title: 'Confirm you allow processing your data',
      value: true,
      displayValue: true,
    },
    { name: 'confirm2', title: 'Confirm you love Streamlabs OBS', value: true, displayValue: true },
=======
    { name: 'saveFilePath', value: 'C:\\myreport.txt', displayValue: 'C:\\myreport.txt' },
    { name: 'confirm1', value: true, displayValue: true },
    { name: 'confirm2', value: true, displayValue: true },
>>>>>>> fd19456e
  ]);

  // test assertion
  assertFormContains({
    name: 'John Doe',
    gender: 'Male',
    colors: ['Red', 'Orange'],
    age: 20,
    city: 'Cairo',
    weight: 100,
    addIntroduction: true,
    introduction: 'Hello World!',
    saveFilePath: 'C:\\myreport.txt',
    confirm1: true,
    confirm2: true,
  });
});<|MERGE_RESOLUTION|>--- conflicted
+++ resolved
@@ -12,7 +12,6 @@
 
   // open demo-form
   await showSettingsWindow('Experimental');
-  await focusChild();
   await clickButton('Show Shared Components Library');
   await clickTab('Demo Form');
 
@@ -20,13 +19,13 @@
   const initialFormData = await readForm();
 
   t.deepEqual(initialFormData, [
-<<<<<<< HEAD
     { name: 'name', title: 'Name', value: '', displayValue: '' },
     { name: 'gender', title: 'Gender', value: '', displayValue: null },
     { name: 'age', title: 'Age', value: '0', displayValue: '0' },
     { name: 'city', title: 'City', value: '', displayValue: null },
     { name: 'weight', title: 'Weight', value: 65, displayValue: 65 },
     { name: 'colors', title: 'Pick your favorite colors', value: [], displayValue: [] },
+    { name: 'saveFilePath', value: '', displayValue: '' },
     { name: 'addIntroduction', title: 'Add Introduction', value: false, displayValue: false },
     {
       name: 'confirm1',
@@ -40,18 +39,6 @@
       value: false,
       displayValue: false,
     },
-=======
-    { name: 'name', value: '', displayValue: '' },
-    { name: 'gender', value: '', displayValue: null },
-    { name: 'age', value: '0', displayValue: '0' },
-    { name: 'city', value: '', displayValue: null },
-    { name: 'weight', value: 65, displayValue: 65 },
-    { name: 'colors', value: [], displayValue: [] },
-    { name: 'addIntroduction', value: false, displayValue: false },
-    { name: 'saveFilePath', value: '', displayValue: '' },
-    { name: 'confirm1', value: false, displayValue: false },
-    { name: 'confirm2', value: false, displayValue: false },
->>>>>>> fd19456e
   ]);
 
   // fill out all inputs
@@ -92,7 +79,7 @@
       value: 'Hello World!',
       displayValue: 'Hello World!',
     },
-<<<<<<< HEAD
+    { name: 'saveFilePath', value: 'C:\\myreport.txt', displayValue: 'C:\\myreport.txt' },
     {
       name: 'confirm1',
       title: 'Confirm you allow processing your data',
@@ -100,11 +87,6 @@
       displayValue: true,
     },
     { name: 'confirm2', title: 'Confirm you love Streamlabs OBS', value: true, displayValue: true },
-=======
-    { name: 'saveFilePath', value: 'C:\\myreport.txt', displayValue: 'C:\\myreport.txt' },
-    { name: 'confirm1', value: true, displayValue: true },
-    { name: 'confirm2', value: true, displayValue: true },
->>>>>>> fd19456e
   ]);
 
   // test assertion
