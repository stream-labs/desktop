import { Node } from './node';
import { HotkeysNode } from './hotkeys';
import {
  SourcesService,
  TSourceType,
  TPropertiesManager,
  macSources,
  windowsSources,
  EDeinterlaceMode,
  EDeinterlaceFieldOrder,
} from 'services/sources';
import { AudioService } from 'services/audio';
import { Inject } from '../../core/injector';
import * as obs from '../../../../obs-api';
import { ScenesService } from 'services/scenes';
import defaultTo from 'lodash/defaultTo';
import { byOS, OS } from 'util/operating-systems';
import { UsageStatisticsService } from 'services/usage-statistics';
import {
  EFilterDisplayType,
  SourceFiltersService,
  TSourceFilterType,
} from 'services/source-filters';
import * as remote from '@electron/remote';
import Utils from 'services/utils';

interface ISchema {
  items: ISourceInfo[];
}

interface IFilterInfo {
  name: string;
  type: TSourceFilterType;
  settings: obs.ISettings;
  enabled?: boolean;
  displayType?: EFilterDisplayType;
}

export interface ISourceInfo {
  id: string;
  name: string;
  type: TSourceType;
  settings: obs.ISettings;

  volume: number;
  forceMono?: boolean;
  syncOffset?: obs.ITimeSpec;
  audioMixers?: number;
  monitoringType?: obs.EMonitoringType;
  mixerHidden?: boolean;

  deinterlaceMode?: EDeinterlaceMode;
  deinterlaceFieldOrder?: EDeinterlaceFieldOrder;

  filters: {
    items: IFilterInfo[];
  };
  hotkeys?: HotkeysNode;
  channel?: number;
  muted?: boolean;

  propertiesManager?: TPropertiesManager;
  propertiesManagerSettings?: Dictionary<any>;
}

export class SourcesNode extends Node<ISchema, {}> {
  schemaVersion = 4;

  @Inject() private sourcesService: SourcesService;
  @Inject() private audioService: AudioService;
  @Inject() private scenesService: ScenesService;
  @Inject() private usageStatisticsService: UsageStatisticsService;
  @Inject() private sourceFiltersService: SourceFiltersService;

  getItems() {
    const linkedSourcesIds = this.scenesService.views
      .getSceneItems()
      .map(sceneItem => sceneItem.sourceId);

    return this.sourcesService.views.sources.filter(source => {
      // we store scenes in separated config
      if (source.type === 'scene') return false;

      // global audio sources must be saved
      if (source.channel) return true;

      // prevent sources without linked sceneItems to be saved
      return linkedSourcesIds.includes(source.sourceId);
    });
  }

  save(context: {}): Promise<void> {
    const promises: Promise<ISourceInfo>[] = this.getItems().map(source => {
      return new Promise(resolve => {
        const hotkeys = new HotkeysNode();

        return hotkeys.save({ sourceId: source.sourceId }).then(() => {
          const audioSource = this.audioService.views.getSource(source.sourceId);

          const obsInput = source.getObsInput();

          /* Signal to the source that it needs to save settings as
           * we're about to cache them to disk. */
          obsInput.save();

          const filters = this.sourceFiltersService.views
            .filtersBySourceId(source.sourceId, true)
            // For now, don't persist hidden filters as we don't have a use case
            .filter(f => f.displayType !== EFilterDisplayType.Hidden)
            .map(f => {
              const filterInput = this.sourceFiltersService.getObsFilter(source.sourceId, f.name);

              filterInput.save();

              return {
                name: f.name,
                type: f.type,
                settings: filterInput.settings,
                enabled: f.visible,
                displayType: f.displayType,
              };
            });

          let data: ISourceInfo = {
            hotkeys,
            id: source.sourceId,
            name: source.name,
            type: source.type,
            settings: obsInput.settings,
            volume: obsInput.volume,
            channel: source.channel,
            muted: source.muted,
            deinterlaceMode: source.deinterlaceMode,
            deinterlaceFieldOrder: source.deinterlaceFieldOrder,
            filters: {
              items: filters,
            },
            propertiesManager: source.getPropertiesManagerType(),
            propertiesManagerSettings: source.getPropertiesManagerSettings(),
          };

          // For now, don't save any settings for mediasoup
          if (source.type === 'mediasoupconnector') {
            data.settings = {};
          }

          if (audioSource) {
            data = {
              ...data,
              forceMono: audioSource.forceMono,
              syncOffset: AudioService.msToTimeSpec(audioSource.syncOffset),
              audioMixers: audioSource.audioMixers,
              monitoringType: audioSource.monitoringType,
              mixerHidden: audioSource.mixerHidden,
            };
          }

          if (data.propertiesManager === 'replay') {
            // Don't save the last replay, otherwise it will just play an old
            // replay when this source is loaded back in.
            delete data.settings['local_file'];
          }

          resolve(data);
        });
      });
    });

    return new Promise(resolve => {
      Promise.all(promises).then(items => {
        this.data = { items };
        resolve();
      });
    });
  }

  /**
   * Do some data sanitizing
   */
  sanitizeSources() {
    // Look for duplicate ids and channels
    const ids: Set<string> = new Set();
    const channels: Set<number> = new Set();

    this.data.items = this.data.items.filter(item => {
      if (ids.has(item.id)) return false;
      ids.add(item.id);

      if (item.channel != null) {
        if (channels.has(item.channel)) return false;
        channels.add(item.channel);
      }

      return true;
    });
  }

  /**
   * Remove unsupported sources.
   */
  removeUnsupported(): boolean {
    const supportedSources = byOS({ [OS.Windows]: windowsSources, [OS.Mac]: macSources });
    const itemsCopy = this.data.items.slice();
    this.data.items = [];
    let removed = false;
    itemsCopy.forEach(source => {
      if (supportedSources.includes(source.type)) {
        this.data.items.push(source);
      } else {
        console.log(
          "Removed the source with id: '%s', name: '%s', and type: '%s' from the scene because it is not suppported",
          source.id,
          source.name,
          source.type,
        );
        removed = true;
      }
    });
    return removed;
  }

  load(context: {}): Promise<void> {
    this.sanitizeSources();

    const supportedSources = this.data.items.filter(source => {
      return byOS({
        [OS.Windows]: () => windowsSources.includes(source.type),
        [OS.Mac]: () => macSources.includes(source.type),
      });
    });

    const supportedPresets = this.sourceFiltersService.views.presetFilterOptions.map(
      opt => opt.value,
    );

    // In the `createSources` call to the backend, if an input is not created correctly
    // it will not be returned. This potentially means that the array returned by this
    // call will be a different length than the `supportedSources` and `sourceCreateData`
    // arrays. Because the array index is not a reliable unique identifier between, these
    // three arrays, create an object to reference the item data
    const sourceData = {};

    // This shit is complicated, IPC sucks
    const sourceCreateData = supportedSources.map(source => {
      // Universally disabled for security reasons
      if (source.settings.is_media_flag) {
        source.settings.is_media_flag = false;
      }

      const filters = source.filters.items
        .filter(filter => {
          if (filter.type === 'face_mask_filter') {
            return false;
          }

          // Work around an issue where we accidentaly had invalid filters
          // in scene collections.
          if (
            filter.name === '__PRESET' &&
            !supportedPresets.includes(
              this.sourceFiltersService.views.parsePresetValue(filter.settings.image_path),
            )
          ) {
            return false;
          }

          return true;
        })
        .map(filter => {
          if (filter.type === 'vst_filter') {
            this.usageStatisticsService.recordFeatureUsage('VST');
          }

          let displayType = filter.displayType;

          // Migrate scene collections that don't have displayType saved
          if (displayType == null) {
            if (filter.name === '__PRESET') {
              displayType = EFilterDisplayType.Preset;
            } else {
              displayType = EFilterDisplayType.Normal;
            }
          }

          return {
            name: filter.name,
            type: filter.type,
            settings: filter.settings,
            enabled: filter.enabled === void 0 ? true : filter.enabled,
            displayType,
          };
        });

      const sourceDataFilters = filters.map((f: IFilterInfo) => {
        return {
          name: f.name,
          type: f.type,
          visible: f.enabled,
          settings: f.settings,
          displayType: f.displayType,
        };
      });

      // add data to the reference object
      sourceData[source.id] = { ...source, filters: sourceDataFilters };

      return {
        name: source.id,
        type: source.type,
        muted: source.muted || false,
        settings: source.settings,
        volume: source.volume,
        syncOffset: source.syncOffset,
        deinterlaceMode: source.deinterlaceMode || EDeinterlaceMode.Disable,
        deinterlaceFieldOrder: source.deinterlaceFieldOrder || EDeinterlaceFieldOrder.Top,
        filters,
      };
    });

    // This ensures we have bound the source size callback
    // before creating any sources in OBS.
    this.sourcesService;

    const sources = obs.createSources(sourceCreateData);
    const promises: Promise<void>[] = [];
    let sourcesNotCreatedNames: string[] = [];

    if (sourceCreateData.length !== sources.length) {
      const sourcesNotCreated = sourceCreateData.filter(
        source => !sources.some(s => s.name === source.name),
      );
<<<<<<< HEAD

      sourcesNotCreatedNames = sourcesNotCreated.map(source => source.name);
      const sourceNames = sourcesNotCreatedNames.join(', ');
      console.error(
        'Error during sources creation when loading scene collection.',
        JSON.stringify(sourcesNotCreated),
      );

      remote.dialog.showMessageBox(Utils.getMainWindow(), {
        title: 'Unsupported Sources',
        type: 'warning',
        message: `Scene items were removed because there were an error loading them: ${sourceNames}`,
      });
    }
=======
>>>>>>> 37827bea

      sourcesNotCreatedNames = sourcesNotCreated.map(source => source.name);
      console.error(
        'Error during sources creation when loading scene collection.',
        JSON.stringify(sourcesNotCreatedNames.join(', ')),
      );

      this.sourcesService.missingInputs = sourcesNotCreated.map(
        source => this.sourcesService.sourceDisplayData[source.type]?.name,
      );
    }

    sources.forEach(async source => {
      const sourceInfo = sourceData[source.name];

      this.sourcesService.addSource(source, sourceInfo.name, {
        channel: sourceInfo.channel,
        propertiesManager: sourceInfo.propertiesManager,
        propertiesManagerSettings: sourceInfo.propertiesManagerSettings || {},
        deinterlaceMode: sourceInfo.deinterlaceMode,
        deinterlaceFieldOrder: sourceInfo.deinterlaceFieldOrder,
      });

      if (source.audioMixers) {
        this.audioService.views
          .getSource(sourceInfo.id)
          .setMul(sourceInfo.volume != null ? sourceInfo.volume : 1);

        const defaultMonitoring =
          (source.id as TSourceType) === 'browser_source'
            ? obs.EMonitoringType.MonitoringOnly
            : obs.EMonitoringType.None;

        this.audioService.views.getSource(sourceInfo.id).setSettings({
          forceMono: defaultTo(sourceInfo.forceMono, false),
          syncOffset: AudioService.timeSpecToMs(
            defaultTo(sourceInfo.syncOffset, { sec: 0, nsec: 0 }),
          ),
          audioMixers: defaultTo(sourceInfo.audioMixers, 255),
          monitoringType: defaultTo(sourceInfo.monitoringType, defaultMonitoring),
        });
        this.audioService.views.getSource(sourceInfo.id).setHidden(!!sourceInfo.mixerHidden);
      }

      if (sourceInfo.hotkeys) {
<<<<<<< HEAD
        if (sourcesNotCreatedNames.length > 0 && sourcesNotCreatedNames.includes(sourceInfo.name)) {
          console.error('Attempting to load hotkey for not created source:', sourceInfo.name);
        }

        promises.push(supportedSources[index].hotkeys.load({ sourceId: sourceInfo.id }));
=======
        if (sourcesNotCreatedNames.length > 0 && sourcesNotCreatedNames.includes(sourceInfo.id)) {
          console.error('Attempting to load hotkey for not created source:', sourceInfo.id);
        }

        promises.push(sourceInfo.hotkeys.load({ sourceId: sourceInfo.id }));
>>>>>>> 37827bea
      }

      this.sourceFiltersService.loadFilterData(sourceInfo.id, sourceInfo.filters);
    });

    return new Promise(resolve => {
      Promise.all(promises).then(() => resolve());
    });
  }

  migrate(version: number) {
    // migrate audio sources names
    if (version < 3) {
      this.data.items.forEach(source => {
        const desktopDeviceMatch = /^DesktopAudioDevice(\d)$/.exec(source.name);
        if (desktopDeviceMatch) {
          const index = parseInt(desktopDeviceMatch[1], 10);
          // tslint:disable-next-line:prefer-template
          source.name = 'Desktop Audio' + (index > 1 ? ' ' + index : '');
          return;
        }

        const auxDeviceMatch = /^AuxAudioDevice(\d)$/.exec(source.name);
        if (auxDeviceMatch) {
          const index = parseInt(auxDeviceMatch[1], 10);
          // tslint:disable-next-line:prefer-template
          source.name = 'Mic/Aux' + (index > 1 ? ' ' + index : '');
          return;
        }
      });
    }

    // Migrate media sources to turn off HW decoding. This property previously
    // had no effect and now it does, so to make sure nothing changes, we are
    // reverting this flag to false for everyone.
    if (version < 4) {
      this.data.items.forEach(source => {
        if (source.type === 'ffmpeg_source') {
          source.settings.hw_decode = false;
        }
      });
    }
  }
}<|MERGE_RESOLUTION|>--- conflicted
+++ resolved
@@ -21,8 +21,6 @@
   SourceFiltersService,
   TSourceFilterType,
 } from 'services/source-filters';
-import * as remote from '@electron/remote';
-import Utils from 'services/utils';
 
 interface ISchema {
   items: ISourceInfo[];
@@ -329,23 +327,6 @@
       const sourcesNotCreated = sourceCreateData.filter(
         source => !sources.some(s => s.name === source.name),
       );
-<<<<<<< HEAD
-
-      sourcesNotCreatedNames = sourcesNotCreated.map(source => source.name);
-      const sourceNames = sourcesNotCreatedNames.join(', ');
-      console.error(
-        'Error during sources creation when loading scene collection.',
-        JSON.stringify(sourcesNotCreated),
-      );
-
-      remote.dialog.showMessageBox(Utils.getMainWindow(), {
-        title: 'Unsupported Sources',
-        type: 'warning',
-        message: `Scene items were removed because there were an error loading them: ${sourceNames}`,
-      });
-    }
-=======
->>>>>>> 37827bea
 
       sourcesNotCreatedNames = sourcesNotCreated.map(source => source.name);
       console.error(
@@ -391,19 +372,11 @@
       }
 
       if (sourceInfo.hotkeys) {
-<<<<<<< HEAD
-        if (sourcesNotCreatedNames.length > 0 && sourcesNotCreatedNames.includes(sourceInfo.name)) {
-          console.error('Attempting to load hotkey for not created source:', sourceInfo.name);
-        }
-
-        promises.push(supportedSources[index].hotkeys.load({ sourceId: sourceInfo.id }));
-=======
         if (sourcesNotCreatedNames.length > 0 && sourcesNotCreatedNames.includes(sourceInfo.id)) {
           console.error('Attempting to load hotkey for not created source:', sourceInfo.id);
         }
 
         promises.push(sourceInfo.hotkeys.load({ sourceId: sourceInfo.id }));
->>>>>>> 37827bea
       }
 
       this.sourceFiltersService.loadFilterData(sourceInfo.id, sourceInfo.filters);
