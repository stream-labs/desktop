--- conflicted
+++ resolved
@@ -35,9 +35,6 @@
     :min="minEventsHeight"
     :reverse="true"
   />
-<<<<<<< HEAD
-  <studio-controls v-if="!appLoading" :style="{height: height + 'px'}" />
-=======
   <div :style="{ height: `${eventsHeight + controlsHeight}px` }" class="bottom-half" :class="{ 'perf-mode': performanceMode }">
     <recent-events v-if="isLoggedIn" :class="{ 'perf-mode': performanceMode }" :style="{ height: `${eventsHeight}px` }" @popout="eventsHeight = minEventsHeight" />
     <resize-bar
@@ -51,7 +48,6 @@
     />
     <studio-controls :style="{ height: `${controlsHeight}px` }" />
   </div>
->>>>>>> 8417aa19
 </div>
 </template>
 
