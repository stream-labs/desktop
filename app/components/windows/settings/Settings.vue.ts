--- conflicted
+++ resolved
@@ -19,11 +19,12 @@
 import { UserService } from 'services/user';
 import { DismissablesService, EDismissable } from 'services/dismissables';
 import Scrollable from 'components/shared/Scrollable';
-<<<<<<< HEAD
-import { ObsSettings, PlatformLogo, NewBadge } from 'components/shared/ReactComponentList';
-=======
-import { ObsSettings, PlatformLogo, UltraIcon } from 'components/shared/ReactComponentList';
->>>>>>> ef7b156b
+import {
+  ObsSettings,
+  PlatformLogo,
+  NewBadge,
+  UltraIcon,
+} from 'components/shared/ReactComponentList';
 import { $t } from 'services/i18n';
 import { debounce } from 'lodash-decorators';
 import * as remote from '@electron/remote';
@@ -46,11 +47,8 @@
     Scrollable,
     PlatformLogo,
     ObsSettings,
-<<<<<<< HEAD
     NewBadge,
-=======
     UltraIcon,
->>>>>>> ef7b156b
   },
 })
 export default class Settings extends Vue {
