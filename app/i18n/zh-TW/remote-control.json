{
  "Show details": "顯示詳細資料",
  "Hide details": "隱藏詳細資料",
  "API token": "API 符記",
  "Generate new": "產生新的",
  "Port": "連接埠",
  "IP addresses": "IP 位址",
  "Click to show": "按一下以顯示",
<<<<<<< HEAD
  "The free Streamlabs Controller app allows you to control Streamlabs Desktop from your iOS or Android device. Scan the QR code below to begin.": "The free Streamlabs Controller app allows you to control Streamlabs Desktop from your iOS or Android device. Scan the QR code below to begin."
=======
  "The free Streamlabs Controller app allows you to control Streamlabs Desktop from your iOS or Android device. Scan the QR code below to begin.": "免費的 Streamlabs Controller 應用程式讓您可以從 iOS 或 Android 裝置控制 Streamlabs Desktop。掃描下方的 QR 代碼即可開始。"
>>>>>>> 16a9e1ec
}<|MERGE_RESOLUTION|>--- conflicted
+++ resolved
@@ -6,9 +6,5 @@
   "Port": "連接埠",
   "IP addresses": "IP 位址",
   "Click to show": "按一下以顯示",
-<<<<<<< HEAD
-  "The free Streamlabs Controller app allows you to control Streamlabs Desktop from your iOS or Android device. Scan the QR code below to begin.": "The free Streamlabs Controller app allows you to control Streamlabs Desktop from your iOS or Android device. Scan the QR code below to begin."
-=======
   "The free Streamlabs Controller app allows you to control Streamlabs Desktop from your iOS or Android device. Scan the QR code below to begin.": "免費的 Streamlabs Controller 應用程式讓您可以從 iOS 或 Android 裝置控制 Streamlabs Desktop。掃描下方的 QR 代碼即可開始。"
->>>>>>> 16a9e1ec
 }