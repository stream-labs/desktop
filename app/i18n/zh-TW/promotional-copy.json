--- conflicted
+++ resolved
@@ -1,10 +1,6 @@
 {
   "Overlay, Widget, and Site Themes": "疊層、小程式和網站主題",
-<<<<<<< HEAD
-  "Fully customize your stream and your website to represent your brand; or pick from thousands of our pre-made overlays. Either way, your stream will look amazing and it's all included with Ultra.": "Fully customize your stream and your website to represent your brand; or pick from thousands of our pre-made overlays. Either way, your stream will look amazing and it's all included with Ultra.",
-=======
   "Fully customize your stream and your website to represent your brand; or pick from thousands of our pre-made overlays. Either way, your stream will look amazing and it's all included with Ultra.": "完整自訂您的直播和您的網站以展示您的品牌；或是從數千個預先建立好的疊層中挑選。每種方式都能讓您的直播看起來更精彩，這些功能都包括在 Ultra中。",
->>>>>>> 39843688
   "View Themes": "檢視主題",
   "Every App is FREE": "每個應用程式都免費",
   "We've curated a list of diverse and feature rich applications to give you more control, automation, better analytics, and new ways to interact with your audience.": "我們建立的各式各樣功能豐富的應用程式，以讓您獲得更完善的控制能力、更自動化、更好的分析以及與您的觀眾互動的新方式。",
