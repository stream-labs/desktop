--- conflicted
+++ resolved
@@ -135,14 +135,10 @@
     FileManagerService,
     PatchNotesService,
     ProtocolLinksService,
-<<<<<<< HEAD
     ProjectorService,
-    I18nService
-=======
+    I18nService,
     WebsocketService,
-    ProjectorService,
     TransitionsService
->>>>>>> c89c10a8
   };
 
   private instances: Dictionary<Service> = {};
