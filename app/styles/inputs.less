--- conflicted
+++ resolved
@@ -59,13 +59,10 @@
   border: 1px solid @day-input-border;
   background: @day-input-bg;
   margin-bottom: 0;
-<<<<<<< HEAD
   font-size: 13px;
-=======
   color: @day-paragraph;
   .radius();
   box-shadow: none;
->>>>>>> 42fe2403
 
   &:focus {
     box-shadow: none;
