--- conflicted
+++ resolved
@@ -1,14 +1,22 @@
 import * as fs from 'fs';
 import Vue from 'vue';
 import { Subject } from 'rxjs/Subject';
-import { IObsListOption, setupConfigurableDefaults, TObsValue } from 'components/obs/inputs/ObsInput';
+import {
+  IObsListOption,
+  setupConfigurableDefaults,
+  TObsValue
+} from 'components/obs/inputs/ObsInput';
 import { StatefulService, mutation } from 'services/stateful-service';
 import * as obs from '../../../obs-api';
 import electron from 'electron';
 import { Inject } from 'util/injector';
 import namingHelpers from 'util/NamingHelpers';
 import { WindowsService } from 'services/windows';
-import { WidgetsService, WidgetType, WidgetDisplayData } from 'services/widgets';
+import {
+  WidgetsService,
+  WidgetType,
+  WidgetDisplayData
+} from 'services/widgets';
 import { DefaultManager } from './properties-managers/default-manager';
 import { WidgetManager } from './properties-managers/widget-manager';
 import { ScenesService, ISceneItem } from 'services/scenes';
@@ -16,7 +24,11 @@
 import { PlatformAppManager } from './properties-managers/platform-app-manager';
 import { UserService } from 'services/user';
 import {
-  IActivePropertyManager, ISource, ISourceCreateOptions, ISourcesServiceApi, ISourcesState,
+  IActivePropertyManager,
+  ISource,
+  ISourceCreateOptions,
+  ISourcesServiceApi,
+  ISourcesState,
   TSourceType,
   Source,
   TPropertiesManager,
@@ -28,7 +40,6 @@
 import { NavigationService } from 'services/navigation';
 import { PlatformAppsService } from 'services/platform-apps';
 
-
 const SOURCES_UPDATE_INTERVAL = 1000;
 
 const { ipcRenderer } = electron;
@@ -45,8 +56,8 @@
   platformApp: PlatformAppManager
 };
 
-export class SourcesService extends StatefulService<ISourcesState> implements ISourcesServiceApi {
-
+export class SourcesService extends StatefulService<ISourcesState>
+  implements ISourcesServiceApi {
   static initialState = {
     sources: {},
     temporarySources: {} // don't save temporarySources in the config file
@@ -68,16 +79,15 @@
    */
   propertiesManagers: Dictionary<IActivePropertyManager> = {};
 
-
   protected init() {
     setInterval(() => this.requestSourceSizes(), SOURCES_UPDATE_INTERVAL);
 
-    this.scenesService.itemRemoved.subscribe(
-      (sceneSourceModel) => this.onSceneItemRemovedHandler(sceneSourceModel)
+    this.scenesService.itemRemoved.subscribe(sceneSourceModel =>
+      this.onSceneItemRemovedHandler(sceneSourceModel)
     );
 
-    this.scenesService.sceneRemoved.subscribe(
-      (sceneModel) => this.removeSource(sceneModel.id)
+    this.scenesService.sceneRemoved.subscribe(sceneModel =>
+      this.removeSource(sceneModel.id)
     );
   }
 
@@ -87,7 +97,13 @@
   }
 
   @mutation()
-  private ADD_SOURCE(id: string, name: string, type: TSourceType, channel?: number, isTemporary?: boolean) {
+  private ADD_SOURCE(
+    id: string,
+    name: string,
+    type: TSourceType,
+    channel?: number,
+    isTemporary?: boolean
+  ) {
     const sourceModel: ISource = {
       sourceId: id,
       name,
@@ -126,19 +142,19 @@
     Object.assign(this.state.sources[sourcePatch.id], sourcePatch);
   }
 
-
   createSource(
     name: string,
     type: TSourceType,
     settings: Dictionary<any> = {},
     options: ISourceCreateOptions = {}
   ): Source {
-
     const id: string = options.sourceId || `${type}_${uuid()}`;
 
     if (type === 'browser_source') {
       if (settings.shutdown === void 0) settings.shutdown = true;
-      if (settings.url === void 0) settings.url = 'https://streamlabs.com/browser-source';
+      if (settings.url === void 0) {
+        settings.url = 'https://streamlabs.com/browser-source';
+      }
     }
 
     if (type === 'text_gdiplus') {
@@ -152,7 +168,11 @@
     return this.getSource(id);
   }
 
-  addSource(obsInput: obs.IInput, name: string, options: ISourceCreateOptions = {}) {
+  addSource(
+    obsInput: obs.IInput,
+    name: string,
+    options: ISourceCreateOptions = {}
+  ) {
     if (options.channel !== void 0) {
       obs.Global.setOutputSource(options.channel, obsInput);
     }
@@ -178,7 +198,7 @@
   removeSource(id: string) {
     const source = this.getSource(id);
 
-    if (!source) throw  new Error(`Source ${id} not found`);
+    if (!source) throw new Error(`Source ${id} not found`);
 
     /* When we release sources, we need to make
      * sure we reset the channel it's set to,
@@ -198,7 +218,20 @@
   addFile(path: string): Source {
     const SUPPORTED_EXT = {
       image_source: ['png', 'jpg', 'jpeg', 'tga', 'bmp'],
-      ffmpeg_source: ['mp4', 'ts', 'mov', 'flv', 'mkv', 'avi', 'mp3', 'ogg', 'aac', 'wav', 'gif', 'webm'],
+      ffmpeg_source: [
+        'mp4',
+        'ts',
+        'mov',
+        'flv',
+        'mkv',
+        'avi',
+        'mp3',
+        'ogg',
+        'aac',
+        'wav',
+        'gif',
+        'webm'
+      ],
       browser_source: ['html'],
       text_gdiplus: ['txt']
     };
@@ -233,7 +266,10 @@
   }
 
   suggestName(name: string): string {
-    return namingHelpers.suggestName(name, (name: string) => this.getSourcesByName(name).length);
+    return namingHelpers.suggestName(
+      name,
+      (name: string) => this.getSourcesByName(name).length
+    );
   }
 
   private onSceneItemRemovedHandler(sceneItemState: ISceneItem) {
@@ -245,7 +281,6 @@
     if (this.scenesService.getSourceScenes(source.sourceId).length > 0) return;
     this.removeSource(source.sourceId);
   }
-
 
   getAvailableSourcesTypesList(): IObsListOption<TSourceType>[] {
     const obsAvailableTypes = obs.InputFactory.types();
@@ -270,7 +305,9 @@
       { description: 'OvrStream', value: 'ovrstream_dc_source' }
     ];
 
-    const availableWhitelistedType = whitelistedTypes.filter(type => obsAvailableTypes.includes(type.value));
+    const availableWhitelistedType = whitelistedTypes.filter(type =>
+      obsAvailableTypes.includes(type.value)
+    );
     // 'scene' is not an obs input type so we have to set it manually
     availableWhitelistedType.push({ description: 'Scene', value: 'scene' });
 
@@ -294,9 +331,15 @@
     activeItems.forEach((item, index) => {
       const source = this.state.sources[item.sourceId];
 
-      if ((source.width !== sourcesSize[index].width) || (source.height !== sourcesSize[index].height)) {
-        const size = { id: item.sourceId, width: sourcesSize[index].width,
-          height: sourcesSize[index].height };
+      if (
+        source.width !== sourcesSize[index].width ||
+        source.height !== sourcesSize[index].height
+      ) {
+        const size = {
+          id: item.sourceId,
+          width: sourcesSize[index].width,
+          height: sourcesSize[index].height
+        };
         this.UPDATE_SOURCE(size);
       }
       this.updateSourceFlags(source, sourcesSize[index].outputFlags);
@@ -319,9 +362,12 @@
 
         if (!source) return;
 
-        if ((source.width !== update.width) || (source.height !== update.height)) {
-          const size = { id: source.sourceId, width: update.width,
-            height: update.height };
+        if (source.width !== update.width || source.height !== update.height) {
+          const size = {
+            id: source.sourceId,
+            width: update.width,
+            height: update.height
+          };
           this.UPDATE_SOURCE(size);
         }
         this.updateSourceFlags(source, update.outputFlags);
@@ -329,19 +375,28 @@
     }
   }
 
-  private updateSourceFlags(source: ISource, flags: number, doNotEmit? : boolean) {
+  private updateSourceFlags(
+    source: ISource,
+    flags: number,
+    doNotEmit?: boolean
+  ) {
     const audio = !!(AudioFlag & flags);
     const video = !!(VideoFlag & flags);
     const async = !!(AsyncFlag & flags);
     const doNotDuplicate = !!(DoNotDuplicateFlag & flags);
 
-    if ((source.audio !== audio) || (source.video !== video)) {
-      this.UPDATE_SOURCE({ id: source.sourceId, audio, video, async, doNotDuplicate });
+    if (source.audio !== audio || source.video !== video) {
+      this.UPDATE_SOURCE({
+        id: source.sourceId,
+        audio,
+        video,
+        async,
+        doNotDuplicate
+      });
 
       if (!doNotEmit) this.sourceUpdated.next(source);
     }
   }
-
 
   setMuted(id: string, muted: boolean) {
     const source = this.getSource(id);
@@ -350,7 +405,6 @@
     this.sourceUpdated.next(source.sourceState);
   }
 
-
   reset() {
     this.RESET_SOURCES();
   }
@@ -360,30 +414,31 @@
   getSourceById(id: string): Source {
     return this.getSource(id);
   }
-
 
   getSourcesByName(name: string): Source[] {
     const sourceModels = Object.values(this.state.sources).filter(source => {
       return source.name === name;
     });
-    return sourceModels.map(sourceModel => this.getSource(sourceModel.sourceId));
-  }
-
+    return sourceModels.map(sourceModel =>
+      this.getSource(sourceModel.sourceId)
+    );
+  }
 
   get sources(): Source[] {
-    return Object.values(this.state.sources).map(sourceModel => this.getSource(sourceModel.sourceId));
-  }
-
+    return Object.values(this.state.sources).map(sourceModel =>
+      this.getSource(sourceModel.sourceId)
+    );
+  }
 
   getSource(id: string): Source {
-    return this.state.sources[id] || this.state.temporarySources[id] ? new Source(id) : void 0;
-  }
-
+    return this.state.sources[id] || this.state.temporarySources[id]
+      ? new Source(id)
+      : void 0;
+  }
 
   getSources() {
     return this.sources;
   }
-
 
   showSourceProperties(sourceId: string) {
     const source = this.getSource(sourceId);
@@ -410,7 +465,9 @@
     if (isWidget && this.userService.isLoggedIn()) {
       const widgetType = source.getPropertiesManagerSettings().widgetType;
       if (widgetsWhitelist.includes(widgetType)) {
-        const componentName = this.widgetsService.getWidgetComponent(widgetType);
+        const componentName = this.widgetsService.getWidgetComponent(
+          widgetType
+        );
 
         this.windowsService.showWindow({
           componentName,
@@ -461,23 +518,16 @@
     });
   }
 
-
   showShowcase() {
     this.windowsService.showWindow({
       componentName: 'SourcesShowcase',
       title: $t('Add Source'),
       size: {
-<<<<<<< HEAD
-        width: 1000,
-        height: 700
-=======
         width: 1200,
         height: 650
->>>>>>> 278b8095
-      }
-    });
-  }
-
+      }
+    });
+  }
 
   showAddSource(sourceType: TSourceType, sourceAddOptions?: ISourceAddOptions) {
     this.windowsService.showWindow({
@@ -502,5 +552,4 @@
       }
     });
   }
-
 }