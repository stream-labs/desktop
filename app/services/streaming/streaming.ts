import Vue from 'vue';
import { mutation, StatefulService } from 'services/core/stateful-service';
import * as obs from '../../../obs-api';
import { Inject } from 'services/core/injector';
import moment from 'moment';
import padStart from 'lodash/padStart';
import { IOutputSettings, OutputSettingsService } from 'services/settings';
import { WindowsService } from 'services/windows';
import { Subject } from 'rxjs';
import electron from 'electron';
import {
  ERecordingState,
  EReplayBufferState,
  EStreamingState,
  IGoLiveSettings,
  IStreamInfo,
  IStreamingServiceApi,
  IStreamingServiceState,
  IStreamSettings,
  TGoLiveChecklistItemState,
} from './streaming-api';
import { UsageStatisticsService } from 'services/usage-statistics';
import { $t } from 'services/i18n';
import { getPlatformService, TPlatform, TStartStreamOptions } from 'services/platforms';
import { UserService } from 'services/user';
import {
  ENotificationSubType,
  ENotificationType,
  INotification,
  NotificationsService,
} from 'services/notifications';
import { VideoEncodingOptimizationService } from 'services/video-encoding-optimizations';
import { CustomizationService } from 'services/customization';
import { EAvailableFeatures, IncrementalRolloutService } from 'services/incremental-rollout';
import { StreamSettingsService } from '../settings/streaming';
import { RestreamService } from 'services/restream';
import Utils from 'services/utils';
import cloneDeep from 'lodash/cloneDeep';
import isEqual from 'lodash/isEqual';
import { createStreamError, IStreamError, StreamError, TStreamErrorType } from './stream-error';
import { authorizedHeaders } from 'util/requests';
import { HostsService } from '../hosts';
import { TwitterService } from '../integrations/twitter';
import { assertIsDefined, getDefined } from 'util/properties-type-guards';
import { StreamInfoView } from './streaming-view';
import { GrowService } from 'services/grow/grow';

enum EOBSOutputType {
  Streaming = 'streaming',
  Recording = 'recording',
  ReplayBuffer = 'replay-buffer',
}

enum EOBSOutputSignal {
  Starting = 'starting',
  Start = 'start',
  Stopping = 'stopping',
  Stop = 'stop',
  Reconnect = 'reconnect',
  ReconnectSuccess = 'reconnect_success',
  Wrote = 'wrote',
  WriteError = 'writing_error',
}

interface IOBSOutputSignalInfo {
  type: EOBSOutputType;
  signal: EOBSOutputSignal;
  code: obs.EOutputCode;
  error: string;
}

export class StreamingService
  extends StatefulService<IStreamingServiceState>
  implements IStreamingServiceApi {
  @Inject() private streamSettingsService: StreamSettingsService;
  @Inject() private outputSettingsService: OutputSettingsService;
  @Inject() private windowsService: WindowsService;
  @Inject() private usageStatisticsService: UsageStatisticsService;
  @Inject() private notificationsService: NotificationsService;
  @Inject() private userService: UserService;
  @Inject() private incrementalRolloutService: IncrementalRolloutService;
  @Inject() private videoEncodingOptimizationService: VideoEncodingOptimizationService;
  @Inject() private customizationService: CustomizationService;
  @Inject() private restreamService: RestreamService;
  @Inject() private hostsService: HostsService;
  @Inject() private twitterService: TwitterService;
  @Inject() private growService: GrowService;

  streamingStatusChange = new Subject<EStreamingState>();
  recordingStatusChange = new Subject<ERecordingState>();
  replayBufferStatusChange = new Subject<EReplayBufferState>();
  replayBufferFileWrite = new Subject<string>();
  streamInfoChanged = new Subject<StreamInfoView<any>>();

  // Dummy subscription for stream deck
  streamingStateChange = new Subject<void>();

  powerSaveId: number;

  private resolveStartStreaming: Function = () => {};
  private rejectStartStreaming: Function = () => {};

  static initialState: IStreamingServiceState = {
    streamingStatus: EStreamingState.Offline,
    streamingStatusTime: new Date().toISOString(),
    recordingStatus: ERecordingState.Offline,
    recordingStatusTime: new Date().toISOString(),
    replayBufferStatus: EReplayBufferState.Offline,
    replayBufferStatusTime: new Date().toISOString(),
    selectiveRecording: false,
    info: {
      settings: null,
      lifecycle: 'empty',
      error: null,
      warning: '',
      checklist: {
        applyOptimizedSettings: 'not-started',
        twitch: 'not-started',
        youtube: 'not-started',
        facebook: 'not-started',
        tiktok: 'not-started',
        setupMultistream: 'not-started',
        startVideoTransmission: 'not-started',
        postTweet: 'not-started',
      },
    },
  };

  init() {
    obs.NodeObs.OBS_service_connectOutputSignals((info: IOBSOutputSignalInfo) => {
      this.handleOBSOutputSignal(info);
    });

    // watch for StreamInfoView at emit `streamInfoChanged` event if something has been hanged there
    this.store.watch(
      () => {
        this.views.chatUrl; // read `chatUrl` to tell vuex that this computed property is reactive
        return this.views;
      },
      val => {
        // show the error if child window is closed
        if (
          val.info.error &&
          !this.windowsService.state.child.isShown &&
          this.streamSettingsService.protectedModeEnabled
        ) {
          this.showGoLiveWindow();
        }
        this.streamInfoChanged.next(val);
      },
      {
        deep: true,
      },
    );
  }

  get views() {
    return new StreamInfoView(this.state);
  }

  /**
   * sync the settings from platforms with the local state
   */
  async prepopulateInfo(platforms?: TPlatform[]) {
    platforms = platforms || this.views.enabledPlatforms;
    this.UPDATE_STREAM_INFO({ lifecycle: 'prepopulate', error: null });

    // prepopulate settings for all platforms in parallel mode
    await Promise.all(
      platforms.map(async platform => {
        const service = getPlatformService(platform);

        // check eligibility for restream
        // primary platform is always available to stream into
        // prime users are eligeble for streaming to any platform
        let primeRequired = false;
        if (!this.views.checkPrimaryPlatform(platform) && !this.userService.isPrime) {
          const primaryPlatform = this.userService.state.auth?.primaryPlatform;

          // grandfathared users allowed to stream primary + FB
          if (!this.restreamService.state.grandfathered) {
            primeRequired = true;
          } else if (
            isEqual([primaryPlatform, platform], ['twitch', 'facebook']) ||
            isEqual([primaryPlatform, platform], ['youtube', 'facebook'])
          ) {
            primeRequired = false;
          } else {
            primeRequired = true;
          }
          if (primeRequired) {
            this.setError('PRIME_REQUIRED');
            this.UPDATE_STREAM_INFO({ lifecycle: 'empty' });
            return;
          }
        }

        try {
          await service.prepopulateInfo();
        } catch (e: unknown) {
          // cast all PLATFORM_REQUEST_FAILED errors to PREPOPULATE_FAILED
          if (e instanceof StreamError) {
            e.type =
              (e.type as TStreamErrorType) === 'PLATFORM_REQUEST_FAILED'
                ? 'PREPOPULATE_FAILED'
                : e.type || 'UNKNOWN_ERROR';

            this.setError(e, platform);
          } else {
            this.setError('PREPOPULATE_FAILED', platform);
          }

          this.UPDATE_STREAM_INFO({ lifecycle: 'empty' });
          return;
        }
      }),
    );

    // prepopulate Twitter
    try {
      if (this.twitterService.state.linked && this.twitterService.state.tweetWhenGoingLive) {
        await this.twitterService.getTwitterStatus();
      }
    } catch (e: unknown) {
      // do not block streaming if something is wrong on the Twitter side
      console.error('Error fetching Twitter status', e);
    }

    // successfully prepopulated
    this.UPDATE_STREAM_INFO({ lifecycle: 'waitForNewSettings' });
  }

  /**
   * Make a transition to Live
   */
  async goLive(newSettings?: IGoLiveSettings) {
    // don't interact with API in loged out mode and when protected mode is disabled
    if (
      !this.userService.isLoggedIn ||
      (!this.streamSettingsService.state.protectedModeEnabled &&
        this.userService.state.auth?.primaryPlatform !== 'twitch') // twitch is a special case
    ) {
      this.finishStartStreaming();
      return;
    }

    // clear the current stream info
    this.RESET_STREAM_INFO();

    // if settings are not provided then GoLive window has been not shown
    // consider this as unattendedMode
    const unattendedMode = !newSettings;

    // use default settings if no new settings provided
    const settings = newSettings || cloneDeep(this.views.savedSettings);

    // save enabled platforms to reuse setting with the next app start
    this.streamSettingsService.setSettings({ goLiveSettings: settings });

    // save current settings in store so we can re-use them if something will go wrong
    this.SET_GO_LIVE_SETTINGS(settings);

    // show the GoLive checklist
    this.UPDATE_STREAM_INFO({ lifecycle: 'runChecklist' });

    // update channel settings for each platform
    const platforms = this.views.enabledPlatforms;
    for (const platform of platforms) {
      const service = getPlatformService(platform);
      try {
        // don't update settings for twitch in unattendedMode
        const settingsForPlatform = platform === 'twitch' && unattendedMode ? undefined : settings;
        await this.runCheck(platform, () => service.beforeGoLive(settingsForPlatform));
      } catch (e: unknown) {
        console.error('Error running beforeGoLive for plarform', e);
        // cast all PLATFORM_REQUEST_FAILED errors to SETTINGS_UPDATE_FAILED
        if (e instanceof StreamError) {
          e.type =
            (e.type as TStreamErrorType) === 'PLATFORM_REQUEST_FAILED'
              ? 'SETTINGS_UPDATE_FAILED'
              : e.type || 'UNKNOWN_ERROR';
          this.setError(e, platform);
        } else {
          this.setError('SETTINGS_UPDATE_FAILED', platform);
        }
        return;
      }
    }

    // setup restream
    if (this.views.isMultiplatformMode) {
      // check the Restream service is available
      let ready = false;
      try {
        await this.runCheck(
          'setupMultistream',
          async () => (ready = await this.restreamService.checkStatus()),
        );
      } catch (e: unknown) {
        console.error('Error fetching restreaming service', e);
      }
      // Assume restream is down
      if (!ready) {
        this.setError('RESTREAM_DISABLED');
        return;
      }

      // update restream settings
      try {
        await this.runCheck('setupMultistream', async () => {
          // enable restream on the backend side
          if (!this.restreamService.state.enabled) await this.restreamService.setEnabled(true);
          await this.restreamService.beforeGoLive();
        });
      } catch (e: unknown) {
        console.error('Failed to setup restream', e);
        this.setError('RESTREAM_SETUP_FAILED');
        return;
      }
    }

    // apply optimized settings
    const optimizer = this.videoEncodingOptimizationService;
    if (optimizer.state.useOptimizedProfile && settings.optimizedProfile) {
      if (unattendedMode && optimizer.canApplyProfileFromCache()) {
        optimizer.applyProfileFromCache();
      } else {
        optimizer.applyProfile(settings.optimizedProfile);
      }
      await this.runCheck('applyOptimizedSettings');
    }

    // start video transmission
    try {
      await this.runCheck('startVideoTransmission', () => this.finishStartStreaming());
    } catch (e: unknown) {
      return;
    }

    // check if we should show the waring about the disabled Auto-start
    if (settings.platforms.youtube?.enabled && !settings.platforms.youtube.enableAutoStart) {
      this.SET_WARNING('YT_AUTO_START_IS_DISABLED');
    }

    // tweet
    if (
      settings.tweetText &&
      this.twitterService.state.linked &&
      this.twitterService.state.tweetWhenGoingLive
    ) {
      try {
        await this.runCheck('postTweet', () => this.twitterService.postTweet(settings.tweetText!));
      } catch (e: unknown) {
        console.error('unable to post a tweet', e);
        if (e instanceof StreamError) {
          this.setError(e);
        } else {
          this.setError('TWEET_FAILED');
        }
        return;
      }
    }

    // all done
    if (this.state.streamingStatus === EStreamingState.Live) {
      this.UPDATE_STREAM_INFO({ lifecycle: 'live' });
      this.createGameAssociation(this.views.commonFields.game);
      this.recordAfterStreamStartAnalytics(settings);
    }
  }

  private recordAfterStreamStartAnalytics(settings: IGoLiveSettings) {
    if (settings.customDestinations.filter(dest => dest.enabled).length) {
      this.usageStatisticsService.recordFeatureUsage('CustomStreamDestination');
    }

    // send analytics for Facebook
    if (settings.platforms.facebook?.enabled) {
      const fbSettings = settings.platforms.facebook;
      this.usageStatisticsService.recordFeatureUsage('StreamToFacebook');
      if (fbSettings.game) {
        this.usageStatisticsService.recordFeatureUsage('StreamToFacebookGaming');
      }
      if (fbSettings.liveVideoId) {
        this.usageStatisticsService.recordFeatureUsage('StreamToFacebookScheduledVideo');
      }
      if (fbSettings.destinationType === 'me') {
        this.usageStatisticsService.recordFeatureUsage('StreamToFacebookTimeline');
      } else if (fbSettings.destinationType === 'group') {
        this.usageStatisticsService.recordFeatureUsage('StreamToFacebookGroup');
      } else {
        this.usageStatisticsService.recordFeatureUsage('StreamToFacebookPage');
      }
    }

    // send analytics for TikTok
    if (settings.platforms.tiktok?.enabled) {
      this.usageStatisticsService.recordFeatureUsage('StreamToTikTok');
    }
  }

  /**
   * Update stream stetting while being live
   */
  async updateStreamSettings(settings: IGoLiveSettings): Promise<boolean> {
    const lifecycle = this.state.info.lifecycle;

    // save current settings in store so we can re-use them if something will go wrong
    this.SET_GO_LIVE_SETTINGS(settings);

    // run checklist
    this.UPDATE_STREAM_INFO({ lifecycle: 'runChecklist' });

    // call putChannelInfo for each platform
    const platforms = this.views.getEnabledPlatforms(settings.platforms);

    platforms.forEach(platform => {
      this.UPDATE_STREAM_INFO({
        checklist: { ...this.state.info.checklist, [platform]: 'not-started' },
      });
    });

    for (const platform of platforms) {
      const service = getPlatformService(platform);
      const newSettings = getDefined(settings.platforms[platform]);
      try {
        await this.runCheck(platform, () => service.putChannelInfo(newSettings));
      } catch (e: unknown) {
        console.error('Error running putChannelInfo for platform', e);
        // cast all PLATFORM_REQUEST_FAILED errors to SETTINGS_UPDATE_FAILED
        if (e instanceof StreamError) {
          e.type =
            (e.type as TStreamErrorType) === 'PLATFORM_REQUEST_FAILED'
              ? 'SETTINGS_UPDATE_FAILED'
              : e.type || 'UNKNOWN_ERROR';
          this.setError(e, platform);
        } else {
          this.setError('SETTINGS_UPDATE_FAILED', platform);
        }
        return false;
      }
    }

    // save updated settings locally
    this.streamSettingsService.setSettings({ goLiveSettings: settings });
    // finish the 'runChecklist' step
    this.UPDATE_STREAM_INFO({ lifecycle });
    return true;
  }

  /**
<<<<<<< HEAD
   * Schedule stream for eligible platforms
   */
  async scheduleStream(settings: IStreamSettings, time: string) {
    const destinations = settings.platforms;
    const platforms = (Object.keys(destinations) as TPlatform[]).filter(
      dest => destinations[dest]?.enabled && this.views.supports('stream-schedule', [dest]),
    ) as ('facebook' | 'youtube')[];
    for (const platform of platforms) {
      const service = getPlatformService(platform);
      assertIsDefined(service.scheduleStream);
      await service.scheduleStream(time, getDefined(destinations[platform]));
    }
  }

  /**
=======
>>>>>>> 9a3380c9
   * Run task and update the checklist item status based on task result
   */
  private async runCheck(
    checkName: keyof IStreamInfo['checklist'],
    cb?: (...args: unknown[]) => Promise<unknown>,
  ) {
    this.SET_CHECKLIST_ITEM(checkName, 'pending');
    try {
      if (cb) await cb();
      this.SET_CHECKLIST_ITEM(checkName, 'done');
    } catch (e: unknown) {
      this.SET_CHECKLIST_ITEM(checkName, 'failed');
      throw e;
    }
  }

  @mutation()
  private UPDATE_STREAM_INFO(infoPatch: Partial<IStreamInfo>) {
    this.state.info = { ...this.state.info, ...infoPatch };
  }

  /**
   * Set the error state for the GoLive window
   */
  private setError(errorTypeOrError?: TStreamErrorType | StreamError, platform?: TPlatform) {
    if (typeof errorTypeOrError === 'object') {
      // an error object has been passed as a first arg
      if (platform) errorTypeOrError.platform = platform;
      this.SET_ERROR(errorTypeOrError);
    } else {
      // an error type has been passed as a first arg
      const errorType = errorTypeOrError as TStreamErrorType;
      const error = createStreamError(errorType);
      if (platform) error.platform = platform;
      this.SET_ERROR(error);
    }
    const error = this.state.info.error;
    assertIsDefined(error);
    console.error(`Streaming Error: ${error.message}`, error);
  }

  resetInfo() {
    this.RESET_STREAM_INFO();
  }

  resetError() {
    this.RESET_ERROR();
    if (this.state.info.checklist.startVideoTransmission === 'done') {
      this.UPDATE_STREAM_INFO({ lifecycle: 'live' });
    }
  }

  resetStreamInfo() {
    this.RESET_STREAM_INFO();
  }

  @mutation()
  private SET_ERROR(error: IStreamError) {
    this.state.info.error = error;
  }

  @mutation()
  private RESET_ERROR() {
    this.state.info.error = null;
  }

  @mutation()
  private SET_CHECKLIST_ITEM(
    itemName: keyof IStreamInfo['checklist'],
    state: TGoLiveChecklistItemState,
  ) {
    Vue.set(this.state.info, 'checklist', { ...this.state.info.checklist, [itemName]: state });
  }

  @mutation()
  private RESET_STREAM_INFO() {
    this.state.info = cloneDeep(StreamingService.initialState.info);
  }

  getModel() {
    return this.state;
  }

  get isStreaming() {
    return this.state.streamingStatus !== EStreamingState.Offline;
  }

  get isRecording() {
    return this.state.recordingStatus !== ERecordingState.Offline;
  }

  get isReplayBufferActive() {
    return this.state.replayBufferStatus !== EReplayBufferState.Offline;
  }

  get isIdle(): boolean {
    return !this.isStreaming && !this.isRecording;
  }

  setSelectiveRecording(enabled: boolean) {
    // Selective recording cannot be toggled while live
    if (this.state.streamingStatus !== EStreamingState.Offline) return;

    if (enabled) this.usageStatisticsService.recordFeatureUsage('SelectiveRecording');

    this.SET_SELECTIVE_RECORDING(enabled);
    obs.Global.multipleRendering = enabled;
  }

  /**
   * @deprecated Use toggleStreaming instead
   */
  startStreaming() {
    this.toggleStreaming();
  }

  /**
   * @deprecated Use toggleStreaming instead
   */
  stopStreaming() {
    this.toggleStreaming();
  }

  async finishStartStreaming(): Promise<unknown> {
    // register a promise that we should reject or resolve in the `handleObsOutputSignal`
    const startStreamingPromise = new Promise((resolve, reject) => {
      this.resolveStartStreaming = resolve;
      this.rejectStartStreaming = reject;
    });

    const shouldConfirm = this.streamSettingsService.settings.warnBeforeStartingStream;

    if (shouldConfirm) {
      const goLive = await electron.remote.dialog.showMessageBox(Utils.getMainWindow(), {
        title: $t('Go Live'),
        type: 'warning',
        message: $t('Are you sure you want to start streaming?'),
        buttons: [$t('Cancel'), $t('Go Live')],
      });

      if (!goLive.response) {
        return Promise.reject();
      }
    }

    this.powerSaveId = electron.remote.powerSaveBlocker.start('prevent-display-sleep');

    obs.NodeObs.OBS_service_startStreaming();

    const recordWhenStreaming = this.streamSettingsService.settings.recordWhenStreaming;

    if (recordWhenStreaming && this.state.recordingStatus === ERecordingState.Offline) {
      this.toggleRecording();
    }

    const replayWhenStreaming = this.streamSettingsService.settings.replayBufferWhileStreaming;

    if (replayWhenStreaming && this.state.replayBufferStatus === EReplayBufferState.Offline) {
      this.startReplayBuffer();
    }

    startStreamingPromise
      .then(() => {
        // run afterGoLive hooks
        try {
          this.views.enabledPlatforms.forEach(platform => {
            getPlatformService(platform).afterGoLive();
          });
        } catch (e: unknown) {
          console.error('Error running afterGoLive for platform', e);
        }
      })
      .catch(() => {
        console.warn('startStreamingPromise was rejected');
      });

    return startStreamingPromise;
  }

  async toggleStreaming(options?: TStartStreamOptions, force = false) {
    if (this.state.streamingStatus === EStreamingState.Offline) {
      // in the "force" mode just try to start streaming without updating channel info
      if (force) {
        await this.finishStartStreaming();
        return Promise.resolve();
      }
      try {
        await this.goLive();
        return Promise.resolve();
      } catch (e: unknown) {
        return Promise.reject(e);
      }
    }

    if (
      this.state.streamingStatus === EStreamingState.Starting ||
      this.state.streamingStatus === EStreamingState.Live ||
      this.state.streamingStatus === EStreamingState.Reconnecting
    ) {
      const shouldConfirm = this.streamSettingsService.settings.warnBeforeStoppingStream;

      if (shouldConfirm) {
        const endStream = await electron.remote.dialog.showMessageBox(Utils.getMainWindow(), {
          title: $t('End Stream'),
          type: 'warning',
          message: $t('Are you sure you want to stop streaming?'),
          buttons: [$t('Cancel'), $t('End Stream')],
        });

        if (!endStream.response) return;
      }

      if (this.powerSaveId) {
        electron.remote.powerSaveBlocker.stop(this.powerSaveId);
      }

      obs.NodeObs.OBS_service_stopStreaming(false);

      const keepRecording = this.streamSettingsService.settings.keepRecordingWhenStreamStops;
      if (!keepRecording && this.state.recordingStatus === ERecordingState.Recording) {
        this.toggleRecording();
      }

      const keepReplaying = this.streamSettingsService.settings.keepReplayBufferStreamStops;
      if (!keepReplaying && this.state.replayBufferStatus === EReplayBufferState.Running) {
        this.stopReplayBuffer();
      }

      this.windowsService.closeChildWindow();
      this.views.enabledPlatforms.forEach(platform => {
        const service = getPlatformService(platform);
        if (service.afterStopStream) service.afterStopStream();
      });
      this.UPDATE_STREAM_INFO({ lifecycle: 'empty' });
      return Promise.resolve();
    }

    if (this.state.streamingStatus === EStreamingState.Ending) {
      obs.NodeObs.OBS_service_stopStreaming(true);
      return Promise.resolve();
    }
  }

  /**
   * @deprecated Use toggleRecording instead
   */
  startRecording() {
    this.toggleRecording();
  }

  /**
   * @deprecated Use toggleRecording instead
   */
  stopRecording() {
    this.toggleRecording();
  }

  toggleRecording() {
    if (this.state.recordingStatus === ERecordingState.Recording) {
      obs.NodeObs.OBS_service_stopRecording();
      return;
    }

    if (this.state.recordingStatus === ERecordingState.Offline) {
      obs.NodeObs.OBS_service_startRecording();
      return;
    }
  }

  startReplayBuffer() {
    if (this.state.replayBufferStatus !== EReplayBufferState.Offline) return;
    this.usageStatisticsService.recordFeatureUsage('ReplayBuffer');
    obs.NodeObs.OBS_service_startReplayBuffer();
  }

  stopReplayBuffer() {
    if (this.state.replayBufferStatus === EReplayBufferState.Running) {
      obs.NodeObs.OBS_service_stopReplayBuffer(false);
    } else if (this.state.replayBufferStatus === EReplayBufferState.Stopping) {
      obs.NodeObs.OBS_service_stopReplayBuffer(true);
    }
  }

  saveReplay() {
    if (this.state.replayBufferStatus === EReplayBufferState.Running) {
      this.SET_REPLAY_BUFFER_STATUS(EReplayBufferState.Saving);
      this.replayBufferStatusChange.next(EReplayBufferState.Saving);
      obs.NodeObs.OBS_service_processReplayBufferHotkey();
    }
  }

  showGoLiveWindow() {
    const height = this.views.linkedPlatforms.length > 1 ? 750 : 650;
    const width = 900;

    const isLegacy =
      !this.incrementalRolloutService.views.featureIsEnabled(EAvailableFeatures.reactGoLive) ||
      this.customizationService.state.experimental?.legacyGoLive;

    const componentName = isLegacy ? 'GoLiveWindowDeprecated' : 'GoLiveWindow';

    this.windowsService.showWindow({
      componentName,
      title: $t('Go Live'),
      size: {
        height,
        width,
      },
    });
  }

  showEditStream() {
    const height = 750;
    const width = 900;

    const isLegacy =
      !this.incrementalRolloutService.views.featureIsEnabled(EAvailableFeatures.reactGoLive) ||
      this.customizationService.state.experimental?.legacyGoLive;

    const componentName = isLegacy ? 'EditStreamWindowDeprecated' : 'EditStreamWindow';

    this.windowsService.showWindow({
      componentName,
      title: $t('Update Stream Info'),
      size: {
        height,
        width,
      },
    });
  }

  get delayEnabled() {
    return this.streamSettingsService.settings.delayEnable;
  }

  get delaySeconds() {
    return this.streamSettingsService.settings.delaySec;
  }

  get delaySecondsRemaining() {
    if (!this.delayEnabled) return 0;

    if (
      this.state.streamingStatus === EStreamingState.Starting ||
      this.state.streamingStatus === EStreamingState.Ending
    ) {
      const elapsedTime = moment().unix() - this.streamingStateChangeTime.unix();
      return Math.max(this.delaySeconds - elapsedTime, 0);
    }

    return 0;
  }

  /**
   * Gives a formatted time that the streaming output has been in
   * its current state.
   */
  get formattedDurationInCurrentStreamingState() {
    const formattedTime = this.formattedDurationSince(this.streamingStateChangeTime);
    if (formattedTime === '07:50:00' && this.userService?.platform?.type === 'facebook') {
      const msg = $t('You are 10 minutes away from the 8 hour stream limit');
      const existingTimeupNotif = this.notificationsService.views
        .getUnread()
        .filter((notice: INotification) => notice.message === msg);
      if (existingTimeupNotif.length !== 0) return formattedTime;
      this.notificationsService.push({
        type: ENotificationType.INFO,
        lifeTime: 600000,
        showTime: true,
        message: msg,
      });
    }
    return formattedTime;
  }

  get formattedDurationInCurrentRecordingState() {
    return this.formattedDurationSince(moment(this.state.recordingStatusTime));
  }

  get streamingStateChangeTime() {
    return moment(this.state.streamingStatusTime);
  }

  private sendReconnectingNotification() {
    const msg = $t('Stream has disconnected, attempting to reconnect.');
    const existingReconnectNotif = this.notificationsService.views
      .getUnread()
      .filter((notice: INotification) => notice.message === msg);
    if (existingReconnectNotif.length !== 0) return;
    this.notificationsService.push({
      type: ENotificationType.WARNING,
      subType: ENotificationSubType.DISCONNECTED,
      lifeTime: -1,
      showTime: true,
      message: msg,
    });
  }

  private clearReconnectingNotification() {
    const notice = this.notificationsService.views
      .getAll()
      .find(
        (notice: INotification) =>
          notice.message === $t('Stream has disconnected, attempting to reconnect.'),
      );
    if (!notice) return;
    this.notificationsService.markAsRead(notice.id);
  }

  private formattedDurationSince(timestamp: moment.Moment) {
    const duration = moment.duration(moment().diff(timestamp));
    const seconds = padStart(duration.seconds().toString(), 2, '0');
    const minutes = padStart(duration.minutes().toString(), 2, '0');
    const dayHours = duration.days() * 24;
    const hours = padStart((dayHours + duration.hours()).toString(), 2, '0');

    return `${hours}:${minutes}:${seconds}`;
  }

  private outputErrorOpen = false;

  private handleOBSOutputSignal(info: IOBSOutputSignalInfo) {
    console.debug('OBS Output signal: ', info);

    const time = new Date().toISOString();

    if (info.type === EOBSOutputType.Streaming) {
      if (info.signal === EOBSOutputSignal.Start) {
        this.SET_STREAMING_STATUS(EStreamingState.Live, time);
        this.resolveStartStreaming();
        this.streamingStatusChange.next(EStreamingState.Live);

        let streamEncoderInfo: Partial<IOutputSettings> = {};
        let game: string = '';

        try {
          streamEncoderInfo = this.outputSettingsService.getSettings();
          game = this.views.commonFields.game;
        } catch (e: unknown) {
          console.error('Error fetching stream encoder info: ', e);
        }

        const eventMetadata: Dictionary<any> = {
          ...streamEncoderInfo,
          game,
        };

        if (this.videoEncodingOptimizationService.state.useOptimizedProfile) {
          eventMetadata.useOptimizedProfile = true;
        }

        const streamSettings = this.streamSettingsService.settings;

        eventMetadata.streamType = streamSettings.streamType;
        eventMetadata.platform = streamSettings.platform;
        eventMetadata.server = streamSettings.server;

        this.usageStatisticsService.recordEvent('stream_start', eventMetadata);
        this.usageStatisticsService.recordAnalyticsEvent('StreamingStatus', {
          code: info.code,
          status: EStreamingState.Live,
          service: streamSettings.service,
        });
        this.usageStatisticsService.recordFeatureUsage('Streaming');
      } else if (info.signal === EOBSOutputSignal.Starting) {
        this.SET_STREAMING_STATUS(EStreamingState.Starting, time);
        this.streamingStatusChange.next(EStreamingState.Starting);
      } else if (info.signal === EOBSOutputSignal.Stop) {
        this.SET_STREAMING_STATUS(EStreamingState.Offline, time);
        this.RESET_STREAM_INFO();
        this.rejectStartStreaming();
        this.streamingStatusChange.next(EStreamingState.Offline);
        this.usageStatisticsService.recordAnalyticsEvent('StreamingStatus', {
          code: info.code,
          status: EStreamingState.Offline,
        });
      } else if (info.signal === EOBSOutputSignal.Stopping) {
        this.sendStreamEndEvent();
        this.SET_STREAMING_STATUS(EStreamingState.Ending, time);
        this.streamingStatusChange.next(EStreamingState.Ending);
      } else if (info.signal === EOBSOutputSignal.Reconnect) {
        this.SET_STREAMING_STATUS(EStreamingState.Reconnecting);
        this.streamingStatusChange.next(EStreamingState.Reconnecting);
        this.sendReconnectingNotification();
      } else if (info.signal === EOBSOutputSignal.ReconnectSuccess) {
        this.SET_STREAMING_STATUS(EStreamingState.Live);
        this.streamingStatusChange.next(EStreamingState.Live);
        this.clearReconnectingNotification();
      }
    } else if (info.type === EOBSOutputType.Recording) {
      const nextState: ERecordingState = ({
        [EOBSOutputSignal.Start]: ERecordingState.Recording,
        [EOBSOutputSignal.Starting]: ERecordingState.Starting,
        [EOBSOutputSignal.Stop]: ERecordingState.Offline,
        [EOBSOutputSignal.Stopping]: ERecordingState.Stopping,
      } as Dictionary<ERecordingState>)[info.signal];

      if (info.signal === EOBSOutputSignal.Start) {
        this.usageStatisticsService.recordFeatureUsage('Recording');
        this.usageStatisticsService.recordAnalyticsEvent('RecordingStatus', {
          status: nextState,
          code: info.code,
        });
      }

      this.SET_RECORDING_STATUS(nextState, time);
      this.recordingStatusChange.next(nextState);
    } else if (info.type === EOBSOutputType.ReplayBuffer) {
      const nextState: EReplayBufferState = ({
        [EOBSOutputSignal.Start]: EReplayBufferState.Running,
        [EOBSOutputSignal.Stopping]: EReplayBufferState.Stopping,
        [EOBSOutputSignal.Stop]: EReplayBufferState.Offline,
        [EOBSOutputSignal.Wrote]: EReplayBufferState.Running,
        [EOBSOutputSignal.WriteError]: EReplayBufferState.Running,
      } as Dictionary<EReplayBufferState>)[info.signal];

      if (nextState) {
        this.SET_REPLAY_BUFFER_STATUS(nextState, time);
        this.replayBufferStatusChange.next(nextState);
      }

      if (info.signal === EOBSOutputSignal.Wrote) {
        this.usageStatisticsService.recordAnalyticsEvent('ReplayBufferStatus', {
          status: 'wrote',
          code: info.code,
        });
        this.replayBufferFileWrite.next(obs.NodeObs.OBS_service_getLastReplay());
      }
    }

    if (info.code) {
      if (this.outputErrorOpen) {
        console.warn('Not showing error message because existing window is open.', info);
        return;
      }

      let errorText = '';
      let extendedErrorText = '';
      let linkToDriverInfo = false;
      let showNativeErrorMessage = false;

      if (info.code === obs.EOutputCode.BadPath) {
        errorText = $t(
          'Invalid Path or Connection URL.  Please check your settings to confirm that they are valid.',
        );
      } else if (info.code === obs.EOutputCode.ConnectFailed) {
        errorText = $t(
          'Failed to connect to the streaming server.  Please check your internet connection.',
        );
      } else if (info.code === obs.EOutputCode.Disconnected) {
        errorText = $t(
          'Disconnected from the streaming server.  Please check your internet connection.',
        );
      } else if (info.code === obs.EOutputCode.InvalidStream) {
        errorText = $t(
          'Could not access the specified channel or stream key. Please log out and back in to refresh your credentials. If the problem persists, there may be a problem connecting to the server.',
        );
      } else if (info.code === obs.EOutputCode.NoSpace) {
        errorText = $t('There is not sufficient disk space to continue recording.');
      } else if (info.code === obs.EOutputCode.Unsupported) {
        errorText =
          $t(
            'The output format is either unsupported or does not support more than one audio track.  ',
          ) + $t('Please check your settings and try again.');
      } else if (info.code === obs.EOutputCode.OutdatedDriver) {
        linkToDriverInfo = true;
        errorText = $t(
          'An error occurred with the output. This is usually caused by out of date video drivers. Please ensure your Nvidia or AMD drivers are up to date and try again.',
        );
      } else {
        // -4 is used for generic unknown messages in OBS. Both -4 and any other code
        // we don't recognize should fall into this branch and show a generic error.
        errorText = $t(
          'An error occurred with the output. Please check your streaming and recording settings.',
        );
        if (info.error) {
          showNativeErrorMessage = true;
          extendedErrorText = errorText + '\n\n' + $t('System error message:') + info.error + '"';
        }
      }
      const buttons = [$t('OK')];

      const title = {
        [EOBSOutputType.Streaming]: $t('Streaming Error'),
        [EOBSOutputType.Recording]: $t('Recording Error'),
        [EOBSOutputType.ReplayBuffer]: $t('Replay Buffer Error'),
      }[info.type];

      if (linkToDriverInfo) buttons.push($t('Learn More'));
      if (showNativeErrorMessage) buttons.push($t('More'));

      this.outputErrorOpen = true;
      const errorType = 'error';
      electron.remote.dialog
        .showMessageBox(Utils.getMainWindow(), {
          buttons,
          title,
          type: errorType,
          message: errorText,
        })
        .then(({ response }) => {
          if (linkToDriverInfo && response === 1) {
            this.outputErrorOpen = false;
            electron.remote.shell.openExternal(
              'https://howto.streamlabs.com/streamlabs-obs-19/nvidia-graphics-driver-clean-install-tutorial-7000',
            );
          } else {
            let expectedResponse = 1;
            if (linkToDriverInfo) {
              expectedResponse = 2;
            }
            if (showNativeErrorMessage && response === expectedResponse) {
              const buttons = [$t('OK')];
              electron.remote.dialog
                .showMessageBox({
                  buttons,
                  title,
                  type: errorType,
                  message: extendedErrorText,
                })
                .then(({ response }) => {
                  this.outputErrorOpen = false;
                })
                .catch(() => {
                  this.outputErrorOpen = false;
                });
            } else {
              this.outputErrorOpen = false;
            }
          }
        })
        .catch(() => {
          this.outputErrorOpen = false;
        });
      this.windowsService.actions.closeChildWindow();
    }
  }

  private sendStreamEndEvent() {
    const data: Dictionary<any> = {};
    data.viewerCounts = {};
    data.duration = Math.round(moment().diff(moment(this.state.streamingStatusTime)) / 1000);

    if (this.views.protectedModeEnabled) {
      data.platforms = this.views.enabledPlatforms;

      this.views.customDestinations.forEach(() => {
        data.platforms.push('custom_rtmp');
      });

      this.views.enabledPlatforms.forEach(platform => {
        const service = getPlatformService(platform);

        if (service.hasCapability('viewerCount')) {
          data.viewerCounts[platform] = {
            average: service.averageViewers,
            peak: service.peakViewers,
          };
        }
      });
    } else {
      data.platforms = ['custom_rtmp'];
    }

    this.recordGoals(data.duration);
    this.usageStatisticsService.recordEvent('stream_end', data);
  }

  private recordGoals(duration: number) {
    if (!this.userService.isLoggedIn) return;
    const hoursStreamed = Math.floor(duration / 60 / 60);
    this.growService.incrementGoal('stream_hours_per_month', hoursStreamed);
    this.growService.incrementGoal('stream_times_per_week', 1);
    if (this.restreamService.settings.enabled) {
      this.growService.incrementGoal('multistream_per_week', 1);
    }
  }

  /**
   * Used to track in aggregate which overlays streamers are using
   * most often for which games, in order to offer a better search
   * experience in the overlay library.
   * @param game the name of the game
   */
  createGameAssociation(game: string) {
    const url = `https://${this.hostsService.overlays}/api/overlay-games-association`;

    const headers = authorizedHeaders(this.userService.apiToken);
    headers.append('Content-Type', 'application/x-www-form-urlencoded');

    const body = `game=${encodeURIComponent(game)}`;
    const request = new Request(url, { headers, body, method: 'POST' });

    // This is best effort data gathering, don't explicitly handle errors
    return fetch(request);
  }

  @mutation()
  private SET_STREAMING_STATUS(status: EStreamingState, time?: string) {
    this.state.streamingStatus = status;
    if (time) this.state.streamingStatusTime = time;
  }

  @mutation()
  private SET_RECORDING_STATUS(status: ERecordingState, time: string) {
    this.state.recordingStatus = status;
    this.state.recordingStatusTime = time;
  }

  @mutation()
  private SET_REPLAY_BUFFER_STATUS(status: EReplayBufferState, time?: string) {
    this.state.replayBufferStatus = status;
    if (time) this.state.replayBufferStatusTime = time;
  }

  @mutation()
  private SET_SELECTIVE_RECORDING(enabled: boolean) {
    this.state.selectiveRecording = enabled;
  }

  @mutation()
  private SET_WARNING(warningType: 'YT_AUTO_START_IS_DISABLED') {
    this.state.info.warning = warningType;
  }

  @mutation()
  private SET_GO_LIVE_SETTINGS(settings: IGoLiveSettings) {
    this.state.info.settings = settings;
  }
}<|MERGE_RESOLUTION|>--- conflicted
+++ resolved
@@ -449,10 +449,9 @@
   }
 
   /**
-<<<<<<< HEAD
    * Schedule stream for eligible platforms
    */
-  async scheduleStream(settings: IStreamSettings, time: string) {
+  async scheduleStream(settings: IStreamSettings, time: number) {
     const destinations = settings.platforms;
     const platforms = (Object.keys(destinations) as TPlatform[]).filter(
       dest => destinations[dest]?.enabled && this.views.supports('stream-schedule', [dest]),
@@ -465,8 +464,6 @@
   }
 
   /**
-=======
->>>>>>> 9a3380c9
    * Run task and update the checklist item status based on task result
    */
   private async runCheck(
