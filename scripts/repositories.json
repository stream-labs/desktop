{
    "root": [
        {
            "name": "obs-studio-node",
            "url": "https://s3-us-west-2.amazonaws.com/obsstudionodes3.streamlabs.com/",
            "archive": "osn-[VERSION]-release-[OS].tar.gz",
<<<<<<< HEAD
            "version": "0.21.7",
=======
            "version": "0.21.11",
            "mac_version": "0.21.7",
>>>>>>> abb2642d
            "win64": true,
            "osx": true
        },
        {
            "name": "node-libuiohook",
            "url": "https://slobs-node-libuiohook.s3-us-west-2.amazonaws.com/",
            "archive": "node-libuiohook-[VERSION]-[OS].tar.gz",
            "version": "1.1.9",
            "win64": true,
            "osx": true
        },
        {
            "name": "node-fontinfo",
            "url": "https://slobs-node-fontinfo.s3-us-west-2.amazonaws.com/",
            "archive": "node-fontinfo-[VERSION]-[OS].tar.gz",
            "version": "1.1.5",
            "win64": true,
            "osx": true
        },
        {
            "name": "font-manager",
            "url": "https://slobs-font-manager.s3-us-west-2.amazonaws.com/",
            "archive": "font-manager-[VERSION]-[OS].tar.gz",
            "version": "1.2.3",
            "win64": true,
            "osx": true
        },
        {
            "name": "crash-handler",
            "url": "https://slobs-crash-handler.s3-us-west-2.amazonaws.com/",
            "archive": "crash-handler-[VERSION]-[OS].tar.gz",
            "version": "1.2.5",
            "win64": true,
            "osx": true
        },
        {
            "name": "node-window-rendering",
            "url": "https://slobs-node-window-rendering.s3-us-west-2.amazonaws.com/",
            "archive": "node-window-rendering-[VERSION]-[OS].tar.gz",
            "version": "1.0.15",
            "win64": false,
            "osx": true
        },
        {
            "name": "game_overlay",
            "url": "https://obs-studio-deployment.s3-us-west-2.amazonaws.com/",
            "archive": "game-overlay-[VERSION]-[OS].tar.gz",
            "version": "0.0.57",
            "win64": true,
            "osx": false
        },
        {
            "name": "color-picker",
            "url": "https://obs-studio-deployment.s3-us-west-2.amazonaws.com/",
            "archive": "color-picker-[VERSION]-[OS].tar.gz",
            "version": "1.3.3",
            "win64": true,
            "osx": false
        }
    ]
}<|MERGE_RESOLUTION|>--- conflicted
+++ resolved
@@ -4,12 +4,8 @@
             "name": "obs-studio-node",
             "url": "https://s3-us-west-2.amazonaws.com/obsstudionodes3.streamlabs.com/",
             "archive": "osn-[VERSION]-release-[OS].tar.gz",
-<<<<<<< HEAD
-            "version": "0.21.7",
-=======
             "version": "0.21.11",
             "mac_version": "0.21.7",
->>>>>>> abb2642d
             "win64": true,
             "osx": true
         },
