--- conflicted
+++ resolved
@@ -69,10 +69,6 @@
   showSourceProperties(sourceId: string): void;
   showShowcase(): void;
   showAddSource(sourceType: TSourceType): void;
-<<<<<<< HEAD
-  showNameSource(sourceType: TSourceType): void;
-=======
->>>>>>> 1b13fa24
   sourceAdded: Observable<ISource>;
   sourceUpdated: Observable<ISource>;
   sourceRemoved: Observable<ISource>;
