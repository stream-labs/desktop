--- conflicted
+++ resolved
@@ -14,12 +14,9 @@
 import { UsageStatisticsService } from 'services/usage-statistics';
 import { ExternalApiService } from '../external-api';
 import { SceneCollectionsService } from 'services/scene-collections';
-<<<<<<< HEAD
 // eslint-disable-next-line no-undef
 import WritableStream = NodeJS.WritableStream;
-=======
 import { $t } from 'services/i18n';
->>>>>>> 85432a29
 
 const net = require('net');
 
