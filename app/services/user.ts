import Vue from 'vue';
import URI from 'urijs';
import defer from 'lodash/defer';
import { PersistentStatefulService } from 'services/core/persistent-stateful-service';
import { Inject } from 'services/core/injector';
import { handleResponse, authorizedHeaders } from 'util/requests';
import { mutation } from 'services/core/stateful-service';
import { Service } from 'services/core';
import electron from 'electron';
import { HostsService } from './hosts';
import { IncrementalRolloutService } from 'services/incremental-rollout';
import { PlatformAppsService } from 'services/platform-apps';
import {
  getPlatformService,
  IPlatformAuth,
  TPlatform,
  IPlatformService,
  EPlatformCallResult,
} from './platforms';
import { CustomizationService } from 'services/customization';
import * as Sentry from '@sentry/browser';
import { RunInLoadingMode } from 'services/app/app-decorators';
import { SceneCollectionsService } from 'services/scene-collections';
import { Subject } from 'rxjs';
import Utils from 'services/utils';
import { WindowsService } from 'services/windows';
import { $t, I18nService } from 'services/i18n';
import uuid from 'uuid/v4';
import { OnboardingService } from './onboarding';
import { NavigationService } from './navigation';
import { SettingsService } from './settings';
import * as obs from '../../obs-api';

// Eventually we will support authing multiple platforms at once
interface IUserServiceState {
  loginValidated: boolean;
  auth?: IPlatformAuth;
}

export type LoginLifecycleOptions = {
  init: () => Promise<void>;
  destroy: () => Promise<void>;
  context: Service;
};

export type LoginLifecycle = {
  destroy: () => Promise<void>;
};

interface ISentryContext {
  username: string;
  platform: string;
}

export function setSentryContext(ctx: ISentryContext) {
  Sentry.configureScope(scope => {
    scope.setUser({ username: ctx.username });
    scope.setExtra('platform', ctx.platform);
  });

  if (Utils.isMainWindow()) {
    obs.NodeObs.SetUsername(ctx.username);
  }
}

export class UserService extends PersistentStatefulService<IUserServiceState> {
  @Inject() private hostsService: HostsService;
  @Inject() private customizationService: CustomizationService;
  @Inject() private sceneCollectionsService: SceneCollectionsService;
  @Inject() private windowsService: WindowsService;
  @Inject() private onboardingService: OnboardingService;
  @Inject() private navigationService: NavigationService;
  @Inject() private incrementalRolloutService: IncrementalRolloutService;
  @Inject() private settingsService: SettingsService;

  @mutation()
  LOGIN(auth: IPlatformAuth) {
    Vue.set(this.state, 'auth', auth);
  }

  @mutation()
  LOGOUT() {
    Vue.delete(this.state, 'auth');
  }

  @mutation()
  private SET_PLATFORM_TOKEN(token: string) {
    this.state.auth.platform.token = token;
  }

  @mutation()
  private SET_CHANNEL_ID(id: string) {
    this.state.auth.platform.channelId = id;
  }

  @mutation()
  private SET_USERNAME(name: string) {
    this.state.auth.platform.channelId = name;
  }

  @mutation()
  private VALIDATE_LOGIN(validated: boolean) {
    Vue.set(this.state, 'loginValidated', validated);
  }

  userLogin = new Subject<IPlatformAuth>();
  userLogout = new Subject();

  /**
   * Used by child and 1-off windows to update their sentry contexts
   */
  sentryContext = new Subject<ISentryContext>();

  init() {
    super.init();
    this.VALIDATE_LOGIN(false);
  }

  mounted() {
    // This is used for faking authentication in tests.  We have
    // to do this because Twitch adds a captcha when we try to
    // actually log in from integration tests.
    electron.ipcRenderer.on(
      'testing-fakeAuth',
      async (e: Electron.Event, auth: IPlatformAuth, isOnboardingTest: boolean) => {
        const service = getPlatformService(auth.platform.type);
        await this.login(service, auth);
        if (!isOnboardingTest) this.onboardingService.finish();
      },
    );
  }

  // Makes sure the user's login is still good
  async validateLogin() {
    if (!this.state.auth) return;

    const host = this.hostsService.streamlabs;
    const headers = authorizedHeaders(this.apiToken);
    const url = `https://${host}/api/v5/slobs/validate`;
    const request = new Request(url, { headers });

<<<<<<< HEAD
    fetch(request)
      .then(res => {
        return res.text();
      })
      .then(async valid => {
        if (valid.match(/false/)) {
          this.LOGOUT();
          electron.remote.dialog.showMessageBox({
            message: $t('You have been logged out'),
          });
          return;
        }
        const service = getPlatformService(this.state.auth.platform.type);
        await this.login(service, this.state.auth);
        this.refreshUserInfo();
=======
    const valid = await fetch(request).then(res => {
      return res.text();
    });

    if (valid.match(/false/)) {
      this.LOGOUT();
      electron.remote.dialog.showMessageBox({
        message: $t('You have been logged out'),
>>>>>>> 28387175
      });
      return;
    }

    const service = getPlatformService(this.state.auth.platform.type);
    await this.login(service, this.state.auth);
    this.refreshUserInfo();
  }

  /**
   * Attempt to update user info via API.  This is mainly
   * to support name changes on Twitch.
   */
  async refreshUserInfo() {
    if (!this.isLoggedIn()) return;

    // Make a best attempt to refresh the user data
    try {
      const service = getPlatformService(this.platform.type);
      const userInfo = await service.fetchUserInfo();

      if (userInfo.username) {
        this.SET_USERNAME(userInfo.username);
      }
    } catch (e) {
      console.error('Error fetching user info', e);
    }
  }

  /**
   * Attempts to flush the user's session to disk if it exists
   */
  flushUserSession(): Promise<void> {
    if (this.isLoggedIn() && this.state.auth.partition) {
      return new Promise(resolve => {
        const session = electron.remote.session.fromPartition(this.state.auth.partition);

        session.flushStorageData();
        session.cookies.flushStore(resolve);
      });
    }

    return Promise.resolve();
  }

  isLoggedIn() {
    return !!(this.state.auth && this.state.auth.widgetToken && this.state.loginValidated);
  }

  /**
   * This is a uuid that persists across the application lifetime and uniquely
   * identifies this particular installation of slobs, even when the user is
   * not logged in.
   */
  getLocalUserId() {
    const localStorageKey = 'SlobsLocalUserId';
    let userId = localStorage.getItem(localStorageKey);

    if (!userId) {
      userId = uuid();
      localStorage.setItem(localStorageKey, userId);
    }

    return userId;
  }

  get apiToken() {
    if (this.state.auth) return this.state.auth.apiToken;
  }

  get widgetToken() {
    if (this.isLoggedIn()) {
      return this.state.auth.widgetToken;
    }
  }

  get platform() {
    if (this.isLoggedIn()) {
      return this.state.auth.platform;
    }
  }

  get platformType(): TPlatform {
    if (this.isLoggedIn()) {
      return this.state.auth.platform.type;
    }
  }

  get username() {
    if (this.isLoggedIn()) {
      return this.state.auth.platform.username;
    }
  }

  get platformId() {
    if (this.isLoggedIn()) {
      return this.state.auth.platform.id;
    }
  }

  get channelId() {
    if (this.isLoggedIn()) {
      return this.state.auth.platform.channelId;
    }
  }

  recentEventsUrl() {
    if (this.isLoggedIn()) {
      const host = this.hostsService.streamlabs;
      const token = this.widgetToken;
      const nightMode = this.customizationService.isDarkTheme ? 'night' : 'day';
      const isMediaShare =
        this.windowsService.state.RecentEvents &&
        this.windowsService.state.RecentEvents.queryParams.isMediaShare
          ? '&view=media-share'
          : '';

      return `https://${host}/dashboard/recent-events?token=${token}&mode=${nightMode}&electron${isMediaShare}`;
    }
  }

  dashboardUrl(subPage: string, hidenav: boolean = false) {
    const token = this.apiToken;
    const nightMode = this.customizationService.isDarkTheme ? 'night' : 'day';
    const hideNav = hidenav ? 'true' : 'false';
    const i18nService = I18nService.instance as I18nService; // TODO: replace with getResource('I18nService')
    const locale = i18nService.state.locale;

    return `https://${
      this.hostsService.streamlabs
    }/slobs/dashboard?oauth_token=${token}&mode=${nightMode}&r=${subPage}&l=${locale}&hidenav=${hideNav}`;
  }

  appStoreUrl(appId?: string) {
    const host = this.hostsService.platform;
    const token = this.apiToken;
    const nightMode = this.customizationService.isDarkTheme ? 'night' : 'day';
    let url = `https://${host}/slobs-store`;

    if (appId) {
      url = `${url}/app/${appId}`;
    }

    return `${url}?token=${token}&mode=${nightMode}`;
  }

  overlaysUrl(type?: 'overlay' | 'widget-theme', id?: string) {
    const uiTheme = this.customizationService.isDarkTheme ? 'night' : 'day';
    let url = `https://${this.hostsService.streamlabs}/library?mode=${uiTheme}&slobs`;

    if (this.isLoggedIn()) {
      url += `&oauth_token=${this.apiToken}`;
    }

    if (type && id) {
      url += `#/?type=${type}&id=${id}`;
    }

    return url;
  }

  getDonationSettings() {
    const host = this.hostsService.streamlabs;
    const url = `https://${host}/api/v5/slobs/donation/settings`;
    const headers = authorizedHeaders(this.apiToken);
    const request = new Request(url, { headers });

    return fetch(request).then(handleResponse);
  }

  getPlatformService(): IPlatformService {
    return this.isLoggedIn() ? getPlatformService(this.platform.type) : null;
  }

  async showLogin() {
    if (this.isLoggedIn()) await this.logOut();
    this.onboardingService.start({ isLogin: true });
  }

  @RunInLoadingMode()
  private async login(service: IPlatformService, auth: IPlatformAuth) {
    this.LOGIN(auth);
    this.VALIDATE_LOGIN(true);
    const result = await service.validatePlatform();

    // Currently we treat generic errors as success
    if (result === EPlatformCallResult.TwitchTwoFactor) {
      this.LOGOUT();
      return result;
    }

    this.setSentryContext();

    this.userLogin.next(auth);
    await this.sceneCollectionsService.setupNewUser();

    return result;
  }

  @RunInLoadingMode()
  async logOut() {
    // Attempt to sync scense before logging out
    await this.sceneCollectionsService.save();
    await this.sceneCollectionsService.safeSync();
    // Navigate away from disabled tabs on logout
    this.navigationService.navigate('Studio');

    const session = this.state.auth.partition
      ? electron.remote.session.fromPartition(this.state.auth.partition)
      : electron.remote.session.defaultSession;

    session.clearStorageData({ storages: ['cookies'] });
    this.settingsService.setSettingValue('Stream', 'key', '');

    this.LOGOUT();
    this.userLogout.next();
  }

  /**
   * Starts the authentication process.  Multiple callbacks
   * can be passed for various events.
   */
  startAuth(
    platform: TPlatform,
    onWindowShow: () => void,
    onAuthStart: () => void,
    onAuthFinish: (result: EPlatformCallResult) => void,
    merge = false,
  ) {
    const service = getPlatformService(platform);
    const partition = `persist:${uuid()}`;
    const authUrl =
      merge && service.supports('account-merging') ? service.mergeUrl : service.authUrl;

    if (merge && !this.isLoggedIn()) {
      throw new Error('Account merging can only be performed while logged in');
    }

    const authWindow = new electron.remote.BrowserWindow({
      ...service.authWindowOptions,
      alwaysOnTop: false,
      show: false,
      webPreferences: {
        partition,
        nodeIntegration: false,
        nativeWindowOpen: true,
        sandbox: true,
      },
    });

    authWindow.webContents.on('did-navigate', async (e, url) => {
      const parsed = this.parseAuthFromUrl(url, merge);

      if (parsed) {
        // This is a hack to work around the fact that the merge endpoint
        // returns the wrong token.
        if (merge) parsed.apiToken = this.apiToken;
        parsed.partition = partition;
        authWindow.close();
        onAuthStart();
        const result = await this.login(service, parsed);
        defer(() => onAuthFinish(result));
      }
    });

    authWindow.once('ready-to-show', () => {
      authWindow.show();
      defer(onWindowShow);
    });

    authWindow.removeMenu();
    authWindow.loadURL(authUrl);
  }

  updatePlatformToken(token: string) {
    this.SET_PLATFORM_TOKEN(token);
  }

  updatePlatformChannelId(id: string) {
    this.SET_CHANNEL_ID(id);
  }

  /**
   * Parses tokens out of the auth URL
   */
  private parseAuthFromUrl(url: string, merge: boolean) {
    const query = URI.parseQuery(URI.parse(url).query) as Dictionary<string>;
    const requiredFields = ['platform', 'platform_username', 'platform_token', 'platform_id'];

    if (!merge) requiredFields.push('token', 'oauth_token');

    if (requiredFields.every(field => !!query[field])) {
      return {
        widgetToken: merge ? this.widgetToken : query.token,
        apiToken: merge ? this.apiToken : query.oauth_token,
        platform: {
          type: query.platform,
          username: query.platform_username,
          token: query.platform_token,
          id: query.platform_id,
        },
      } as IPlatformAuth;
    }

    return false;
  }

  /**
   * Registers the current user information with Sentry so
   * we can view more detailed information.
   */
  setSentryContext() {
    if (!this.isLoggedIn()) return;

    setSentryContext(this.getSentryContext());

    this.sentryContext.next(this.getSentryContext());
  }

  getSentryContext(): ISentryContext {
    if (!this.isLoggedIn()) return null;

    return {
      username: this.username,
      platform: this.platform.type,
    };
  }

  /**
   * Abstracts a common pattern of performing an action if the user is logged in, listening for user
   * login events to perform that action at the point the user logs in, and doing cleanup on logout.
   *
   * @param init A function to be performed immediately if the user is logged in, and on every login
   * @param destroy A function to be performed when the user logs out
   * @param context `this` binding
   * @returns An object with a `destroy` method that will perform cleanup (including un-subscribing
   * from login events), typically invoked on a Service's `destroyed` method.
   * @example
   * class ChatService extends Service {
   *   @Inject() userService: UserService;
   *
   *   init() {
   *     this.lifecycle = this.userService.withLifecycle({
   *       init: this.initChat,
   *       destroy: this.deinitChat,
   *       context: this,
   *     })
   *   }
   *
   *   async initChat() { ... }
   *   async deinitChat() { ... }
   *
   *   async destroyed() {
   *     this.lifecycle.destroy();
   *   }
   * }
   */
  async withLifecycle({ init, destroy, context }: LoginLifecycleOptions): Promise<LoginLifecycle> {
    const doInit = init.bind(context);
    const doDestroy = destroy.bind(context);

    const userLoginSubscription = this.userLogin.subscribe(() => doInit());
    const userLogoutSubscription = this.userLogout.subscribe(() => doDestroy());

    if (this.isLoggedIn()) {
      await doInit();
    }

    return {
      destroy: async () => {
        userLoginSubscription.unsubscribe();
        userLogoutSubscription.unsubscribe();
        await doDestroy();
      },
    } as LoginLifecycle;
  }
}<|MERGE_RESOLUTION|>--- conflicted
+++ resolved
@@ -139,23 +139,6 @@
     const url = `https://${host}/api/v5/slobs/validate`;
     const request = new Request(url, { headers });
 
-<<<<<<< HEAD
-    fetch(request)
-      .then(res => {
-        return res.text();
-      })
-      .then(async valid => {
-        if (valid.match(/false/)) {
-          this.LOGOUT();
-          electron.remote.dialog.showMessageBox({
-            message: $t('You have been logged out'),
-          });
-          return;
-        }
-        const service = getPlatformService(this.state.auth.platform.type);
-        await this.login(service, this.state.auth);
-        this.refreshUserInfo();
-=======
     const valid = await fetch(request).then(res => {
       return res.text();
     });
@@ -164,7 +147,6 @@
       this.LOGOUT();
       electron.remote.dialog.showMessageBox({
         message: $t('You have been logged out'),
->>>>>>> 28387175
       });
       return;
     }
