{
  "Show details": "Afficher les détails",
  "Hide details": "Masquer les détails",
<<<<<<< HEAD
  "API Token": "API Token",
  "Generate new": "Générer un nouveau jeton",
  "Port": "Port",
  "IP Addresses": "IP Addresses",
  "Click to show": "Cliquer pour afficher",
  "The free Streamlabs Controller app allows you to control Streamlabs Desktop from your iOS or Android device. You must be logged in to use this feature.": "The free Streamlabs Controller app allows you to control Streamlabs Desktop from your iOS or Android device. You must be logged in to use this feature.",
  "Allow Controller app connections": "Allow Controller app connections",
  "Connected Devices": "Connected Devices",
  "Disconnect": "Disconnect",
  "No devices connected": "No devices connected",
  "Some third party applications connect to Streamlabs Desktop via websockets connection. Toggle this to allow such connections and display connection info.": "Some third party applications connect to Streamlabs Desktop via websockets connection. Toggle this to allow such connections and display connection info.",
  "Warning: Displaying this portion on stream may leak sensitive information.": "Warning: Displaying this portion on stream may leak sensitive information.",
  "Allow third party connections": "Allow third party connections",
  "Host": "Host"
=======
  "API Token": "Jeton d’API",
  "Generate new": "Générer un nouveau jeton",
  "Port": "Port",
  "IP Addresses": "Adresses IP",
  "Click to show": "Cliquer pour afficher",
  "The free Streamlabs Controller app allows you to control Streamlabs Desktop from your iOS or Android device. You must be logged in to use this feature.": "L’application gratuite Streamlabs Controller te permet de contrôler Streamlabs Desktop depuis ton dispositif iOS ou Android. Tu dois être connecté pour utiliser cette fonction.",
  "Allow Controller app connections": "Autoriser les connexions à l’application Controller",
  "Connected Devices": "Appareils connectés",
  "Disconnect": "Déconnecter",
  "No devices connected": "Aucun appareil n’est connecté",
  "Some third party applications connect to Streamlabs Desktop via websockets connection. Toggle this to allow such connections and display connection info.": "Certaines applications tierces se connectent à Streamlabs Desktop via une connexion websockets. Active cette option pour autoriser ces connexions et afficher des informations sur la connexion.",
  "Warning: Displaying this portion on stream may leak sensitive information.": "Avertissement : L’affichage de cette partie sur le stream peut entraîner la fuite d’informations sensibles.",
  "Allow third party connections": "Autoriser les connexions de tiers",
  "Host": "Hôte"
>>>>>>> 3aa441c9
}<|MERGE_RESOLUTION|>--- conflicted
+++ resolved
@@ -1,22 +1,6 @@
 {
   "Show details": "Afficher les détails",
   "Hide details": "Masquer les détails",
-<<<<<<< HEAD
-  "API Token": "API Token",
-  "Generate new": "Générer un nouveau jeton",
-  "Port": "Port",
-  "IP Addresses": "IP Addresses",
-  "Click to show": "Cliquer pour afficher",
-  "The free Streamlabs Controller app allows you to control Streamlabs Desktop from your iOS or Android device. You must be logged in to use this feature.": "The free Streamlabs Controller app allows you to control Streamlabs Desktop from your iOS or Android device. You must be logged in to use this feature.",
-  "Allow Controller app connections": "Allow Controller app connections",
-  "Connected Devices": "Connected Devices",
-  "Disconnect": "Disconnect",
-  "No devices connected": "No devices connected",
-  "Some third party applications connect to Streamlabs Desktop via websockets connection. Toggle this to allow such connections and display connection info.": "Some third party applications connect to Streamlabs Desktop via websockets connection. Toggle this to allow such connections and display connection info.",
-  "Warning: Displaying this portion on stream may leak sensitive information.": "Warning: Displaying this portion on stream may leak sensitive information.",
-  "Allow third party connections": "Allow third party connections",
-  "Host": "Host"
-=======
   "API Token": "Jeton d’API",
   "Generate new": "Générer un nouveau jeton",
   "Port": "Port",
@@ -31,5 +15,4 @@
   "Warning: Displaying this portion on stream may leak sensitive information.": "Avertissement : L’affichage de cette partie sur le stream peut entraîner la fuite d’informations sensibles.",
   "Allow third party connections": "Autoriser les connexions de tiers",
   "Host": "Hôte"
->>>>>>> 3aa441c9
 }