import React, { useState, useRef } from 'react';
import { Resizable, ResizableProps } from 'react-resizable';
import cx from 'classnames';
import styles from './ResizeBar.m.less';
import { Services } from 'components-react/service-provider';

interface ResizeBarProps {
  // the side of the external container to stick ResizeBar to
  position: 'left' | 'right' | 'top';
  value: number;
  min: number;
  max: number;
  onResizestart?: (offset?: number) => void;
  onResizestop?: (offset?: number) => void;
  onInput: (val: number) => void;
<<<<<<< HEAD
  className?: string;
=======
  transformScale?: number;
>>>>>>> 8cd5bba3
}

interface ResizableData {
  size: {
    height: number;
    width: number;
  };
}

/**
 * This component can be added to any element as a resize control
 */
export default function ResizeBar(p: React.PropsWithChildren<ResizeBarProps>) {
  const { WindowsService } = Services;

  let resizableProps: ResizableProps;

  if (p.position === 'top') {
    resizableProps = {
      width: Infinity,
      height: p.value,
      resizeHandles: ['n'],
      minConstraints: [Infinity, p.min],
      maxConstraints: [Infinity, p.max],
      axis: 'y',
    };
  } else {
    resizableProps = {
      height: Infinity,
      width: p.value,
      resizeHandles: ['w'],
      minConstraints: [p.min, Infinity],
      maxConstraints: [p.max, Infinity],
      axis: 'x',
    };
  }

  function handleResize(callback: (val?: number) => void) {
    return (e: React.SyntheticEvent, data: ResizableData) => {
      const value = p.position === 'top' ? data.size.height : data.size.width;
      callback(value);
    };
  }

  function resizeStart(val?: number) {
    WindowsService.actions.updateStyleBlockers('main', true);
    if (p.onResizestart) {
      p.onResizestart(val);
    }
  }

  function resizeStop(val?: number) {
    WindowsService.actions.updateStyleBlockers('main', false);
    if (p.onResizestop) {
      p.onResizestop(val);
    }
  }

  return (
    <Resizable
      onResizeStart={handleResize(resizeStart)}
      onResizeStop={handleResize(resizeStop)}
      onResize={handleResize(p.onInput)}
      transformScale={p.transformScale ?? 2}
      {...resizableProps}
      handle={
        <div className={cx(styles.resizeBar, styles[p.position], p.className)}>
          <div className={styles.resizeLine} />
        </div>
      }
    >
      {p.children}
    </Resizable>
  );
}<|MERGE_RESOLUTION|>--- conflicted
+++ resolved
@@ -13,11 +13,8 @@
   onResizestart?: (offset?: number) => void;
   onResizestop?: (offset?: number) => void;
   onInput: (val: number) => void;
-<<<<<<< HEAD
   className?: string;
-=======
   transformScale?: number;
->>>>>>> 8cd5bba3
 }
 
 interface ResizableData {
