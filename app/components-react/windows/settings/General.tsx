--- conflicted
+++ resolved
@@ -109,11 +109,7 @@
       <ObsSettingsSection>
         {isLoggedIn && !isFacebook && !isYoutube && (
           <CheckboxInput
-<<<<<<< HEAD
-            value={CustomizationService.state.updateStreamInfoOnLive}
-=======
             value={updateStreamInfoOnLive}
->>>>>>> 907da25c
             onChange={val => CustomizationService.setUpdateStreamInfoOnLive(val)}
             label={$t('Confirm stream title and game before going live')}
             name="stream_info_udpate"
