import { mutation, StatefulService } from 'services/core/stateful-service';
import { getPlatformService } from 'services/platforms';
import { UserService } from './user';
import { Inject } from 'services/core/injector';
import { StreamingService } from './streaming';
import { HostsService } from 'services/hosts';
import { authorizedHeaders } from 'util/requests';
import { Subject, Subscription } from 'rxjs';
import { ITwitchChannelInfo, TwitchService } from './platforms/twitch';
import { FacebookService, IFacebookChanelInfo } from './platforms/facebook';
import { InitAfter } from './core';
import { IYoutubeChannelInfo, TYoutubeLifecycleStep } from './platforms/youtube';
import { IMixerChannelInfo } from './platforms/mixer';
import { isEqual, pick, reduce } from 'lodash';

export type TCombinedChannelInfo = IFacebookChanelInfo &
  ITwitchChannelInfo &
  IYoutubeChannelInfo &
  IMixerChannelInfo;

type TStreamInfoServiceState = {
  fetching: boolean;
  error: string;
  viewerCount: number;
  lifecycleStep: TYoutubeLifecycleStep;
} & TCombinedChannelInfo;

const VIEWER_COUNT_UPDATE_INTERVAL = 60 * 1000;

/**
 * The stream info service is responsible for keeping
 * reliable, up-to-date information about the user's
 * channel and current stream in the Vuex store for
 * components to make use of.
 */
@InitAfter('UserService')
export class StreamInfoService extends StatefulService<TStreamInfoServiceState> {
  @Inject() userService: UserService;
  @Inject() streamingService: StreamingService;
  @Inject() hostsService: HostsService;
  @Inject() twitchService: TwitchService;
  @Inject() facebookService: FacebookService;

  static initialState: TStreamInfoServiceState = null;

  viewerCountInterval: number;

  streamInfoChanged = new Subject<Partial<TStreamInfoServiceState>>();

  init() {
    // handle log-in and log-out to subscribe/re-subscribe on channelInfo event from
    // the active platform service
    this.RESET();
    this.userService.userLogin.subscribe(_ => this.onLoginHandler());
    this.userService.userLogout.subscribe(_ => this.onLogoutHandler());

    // update viewers count
    this.viewerCountInterval = window.setInterval(() => {
      if (!this.userService.isLoggedIn) return;

      if (this.streamingService.isStreaming) {
        const platform = getPlatformService(this.userService.platform.type);

        platform.fetchViewerCount().then(viewers => {
          this.updateInfo({ viewerCount: viewers });
        });
      }
    }, VIEWER_COUNT_UPDATE_INTERVAL);
  }

<<<<<<< HEAD
  async refreshStreamInfo(): Promise<void> {
    this.SET_ERROR(false);
    this.SET_FETCHING(true);

    if (!this.userService.isLoggedIn) {
      this.SET_FETCHING(false);
      return;
    }
=======
  private channelInfoSubsc: Subscription = null;
>>>>>>> 85432a29

  private onLoginHandler() {
    const platform = getPlatformService(this.userService.platform.type);
    this.channelInfoSubsc = platform.channelInfoChanged.subscribe(channelInfo =>
      this.updateInfo(channelInfo),
    );
  }

  private onLogoutHandler() {
    if (this.channelInfoSubsc) this.channelInfoSubsc.unsubscribe();
    this.RESET();
    this.streamInfoChanged.next(this.state);
  }

  private updateInfo(streamInfoPatch: Partial<TStreamInfoServiceState>) {
    const newStreamInfo = {
      ...this.state,
      ...streamInfoPatch,
    };

    // emit the "streamInfoChanged" only with updated values
    const changedProps = reduce(
      this.state,
      (result, value, key) => {
        return isEqual(value, newStreamInfo[key]) ? result : result.concat(key);
      },
      [],
    );
    const changedData = pick(newStreamInfo, changedProps);
    this.UPDATE_STREAM_INFO(changedData);
    this.streamInfoChanged.next(changedData);
  }

  /**
   * Used to track in aggregate which overlays streamers are using
   * most often for which games, in order to offer a better search
   * experience in the overlay library.
   * @param game the name of the game
   */
  createGameAssociation(game: string) {
    const url = `https://${this.hostsService.overlays}/api/overlay-games-association`;

    const headers = authorizedHeaders(this.userService.apiToken);
    headers.append('Content-Type', 'application/x-www-form-urlencoded');

    const body = `game=${encodeURIComponent(game)}`;
    const request = new Request(url, { headers, body, method: 'POST' });

    // This is best effort data gathering, don't explicitly handle errors
    return fetch(request);
  }

  @mutation()
  UPDATE_STREAM_INFO(info: Partial<TStreamInfoServiceState>) {
    Object.keys(info).forEach(prop => (this.state[prop] = info[prop]));
  }

  @mutation()
  SET_VIEWER_COUNT(viewers: number) {
    this.state.viewerCount = viewers;
  }

  @mutation()
  RESET() {
    this.state = {
      fetching: false,
      error: '',
      viewerCount: 0,
      title: '',
      game: '',
      description: '',
      tags: [],
      availableTags: [],
      hasUpdateTagsPermission: false,
      facebookPageId: '',
      broadcastId: '',
      streamId: '',
      channelId: '',
      chatUrl: '',
      streamUrl: '',
      dashboardUrl: '',
      lifecycleStep: 'idle',
    };
  }
}<|MERGE_RESOLUTION|>--- conflicted
+++ resolved
@@ -68,18 +68,7 @@
     }, VIEWER_COUNT_UPDATE_INTERVAL);
   }
 
-<<<<<<< HEAD
-  async refreshStreamInfo(): Promise<void> {
-    this.SET_ERROR(false);
-    this.SET_FETCHING(true);
-
-    if (!this.userService.isLoggedIn) {
-      this.SET_FETCHING(false);
-      return;
-    }
-=======
   private channelInfoSubsc: Subscription = null;
->>>>>>> 85432a29
 
   private onLoginHandler() {
     const platform = getPlatformService(this.userService.platform.type);
