--- conflicted
+++ resolved
@@ -242,7 +242,7 @@
     opacity: .5;
 
     &.checkbox input:checked~label,
-    
+
     &.checkbox input~label {
       color: @white;
       &:before {
@@ -335,8 +335,6 @@
 .slide-fade-leave-to {
   transform: translateX(20px);
   opacity: 0;
-<<<<<<< HEAD
-=======
 }
 
 .v--modal-overlay {
@@ -344,96 +342,5 @@
 }
 
 .v--modal {
-  background-color: @day-primary;
-}
-
-// Night theme rules
-.night-theme {
-  &.main {
-    background: @night-primary;
-    color: @night-text;
-  }
-
-  .v--modal {
-    background-color: @night-primary;
-  }
-
-  a {
-    &:hover {
-      color: @white;
-    }
-  }
-
-  .border {
-    border: 1px solid transparent;
-  }
-
-  h3 {
-    color: @grey;
-  }
-
-  h4 {
-    color: @white;
-  }
-
-  ::placeholder {
-    opacity: .4;
-  }
-
-  .checkbox {
-    input:checked~label {
-      color: @white;
-    }
-
-    label {
-      &:before {
-        background: transparent;
-        border-color: @teal-light-opac;
-      }
-    }
-  }
-
-  .link {
-    &:hover {
-      color: @white;
-    }
-  }
-
-  .slide-open__menu {
-    background-color: @night-secondary;
-    border-color: @night-secondary;
-    .night-shadow;
-  }
-
-  .slide-open__close {
-    &:hover {
-      .fa,
-      i {
-        color: @white;
-      }
-    }
-  }
-
-  .tab-button{
-    &.active,
-    &:hover {
-      color: @white;
-      border-bottom-color: @white;
-
-      .fa,
-      i {
-        color: @white;
-      }
-    }
-  }
-
-  ::-webkit-scrollbar-track {
-    background: @night-accent-dark;
-  }
-
-  ::-webkit-scrollbar-thumb {
-    background-color: @night-accent-light;
-    border-color: @night-accent-dark;
-  }
->>>>>>> d0e8cd6e
-}+  background-color: @bg-primary;
+}
