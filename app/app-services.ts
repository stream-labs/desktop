--- conflicted
+++ resolved
@@ -164,9 +164,7 @@
 import { SpinWheelService } from 'services/widgets/settings/spin-wheel';
 import { LayoutService } from './services/layout';
 import { ProjectorService } from './services/projector';
-<<<<<<< HEAD
 import { SelectionService } from './services/selection';
-=======
 import { ObsImporterService } from 'services/obs-importer';
 import { DefaultHardwareService } from 'services/hardware';
 import { AutoConfigService } from 'services/auto-config';
@@ -177,7 +175,6 @@
 import { OverlaysPersistenceService } from 'services/scene-collections/overlays';
 import { PlatformAppStoreService } from 'services/platform-app-store';
 import { GameOverlayService } from 'services/game-overlay';
->>>>>>> 2e39262e
 
 export const AppServices = {
   AppService,
@@ -230,9 +227,7 @@
   SpinWheelService,
   LayoutService,
   ProjectorService,
-<<<<<<< HEAD
   SelectionService,
-=======
   ObsImporterService,
   DefaultHardwareService,
   AutoConfigService,
@@ -243,5 +238,4 @@
   OverlaysPersistenceService,
   PlatformAppStoreService,
   GameOverlayService,
->>>>>>> 2e39262e
 };