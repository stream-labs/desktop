--- conflicted
+++ resolved
@@ -140,19 +140,14 @@
               />
             )}
 
-<<<<<<< HEAD
-            {aiHighlighterEnabled && enabledPlatforms && !enabledPlatforms.includes('twitch') && (
-              <AiHighlighterToggle game={undefined} cardIsExpanded={false} />
-            )}
-
-            {shouldShowTikTokWarning && <TikTokNoty />}
-=======
             {aiHighlighterFeatureEnabled &&
               enabledPlatforms &&
               !enabledPlatforms.includes('twitch') && (
                 <AiHighlighterToggle game={undefined} cardIsExpanded={false} />
               )}
->>>>>>> 8110c7ed
+        
+            {shouldShowTikTokWarning && <TikTokNoty />}
+
           </div>
         )}
       </Animate>
