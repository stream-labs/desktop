--- conflicted
+++ resolved
@@ -29,11 +29,8 @@
 } from '.';
 import { SceneCollectionsStateService } from './state';
 import { Subject } from 'rxjs/Subject';
-<<<<<<< HEAD
 import { $t } from 'services/i18n';
-=======
 import { TransitionsService, ETransitionType } from 'services/transitions';
->>>>>>> d0e8cd6e
 
 const uuid = window['require']('uuid/v4');
 
@@ -607,166 +604,6 @@
   }
 
   /**
-<<<<<<< HEAD
-=======
-   * Synchronizes with the server based on the current state
-   * of the manifest.  It can either be used in a "fire and forget"
-   * manner, or you can wait on the promise.  If you wait on the
-   * promise, it will ensure that files are fully synchronized as
-   * of the time of the original function invocation.
-   * This function is idempotent.
-   * This function is a no-op if the user is logged out.
-   *
-   * This function essentially performs 6 tasks all in parallel:
-   * - Delete collections on the server that were deleted locally
-   * - Delete collections locally that were deleted on the server
-   * - Create collections on the server that were created locally
-   * - Create collections locally that were created on the server
-   * - Upload collections that have newer versions locally
-   * - Download collections that have newer version on the server
-   */
-  private async sync() {
-    if (!this.userService.isLoggedIn()) return;
-
-    const serverCollections = (await this.serverApi.fetchSceneCollections())
-      .data;
-
-    let failed = false;
-
-    for (const onServer of serverCollections) {
-      const inManifest = this.stateService.state.collections.find(
-        coll => coll.serverId === onServer.id
-      );
-
-      if (inManifest) {
-        if (inManifest.deleted) {
-          const success = await this.performSyncStep('Delete on server', async () => {
-            await this.serverApi.deleteSceneCollection(inManifest.serverId);
-            this.stateService.HARD_DELETE_COLLECTION(inManifest.id);
-          });
-
-          if (!success) failed = true;
-        } else if (
-          new Date(inManifest.modified) > new Date(onServer.last_updated_at)
-        ) {
-          const success = await this.performSyncStep('Update on server', async () => {
-            const exists = await this.stateService.collectionFileExists(inManifest.id);
-
-            if (exists) {
-              const data = this.stateService.readCollectionFile(inManifest.id);
-
-              if (data) {
-                await this.serverApi.updateSceneCollection({
-                  id: inManifest.serverId,
-                  name: inManifest.name,
-                  data,
-                  last_updated_at: inManifest.modified
-                });
-              }
-            }
-          });
-
-          if (!success) failed = true;
-        } else if (
-          new Date(inManifest.modified) < new Date(onServer.last_updated_at)
-        ) {
-          const success = await this.performSyncStep('Update from server', async () => {
-            const response = await this.serverApi.fetchSceneCollection(onServer.id);
-            this.stateService.writeDataToCollectionFile(
-              inManifest.id,
-              response.scene_collection.data
-            );
-
-            this.stateService.RENAME_COLLECTION(
-              inManifest.id,
-              onServer.name,
-              onServer.last_updated_at
-            );
-          });
-
-          if (!success) failed = true;
-        } else {
-          console.log('Up to date file: ', inManifest.id);
-        }
-      } else {
-        const success = await this.performSyncStep('Insert from server', async () => {
-          const id: string = uuid();
-          const response = await this.serverApi.fetchSceneCollection(onServer.id);
-
-          // Empty data means that the collection was created from the Streamlabs
-          // dashboard and does not currently have any scenes assoicated with it.
-          // The first time we try to load this collection, we will initialize it
-          // with some scenes.
-
-          if (response.scene_collection.data != null) {
-            this.stateService.writeDataToCollectionFile(id, response.scene_collection.data);
-          }
-
-          this.stateService.ADD_COLLECTION(
-            id,
-            onServer.name,
-            onServer.last_updated_at
-          );
-          this.stateService.SET_SERVER_ID(id, onServer.id);
-        });
-
-        if (!success) failed = true;
-      }
-    }
-
-    for (const inManifest of this.stateService.state.collections) {
-      const onServer = serverCollections.find(
-        coll => coll.id === inManifest.serverId
-      );
-
-      // We already dealt with the overlap above
-      if (!onServer) {
-        if (!inManifest.serverId) {
-          const success = await this.performSyncStep('Insert on server', async () => {
-            const data = this.stateService.readCollectionFile(inManifest.id);
-
-            const response = await this.serverApi.createSceneCollection({
-              name: inManifest.name,
-              data,
-              last_updated_at: inManifest.modified
-            });
-
-            this.stateService.SET_SERVER_ID(inManifest.id, response.id);
-          });
-
-          if (!success) failed = true;
-        } else {
-          const success = this.performSyncStep('Delete from server', async () => {
-            this.stateService.HARD_DELETE_COLLECTION(inManifest.id);
-          });
-
-          if (!success) failed = true;
-        }
-      }
-    }
-
-    await this.stateService.flushManifestFile();
-
-    if (failed) throw new Error('Sync failed!');
-  }
-
-  /**
->>>>>>> d0e8cd6e
-   * Performs a sync step, catches any errors, and returns
-   * true/false depending on whether the step succeeded
-   */
-  private async performSyncStep(name: string, stepRunner: () => Promise<void>): Promise<boolean> {
-    try {
-      await stepRunner();
-      console.debug(`Sync step succeeded: ${name}`);
-      return true;
-    } catch (e) {
-      console.error(`Sync step failed: ${name}`, e);
-      return false;
-    }
-  }
-
-  /**
    * Migrates to V2 scene collections if needed.
    */
   private async migrate() {
