--- conflicted
+++ resolved
@@ -18,6 +18,7 @@
 import GameOverlaySettings from './GameOverlaySettings';
 import SearchablePages from 'components/shared/SearchablePages';
 import FormInput from 'components/shared/inputs/FormInput.vue';
+import StreamSettings from './StreamSettings';
 import VirtualWebcamSettings from './VirtualWebcamSettings';
 import { MagicLinkService } from 'services/magic-link';
 import { UserService } from 'services/user';
@@ -42,6 +43,7 @@
     InstalledApps,
     GameOverlaySettings,
     FormInput,
+    StreamSettings,
     VirtualWebcamSettings,
     Scrollable,
     PlatformLogo,
@@ -126,11 +128,7 @@
   get reactPages() {
     return [
       'General',
-<<<<<<< HEAD
       'Stream',
-=======
-      // 'Stream',
->>>>>>> da02d038
       // 'Output',
       // 'Audio',
       // 'Video',
