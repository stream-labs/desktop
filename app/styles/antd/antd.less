// THEME INDEPENDENT STYLES

html {
  height: 100%;
}

body {
  font-family: 'Roboto', sans-serif;
  font-size: 14px;
  overflow: hidden;
  width: 100%;
  height: 100%;
  margin: 0;
  padding: 0;
  background-color: var(--background);
}

#mainWrapper .react {
  // justify all inputs of form to the right in the modal footer
  .ant-modal-footer  .ant-form-inline {
    justify-content: flex-end;
  }

  // set smaller text for the FormItem.extra text
  .ant-form-item-extra {
    margin-top: 6px;
    font-size: 11px;
    font-style: italic;
  }

  // Use primary color for required marks
  label.ant-form-item-required::before {
    color: var(--primary);
  }

  // remove transitions from hover states of inputs
  .ant-select-selector:hover,
  .ant-input:hover {
    transition: none;
  }

  // remove primary color from focused buttons
  .ant-btn:hover:not(.ant-btn-primary),
  .ant-btn:focus:not(.ant-btn-primary) {
    border-color: var(--button);
  }

  // change colors of dangerous button
  .ant-btn-dangerous {
    color: var(--paragraph);
    background-color: var(--red);
    &:hover,
    &:focus {
      background-color: var(--red-semi);
      border-color: var(--red);
    }
  }

  // allow buttons to be placed after inputs without jank
  .ant-input-group-addon {
    border: 0;

    .ant-btn {
      margin: 0px -11px;
      border-radius: 0 4px 4px 0;
    }
  }

  // disable unnecessary animation in checkboxes
  .ant-checkbox-inner,
  .ant-checkbox-inner::after, {
    transition: none;
  }
  .ant-checkbox-checked::after {
    animation: none;
  }

  // get rid of weird white box in text area
  .os-scrollbar-corner,
  ::-webkit-scrollbar-corner,
  ::-webkit-resizer {
    background: transparent !important;
  }
}

// fix list input label wrapping with long names
.ant-select-selection-item {
  .ant-row {
    flex-flow: nowrap;
    overflow: hidden;
  }

  .ant-col:first-of-type {
    flex-shrink: 0;
  }
<<<<<<< HEAD
}

.ant-btn {
  border: 0;
}

.thin {
  .ant-form-item {
    margin-bottom: 10px;
  }
=======
>>>>>>> fbc81b63
}<|MERGE_RESOLUTION|>--- conflicted
+++ resolved
@@ -93,7 +93,6 @@
   .ant-col:first-of-type {
     flex-shrink: 0;
   }
-<<<<<<< HEAD
 }
 
 .ant-btn {
@@ -104,6 +103,4 @@
   .ant-form-item {
     margin-bottom: 10px;
   }
-=======
->>>>>>> fbc81b63
 }