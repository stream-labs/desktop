import { Component } from 'vue-property-decorator';
import {
  EventListService,
  IEventListData
} from 'services/widgets/settings/event-list';

import WidgetEditor from 'components/windows/WidgetEditor.vue';
import WidgetSettings from './WidgetSettings.vue';
import { inputComponents } from 'components/shared/inputs';
import { AnimationInput } from './inputs';
import VFormGroup from 'components/shared/inputs/VFormGroup.vue';
import { $t } from 'services/i18n';
<<<<<<< HEAD
import CodeEditor from './CodeEditor.vue';
import TestButtons from './TestButtons.vue';
=======
>>>>>>> c5e6c1a1
import ValidatedForm from 'components/shared/inputs/ValidatedForm.vue';

@Component({
  components: {
    WidgetEditor,
    VFormGroup,
<<<<<<< HEAD
    CodeEditor,
    TestButtons,
=======
>>>>>>> c5e6c1a1
    AnimationInput,
    ValidatedForm,
    ...inputComponents
  }
})
export default class EventList extends WidgetSettings<IEventListData, EventListService> {
  get themeMetadata() {
    return Object.keys(this.wData.themes).map((theme) => ({
      title: this.wData.themes[theme].label,
      value: theme
    }));
  }

  textColorTooltip = $t('A hex code for the base text color.');

  backgroundColorTooltip = $t(
    'A hex code for the widget background. This is for preview purposes only. It will not be shown in your stream.'
  );

  minBitsTooltip = $t(
    'The smallest amount of bits a cheer must have for an event to be shown.' +
      ' Setting this to 0 will make every cheer trigger an event.'
  );

  fontSizeTooltip = $t('The font size in pixels. Reasonable size typically ranges between 24px and 48px.');

  navItems = [
    { value: 'manage-list', label: $t('Manage List') },
    { value: 'font', label: $t('Font Settings') },
    { value: 'visual', label: $t('Visual Settings') },
    { value: 'source', label: $t('Source') }
  ];
}<|MERGE_RESOLUTION|>--- conflicted
+++ resolved
@@ -10,22 +10,12 @@
 import { AnimationInput } from './inputs';
 import VFormGroup from 'components/shared/inputs/VFormGroup.vue';
 import { $t } from 'services/i18n';
-<<<<<<< HEAD
-import CodeEditor from './CodeEditor.vue';
-import TestButtons from './TestButtons.vue';
-=======
->>>>>>> c5e6c1a1
 import ValidatedForm from 'components/shared/inputs/ValidatedForm.vue';
 
 @Component({
   components: {
     WidgetEditor,
     VFormGroup,
-<<<<<<< HEAD
-    CodeEditor,
-    TestButtons,
-=======
->>>>>>> c5e6c1a1
     AnimationInput,
     ValidatedForm,
     ...inputComponents
