@font-face {
  font-family: 'icomoon';
  src: url('../../media/fonts/icomoon.woff') format('woff');
  font-weight: normal;
  font-style: normal;
}

<<<<<<< HEAD
[class^='icon-'],
[class*=' icon-'] {
=======
[class^="icon-"], [class*=" icon-"] {
>>>>>>> c1263445
  /* use !important to prevent issues with browser extensions that change fonts */
  font-family: 'icomoon' !important;
  speak: never;
  font-style: normal;
  font-weight: normal;
  font-variant: normal;
  text-transform: none;
  line-height: 1;

  /* Better Font Rendering =========== */
  -webkit-font-smoothing: antialiased;
  -moz-osx-font-smoothing: grayscale;
}

<<<<<<< HEAD
.icon-phone-case-hide:before {
  content: '\ea04';
}
.icon-highlighter:before {
  content: '\ea05';
}
.icon-desktop-hide:before {
  content: '\ea06';
}
.icon-pattern-vertical-line:before {
  content: '\ea07';
}
.icon-pattern-half-drop:before {
  content: '\ea08';
}
.icon-pattern-horizontal-line:before {
  content: '\ea09';
}
.icon-pattern-reflect:before {
  content: '\ea0a';
}
.icon-pattern-brick:before {
  content: '\ea0b';
}
.icon-pattern-block:before {
  content: '\ea0c';
}
.icon-protection-max:before {
  content: '\ea00';
}
.icon-protection-med:before {
  content: '\ea01';
}
.icon-protection-min:before {
  content: '\ea02';
}
.icon-protection-none:before {
  content: '\ea03';
}
.icon-ultra:before {
  content: '\e9ff';
}
.icon-unlink:before {
  content: '\e9fe';
}
.icon-trovo:before {
  content: '\e9fd';
}
.icon-console:before {
  content: '\e9fc';
}
.icon-crossclip:before {
  content: '\e9fb';
}
.icon-trim:before {
  content: '\e9fa';
}
=======
/**
 * icomoon icons
 */
>>>>>>> c1263445
.icon-tiktok:before {
  content: '\e9f9';
}
.icon-kevin-day:before {
  content: '\e9bc';
}
.icon-streamlabs:before {
  content: '\e9f8';
}
.icon-qr:before {
  content: '\e9f7';
}
.icon-willow:before {
  content: '\e9f6';
}
.icon-editor-2:before {
  content: '\e9ee';
}
.icon-editor-3:before {
  content: '\e9ef';
}
.icon-editor-4:before {
  content: '\e9f0';
}
.icon-editor-5:before {
  content: '\e9f1';
}
.icon-editor-6:before {
  content: '\e9f2';
}
.icon-editor-7:before {
  content: '\e9f3';
}
.icon-editor-8:before {
  content: '\e9f4';
}
.icon-editor-9:before {
  content: '\e9f5';
}
.icon-lucra:before {
  content: '\e9ed';
}
.icon-diamond:before {
  content: '\e9ec';
}
.icon-text-transform-lowercase:before {
  content: '\e9e8';
}
.icon-text-transform-none:before {
  content: '\e9e9';
}
.icon-text-transform-title-case:before {
  content: '\e9ea';
}
.icon-text-transform-uppercase:before {
  content: '\e9eb';
}
.icon-text-transform:before {
  content: '\e9e7';
}
.icon-text-align-center:before {
  content: '\e9e4';
}
.icon-text-align-left:before {
  content: '\e9e5';
}
.icon-text-align-right:before {
  content: '\e9e6';
}
.icon-content-hub:before {
  content: '\e9e3';
}
.icon-periscope:before {
  content: '\e9ba';
}
.icon-windows:before {
  content: '\e9b9';
}
.icon-back-alt:before {
  content: '\e9a0';
}
.icon-desktop:before {
  content: '\e9a1';
}
.icon-education:before {
  content: '\e9a2';
}
.icon-bold:before {
  content: '\e9a3';
}
.icon-four-columns-25-25-25-25:before {
  content: '\e9a4';
}
.icon-italic:before {
  content: '\e9a5';
}
.icon-menu:before {
  content: '\e9a6';
}
.icon-facebook:before {
  content: '\e9a7';
}
.icon-mixer:before {
  content: '\e9a8';
}
.icon-one-column:before {
  content: '\e9a9';
}
.icon-phone:before {
  content: '\e9aa';
}
.icon-picarto:before {
  content: '\e9ab';
}
.icon-strike:before {
  content: '\e9ac';
}
.icon-tablet:before {
  content: '\e9ad';
}
.icon-three-columns-25-25-50:before {
  content: '\e9ae';
}
.icon-three-columns-25-50-25:before {
  content: '\e9af';
}
.icon-three-columns-33-33-33:before {
  content: '\e9b0';
}
.icon-three-columns-50-25-25:before {
  content: '\e9b1';
}
.icon-two-columns-25-75:before {
  content: '\e9b2';
}
.icon-two-columns-33-66:before {
  content: '\e9b3';
}
.icon-two-columns-50-50:before {
  content: '\e9b4';
}
.icon-two-columns-66-33:before {
  content: '\e9b5';
}
.icon-two-columns-75-25:before {
  content: '\e9b6';
}
.icon-underline:before {
  content: '\e9b7';
}
.icon-youtube:before {
  content: '\e9b8';
}
.icon-translation:before {
  content: '\e995';
}
.icon-all-over:before {
  content: '\e994';
}
.icon-list-view:before {
  content: '\e98f';
}
.icon-smart-view-2:before {
  content: '\e990';
}
.icon-smart-view-3:before {
  content: '\e991';
}
.icon-smart-view-4:before {
  content: '\e992';
}
.icon-smart-view:before {
  content: '\e993';
}
.icon-developer:before {
  content: '\e900';
}
.icon-download:before {
  content: '\e901';
}
.icon-media-share-3:before {
  content: '\e902';
}
.icon-expand-1:before {
  content: '\e903';
}
.icon-media-share-2:before {
  content: '\e904';
}
.icon-prize:before {
  content: '\e905';
}
.icon-bag:before {
  content: '\e906';
}
.icon-pillow:before {
  content: '\e907';
}
.icon-editor:before {
  content: '\e908';
}
.icon-fit:before {
  content: '\e909';
}
.icon-phone-case:before {
  content: '\e90a';
}
.icon-cut-sew:before {
  content: '\e90b';
}
.icon-mug:before {
  content: '\e90c';
}
.icon-upperwear:before {
  content: '\e90d';
}
.icon-canvas:before {
  content: '\e90e';
}
.icon-framed-poster:before {
  content: '\e90f';
}
.icon-poster:before {
  content: '\e910';
}
.icon-cloud-backup-2:before {
  content: '\e911';
}
.icon-cloud-backup:before {
  content: '\e912';
}
.icon-cloud:before {
  content: '\e913';
}
.icon-check-mark:before {
  content: '\e914';
}
.icon-upload-image:before {
  content: '\e915';
}
.icon-studio-mode-4:before {
  content: '\e916';
}
.icon-studio-mode-2:before {
  content: '\e917';
}
.icon-studio-mode-3:before {
  content: '\e918';
}
.icon-studio-mode:before {
  content: '\e919';
}
.icon-dashboard:before {
  content: '\e91a';
}
.icon-discord:before {
  content: '\e91b';
}
.icon-badge:before {
  content: '\e91c';
}
.icon-camera-off:before {
  content: '\e91d';
}
.icon-camera:before {
  content: '\e91e';
}
.icon-pause:before {
  content: '\e91f';
}
.icon-skip:before {
  content: '\e920';
}
.icon-add-folder:before {
  content: '\e921';
}
.icon-store:before {
  content: '\e922';
}
.icon-image:before {
  content: '\e923';
}
.icon-group:before {
  content: '\e924';
}
.icon-treat:before {
  content: '\e925';
}
.icon-leaderboard-2:before {
  content: '\e926';
}
.icon-leaderboard-3:before {
  content: '\e927';
}
.icon-leaderboard:before {
  content: '\e928';
}
.icon-crop:before {
  content: '\e929';
}
.icon-move:before {
  content: '\e92a';
}
.icon-down:before {
  content: '\e92b';
}
.icon-back:before {
  content: '\e92c';
}
.icon-more:before {
  content: '\e92d';
}
.icon-donation-settings:before {
  content: '\e92e';
}
.icon-share:before {
  content: '\e92f';
}
.icon-link:before {
  content: '\e930';
}
.icon-trash:before {
  content: '\e931';
}
.icon-face-masks:before {
  content: '\e932';
}
.icon-reset:before {
  content: '\e933';
}
.icon-repeat:before {
  content: '\e934';
}
.icon-multistream:before {
  content: '\e935';
}
.icon-stop-recording:before {
  content: '\e936';
}
.icon-record:before {
  content: '\e937';
}
.icon-playing:before {
  content: '\e938';
}
.icon-music:before {
  content: '\e939';
}
.icon-jar:before {
  content: '\e93a';
}
.icon-webcam:before {
  content: '\e93b';
}
.icon-integrations:before {
  content: '\e93c';
}
.icon-guild:before {
  content: '\e93d';
}
.icon-pop-out-1:before {
  content: '\e93e';
}
.icon-pop-out-2:before {
  content: '\e93f';
}
.icon-expand:before {
  content: '\e940';
}
.icon-reduce-screen-alt:before {
  content: '\e941';
}
.icon-reduce-screen:before {
  content: '\e942';
}
.icon-full-screen-alt:before {
  content: '\e943';
}
.icon-resize-vertical:before {
  content: '\e944';
}
.icon-resize-horizontal:before {
  content: '\e945';
}
.icon-align-center-vertical:before {
  content: '\e946';
}
.icon-align-center-horizontal:before {
  content: '\e947';
}
.icon-resize:before {
  content: '\e948';
}
.icon-full-screen:before {
  content: '\e949';
}
.icon-pop-out-3:before {
  content: '\e94a';
}
.icon-earnings:before {
  content: '\e94b';
}
.icon-error:before {
  content: '\e94c';
}
.icon-information:before {
  content: '\e94d';
}
.icon-question:before {
  content: '\e94e';
}
.icon-text:before {
  content: '\e94f';
}
.icon-zoom:before {
  content: '\e950';
}
.icon-search:before {
  content: '\e951';
}
.icon-loyalty-1:before {
  content: '\e952';
}
.icon-add-circle:before {
  content: '\e953';
}
.icon-remove-circle:before {
  content: '\e954';
}
.icon-studio:before {
  content: '\e955';
}
.icon-close:before {
  content: '\e956';
}
.icon-add:before {
  content: '\e957';
}
.icon-subtract:before {
  content: '\e958';
}
.icon-stats:before {
  content: '\e959';
}
.icon-filter:before {
  content: '\e95a';
}
.icon-announcement:before {
  content: '\e95b';
}
.icon-notifications:before {
  content: '\e95c';
}
.icon-graph:before {
  content: '\e95d';
}
.icon-integrations-2:before {
  content: '\e95e';
}
.icon-platforms:before {
  content: '\e95f';
}
.icon-logout:before {
  content: '\e960';
}
.icon-transition:before {
  content: '\e961';
}
.icon-copy:before {
  content: '\e962';
}
.icon-balance:before {
  content: '\e963';
}
.icon-team-2:before {
  content: '\e964';
}
.icon-team:before {
  content: '\e965';
}
.icon-user:before {
  content: '\e966';
}
.icon-hide:before {
  content: '\e967';
}
.icon-view:before {
  content: '\e968';
}
.icon-cpu:before {
  content: '\e969';
}
.icon-hide-video:before {
  content: '\e96a';
}
.icon-mic:before {
  content: '\e96b';
}
.icon-mute-mic:before {
  content: '\e96c';
}
.icon-stream:before {
  content: '\e96d';
}
.icon-output:before {
  content: '\e96e';
}
.icon-mute:before {
  content: '\e96f';
}
.icon-audio:before {
  content: '\e970';
}
.icon-media-share:before {
  content: '\e971';
}
.icon-hotkeys:before {
  content: '\e972';
}
.icon-advanced:before {
  content: '\e973';
}
.icon-widgets:before {
  content: '\e974';
}
.icon-overview:before {
  content: '\e975';
}
.icon-wish-list:before {
  content: '\e976';
}
.icon-themes:before {
  content: '\e977';
}
.icon-settings:before {
  content: '\e978';
}
.icon-card-set:before {
  content: '\e979';
}
.icon-alert-box:before {
  content: '\e97a';
}
.icon-check:before {
  content: '\e97b';
}
.icon-stream-labels:before {
  content: '\e97c';
}
.icon-donation-ticker:before {
  content: '\e97d';
}
.icon-chat-box:before {
  content: '\e97e';
}
.icon-live-dashboard:before {
  content: '\e97f';
}
.icon-event-list:before {
  content: '\e980';
}
.icon-loyalty:before {
  content: '\e981';
}
.icon-edit:before {
  content: '\e982';
}
.icon-extra-life:before {
  content: '\e983';
}
.icon-community:before {
  content: '\e984';
}
.icon-suggestions:before {
  content: '\e985';
}
.icon-lock-2:before {
  content: '\e986';
}
.icon-unlock:before {
  content: '\e987';
}
.icon-lock:before {
  content: '\e988';
}
.icon-settings-3-1:before {
  content: '\e989';
}
.icon-time:before {
  content: '\e98a';
}
.icon-settings-3:before {
  content: '\e98b';
}
.icon-settings-2:before {
  content: '\e98c';
}
.icon-delete:before {
  content: '\e98d';
}
.icon-date:before {
  content: '\e98e';
}
.icon-dropdown:before {
  content: '\e996';
}
.icon-save:before {
  content: '\e997';
}
.icon-cart-2:before {
  content: '\e998';
}
.icon-cart:before {
  content: '\e999';
}
.icon-date-range:before {
  content: '\e99a';
}
.icon-leaderboard-4:before {
  content: '\e99b';
}
.icon-leaderboard-5:before {
  content: '\e99c';
}
.icon-unitpay:before {
  content: '\e99d';
}
.icon-skrill:before {
  content: '\e99e';
}
.icon-moustache:before {
  content: '\e99f';
}
.icon-cloudbot:before {
  content: '\e9bd';
}
.icon-empty:before {
  content: '\e9be';
}
.icon-face-masks-2:before {
  content: '\e9bf';
}
.icon-face-masks-3:before {
  content: '\e9c0';
}
.icon-ideas:before {
  content: '\e9c1';
}
.icon-creator-site:before {
  content: '\e9c2';
}
.icon-embroidery:before {
  content: '\e9c3';
}
.icon-collectibles:before {
  content: '\e9c5';
}
.icon-collectibles-2:before {
  content: '\e9c6';
}
.icon-dust-2:before {
  content: '\e9c7';
}
.icon-collectibles-closed:before {
  content: '\e9c8';
}
.icon-collectibles-2-closed:before {
  content: '\e9c9';
}
.icon-prime:before {
  content: '\e9cb';
}
.icon-prize-disabled:before {
  content: '\e9cc';
}
.icon-live-support:before {
  content: '\e9cd';
}
.icon-enter:before {
  content: '\e9ce';
}
.icon-design:before {
  content: '\e9cf';
}
.icon-email:before {
  content: '\e9d0';
}
.icon-smart-record:before {
  content: '\e9ca';
}
.icon-broadcast:before {
  content: '\e9d1';
}
.icon-replay-buffer:before {
  content: '\e9d3';
}
.icon-disconnected:before {
  content: '\e9d2';
}
.icon-fps:before {
  content: '\e9d4';
}
.icon-dropped-frames:before {
  content: '\e9d5';
}
.icon-bitrate:before {
  content: '\e9d6';
}
.icon-play-round:before {
  content: '\e9d7';
}
.icon-stream-alt:before {
  content: '\e9d8';
}
.icon-slice:before {
  content: '\e9d9';
}
.icon-smile:before {
  content: '\e9da';
}
.icon-notifications-off:before {
  content: '\e9db';
}
.icon-google-play:before {
  content: '\e9bb';
}
.icon-app-store:before {
  content: '\e9dc';
}
.icon-thumbs-up:before {
  content: '\e9dd';
}
.icon-thumbs-down:before {
  content: '\e9de';
}
.icon-twitter:before {
  content: '\e9df';
}
.icon-thumbnail:before {
  content: '\e9e0';
}
.icon-instagram:before {
  content: '\e9e1';
}
.icon-sound:before {
  content: '\e9e2';
}
.icon-twitch:before {
  content: '\e9c4';
}<|MERGE_RESOLUTION|>--- conflicted
+++ resolved
@@ -5,12 +5,7 @@
   font-style: normal;
 }
 
-<<<<<<< HEAD
-[class^='icon-'],
-[class*=' icon-'] {
-=======
 [class^="icon-"], [class*=" icon-"] {
->>>>>>> c1263445
   /* use !important to prevent issues with browser extensions that change fonts */
   font-family: 'icomoon' !important;
   speak: never;
@@ -25,7 +20,6 @@
   -moz-osx-font-smoothing: grayscale;
 }
 
-<<<<<<< HEAD
 .icon-phone-case-hide:before {
   content: '\ea04';
 }
@@ -83,11 +77,6 @@
 .icon-trim:before {
   content: '\e9fa';
 }
-=======
-/**
- * icomoon icons
- */
->>>>>>> c1263445
 .icon-tiktok:before {
   content: '\e9f9';
 }
