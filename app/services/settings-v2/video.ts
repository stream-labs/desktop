import { debounce } from 'lodash-decorators';
import { Inject } from 'services/core/injector';
import { InitAfter } from 'services/core';
import { mutation, StatefulService } from '../core/stateful-service';
import * as obs from '../../../obs-api';
import { DualOutputService } from 'services/dual-output';
import { ScenesService } from 'services/scenes';
import { SettingsService } from 'services/settings';
import { Subject } from 'rxjs';

/**
 * Display Types
 *
 * Add display type options by adding the display name to the displays array
 * and the context name to the context name map.
 */
const displays = ['default', 'horizontal', 'vertical'] as const;
export type TDisplayType = typeof displays[number];

export interface IVideoSetting {
  default: obs.IVideoInfo;
  horizontal: obs.IVideoInfo;
  vertical: obs.IVideoInfo;
}

export interface IVideoSettingFormatted {
  baseRes: string;
  outputRes: string;
  scaleType: obs.EScaleType;
  fpsType: obs.EFPSType;
  fpsCom: string;
  fpsNum: number;
  fpsDen: number;
  fpsInt: number;
}

export enum ESettingsVideoProperties {
  'baseRes' = 'Base',
  'outputRes' = 'Output',
  'scaleType' = 'ScaleType',
  'fpsType' = 'FPSType',
  'fpsCom' = 'FPSCommon',
  'fpsNum' = 'FPSNum',
  'fpsDen' = 'FPSDen',
  'fpsInt' = 'FPSInt',
}
export function invalidFps(num: number, den: number) {
  return num / den > 1000 || num / den < 1;
}

@InitAfter('ScenesService')
// @InitAfter('SettingsService')
export class VideoSettingsService extends StatefulService<IVideoSetting> {
  @Inject() dualOutputService: DualOutputService;
  @Inject() scenesService: ScenesService;
  @Inject() settingsService: SettingsService;

  initialState = {
    default: null as obs.IVideoInfo,
    horizontal: null as obs.IVideoInfo,
    vertical: null as obs.IVideoInfo,
  };

  establishedContext = new Subject();

  init() {
    this.establishVideoContext();
    this.establishedContext.next();
    if (this.dualOutputService.views.activeDisplays.vertical) {
      this.establishVideoContext('vertical');
    }
  }

  contexts = {
    default: null as obs.IVideo,
    horizontal: null as obs.IVideo,
    vertical: null as obs.IVideo,
  };

  get values() {
    return {
      horizontal: this.formatVideoSettings('horizontal'),
      vertical: this.formatVideoSettings('vertical'),
    };
  }

  // get defaultBaseResolution() {
  //   const display = this.dualOutputService.views.defaultDisplay;
  //   return {
  //     width: this.contexts[display].video.baseWidth,
  //     height: this.contexts[display].video.baseHeight,
  //   };
  // }

  get baseResolutions() {
    const [widthStr, heightStr] = this.settingsService.views.values.Video.Base.split('x');
    const horizontalWidth = parseInt(widthStr, 10);
    const horizontalHeight = parseInt(heightStr, 10);

    const verticalWidth = this.dualOutputService.views.videoSettings.vertical.baseWidth;
    const verticalHeight = this.dualOutputService.views.videoSettings.vertical.baseHeight;

    return {
      horizontal: {
        baseWidth: this.contexts.horizontal?.video.baseWidth ?? horizontalWidth,
        baseHeight: this.contexts.horizontal?.video.baseHeight ?? horizontalHeight,
      },
      vertical: {
        baseWidth: this.contexts.vertical?.video.baseWidth ?? verticalWidth,
        baseHeight: this.contexts.vertical?.video.baseHeight ?? verticalHeight,
      },
    };
  }

  // get videoContext() {
  //   return this.contexts.horizontal;
  // }

  get hasAdditionalContexts() {
    return !!this.state.horizontal && !!this.state.vertical;
  }

  // get videoSettings() {
  //   return this.dualOutputService.views.videoSettings;
  // }

  // getVideoContext(display: TDisplayType) {
  //   return this.state[display];
  // }

  // getBaseResolution(display: TDisplayType = 'horizontal') {
  //   return `${this.state[display].baseWidth}x${this.state[display].baseHeight}`;
  // }

  formatVideoSettings(display: TDisplayType = 'horizontal') {
    const settings = this.state[display] ?? this.dualOutputService.views.videoSettings.vertical;

    return {
      baseRes: `${settings?.baseWidth}x${settings?.baseHeight}`,
      outputRes: `${settings?.outputWidth}x${settings?.outputHeight}`,
      scaleType: settings?.scaleType,
      fpsType: settings?.fpsType,
      fpsCom: `${settings?.fpsNum}-${settings?.fpsDen}`,
      fpsNum: settings?.fpsNum,
      fpsDen: settings?.fpsDen,
      fpsInt: settings?.fpsNum,
    };
  }

<<<<<<< HEAD
  migrateSettings(display?: TDisplayType) {
    if (display === 'horizontal') {
      this.SET_VIDEO_CONTEXT(display, this.contexts[display].video);

      Object.keys(this.contexts.horizontal.legacySettings).forEach((key: keyof obs.IVideo) => {
        this.SET_VIDEO_SETTING(key, this.contexts.horizontal.legacySettings[key]);
      });
      Object.keys(this.contexts.horizontal.video).forEach((key: keyof obs.IVideo) => {
        this.SET_VIDEO_SETTING(key, this.contexts.horizontal.video[key]);
      });
    } else {
      const data = this.dualOutputService.views.videoSettings.vertical;
      this.SET_VIDEO_CONTEXT(display, this.contexts[display].video);
      Object.keys(data).forEach(
        (key: keyof obs.IAdvancedStreaming | keyof obs.ISimpleStreaming) => {
          this.SET_VIDEO_SETTING(key, data[key], display);
        },
      );
=======
  migrateSettings(display: TDisplayType = 'horizontal') {
    // if this is the first time starting the app
    // set default settings for horizontal context
    if (!this.greenService.views.videoSettings.horizontal) {
      const videoLegacy = this.contexts.horizontal.legacySettings;

      if (videoLegacy.baseHeight === 0 || videoLegacy.baseWidth === 0) {
        Object.keys(this.contexts.horizontal.video).forEach((key: keyof obs.IVideoInfo) => {
          this.SET_VIDEO_SETTING(key, this.contexts.horizontal.video[key]);
          this.greenService.setVideoSetting(
            { [key]: this.contexts.horizontal.video[key] },
            display,
          );
        });
      } else {
        Object.keys(videoLegacy).forEach((key: keyof obs.IVideoInfo) => {
          this.SET_VIDEO_SETTING(key, videoLegacy[key]);
          this.greenService.setVideoSetting(
            { [key]: this.contexts.horizontal.legacySettings[key] },
            display,
          );
        });
        this.contexts.horizontal.video = this.contexts.horizontal.legacySettings;
      }
    } else {
      const data = this.greenService.views.videoSettings[display];

      Object.keys(data).forEach((key: keyof obs.IVideoInfo) => {
        this.SET_VIDEO_SETTING(key, data[key], display);
      });
      this.contexts.horizontal.video = data;
    }

    if (invalidFps(this.contexts[display].video.fpsNum, this.contexts[display].video.fpsDen)) {
      this.createDefaultFps(display);
>>>>>>> db34853f
    }

    this.SET_VIDEO_CONTEXT(display, this.contexts[display].video);
  }

  establishVideoContext(display: TDisplayType = 'horizontal') {
    if (this.contexts[display]) return;
    this.SET_VIDEO_CONTEXT(display);
    this.contexts[display] = obs.VideoFactory.create();
    this.migrateSettings(display);

    this.contexts[display].video = this.state[display];
    this.contexts[display].legacySettings = this.state[display];
    obs.Video.video = this.state.horizontal;
    obs.Video.legacySettings = this.state.horizontal;

    return !!this.contexts[display];
  }

  destroyVideoContext(display: TDisplayType = 'horizontal') {
    if (this.contexts[display]) {
      const context: obs.IVideo = this.contexts[display];
      context.destroy();
    }

    this.contexts[display] = null as obs.IVideo;
    this.REMOVE_CONTEXT(display);

    return !!this.contexts[display];
  }

  createDefaultFps(display: TDisplayType = 'horizontal') {
    this.setVideoSetting('fpsNum', 30, display);
    this.setVideoSetting('fpsDen', 1, display);
  }

  // resetToDefaultContext() {
  //   for (const context in this.contexts) {
  //     if (context !== 'horizontal') {
  //       this.destroyVideoContext(context as TDisplayType);
  //     }
  //   }
  // }

  @debounce(200)
  updateObsSettings(display: TDisplayType = 'horizontal') {
    this.contexts[display].video = this.state[display];
    this.contexts[display].legacySettings = this.state[display];
  }

  setVideoSetting(key: string, value: unknown, display: TDisplayType = 'horizontal') {
    this.SET_VIDEO_SETTING(key, value, display);
    this.updateObsSettings(display);

    if (display === 'vertical') {
      // if the display is vertical, also update the persisted settings
      this.dualOutputService.setVideoSetting({ [key]: value });
    }
  }

  shutdown() {
    displays.forEach(display => {
      if (this.contexts[display]) {
        // save settings as legacy settings
        this.contexts[display].legacySettings = this.state[display];

        // destroy context
        this.contexts[display].destroy();
        this.contexts[display] = null as obs.IVideo;
        this.DESTROY_VIDEO_CONTEXT(display);
      }
    });
  }

  @mutation()
  DESTROY_VIDEO_CONTEXT(display: TDisplayType = 'horizontal') {
    this.state[display] = null as obs.IVideoInfo;
  }

  @mutation()
  SET_VIDEO_SETTING(key: string, value: unknown, display: TDisplayType = 'horizontal') {
    this.state[display] = {
      ...this.state[display],
      [key]: value,
    };
  }

  @mutation()
  SET_VIDEO_CONTEXT(display: TDisplayType = 'horizontal', settings?: obs.IVideoInfo) {
    if (settings) {
      this.state[display] = settings;
    } else {
      this.state[display] = {} as obs.IVideoInfo;
    }
  }

  @mutation()
  REMOVE_CONTEXT(display: TDisplayType) {
    this.state[display] = null as obs.IVideoInfo;
  }
}<|MERGE_RESOLUTION|>--- conflicted
+++ resolved
@@ -147,36 +147,34 @@
     };
   }
 
-<<<<<<< HEAD
-  migrateSettings(display?: TDisplayType) {
-    if (display === 'horizontal') {
-      this.SET_VIDEO_CONTEXT(display, this.contexts[display].video);
-
-      Object.keys(this.contexts.horizontal.legacySettings).forEach((key: keyof obs.IVideo) => {
-        this.SET_VIDEO_SETTING(key, this.contexts.horizontal.legacySettings[key]);
-      });
-      Object.keys(this.contexts.horizontal.video).forEach((key: keyof obs.IVideo) => {
-        this.SET_VIDEO_SETTING(key, this.contexts.horizontal.video[key]);
-      });
-    } else {
-      const data = this.dualOutputService.views.videoSettings.vertical;
-      this.SET_VIDEO_CONTEXT(display, this.contexts[display].video);
-      Object.keys(data).forEach(
-        (key: keyof obs.IAdvancedStreaming | keyof obs.ISimpleStreaming) => {
-          this.SET_VIDEO_SETTING(key, data[key], display);
-        },
-      );
-=======
+  // migrateSettings(display?: TDisplayType) {
+  //   if (display === 'horizontal') {
+  //     this.SET_VIDEO_CONTEXT(display, this.contexts[display].video);
+
+  //     Object.keys(this.contexts.horizontal.legacySettings).forEach((key: keyof obs.IVideo) => {
+  //       this.SET_VIDEO_SETTING(key, this.contexts.horizontal.legacySettings[key]);
+  //     });
+  //     Object.keys(this.contexts.horizontal.video).forEach((key: keyof obs.IVideo) => {
+  //       this.SET_VIDEO_SETTING(key, this.contexts.horizontal.video[key]);
+  //     });
+  //   } else {
+  //     const data = this.dualOutputService.views.videoSettings.vertical;
+  //     this.SET_VIDEO_CONTEXT(display, this.contexts[display].video);
+  //     Object.keys(data).forEach(
+  //       (key: keyof obs.IAdvancedStreaming | keyof obs.ISimpleStreaming) => {
+  //         this.SET_VIDEO_SETTING(key, data[key], display);
+  //       },
+  //     );
   migrateSettings(display: TDisplayType = 'horizontal') {
     // if this is the first time starting the app
     // set default settings for horizontal context
-    if (!this.greenService.views.videoSettings.horizontal) {
+    if (!this.dualOutputService.views.videoSettings.horizontal) {
       const videoLegacy = this.contexts.horizontal.legacySettings;
 
       if (videoLegacy.baseHeight === 0 || videoLegacy.baseWidth === 0) {
         Object.keys(this.contexts.horizontal.video).forEach((key: keyof obs.IVideoInfo) => {
           this.SET_VIDEO_SETTING(key, this.contexts.horizontal.video[key]);
-          this.greenService.setVideoSetting(
+          this.dualOutputService.setVideoSetting(
             { [key]: this.contexts.horizontal.video[key] },
             display,
           );
@@ -184,7 +182,7 @@
       } else {
         Object.keys(videoLegacy).forEach((key: keyof obs.IVideoInfo) => {
           this.SET_VIDEO_SETTING(key, videoLegacy[key]);
-          this.greenService.setVideoSetting(
+          this.dualOutputService.setVideoSetting(
             { [key]: this.contexts.horizontal.legacySettings[key] },
             display,
           );
@@ -192,7 +190,7 @@
         this.contexts.horizontal.video = this.contexts.horizontal.legacySettings;
       }
     } else {
-      const data = this.greenService.views.videoSettings[display];
+      const data = this.dualOutputService.views.videoSettings[display];
 
       Object.keys(data).forEach((key: keyof obs.IVideoInfo) => {
         this.SET_VIDEO_SETTING(key, data[key], display);
@@ -202,7 +200,6 @@
 
     if (invalidFps(this.contexts[display].video.fpsNum, this.contexts[display].video.fpsDen)) {
       this.createDefaultFps(display);
->>>>>>> db34853f
     }
 
     this.SET_VIDEO_CONTEXT(display, this.contexts[display].video);
