--- conflicted
+++ resolved
@@ -3,27 +3,20 @@
 import { AudioService } from '../services/audio';
 import { Inject } from '../util/injector';
 import MixerItem from './MixerItem.vue';
-<<<<<<< HEAD
 import VTooltip from 'v-tooltip';
 import { $t } from 'services/i18n';
 
 Vue.use(VTooltip);
 VTooltip.options.defaultContainer = '#mainWrapper';
-=======
->>>>>>> c89c10a8
 
 @Component({
   components: { MixerItem }
 })
 export default class Mixer extends Vue {
   @Inject() audioService: AudioService;
-
-<<<<<<< HEAD
+  
   advancedSettingsTooltip = $t('Open advanced audio settings');
-=======
-  advancedSettingsTooltip = 'Open advanced audio settings.';
-  mixerTooltip = 'Monitor audio levels. If the bars are moving you are outputting audio.';
->>>>>>> c89c10a8
+  mixerTooltip = $t('Monitor audio levels. If the bars are moving you are outputting audio.');
 
   showAdvancedSettings() {
     this.audioService.showAdvancedSettings();
