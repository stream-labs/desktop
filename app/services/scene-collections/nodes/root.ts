--- conflicted
+++ resolved
@@ -8,14 +8,10 @@
 import { StreamingService } from 'services/streaming';
 import { OS } from 'util/operating-systems';
 import { GuestCamNode } from './guest-cam';
-<<<<<<< HEAD
-import { TDisplayType, VideoSettingsService } from 'services/settings-v2/video';
+import { VideoSettingsService } from 'services/settings-v2/video';
 import { DualOutputService } from 'services/dual-output';
 import { SettingsManagerService } from 'services/settings-manager';
-=======
-import { VideoSettingsService } from 'services/settings-v2/video';
 import { SettingsService } from 'services/settings';
->>>>>>> b742c199
 
 interface ISchema {
   baseResolutions: {
@@ -48,12 +44,9 @@
   @Inject() videoService: VideoService;
   @Inject() streamingService: StreamingService;
   @Inject() videoSettingsService: VideoSettingsService;
-<<<<<<< HEAD
   @Inject() dualOutputService: DualOutputService;
   @Inject() settingsManagerService: SettingsManagerService;
-=======
   @Inject() settingsService: SettingsService;
->>>>>>> b742c199
 
   async save(): Promise<void> {
     const sources = new SourcesNode();
