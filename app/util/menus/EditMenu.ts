import { Inject } from '../../services/core/injector';
import { Menu } from './Menu';
import { Source, SourcesService } from '../../services/sources';
import { ScenesService, isItem } from '../../services/scenes';
import { ClipboardService } from 'services/clipboard';
import { SourceTransformMenu } from './SourceTransformMenu';
import { GroupMenu } from './GroupMenu';
import { SourceFiltersService } from '../../services/source-filters';
import { WidgetsService } from 'services/widgets';
import { CustomizationService } from 'services/customization';
import { SelectionService } from 'services/selection';
import { ProjectorService } from 'services/projector';
import { $t } from 'services/i18n';
import { EditorCommandsService } from 'services/editor-commands';
import { ERenderingMode } from '../../../obs-api';
import { StreamingService } from 'services/streaming';
import Utils from 'services/utils';
import * as remote from '@electron/remote';
import { ProjectorMenu } from './ProjectorMenu';
import { FiltersMenu } from './FiltersMenu';
import { AudioService } from 'services/audio';

interface IEditMenuOptions {
  selectedSourceId?: string;
  showSceneItemMenu?: boolean;
  selectedSceneId?: string;
  showAudioMixerMenu?: boolean;
}

export class EditMenu extends Menu {
  @Inject() private sourcesService: SourcesService;
  @Inject() private scenesService!: ScenesService;
  @Inject() private sourceFiltersService: SourceFiltersService;
  @Inject() private clipboardService: ClipboardService;
  @Inject() private widgetsService: WidgetsService;
  @Inject() private customizationService: CustomizationService;
  @Inject() private selectionService: SelectionService;
  @Inject() private projectorService: ProjectorService;
  @Inject() private editorCommandsService: EditorCommandsService;
  @Inject() private streamingService: StreamingService;
  @Inject() private audioService: AudioService;

  private scene = this.scenesService.views.getScene(this.options.selectedSceneId);

  private readonly source: Source;

  constructor(private options: IEditMenuOptions) {
    super();

    if (this.options.selectedSourceId) {
      this.source = this.sourcesService.views.getSource(this.options.selectedSourceId);
    } else if (
      this.options.showSceneItemMenu &&
      this.selectionService.views.globalSelection.isSceneItem()
    ) {
      this.source = this.selectionService.views.globalSelection.getItems()[0].getSource();
    }

    this.appendEditMenuItems();
  }

  private appendEditMenuItems() {
    if (this.scene) {
      this.append({
        label: $t('Paste (Reference)'),
        enabled: this.clipboardService.views.hasData(),
        accelerator: 'CommandOrControl+V',
        click: () => this.clipboardService.paste(),
      });

      this.append({
        label: $t('Paste (Duplicate)'),
        enabled: this.clipboardService.views.canDuplicate(),
        click: () => this.clipboardService.paste(true),
      });
    }

    const isMultipleSelection = this.selectionService.views.globalSelection.getSize() > 1;

    if (this.options.showSceneItemMenu) {
      const selectedItem = this.selectionService.views.globalSelection.getLastSelected();

      this.append({
        label: $t('Copy'),
        accelerator: 'CommandOrControl+C',
        click: () => this.clipboardService.copy(),
      });

      this.append({
        label: $t('Select All'),
        accelerator: 'CommandOrControl+A',
        click: () => this.selectionService.views.globalSelection.selectAll(),
      });
      this.append({
        label: $t('Invert Selection'),
        click: () => this.selectionService.views.globalSelection.invert(),
      });

      this.append({ type: 'separator' });

      this.append({
        label: $t('Transform'),
        submenu: this.transformSubmenu().menu,
      });

      this.append({
        label: 'Group',
        submenu: this.groupSubmenu().menu,
      });

      if (selectedItem && isItem(selectedItem)) {
        const visibilityLabel = selectedItem.visible ? $t('Hide') : $t('Show');
        const streamVisLabel = selectedItem.streamVisible
          ? $t('Hide on Stream')
          : $t('Show on Stream');
        const recordingVisLabel = selectedItem.recordingVisible
          ? $t('Hide on Recording')
          : $t('Show on Recording');

        if (!isMultipleSelection) {
          this.append({
            label: visibilityLabel,
            click: () => {
              this.editorCommandsService.executeCommand(
                'HideItemsCommand',
                selectedItem.getSelection(),
                selectedItem.visible,
              );
            },
          });

          if (this.streamingService.state.selectiveRecording) {
            this.append({
              label: streamVisLabel,
              click: () => {
                selectedItem.setStreamVisible(!selectedItem.streamVisible);
              },
            });
            this.append({
              label: recordingVisLabel,
              click: () => {
                selectedItem.setRecordingVisible(!selectedItem.recordingVisible);
              },
            });
          }
        } else {
          this.append({
            label: $t('Show'),
            click: () => {
              this.editorCommandsService.executeCommand(
                'HideItemsCommand',
                this.selectionService.views.globalSelection,
                false,
              );
            },
          });
          this.append({
            label: $t('Hide'),
            click: () => {
              this.editorCommandsService.executeCommand(
                'HideItemsCommand',
                this.selectionService.views.globalSelection,
                true,
              );
            },
          });
        }

        if (this.source && this.source.getPropertiesManagerType() === 'widget') {
          this.append({
            label: $t('Export Widget'),
            click: () => {
              remote.dialog
                .showSaveDialog({
                  filters: [{ name: 'Widget File', extensions: ['widget'] }],
                })
                .then(({ filePath }) => {
                  if (!filePath) return;

                  this.widgetsService.saveWidgetFile(filePath, selectedItem.sceneItemId);
                });
            },
          });
        }
      }
    }

    if (this.selectionService.views.globalSelection.isSceneFolder()) {
      this.append({
        label: $t('Rename'),
        click: () =>
          this.scenesService.showNameFolder({
            sceneId: this.scenesService.views.activeSceneId,
            renameId: this.selectionService.views.globalSelection.getFolders()[0].id,
          }),
      });
    }

    if (this.source) {
      this.append({
        label: $t('Remove'),
        accelerator: 'Delete',
        click: () => {
          // if scene items are selected than remove the selection
          if (this.options.showSceneItemMenu) {
            this.selectionService.actions.removeSelected();
          } else {
            // if no items are selected we are in the MixerSources context menu
            // if a simple source is selected than remove all sources from the current scene
            if (!this.source.channel) {
              const scene = this.scenesService.views.activeScene;
              const itemsToRemoveIds = scene
                .getItems()
                .filter(item => item.sourceId === this.source.sourceId)
                .map(item => item.id);

              this.editorCommandsService.executeCommand(
                'RemoveNodesCommand',
                scene.getSelection(itemsToRemoveIds),
              );
            } else {
              // remove a global source
<<<<<<< HEAD
              remote.dialog
                .showMessageBox(remote.getCurrentWindow(), {
                  title: 'Streamlabs OBS',
=======
              electron.remote.dialog
                .showMessageBox(electron.remote.getCurrentWindow(), {
                  title: 'Streamlabs Desktop',
>>>>>>> 78398b5f
                  message: $t('This source will be removed from all of your scenes'),
                  type: 'warning',
                  buttons: [$t('Cancel'), $t('OK')],
                })
                .then(({ response }) => {
                  if (!response) return;
                  this.editorCommandsService.executeCommand(
                    'RemoveSourceCommand',
                    this.source.sourceId,
                  );
                });
            }
          }
        },
      });

      if (this.source.type === 'browser_source') {
        this.append({
          label: $t('Interact'),
          click: () => this.sourcesService.showInteractWindow(this.source.sourceId),
        });
      }
    }

    if (this.source && !isMultipleSelection) {
      this.append({
        label: $t('Rename'),
        click: () => {
          if (this.source.type === 'scene') {
            this.scenesService.actions.showNameScene({ rename: this.source.sourceId });
          } else {
            this.sourcesService.actions.showRenameSource(this.source.sourceId);
          }
        },
      });

      const filtersCount = this.sourceFiltersService.getFilters(this.source.sourceId).length;

      this.append({
        label: $t('Filters') + (filtersCount > 0 ? ` (${filtersCount})` : ''),
        submenu: new FiltersMenu(this.source.sourceId).menu,
      });

      this.append({
        label: $t('Properties'),
        click: () => {
          this.showProperties();
        },
        enabled: this.source.hasProps(),
      });
    }

    if (!this.options.showSceneItemMenu && !this.source) {
      this.append({ type: 'separator' });

      this.append({
        label: $t('Lock Sources'),
        click: () => this.scenesService.setLockOnAllScenes(true),
      });

      this.append({
        label: $t('Unlock Sources'),
        click: () => this.scenesService.setLockOnAllScenes(false),
      });
    }

    this.append({ type: 'separator' });

    this.append({ label: $t('Projector'), submenu: this.projectorSubmenu().menu });

    this.append({
      label: $t('Performance Mode'),
      type: 'checkbox',
      checked: this.customizationService.state.performanceMode,
      click: () =>
        this.customizationService.setSettings({
          performanceMode: !this.customizationService.state.performanceMode,
        }),
    });

    this.append({ type: 'separator' });

    this.append({
      label: $t('Undo %{action}', { action: this.editorCommandsService.nextUndoDescription }),
      accelerator: 'CommandOrControl+Z',
      click: () => this.editorCommandsService.undo(),
      enabled: this.editorCommandsService.nextUndo != null,
    });

    this.append({
      label: $t('Redo %{action}', { action: this.editorCommandsService.nextRedoDescription }),
      accelerator: 'CommandOrControl+Y',
      click: () => this.editorCommandsService.redo(),
      enabled: this.editorCommandsService.nextRedo != null,
    });

    if (this.options.showAudioMixerMenu) {
      this.append({ type: 'separator' });

      this.append({
        label: $t('Hide'),
        click: () => {
          this.editorCommandsService.executeCommand('HideMixerSourceCommand', this.source.sourceId);
        },
      });

      this.append({
        label: $t('Unhide All'),
        click: () => this.editorCommandsService.executeCommand('UnhideMixerSourcesCommand'),
      });
    }
  }

  private showProperties() {
    if (this.options.showAudioMixerMenu || !this.source.video) {
      this.audioService.actions.showAdvancedSettings(this.source.sourceId);
    } else {
      this.sourcesService.actions.showSourceProperties(this.source.sourceId);
    }
  }

  private transformSubmenu() {
    return new SourceTransformMenu();
  }

  private groupSubmenu() {
    return new GroupMenu();
  }

  private projectorSubmenu() {
    return new ProjectorMenu();
  }
}<|MERGE_RESOLUTION|>--- conflicted
+++ resolved
@@ -220,15 +220,9 @@
               );
             } else {
               // remove a global source
-<<<<<<< HEAD
               remote.dialog
                 .showMessageBox(remote.getCurrentWindow(), {
-                  title: 'Streamlabs OBS',
-=======
-              electron.remote.dialog
-                .showMessageBox(electron.remote.getCurrentWindow(), {
                   title: 'Streamlabs Desktop',
->>>>>>> 78398b5f
                   message: $t('This source will be removed from all of your scenes'),
                   type: 'warning',
                   buttons: [$t('Cancel'), $t('OK')],
