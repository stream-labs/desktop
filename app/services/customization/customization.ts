import { Subject } from 'rxjs';
import { PersistentStatefulService } from '../core/persistent-stateful-service';
import { mutation } from '../core/stateful-service';
import {
  ICustomizationServiceApi,
  ICustomizationServiceState,
  ICustomizationSettings,
} from './customization-api';
import {
  IObsInput,
  IObsListInput,
  IObsNumberInputValue,
  TObsFormData,
} from 'components/obs/inputs/ObsInput';
import Utils from 'services/utils';
import { $t } from 'services/i18n';

// Maps to --background
const THEME_BACKGROUNDS = {
  'night-theme': { r: 9, g: 22, b: 29 },
  'day-theme': { r: 247, g: 249, b: 249 },
};

// Maps to --section
const DISPLAY_BACKGROUNDS = {
  'night-theme': { r: 11, g: 22, b: 28 },
  'day-theme': { r: 245, g: 248, b: 250 },
};

/**
 * This class is used to store general UI behavior flags
 * that are sticky across application runtimes.
 */
export class CustomizationService extends PersistentStatefulService<ICustomizationServiceState>
  implements ICustomizationServiceApi {
  static get migrations() {
    return [
      {
        oldKey: 'nightMode',
        newKey: 'theme',
        transform: (val: boolean) => (val ? 'night-theme' : 'day-theme'),
      },
    ];
  }

  static defaultState: ICustomizationServiceState = {
    theme: 'night-theme',
    updateStreamInfoOnLive: true,
    livePreviewEnabled: true,
    leftDock: false,
    hideViewerCount: false,
    livedockCollapsed: true,
    livedockSize: 0,
    eventsSize: 156,
    controlsSize: 240,
    performanceMode: false,
    chatZoomFactor: 1,
    enableBTTVEmotes: false,
    enableFFZEmotes: false,
    mediaBackupOptOut: false,
    folderSelection: false,
<<<<<<< HEAD
    navigateToLiveOnStreamStart: true,
    legacyEvents: false,
=======
>>>>>>> 0dae5263
    experimental: {
      // put experimental features here
    },
  };

  settingsChanged = new Subject<Partial<ICustomizationSettings>>();

  init() {
    super.init();
    this.setSettings(this.runMigrations(this.state, CustomizationService.migrations));
    this.setLiveDockCollapsed(true); // livedock is always collapsed on app start
  }

  setSettings(settingsPatch: Partial<ICustomizationSettings>) {
    // tslint:disable-next-line:no-parameter-reassignment TODO
    settingsPatch = Utils.getChangedParams(this.state, settingsPatch);
    this.SET_SETTINGS(settingsPatch);
    this.settingsChanged.next(settingsPatch);
  }

  getSettings(): ICustomizationSettings {
    return this.state;
  }

  get currentTheme() {
    return this.state.theme;
  }

  setTheme(theme: string) {
    return this.setSettings({ theme });
  }

  get themeBackground() {
    return THEME_BACKGROUNDS[this.currentTheme];
  }

  get displayBackground() {
    return DISPLAY_BACKGROUNDS[this.currentTheme];
  }

  get isDarkTheme() {
    return ['night-theme'].includes(this.currentTheme);
  }

  setUpdateStreamInfoOnLive(update: boolean) {
    this.setSettings({ updateStreamInfoOnLive: update });
  }

  setLivePreviewEnabled(enabled: boolean) {
    this.setSettings({ livePreviewEnabled: enabled });
  }

  setLeftDock(enabled: boolean) {
    this.setSettings({ leftDock: enabled });
  }

  setLiveDockCollapsed(collapsed: boolean) {
    this.setSettings({ livedockCollapsed: collapsed });
  }

  setHiddenViewerCount(hidden: boolean) {
    this.setSettings({ hideViewerCount: hidden });
  }

  setMediaBackupOptOut(optOut: boolean) {
    this.setSettings({ mediaBackupOptOut: optOut });
  }

  getSettingsFormData(): TObsFormData {
    const settings = this.getSettings();

    return [
      <IObsListInput<string>>{
        value: settings.theme,
        name: 'theme',
        description: $t('Theme'),
        type: 'OBS_PROPERTY_LIST',
        options: [
          { value: 'night-theme', description: $t('Night (Classic)') },
          { value: 'day-theme', description: $t('Day (Classic)') },
        ],
        visible: true,
        enabled: true,
      },

      <IObsListInput<boolean>>{
        value: settings.folderSelection,
        name: 'folderSelection',
        description: $t('Scene item selection mode'),
        type: 'OBS_PROPERTY_LIST',
        options: [
          { value: true, description: $t('Single click selects group. Double click selects item') },
          {
            value: false,
            description: $t('Double click selects group. Single click selects item'),
          },
        ],
        visible: true,
        enabled: true,
      },

      <IObsInput<boolean>>{
        value: settings.leftDock,
        name: 'leftDock',
        description: $t('Show the live dock (chat) on the left side'),
        type: 'OBS_PROPERTY_BOOL',
        visible: true,
        enabled: true,
      },

      <IObsNumberInputValue>{
        value: settings.chatZoomFactor,
        name: 'chatZoomFactor',
        description: $t('Chat Text Size'),
        type: 'OBS_PROPERTY_SLIDER',
        minVal: 0.25,
        maxVal: 2,
        stepVal: 0.25,
        visible: true,
        enabled: true,
        usePercentages: true,
      },

      <IObsInput<boolean>>{
        value: settings.enableBTTVEmotes,
        name: 'enableBTTVEmotes',
        description: $t('Enable BetterTTV emotes for Twitch'),
        type: 'OBS_PROPERTY_BOOL',
        visible: true,
        enabled: true,
      },

      <IObsInput<boolean>>{
        value: settings.enableFFZEmotes,
        name: 'enableFFZEmotes',
        description: $t('Enable FrankerFaceZ emotes for Twitch'),
        type: 'OBS_PROPERTY_BOOL',
        visible: true,
        enabled: true,
      },
    ];
  }

  getExperimentalSettingsFormData(): TObsFormData {
    return [];
  }

  restoreDefaults() {
    this.setSettings(CustomizationService.defaultState);
  }

  @mutation()
  private SET_SETTINGS(settingsPatch: Partial<ICustomizationSettings>) {
    Object.assign(this.state, settingsPatch);
  }
}<|MERGE_RESOLUTION|>--- conflicted
+++ resolved
@@ -59,11 +59,7 @@
     enableFFZEmotes: false,
     mediaBackupOptOut: false,
     folderSelection: false,
-<<<<<<< HEAD
-    navigateToLiveOnStreamStart: true,
     legacyEvents: false,
-=======
->>>>>>> 0dae5263
     experimental: {
       // put experimental features here
     },
