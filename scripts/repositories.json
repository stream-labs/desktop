--- conflicted
+++ resolved
@@ -4,11 +4,7 @@
             "name": "obs-studio-node",
             "url": "https://s3-us-west-2.amazonaws.com/obsstudionodes3.streamlabs.com/",
             "archive": "osn-[VERSION]-release-[OS].tar.gz",
-<<<<<<< HEAD
-            "version": "0.19.2",
-=======
             "version": "0.19.3",
->>>>>>> ab60aaca
             "win64": true,
             "osx": true
         },
@@ -40,11 +36,7 @@
             "name": "crash-handler",
             "url": "https://slobs-crash-handler.s3-us-west-2.amazonaws.com/",
             "archive": "crash-handler-[VERSION]-[OS].tar.gz",
-<<<<<<< HEAD
-            "version": "1.2.0",
-=======
             "version": "1.2.1",
->>>>>>> ab60aaca
             "win64": true,
             "osx": true
         },
