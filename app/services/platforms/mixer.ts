import { Service } from '../service';
import { StatefulService, mutation } from '../stateful-service';
import { IPlatformService, IPlatformAuth, IChannelInfo, IGame } from '.';
import { HostsService } from '../hosts';
import { SettingsService } from '../settings';
import { Inject } from '../../util/injector';
import { handleResponse, requiresToken, authorizedHeaders } from '../../util/requests';
import { UserService } from '../user';
import { integer } from 'aws-sdk/clients/cloudfront';

interface IMixerServiceState {
  typeIdMap: object;
}

export class MixerService extends StatefulService<IMixerServiceState> implements IPlatformService {
  @Inject() hostsService: HostsService;
  @Inject() settingsService: SettingsService;
  @Inject() userService: UserService;

  authWindowOptions: Electron.BrowserWindowConstructorOptions = {
    width: 800,
    height: 800,
  };

  apiBase = 'https://mixer.com/api/v1/';

  static initialState: IMixerServiceState = {
    typeIdMap: {},
  };

  @mutation()
  private ADD_GAME_MAPPING(game: string, id: integer) {
    this.state.typeIdMap[game] = id;
  }

  get authUrl() {
    const host = this.hostsService.streamlabs;
    const query = `_=${Date.now()}&skip_splash=true&external=electron&mixer&force_verify&origin=slobs`;
    return `https://${host}/slobs/login?${query}`;
  }

  get oauthToken() {
    return this.userService.platform.token;
  }

  get mixerUsername() {
    return this.userService.platform.username;
  }

  get mixerId() {
    return this.userService.platform.id;
  }

  get channelId() {
    return this.userService.channelId;
  }

  getHeaders(authorized = false): Headers {
    const headers = new Headers();

    headers.append('Content-Type', 'application/json');

    if (authorized) headers.append('Authorization', `Bearer ${this.oauthToken}`);

    return headers;
  }

  setupStreamSettings(auth: IPlatformAuth) {
    this.fetchStreamKey().then(key => {
      const settings = this.settingsService.getSettingsFormData('Stream');

      settings.forEach(subCategory => {
        subCategory.parameters.forEach(parameter => {
          if (parameter.name === 'service') {
            parameter.value = 'Mixer.com - FTL';
          }

          if (parameter.name === 'key') {
            parameter.value = key;
          }
        });
      });

      this.settingsService.setSettings('Stream', settings);
    });
  }

  fetchUserInfo() {
    return Promise.resolve({});
  }

  fetchNewToken(): Promise<void> {
    const host = this.hostsService.streamlabs;
    const url = `https://${host}/api/v5/slobs/mixer/refresh`;
    const headers = authorizedHeaders(this.userService.apiToken);
    const request = new Request(url, { headers });

    return fetch(request)
<<<<<<< HEAD
      .then(handleResponse)
=======
      .then(handleErrors)
      .then(response => response.json())
>>>>>>> b94f0b5b
      .then(response => this.userService.updatePlatformToken(response.access_token));
  }

  @requiresToken()
  fetchRawChannelInfo() {
    const headers = this.getHeaders(true);
    const request = new Request(`${this.apiBase}channels/${this.mixerUsername}/details`, {
      headers,
    });

    return fetch(request)
      .then(handleResponse)
      .then(json => {
        this.userService.updatePlatformChannelId(json.id);
        return json;
      });
  }

  fetchStreamKey(): Promise<string> {
    return this.fetchRawChannelInfo().then(json => `${json.id}-${json.streamKey}`);
  }

  fetchChannelInfo(): Promise<IChannelInfo> {
    return this.fetchRawChannelInfo().then(json => {
      let gameTitle = '';

      if (json.type && json.type.name) {
        gameTitle = json.type.name;
      }

      return {
        title: json.name,
        game: gameTitle,
      };
    });
  }

  @requiresToken()
  fetchViewerCount(): Promise<number> {
    const headers = this.getHeaders();
    const request = new Request(`${this.apiBase}channels/${this.mixerUsername}`, { headers });

    return fetch(request).then(handleResponse).then(json => json.viewersCurrent);
  }

  @requiresToken()
  putChannelInfo({ title, game }: IChannelInfo): Promise<boolean> {
    const headers = this.getHeaders(true);
    const data = { name: title };

    if (this.state.typeIdMap[game]) {
      data['typeId'] = this.state.typeIdMap[game];
    }

    const request = new Request(`${this.apiBase}channels/${this.channelId}`, {
      headers,
      method: 'PATCH',
      body: JSON.stringify(data),
    });

    return fetch(request)
      .then(handleResponse)
      .then(() => true);
  }

  @requiresToken()
  searchGames(searchString: string): Promise<IGame[]> {
    const headers = this.getHeaders();
    const request = new Request(
      `${this.apiBase}types?limit=10&noCount=1&scope=all&query=${searchString}`,
      { headers },
    );

    return fetch(request)
      .then(handleResponse)
      .then(response => {
        response.forEach((game: any) => {
          this.ADD_GAME_MAPPING(game.name, game.id);
        });
        return response;
      });
  }

  getChatUrl(mode: string): Promise<string> {
    return new Promise(resolve => {
      this.fetchRawChannelInfo().then(json => {
        resolve(`https://mixer.com/embed/chat/${json.id}`);
      });
    });
  }

  beforeGoLive() {
    return Promise.resolve();
  }
}<|MERGE_RESOLUTION|>--- conflicted
+++ resolved
@@ -96,12 +96,7 @@
     const request = new Request(url, { headers });
 
     return fetch(request)
-<<<<<<< HEAD
       .then(handleResponse)
-=======
-      .then(handleErrors)
-      .then(response => response.json())
->>>>>>> b94f0b5b
       .then(response => this.userService.updatePlatformToken(response.access_token));
   }
 
