{
  "Please enter the name of the Scenes Collection": "請輸入場景組合的名稱",
  "The scene name is required": "需要場景名稱",
  "Please enter the name of the scene": "請輸入場景名稱",
  "Manage Scene Collections": "管理場景組合",
  "Create Scene Collection": "Create Scene Collection",
  "There needs to be at least one scene.": "至少需要一個場景。",
  "Projector:": "投影器：",
  "Projector: Output": "投影器：輸出",
  "This is where your Scene Collections live. Clicking the title will dropdown a menu where you can view & manage.": "這是您場景組合所在的地方。按一下標題會顯示可讓您進行檢視與管理的下拉功能表。",
  "Are you sure you want to remove %{collectionName}?": "您確定要移除 %{collectionName} 嗎？",
  "Create Scene Projector": "建立場景投影器",
  "Preview is disabled in performance mode": "在效能模式中會停用預覽",
  "Your preview is currently disabled": "您的預覽目前已停用",
  "Are you sure you want to remove %sceneName%?": "您確定要移除 %sceneName% 嗎？",
  "Performance Mode": "效能模式",
  "Create Output Projector": "建立輸出投影器",
  "Studio Mode": "工作室模式",
  "Are you sure you want to remove %{sceneName}?": "您確定要移除 %{sceneName} 嗎？",
  "Are you sure you want to remove these %{count} items?": "您確定要移除這 %{count} 個項目嗎？",
  "Disable Performance Mode": "停用效能模式",
  "Scene Collections": "場景組合",
  "The building blocks of your scene. Also contains widgets.": "您的場景的構建區塊。也包含小程式。",
  "Add a new Source to your Scene. Includes widgets.": "新增來源到您的場景。包括小程式。",
  "Remove Sources from your Scene.": "從您的場景移除來源。",
  "Open the Source Properties.": "開啟來源屬性。",
  "Add a Group so you can move multiple Sources at the same time.": "新增群組，讓您可以同時移動多個來源。",
  "Cloud Backup": "雲端備份",
  "Your media files are currently being synced with the cloud. ": "您的媒體檔案目前正與雲端同步。 ",
  "It is recommended that you wait until this finishes before going live.": "建議您等到此動作完成後再開始直播。",
  "Go Live Anyway": "仍要開始直播",
  "Wait": "等待",
  "Add a new Scene.": "新增場景",
  "Remove Scene.": "移除場景",
  "Edit Scene Transitions.": "編輯場景轉場效果。",
  "Rename Scene": "重新命名場景",
  "Name Scene": "命名場景",
  "Rename Folder": "重新命名資料夾",
  "Name Folder": "命名資料夾",
  "Switch Scenes": "切換場景",
  "Failed to load scene collection.  A new one will be created instead.": "無法載入場景組合。已改為建立新的場景組合。",
  "New Scene": "新場景",
  "Projector": "投影器",
  "Your Scene Collections:": "您的場景組合：",
  "Add New Scene Collection:": "新增場景組合：",
  "Search Scene Collections": "搜尋場景組合",
  "Start fresh and build from scratch": "從頭開始全新建立",
  "Load existing scenes from OBS": "從 OBS 載入現有場景",
  "Template": "範本",
  "Choose a template from our theme library": "從我們的主題庫選擇範本",
  "Enter a Scene Collection Name": "輸入場景組合名稱",
  "Copy of %{collectionName}": "%{collectionName} 的副本",
  "Your Scene Collections": "您的場景組合",
  "Dual Output Mode": "Dual Output 模式",
  "Horizontal Output": "水平輸出",
  "Vertical Output": "垂直輸出",
  "Arrange sources here for a vertical scene layout.": "在此處將來源安排為垂直場景配置。",
  "Arrange sources here for a horizontal scene layout.": "在此處將來源安排為水平場景配置。",
  "Toggle Dual Output Mode.": "切換 Dual Output 模式。",
  "Cannot hide dual output toggles in dual output mode.": "在 Dual Output 模式中無法隱藏 Dual Output 切換開關。",
<<<<<<< HEAD
  "Choose a template from our overlay library": "Choose a template from our overlay library",
  "Log in to choose a template from our overlay library": "Log in to choose a template from our overlay library",
  "Loading scene...": "Loading scene...",
  "Import from OBS": "Import from OBS",
  "Import from Twitch": "Import from Twitch",
  "Import from Twitch Studio": "Import from Twitch Studio",
  "Load existing scenes from Twitch Studio": "Load existing scenes from Twitch Studio",
=======
  "Choose a template from our overlay library": "從我們的疊層庫中選擇範本",
  "Log in to choose a template from our overlay library": "登入以從我們的疊層庫中選擇範本",
  "Loading scene...": "正在載入場景……",
  "Import from OBS": "從 OBS 匯入",
  "Import from Twitch": "從 Twitch 匯入",
  "Import from Twitch Studio": "Import from Twitch Studio",
  "Load existing scenes from Twitch Studio": "從 Twitch Studio 載入現有場景",
>>>>>>> 39843688
  "Start Fresh": "Start Fresh"
}<|MERGE_RESOLUTION|>--- conflicted
+++ resolved
@@ -58,15 +58,6 @@
   "Arrange sources here for a horizontal scene layout.": "在此處將來源安排為水平場景配置。",
   "Toggle Dual Output Mode.": "切換 Dual Output 模式。",
   "Cannot hide dual output toggles in dual output mode.": "在 Dual Output 模式中無法隱藏 Dual Output 切換開關。",
-<<<<<<< HEAD
-  "Choose a template from our overlay library": "Choose a template from our overlay library",
-  "Log in to choose a template from our overlay library": "Log in to choose a template from our overlay library",
-  "Loading scene...": "Loading scene...",
-  "Import from OBS": "Import from OBS",
-  "Import from Twitch": "Import from Twitch",
-  "Import from Twitch Studio": "Import from Twitch Studio",
-  "Load existing scenes from Twitch Studio": "Load existing scenes from Twitch Studio",
-=======
   "Choose a template from our overlay library": "從我們的疊層庫中選擇範本",
   "Log in to choose a template from our overlay library": "登入以從我們的疊層庫中選擇範本",
   "Loading scene...": "正在載入場景……",
@@ -74,6 +65,5 @@
   "Import from Twitch": "從 Twitch 匯入",
   "Import from Twitch Studio": "Import from Twitch Studio",
   "Load existing scenes from Twitch Studio": "從 Twitch Studio 載入現有場景",
->>>>>>> 39843688
   "Start Fresh": "Start Fresh"
 }