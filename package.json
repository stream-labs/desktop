{
  "name": "slobs-client",
  "description": "Streamlabs streaming software",
  "author": "General Workings, Inc.",
  "license": "GPL-3.0",
  "version": "0.10.0-preview.4",
  "main": "main.js",
  "scripts": {
    "compile": "yarn clear && webpack-cli --progress --mode development",
    "compile:ci": "yarn clear && webpack-cli --mode development",
    "compile:production": "yarn clear && webpack-cli --progress --mode production",
    "watch": "yarn clear && webpack-cli --watch --progress --mode development",
    "start": "electron .",
    "install-plugins": "yarn install --frozen-lockfile --check-files --cwd bin && node bin/install-plugins.js",
    "clear-plugins": "shx rm -rf plugins",
    "package": "shx rm -rf dist && build -w --x64 --config.extraMetadata.env=production",
    "package:preview": "shx rm -rf dist && build -w --x64 --config.extraMetadata.env=production --config.extraMetadata.name=\"slobs-client-preview\" --config.productName=\"Streamlabs OBS Preview\" --config.appId=\"com.streamlabs.slobspreview\"",
    "package:ipc": "shx rm -rf dist && build -w --x64 --config.extraMetadata.env=production --config.extraMetadata.name=\"slobs-client-ipc\" --config.productName=\"Streamlabs OBS IPC\" --config.appId=\"com.streamlabs.slobsipc\"",
    "release": "yarn install --cwd bin && node bin/release.js",
    "test": "tsc -p test && ava -v",
    "clear": "shx rm -rf bundles/media",
    "typedoc": "typedoc --out docs/dist ./app/services --mode modules --theme ./docs/theme --readme ./docs/README.md --ignoreCompilerErrors --excludePrivate --excludeExternals --hideGenerator",
    "compile-tests": "tsc -p test",
    "screentest": "node test/screentest/runner.js"
  },
  "build": {
    "appId": "com.streamlabs.slobs",
    "productName": "Streamlabs OBS",
    "icon": "media/images/icon.ico",
    "files": [
      "bundles",
      "node_modules",
      "vendor",
      "app/i18n",
      "updater/index.html",
      "updater/Updater.js",
      "index.html",
      "main.js",
      "obs-api"
    ],
    "extraFiles": [
      "LICENSE",
      "AGREEMENT"
    ],
    "publish": {
      "provider": "generic",
      "url": "https://d1g6eog1uhe0xm.cloudfront.net"
    },
    "nsis": {
      "license": "AGREEMENT",
      "oneClick": false,
      "perMachine": true,
      "allowToChangeInstallationDirectory": true,
      "include": "installer.nsh"
    },
    "win": {
      "rfc3161TimeStampServer": "http://timestamp.digicert.com"
    }
  },
  "ava": {
    "files": [
      "test-dist/test/*.js",
      "test-dist/test/api/*.js",
      "test-dist/test/widgets/*.js"
    ],
    "serial": true
  },
  "cmake-js": {
    "runtime": "electron",
    "runtimeVersion": "2.0.6",
    "arch": "x64"
  },
  "dependencies": {
    "aws-sdk": "^2.43.0",
    "backtrace-node": "^0.7.3",
    "electron-updater": "^3.0.1",
    "electron-window-state": "^4.1.1",
    "font-manager": "https://github.com/stream-labs/font-manager/releases/download/v1.0.0/iojs-v2.0.5-font-manager.tar.gz",
    "node-fontinfo": "https://github.com/stream-labs/node-fontinfo/releases/download/v0.0.3/iojs-v2.0.5-node-fontinfo.tar.gz",
    "node-libuiohook": "https://github.com/stream-labs/node-libuiohook/releases/download/v0.0.1/iojs-v2.0.5-node-libuiohook.tar.gz",
    "obs-studio-node": "https://github.com/stream-labs/obs-studio-node/releases/download/v0.3.3/iojs-v2.0.4-signed.tar.gz",
    "recursive-readdir": "^2.2.2",
    "request": "^2.85.0",
    "rimraf": "^2.6.1",
    "socket.io-client": "2.1.1",
    "uuid": "^3.0.1",
    "vee-validate": "^2.1.0-beta.6",
    "vue-codemirror": "^4.0.5",
    "vue-spinner": "^1.0.3"
  },
  "devDependencies": {
    "7zip-bin": "2.4.1",
    "@types/archiver": "2.1.2",
    "@types/lodash": "4.14.115",
    "@types/node": "8.10.23",
    "@types/request": "2.47.1",
    "@types/socket.io-client": "1.4.32",
    "@types/urijs": "1.15.37",
    "@types/uuid": "3.4.3",
    "@types/webdriverio": "4.8.6",
    "@xkeshi/vue-qrcode": "0.3.0",
    "archiver": "2.1.1",
    "ava": "0.25.0",
    "babel-core": "6.26.3",
    "babel-eslint": "8.2.6",
    "babel-loader": "7.1.5",
    "babel-plugin-transform-class-properties": "6.24.1",
    "babel-plugin-transform-decorators-legacy": "1.3.5",
    "babel-preset-es2015": "6.24.1",
    "babel-preset-stage-2": "6.24.1",
    "circular-dependency-plugin": "3.0.0",
    "css-loader": "0.28.11",
    "devtron": "1.4.0",
    "electron": "2.0.6",
    "electron-builder": "20.22.0",
    "electron-devtools-installer": "2.2.4",
    "eslint": "3.19.0",
    "eslint-config-airbnb": "14.1.0",
    "eslint-plugin-import": "2.13.0",
    "eslint-plugin-jsx-a11y": "4.0.0",
    "eslint-plugin-react": "6.10.3",
    "eslint-plugin-vue": "2.1.0",
    "file-loader": "1.1.11",
    "fuse.js": "3.2.1",
    "js-yaml": "3.12.0",
    "less": "2.7.3",
    "less-loader": "4.1.0",
    "lodash": "4.17.10",
    "lodash-decorators": "4.3.1",
    "moment": "2.22.2",
    "pixelmatch": "4.0.2",
    "pngjs": "3.3.3",
    "progress": "2.0.0",
    "raven-js": "3.26.4",
    "reflect-metadata": "0.1.12",
    "rxjs": "5.5.11",
    "shx": "^0.3.2",
    "sl-vue-tree": "https://github.com/stream-labs/sl-vue-tree.git",
    "sockjs": "0.3.19",
    "sockjs-client": "1.1.5",
    "spectron": "3.8.0",
    "style-loader": "0.21.0",
    "traverse": "0.6.6",
    "ts-loader": "4.4.2",
    "tslint": "5.11.0",
    "tslint-config-prettier": "1.14.0",
    "tslint-loader": "3.6.0",
    "typedoc": "0.11.1",
    "typescript": "2.9.2",
    "unzip-stream": "0.3.0",
    "urijs": "1.18.8",
    "v-tooltip": "2.0.0-rc.31",
    "vue": "2.5.16",
    "vue-color": "2.4.3",
    "vue-i18n": "7.6.0",
    "vue-js-modal": "1.3.15",
    "vue-loader": "14.1.1",
    "vue-multiselect": "https://github.com/stream-labs/vue-multiselect.git",
    "vue-popperjs": "1.2.2",
    "vue-property-decorator": "7.0.0",
    "vue-slider-component": "2.2.7",
    "vue-template-compiler": "2.5.16",
    "vue-toasted": "^1.1.24",
    "vuedraggable": "2.8.5",
    "vuex": "3.0.1",
    "webpack": "4.8.3",
<<<<<<< HEAD
    "webpack-cli": "2.1.3"
=======
    "webpack-cli": "2.1.3",
    "vue-toasted": "^1.1.24"
  },
  "resolutions": {
    "uglify-es": "3.3.9"
>>>>>>> f811ad31
  }
}<|MERGE_RESOLUTION|>--- conflicted
+++ resolved
@@ -164,14 +164,10 @@
     "vuedraggable": "2.8.5",
     "vuex": "3.0.1",
     "webpack": "4.8.3",
-<<<<<<< HEAD
-    "webpack-cli": "2.1.3"
-=======
     "webpack-cli": "2.1.3",
     "vue-toasted": "^1.1.24"
   },
   "resolutions": {
     "uglify-es": "3.3.9"
->>>>>>> f811ad31
   }
 }