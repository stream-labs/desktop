import Vue from 'vue';
import { PersistentStatefulService } from 'services/core/persistent-stateful-service';
import { handleResponse, authorizedHeaders, jfetch } from 'util/requests';
import { mutation } from 'services/core/stateful-service';
import { Service, Inject, ViewHandler } from 'services/core';
import electron from 'electron';
import { HostsService } from 'services/hosts';
import {
  getPlatformService,
  IUserAuth,
  TPlatform,
  IPlatformService,
  EPlatformCallResult,
  IPlatformAuth,
} from 'services/platforms';
import { CustomizationService } from 'services/customization';
import * as Sentry from '@sentry/browser';
import { RunInLoadingMode } from 'services/app/app-decorators';
import { SceneCollectionsService } from 'services/scene-collections';
import { Subject, Subscription } from 'rxjs';
import Utils from 'services/utils';
import { WindowsService } from 'services/windows';
import { $t, I18nService } from 'services/i18n';
import uuid from 'uuid/v4';
import { OnboardingService } from 'services/onboarding';
import { NavigationService } from 'services/navigation';
import { SettingsService } from 'services/settings';
import * as obs from '../../../obs-api';
import { StreamSettingsService } from 'services/settings/streaming';
import { lazyModule } from 'util/lazy-module';
import { AuthModule } from './auth-module';
import { WebsocketService, TSocketEvent } from 'services/websocket';
import { MagicLinkService } from 'services/magic-link';
import fs from 'fs';
import path from 'path';
import { AppService } from 'services/app';
import { UsageStatisticsService } from 'services/usage-statistics';
import { StreamingService } from 'services/streaming';
import { NotificationsService, ENotificationType } from 'services/notifications';
import { JsonrpcService } from 'services/api/jsonrpc';
import * as remote from '@electron/remote';

export enum EAuthProcessState {
  Idle = 'idle',
  Loading = 'loading',
  InProgress = 'progress',
}

// Eventually we will support authing multiple platforms at once
interface IUserServiceState {
  loginValidated: boolean;
  auth?: IUserAuth;
  authProcessState: EAuthProcessState;
  isPrime: boolean;
  expires?: string;
  userId?: number;
  createdAt?: number;
  isRelog?: boolean;
}

interface ILinkedPlatform {
  access_token: string;
  platform_id: string;
  platform_name: string;
}

interface ILinkedPlatformsResponse {
  twitch_account?: ILinkedPlatform;
  facebook_account?: ILinkedPlatform;
  youtube_account?: ILinkedPlatform;
  tiktok_account?: ILinkedPlatform;
  trovo_account?: ILinkedPlatform;
  user_id: number;
  created_at: string;
}

export type LoginLifecycleOptions = {
  init: () => Promise<void>;
  destroy: () => Promise<void>;
  context: Service;
};

export type LoginLifecycle = {
  destroy: () => Promise<void>;
};

interface ISentryContext {
  username: string;
  platform: string;
}

export function setSentryContext(ctx: ISentryContext) {
  Sentry.configureScope(scope => {
    scope.setUser({ username: ctx.username });
    scope.setExtra('platform', ctx.platform);
  });

  if (Utils.isWorkerWindow()) {
    obs.NodeObs.SetUsername(ctx.username);

    // Sets main process sentry context. Only need to do this once.
    remote.crashReporter.addExtraParameter('sentry[user][username]', ctx.username);
    remote.crashReporter.addExtraParameter('platform', ctx.platform);
  }
  electron.crashReporter.addExtraParameter('sentry[user][username]', ctx.username);
  electron.crashReporter.addExtraParameter('platform', ctx.platform);
}

class UserViews extends ViewHandler<IUserServiceState> {
  // Injecting HostsService since it's not stateful
  @Inject() hostsService: HostsService;

  get customizationServiceViews() {
    return this.getServiceViews(CustomizationService);
  }

  get isLoggedIn() {
    return !!(this.state.auth && this.state.auth.widgetToken && this.state.loginValidated);
  }

  get isPrime() {
    return this.state.isPrime;
  }

  get platform() {
    if (this.isLoggedIn) {
      return this.state.auth.platforms[this.state.auth.primaryPlatform];
    }
  }

  get platforms() {
    if (this.isLoggedIn) {
      return this.state.auth.platforms;
    }
  }

  get linkedPlatforms() {
    if (this.isLoggedIn) {
      return Object.keys(this.state.auth.platforms);
    }

    return [];
  }

  get isTwitchAuthed() {
    return this.isLoggedIn && this.platform.type === 'twitch';
  }

  get isFacebookAuthed() {
    return this.isLoggedIn && this.platform.type === 'facebook';
  }

  get auth() {
    return this.state.auth;
  }

  alertboxLibraryUrl(id?: string) {
    const uiTheme = this.customizationServiceViews.isDarkTheme ? 'night' : 'day';
    let url = `https://${this.hostsService.streamlabs}/alertbox-library?mode=${uiTheme}&slobs`;

    if (this.isLoggedIn) {
      url += `&oauth_token=${this.auth.apiToken}`;
    }

    if (id) url += `&id=${id}`;

    return url;
  }

<<<<<<< HEAD
  appStoreUrl(appId?: string) {
    const host = this.hostsService.platform;
    const token = this.auth.apiToken;
    const nightMode = this.customizationServiceViews.isDarkTheme ? 'night' : 'day';
    let url = `https://${host}/slobs-store`;

    if (appId) {
      url = `${url}/app/${appId}`;
    }

    return `${url}?token=${token}&mode=${nightMode}`;
=======
  overlaysUrl(type?: 'overlay' | 'widget-theme', id?: string) {
    const uiTheme = this.customizationServiceViews.isDarkTheme ? 'night' : 'day';
    let url = `https://${this.hostsService.streamlabs}/library?mode=${uiTheme}&slobs`;

    if (this.isLoggedIn) {
      url += `&oauth_token=${this.auth.apiToken}`;
    }

    if (type && id) {
      url += `#/?type=${type}&id=${id}`;
    }

    return url;
>>>>>>> 50692ef0
  }
}

export class UserService extends PersistentStatefulService<IUserServiceState> {
  @Inject() private hostsService: HostsService;
  @Inject() private customizationService: CustomizationService;
  @Inject() private sceneCollectionsService: SceneCollectionsService;
  @Inject() private windowsService: WindowsService;
  @Inject() private onboardingService: OnboardingService;
  @Inject() private navigationService: NavigationService;
  @Inject() private settingsService: SettingsService;
  @Inject() private streamSettingsService: StreamSettingsService;
  @Inject() private streamingService: StreamingService;
  @Inject() private websocketService: WebsocketService;
  @Inject() private magicLinkService: MagicLinkService;
  @Inject() private appService: AppService;
  @Inject() private usageStatisticsService: UsageStatisticsService;
  @Inject() private notificationsService: NotificationsService;
  @Inject() private jsonrpcService: JsonrpcService;

  @mutation()
  LOGIN(auth: IUserAuth) {
    Vue.set(this.state, 'auth', auth);

    // For now, to ensure safe rollbacks, we will set the old format
    Vue.set(this.state.auth, 'platform', auth.platforms[auth.primaryPlatform]);
  }

  @mutation()
  UPDATE_PLATFORM(auth: IPlatformAuth) {
    Vue.set(this.state.auth.platforms, auth.type, auth);
  }

  @mutation()
  UNLINK_PLATFORM(platform: TPlatform) {
    Vue.delete(this.state.auth.platforms, platform);
  }

  @mutation()
  LOGOUT() {
    Vue.delete(this.state, 'auth');
    this.state.isPrime = false;
    Vue.delete(this.state, 'userId');
  }

  @mutation()
  SET_PRIME(isPrime: boolean) {
    this.state.isPrime = isPrime;
  }

  @mutation()
  SET_EXPIRES(expires: string) {
    this.state.expires = expires;
  }

  @mutation()
  SET_USER(userId: number, createdAt: string) {
    this.state.userId = userId;
    this.state.createdAt = new Date(createdAt).valueOf();
  }

  @mutation()
  private SET_PLATFORM_TOKEN(platform: TPlatform, token: string) {
    this.state.auth.platforms[platform].token = token;
  }

  @mutation()
  private SET_CHANNEL_ID(platform: TPlatform, id: string) {
    this.state.auth.platforms[platform].channelId = id;
  }

  @mutation()
  private SET_USERNAME(platform: TPlatform, name: string) {
    this.state.auth.platforms[platform].channelId = name;
  }

  @mutation()
  private VALIDATE_LOGIN(validated: boolean) {
    Vue.set(this.state, 'loginValidated', validated);
  }

  @mutation()
  private SET_AUTH_STATE(state: EAuthProcessState) {
    Vue.set(this.state, 'authProcessState', state);
  }

  @mutation()
  private SET_IS_RELOG(isrelog: boolean) {
    Vue.set(this.state, 'isRelog', isrelog);
  }

  /**
   * Checks for v1 auth schema and migrates if needed
   */
  @mutation()
  private MIGRATE_AUTH() {
    if (!this.state.auth) return;

    if (this.state.auth.platform && !this.state.auth.platforms) {
      Vue.set(this.state.auth, 'platforms', {
        [this.state.auth.platform.type]: this.state.auth.platform,
      });
      Vue.set(this.state.auth, 'primaryPlatform', this.state.auth.platform.type);

      // We are not deleting the old key for now to ensure compatibility
      // in the case we have to roll back. Eventually we should remove it.
    }
  }

  userLogin = new Subject<IUserAuth>();
  userLogout = new Subject();

  /**
   * Will fire on every login, similar to userLogin, but will
   * fire after all normal on-login operations have finished.
   * Useful when you need to check the state of a user after
   * everything has finished updating.
   */
  userLoginFinished = new Subject();
  private socketConnection: Subscription = null;

  /**
   * Used by child and 1-off windows to update their sentry contexts
   */
  sentryContext = new Subject<ISentryContext>();

  @lazyModule(AuthModule) private authModule: AuthModule;

  async init() {
    super.init();
    this.MIGRATE_AUTH();
    this.VALIDATE_LOGIN(false);
    this.SET_AUTH_STATE(EAuthProcessState.Idle);
  }

  get views() {
    return new UserViews(this.state);
  }

  /**
   * This is used for faking authentication in tests.  We have
   * to do this because Twitch adds a captcha when we try to
   * actually log in from integration tests.
   */
  async testingFakeAuth(auth: IUserAuth, isOnboardingTest: boolean) {
    const service = getPlatformService(auth.primaryPlatform);
    this.streamSettingsService.resetStreamSettings();
    await this.login(service, auth);
    if (!isOnboardingTest) this.onboardingService.finish();
  }

  async autoLogin() {
    if (!this.state.auth) return;

    if (!this.state.auth.hasRelogged) {
      await remote.session.defaultSession.clearCache();
      await remote.session.defaultSession.clearStorageData({
        storages: ['appcache, cookies', 'cachestorage', 'filesystem'],
      });
      this.streamSettingsService.resetStreamSettings();
      this.LOGOUT();
      this.SET_IS_RELOG(true);
      this.showLogin();
    } else {
      // don't allow to login via deleted Mixer platform
      const allPlatforms = this.streamingService.views.allPlatforms;
      if (!allPlatforms.includes(this.state.auth.primaryPlatform)) return;

      const service = getPlatformService(this.state.auth.primaryPlatform);
      return this.login(service, this.state.auth);
    }
  }

  subscribeToSocketConnection() {
    this.socketConnection = this.websocketService.socketEvent.subscribe(ev =>
      this.onSocketEvent(ev),
    );
    return Promise.resolve();
  }

  unsubscribeFromSocketConnection() {
    if (this.socketConnection) this.socketConnection.unsubscribe();
    return Promise.resolve();
  }

  // Makes sure the user's login is still good
  async validateLogin(): Promise<boolean> {
    if (!this.state.auth) return;

    const host = this.hostsService.streamlabs;
    const headers = authorizedHeaders(this.apiToken);
    const url = `https://${host}/api/v5/slobs/validate`;
    const request = new Request(url, { headers });

    const valid = await fetch(request).then(res => {
      return res.text();
    });

    if (valid.match(/false/)) {
      return false;
    }

    return true;
  }

  /**
   * Attempt to update user info via API.  This is mainly
   * to support name changes on Twitch.
   */
  async refreshUserInfo() {
    if (!this.isLoggedIn) return;

    // Make a best attempt to refresh the user data
    try {
      const service = getPlatformService(this.platform.type);
      const userInfo = await service.fetchUserInfo();

      if (userInfo.username) {
        this.SET_USERNAME(this.platform.type, userInfo.username);
      }
    } catch (e: unknown) {
      console.error('Error fetching user info', e);
    }
  }

  /**
   * Makes a best attempt to write a user id to disk. Does not
   * guarantee it will succeed. Calling this function will never
   * fail. This is used by the updater.
   * @param userId The user id to write
   */
  writeUserIdFile(userId?: number) {
    const filePath = path.join(this.appService.appDataDirectory, 'userId');
    fs.writeFile(filePath, userId?.toString() ?? '', err => {
      if (err) {
        console.error('Error writing user id file', err);
      }
    });
  }

  async updateLinkedPlatforms() {
    const linkedPlatforms = await this.fetchLinkedPlatforms();

    if (!linkedPlatforms) return;

    if (linkedPlatforms.user_id) {
      this.writeUserIdFile(linkedPlatforms.user_id);
      this.SET_USER(linkedPlatforms.user_id, linkedPlatforms.created_at);
    }

    // TODO: Could metaprogram this a bit more
    if (linkedPlatforms.facebook_account) {
      this.UPDATE_PLATFORM({
        type: 'facebook',
        username: linkedPlatforms.facebook_account.platform_name,
        id: linkedPlatforms.facebook_account.platform_id,
        token: linkedPlatforms.facebook_account.access_token,
      });
    } else if (this.state.auth.primaryPlatform !== 'facebook') {
      this.UNLINK_PLATFORM('facebook');
    }

    if (linkedPlatforms.twitch_account) {
      this.UPDATE_PLATFORM({
        type: 'twitch',
        username: linkedPlatforms.twitch_account.platform_name,
        id: linkedPlatforms.twitch_account.platform_id,
        token: linkedPlatforms.twitch_account.access_token,
      });
    } else if (this.state.auth.primaryPlatform !== 'twitch') {
      this.UNLINK_PLATFORM('twitch');
    }

    if (linkedPlatforms.youtube_account) {
      this.UPDATE_PLATFORM({
        type: 'youtube',
        username: linkedPlatforms.youtube_account.platform_name,
        id: linkedPlatforms.youtube_account.platform_id,
        token: linkedPlatforms.youtube_account.access_token,
      });
    } else if (this.state.auth.primaryPlatform !== 'youtube') {
      this.UNLINK_PLATFORM('youtube');
    }

    if (linkedPlatforms.tiktok_account) {
      this.UPDATE_PLATFORM({
        type: 'tiktok',
        username: linkedPlatforms.tiktok_account.platform_name,
        id: linkedPlatforms.tiktok_account.platform_id,
        token: linkedPlatforms.tiktok_account.access_token,
      });
    } else if (this.state.auth.primaryPlatform !== 'tiktok') {
      this.UNLINK_PLATFORM('tiktok');
    }

    if (linkedPlatforms.trovo_account) {
      this.UPDATE_PLATFORM({
        type: 'trovo',
        username: linkedPlatforms.trovo_account.platform_name,
        id: linkedPlatforms.trovo_account.platform_id,
        token: linkedPlatforms.trovo_account.access_token,
      });
    } else if (this.state.auth.primaryPlatform !== 'trovo') {
      this.UNLINK_PLATFORM('trovo');
    }
  }

  fetchLinkedPlatforms() {
    if (!this.isLoggedIn) return;

    const host = this.hostsService.streamlabs;
    const headers = authorizedHeaders(this.apiToken);
    const url = `https://${host}/api/v5/restream/user/info`;
    const request = new Request(url, { headers });

    return jfetch<ILinkedPlatformsResponse>(request).catch(() => {
      console.warn('Error fetching linked platforms');
    });
  }

  get isPrime() {
    return this.state.isPrime;
  }

  async setPrimeStatus() {
    const host = this.hostsService.streamlabs;
    const url = `https://${host}/api/v5/slobs/prime`;
    const headers = authorizedHeaders(this.apiToken);
    const request = new Request(url, { headers });
    return jfetch<{
      expires_soon: boolean;
      expires_at: string;
      is_prime: boolean;
      cc_expires_in_days?: number;
    }>(request)
      .then(response => this.validatePrimeStatus(response))
      .catch(() => null);
  }

  validatePrimeStatus(response: {
    expires_soon: boolean;
    expires_at: string;
    is_prime: boolean;
    cc_expires_in_days?: number;
  }) {
    this.SET_PRIME(response.is_prime);
    if (response.cc_expires_in_days != null) this.sendExpiresSoonNotification();
    if (!response.expires_soon) {
      this.SET_EXPIRES(null);
      return;
    } else if (!this.state.expires) {
      this.SET_EXPIRES(response.expires_at);
      // TODO: We no longer show the PrimeExpiration onboarding step, but we
      // are keeping the logic here in case we want to re-add something.
    }
  }

  sendExpiresSoonNotification() {
    this.notificationsService.push({
      type: ENotificationType.WARNING,
      lifeTime: -1,
      action: this.jsonrpcService.createRequest(Service.getResourceId(this), 'openCreditCardLink'),
      message: $t('Your credit card expires soon. Click here to retain your Prime benefits'),
    });
  }

  async openCreditCardLink() {
    try {
      const link = await this.magicLinkService.getDashboardMagicLink('expiring_cc');
      electron.shell.openExternal(link);
    } catch (e: unknown) {}
  }

  /**
   * Attempts to flush the user's session to disk if it exists
   */
  flushUserSession(): Promise<void> {
    if (this.isLoggedIn && this.state.auth.partition) {
      const session = remote.session.fromPartition(this.state.auth.partition);
      session.flushStorageData();
      return session.cookies.flushStore();
    }

    return Promise.resolve();
  }

  get isLoggedIn() {
    return !!(this.state.auth && this.state.auth.widgetToken && this.state.loginValidated);
  }

  /**
   * This is a uuid that persists across the application lifetime and uniquely
   * identifies this particular installation of slobs, even when the user is
   * not logged in.
   */
  getLocalUserId() {
    const localStorageKey = 'SlobsLocalUserId';
    let userId = localStorage.getItem(localStorageKey);

    if (!userId) {
      userId = uuid();
      localStorage.setItem(localStorageKey, userId);
    }

    return userId;
  }

  get apiToken() {
    if (this.state.auth) return this.state.auth.apiToken;
  }

  get widgetToken() {
    if (this.isLoggedIn) {
      return this.state.auth.widgetToken;
    }
  }

  /**
   * Returns the auth for the primary platform
   */
  get platform() {
    if (this.isLoggedIn) {
      return this.state.auth.platforms[this.state.auth.primaryPlatform];
    }
  }

  get platformType(): TPlatform {
    if (this.isLoggedIn) {
      return this.state.auth.primaryPlatform;
    }
  }

  get username() {
    if (this.isLoggedIn) {
      return this.platform.username;
    }
  }

  get platformId() {
    if (this.isLoggedIn) {
      return this.platform.id;
    }
  }

  get channelId() {
    if (this.isLoggedIn) {
      return this.platform.channelId;
    }
  }

  showPrimeWindow() {
    this.windowsService.showWindow({
      componentName: 'WelcomeToPrime',
      title: '',
      size: { width: 1000, height: 720 },
    });
  }

  onSocketEvent(e: TSocketEvent) {
    if (e.type !== 'streamlabs_prime_subscribe') return;
    this.SET_PRIME(true);
    if (this.navigationService.state.currentPage === 'Onboarding') return;
    const theme = this.customizationService.isDarkTheme ? 'prime-dark' : 'prime-light';
    this.customizationService.setTheme(theme);
    this.showPrimeWindow();
  }

  recentEventsUrl() {
    if (!this.isLoggedIn) return '';
    const host = this.hostsService.streamlabs;
    const token = this.widgetToken;
    const nightMode = this.customizationService.isDarkTheme ? 'night' : 'day';
    const isMediaShare =
      this.windowsService.state.RecentEvents &&
      this.windowsService.state.RecentEvents.queryParams.isMediaShare
        ? '&view=media-share'
        : '';

    return `https://${host}/dashboard/recent-events?token=${token}&mode=${nightMode}&electron${isMediaShare}`;
  }

  dashboardUrl(subPage: string, hidenav: boolean = false) {
    const token = this.apiToken;
    const nightMode = this.customizationService.isDarkTheme ? 'night' : 'day';
    const hideNav = hidenav ? 'true' : 'false';
    const i18nService = I18nService.instance as I18nService; // TODO: replace with getResource('I18nService')
    const locale = i18nService.state.locale;
    // eslint-disable-next-line
    return `https://${
      this.hostsService.streamlabs
    }/slobs/dashboard?oauth_token=${token}&mode=${nightMode}&r=${subPage}&l=${locale}&hidenav=${hideNav}`;
  }

<<<<<<< HEAD
  overlaysUrl(type?: 'overlay' | 'widget-theme', id?: string) {
    const uiTheme = this.customizationService.isDarkTheme ? 'night' : 'day';
    let url = `https://${this.hostsService.streamlabs}/library?mode=${uiTheme}&slobs`;

    if (this.isLoggedIn) {
      url += `&oauth_token=${this.apiToken}`;
    }

    if (type && id) {
      url += `#/?type=${type}&id=${id}`;
    }

    return url;
=======
  appStoreUrl(appId?: string) {
    const host = this.hostsService.platform;
    const token = this.apiToken;
    const nightMode = this.customizationService.isDarkTheme ? 'night' : 'day';
    let url = `https://${host}/slobs-store`;

    if (appId) {
      url = `${url}/app/${appId}`;
    }

    return `${url}?token=${token}&mode=${nightMode}`;
>>>>>>> 50692ef0
  }

  getDonationSettings() {
    const host = this.hostsService.streamlabs;
    const url = `https://${host}/api/v5/slobs/donation/settings`;
    const headers = authorizedHeaders(this.apiToken);
    const request = new Request(url, { headers });

    return jfetch<{ donation_url: string; settings: { autopublish: boolean } }>(request);
  }

  async showLogin() {
    if (this.isLoggedIn) await this.logOut();
    this.onboardingService.start({ isLogin: true });
  }

  @RunInLoadingMode()
  private async login(service: IPlatformService, auth?: IUserAuth) {
    if (!auth) auth = this.state.auth;
    this.LOGIN(auth);
    this.VALIDATE_LOGIN(true);
    this.setSentryContext();
    this.userLogin.next(auth);

    const [validateLoginResult, validatePlatformResult] = await Promise.all([
      this.validateLogin(),
      service.validatePlatform(),
      this.updateLinkedPlatforms(),
      this.refreshUserInfo(),
      this.sceneCollectionsService.setupNewUser(),
      this.setPrimeStatus(),
    ]);
    this.subscribeToSocketConnection();

    if (!validateLoginResult) {
      this.logOut();
      remote.dialog.showMessageBox({
        title: 'Streamlabs Desktop',
        message: $t('You have been logged out'),
      });
      return;
    }

    // Currently we treat generic errors as success
    if (validatePlatformResult === EPlatformCallResult.TwitchTwoFactor) {
      this.logOut();
      return validatePlatformResult;
    }

    if (validatePlatformResult === EPlatformCallResult.TwitchScopeMissing) {
      await this.logOut();
      this.showLogin();

      remote.dialog.showMessageBox(remote.getCurrentWindow(), {
        type: 'warning',
        title: 'Twitch Error',
        message: $t(
          $t('Your Twitch login is expired. Please log in again to continue using Streamlabs'),
        ),
        buttons: [$t('Refresh Login')],
      });

      return validatePlatformResult;
    }

    this.userLoginFinished.next();
  }

  @RunInLoadingMode()
  async logOut() {
    // Attempt to sync scense before logging out
    await this.sceneCollectionsService.save();
    await this.sceneCollectionsService.safeSync();
    // Navigate away from disabled tabs on logout
    this.navigationService.navigate('Studio');

    const session = this.state.auth.partition
      ? remote.session.fromPartition(this.state.auth.partition)
      : remote.session.defaultSession;

    session.clearStorageData({ storages: ['cookies'] });
    this.settingsService.setSettingValue('Stream', 'key', '');

    this.writeUserIdFile();
    this.unsubscribeFromSocketConnection();
    this.LOGOUT();
    this.userLogout.next();
  }

  async reLogin() {
    const platform = this.state.auth.primaryPlatform;
    await this.logOut();
    await this.startAuth(platform, 'internal');
  }

  /**
   * Starts the authentication process.  Multiple callbacks
   * can be passed for various events.
   */
  async startAuth(
    platform: TPlatform,
    mode: 'internal' | 'external',
    merge = false,
  ): Promise<EPlatformCallResult> {
    const service = getPlatformService(platform);
    const authUrl = merge ? service.mergeUrl : service.authUrl;

    if (merge && !this.isLoggedIn) {
      throw new Error('Account merging can only be performed while logged in');
    }

    this.SET_AUTH_STATE(EAuthProcessState.Loading);
    const onWindowShow = () =>
      this.SET_AUTH_STATE(
        mode === 'internal' ? EAuthProcessState.InProgress : EAuthProcessState.Idle,
      );
    const onWindowClose = () => this.SET_AUTH_STATE(EAuthProcessState.Idle);

    const auth =
      mode === 'internal'
        /* eslint-disable */
        ? await this.authModule.startInternalAuth(
          authUrl,
          service.authWindowOptions,
          onWindowShow,
          onWindowClose,
          merge,
        )
        : await this.authModule.startExternalAuth(authUrl, onWindowShow, merge);
        /* eslint-enable */

    this.SET_AUTH_STATE(EAuthProcessState.Loading);
    this.SET_IS_RELOG(false);

    let result: EPlatformCallResult;

    if (!merge) {
      // Ensure we are starting with fresh stream settings
      this.streamSettingsService.resetStreamSettings();

      result = await this.login(service, auth);
    } else {
      this.UPDATE_PLATFORM(auth.platforms[auth.primaryPlatform]);
      result = EPlatformCallResult.Success;
    }

    this.SET_AUTH_STATE(EAuthProcessState.Idle);
    return result;
  }

  updatePlatformToken(platform: TPlatform, token: string) {
    this.SET_PLATFORM_TOKEN(platform, token);
  }

  updatePlatformChannelId(platform: TPlatform, id: string) {
    this.SET_CHANNEL_ID(platform, id);
  }

  /**
   * Registers the current user information with Sentry so
   * we can view more detailed information.
   */
  setSentryContext() {
    if (!this.isLoggedIn) return;

    setSentryContext(this.getSentryContext());

    this.sentryContext.next(this.getSentryContext());
  }

  getSentryContext(): ISentryContext {
    if (!this.isLoggedIn) return null;

    return {
      username: this.username,
      platform: this.platform.type,
    };
  }

  /**
   * Abstracts a common pattern of performing an action if the user is logged in, listening for user
   * login events to perform that action at the point the user logs in, and doing cleanup on logout.
   *
   * @param init A function to be performed immediately if the user is logged in, and on every login
   * @param destroy A function to be performed when the user logs out
   * @param context `this` binding
   * @returns An object with a `destroy` method that will perform cleanup (including un-subscribing
   * from login events), typically invoked on a Service's `destroyed` method.
   * @example
   * class ChatService extends Service {
   *   @Inject() userService: UserService;
   *
   *   init() {
   *     this.lifecycle = this.userService.withLifecycle({
   *       init: this.initChat,
   *       destroy: this.deinitChat,
   *       context: this,
   *     })
   *   }
   *
   *   async initChat() { ... }
   *   async deinitChat() { ... }
   *
   *   async destroyed() {
   *     this.lifecycle.destroy();
   *   }
   * }
   */
  async withLifecycle({ init, destroy, context }: LoginLifecycleOptions): Promise<LoginLifecycle> {
    const doInit = init.bind(context);
    const doDestroy = destroy.bind(context);

    const userLoginSubscription = this.userLogin.subscribe(() => doInit());
    const userLogoutSubscription = this.userLogout.subscribe(() => doDestroy());

    if (this.isLoggedIn) {
      await doInit();
    }

    return {
      destroy: async () => {
        userLoginSubscription.unsubscribe();
        userLogoutSubscription.unsubscribe();
        await doDestroy();
      },
    } as LoginLifecycle;
  }
}<|MERGE_RESOLUTION|>--- conflicted
+++ resolved
@@ -167,7 +167,6 @@
     return url;
   }
 
-<<<<<<< HEAD
   appStoreUrl(appId?: string) {
     const host = this.hostsService.platform;
     const token = this.auth.apiToken;
@@ -179,7 +178,8 @@
     }
 
     return `${url}?token=${token}&mode=${nightMode}`;
-=======
+  }
+
   overlaysUrl(type?: 'overlay' | 'widget-theme', id?: string) {
     const uiTheme = this.customizationServiceViews.isDarkTheme ? 'night' : 'day';
     let url = `https://${this.hostsService.streamlabs}/library?mode=${uiTheme}&slobs`;
@@ -193,7 +193,6 @@
     }
 
     return url;
->>>>>>> 50692ef0
   }
 }
 
@@ -685,35 +684,6 @@
     return `https://${
       this.hostsService.streamlabs
     }/slobs/dashboard?oauth_token=${token}&mode=${nightMode}&r=${subPage}&l=${locale}&hidenav=${hideNav}`;
-  }
-
-<<<<<<< HEAD
-  overlaysUrl(type?: 'overlay' | 'widget-theme', id?: string) {
-    const uiTheme = this.customizationService.isDarkTheme ? 'night' : 'day';
-    let url = `https://${this.hostsService.streamlabs}/library?mode=${uiTheme}&slobs`;
-
-    if (this.isLoggedIn) {
-      url += `&oauth_token=${this.apiToken}`;
-    }
-
-    if (type && id) {
-      url += `#/?type=${type}&id=${id}`;
-    }
-
-    return url;
-=======
-  appStoreUrl(appId?: string) {
-    const host = this.hostsService.platform;
-    const token = this.apiToken;
-    const nightMode = this.customizationService.isDarkTheme ? 'night' : 'day';
-    let url = `https://${host}/slobs-store`;
-
-    if (appId) {
-      url = `${url}/app/${appId}`;
-    }
-
-    return `${url}?token=${token}&mode=${nightMode}`;
->>>>>>> 50692ef0
   }
 
   getDonationSettings() {
