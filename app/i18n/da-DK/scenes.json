{
  "Please enter the name of the Scenes Collection": "Angiv navnet på scenesamlingen",
  "The scene name is required": "Scenenavn skal angives",
  "Please enter the name of the scene": "Angiv navnet på scenen",
  "Manage Scene Collections": "Administrer scenesamlinger",
  "Create Scene Collection": "Create Scene Collection",
  "There needs to be at least one scene.": "Der skal være mindst én scene.",
  "Projector:": "Projektor:",
  "Projector: Output": "Projektor: Udgang",
  "This is where your Scene Collections live. Clicking the title will dropdown a menu where you can view & manage.": "Her finder du dine scener. Ved at klikke på titlen vises der en menu hvor du kan se og administrere scenerne.",
  "Are you sure you want to remove %{collectionName}?": "Er du sikker på at du vil fjerne %{collectionName}?",
  "Create Scene Projector": "Opret sceneprojektor",
  "Preview is disabled in performance mode": "Forhåndsvisning slået fra i performancetilstand",
  "Your preview is currently disabled": "Forhåndsvisning er i øjeblikket slået fra",
  "Are you sure you want to remove %sceneName%?": "Er du sikker på at du vil fjerne %sceneName%?",
  "Performance Mode": "Performancetilstand",
  "Create Output Projector": "Opret outputprojektor",
  "Studio Mode": "Studiotilstand",
  "Are you sure you want to remove %{sceneName}?": "Er du sikker på at du vil fjerne %{sceneName}?",
  "Are you sure you want to remove these %{count} items?": "Er du sikker på at du vil fjerne disse %{count} elementer?",
  "Disable Performance Mode": "Deaktiver performancetilstand",
  "Scene Collections": "Scenesamlinger",
  "The building blocks of your scene. Also contains widgets.": "Byggestenene i din scene. Indeholder også widgets.",
  "Add a new Source to your Scene. Includes widgets.": "Tilføj en ny kilde til din scene. Omfatter også widgets.",
  "Remove Sources from your Scene.": "Fjern kilder fra scenen.",
  "Open the Source Properties.": "Åbn egenskaberne for kilden.",
  "Add a Group so you can move multiple Sources at the same time.": "Tilføj en gruppe så du kan flytte flere kilder på samme tid.",
  "Cloud Backup": "Cloudbackup",
  "Your media files are currently being synced with the cloud. ": "Dine mediefiler synkroniseres i øjeblikket med skyen. ",
  "It is recommended that you wait until this finishes before going live.": "Det anbefales at du venter indtil processen er afsluttet, før du går live.",
  "Go Live Anyway": "Gå live alligevel",
  "Wait": "Vent",
  "Add a new Scene.": "Tilføj en ny scene.",
  "Remove Scene.": "Fjern scene.",
  "Edit Scene Transitions.": "Rediger sceneovergange.",
  "Rename Scene": "Omdøb scene",
  "Name Scene": "Navngiv scene",
  "Rename Folder": "Omdøb mappe",
  "Name Folder": "Navngiv mappe",
  "Switch Scenes": "Skift scener",
  "Failed to load scene collection.  A new one will be created instead.": "Scenesamlingen kunne ikke indlæses.  I stedet oprettes en ny.",
  "New Scene": "Ny scene",
  "Projector": "Projektor",
  "Your Scene Collections:": "Samlinger af dine scener:",
  "Add New Scene Collection:": "Tilføj ny samling af scener:",
  "Search Scene Collections": "Søg i samlinger af scener",
  "Start fresh and build from scratch": "Start på en frisk og begynd fra bunden",
  "Load existing scenes from OBS": "Indlæs eksisterende scener fra OBS",
  "Template": "Skabelon",
  "Choose a template from our theme library": "Vælg en skabelon fra vores temabibliotek",
  "Enter a Scene Collection Name": "Indtast et navn til en scenesamling",
  "Copy of %{collectionName}": "Kopi af %{collectionName}",
  "Your Scene Collections": "Samlinger af dine scener",
<<<<<<< HEAD
  "Dual Output Mode": "Dual Output Mode",
  "Horizontal Output": "Horizontal Output",
  "Vertical Output": "Vertical Output",
  "Arrange sources here for a vertical scene layout.": "Arrange sources here for a vertical scene layout.",
  "Arrange sources here for a horizontal scene layout.": "Arrange sources here for a horizontal scene layout.",
  "Toggle Dual Output Mode.": "Toggle Dual Output Mode.",
  "Cannot hide dual output toggles in dual output mode.": "Cannot hide dual output toggles in dual output mode.",
  "Choose a template from our overlay library": "Choose a template from our overlay library",
  "Log in to choose a template from our overlay library": "Log in to choose a template from our overlay library",
  "Loading scene...": "Loading scene...",
  "Import from OBS": "Import from OBS",
  "Import from Twitch": "Import from Twitch",
  "Import from Twitch Studio": "Import from Twitch Studio",
  "Load existing scenes from Twitch Studio": "Load existing scenes from Twitch Studio",
=======
  "Dual Output Mode": "Dual Output-tilstand",
  "Horizontal Output": "Vandret output",
  "Vertical Output": "Lodret output",
  "Arrange sources here for a vertical scene layout.": "Arranger kilder her for et lodret scenelayout.",
  "Arrange sources here for a horizontal scene layout.": "Arranger kilder her for et vandret scenelayout.",
  "Toggle Dual Output Mode.": "Slå Dual Output-tilstand til/fra.",
  "Cannot hide dual output toggles in dual output mode.": "Det er ikke muligt at skjule skift mellem to outputs i tilstand med dobbeltoutput.",
  "Choose a template from our overlay library": "Vælg en skabelon fra vores overlay-bibliotek",
  "Log in to choose a template from our overlay library": "Log ind for at vælge en skabelon fra vores overlay-bibliotek",
  "Loading scene...": "Indlæser scene ...",
  "Import from OBS": "Importér fra OBS",
  "Import from Twitch": "Importér fra Twitch",
  "Import from Twitch Studio": "Import from Twitch Studio",
  "Load existing scenes from Twitch Studio": "Indlæs eksisterende scener fra Twitch Studio",
>>>>>>> 39843688
  "Start Fresh": "Start Fresh"
}<|MERGE_RESOLUTION|>--- conflicted
+++ resolved
@@ -51,22 +51,6 @@
   "Enter a Scene Collection Name": "Indtast et navn til en scenesamling",
   "Copy of %{collectionName}": "Kopi af %{collectionName}",
   "Your Scene Collections": "Samlinger af dine scener",
-<<<<<<< HEAD
-  "Dual Output Mode": "Dual Output Mode",
-  "Horizontal Output": "Horizontal Output",
-  "Vertical Output": "Vertical Output",
-  "Arrange sources here for a vertical scene layout.": "Arrange sources here for a vertical scene layout.",
-  "Arrange sources here for a horizontal scene layout.": "Arrange sources here for a horizontal scene layout.",
-  "Toggle Dual Output Mode.": "Toggle Dual Output Mode.",
-  "Cannot hide dual output toggles in dual output mode.": "Cannot hide dual output toggles in dual output mode.",
-  "Choose a template from our overlay library": "Choose a template from our overlay library",
-  "Log in to choose a template from our overlay library": "Log in to choose a template from our overlay library",
-  "Loading scene...": "Loading scene...",
-  "Import from OBS": "Import from OBS",
-  "Import from Twitch": "Import from Twitch",
-  "Import from Twitch Studio": "Import from Twitch Studio",
-  "Load existing scenes from Twitch Studio": "Load existing scenes from Twitch Studio",
-=======
   "Dual Output Mode": "Dual Output-tilstand",
   "Horizontal Output": "Vandret output",
   "Vertical Output": "Lodret output",
@@ -81,6 +65,5 @@
   "Import from Twitch": "Importér fra Twitch",
   "Import from Twitch Studio": "Import from Twitch Studio",
   "Load existing scenes from Twitch Studio": "Indlæs eksisterende scener fra Twitch Studio",
->>>>>>> 39843688
   "Start Fresh": "Start Fresh"
 }