--- conflicted
+++ resolved
@@ -249,11 +249,7 @@
 }
 
 export default function FacebookEditStreamInfo(p: IPlatformComponentParams<'facebook'>) {
-<<<<<<< HEAD
-  const { shouldShowPermissionWarn, setProps } = useModule(FacebookEditStreamInfoModule);
-=======
   const { shouldShowPermissionWarn, setProps } = useModule(FacebookEditStreamInfoModule, true);
->>>>>>> 907da25c
   setProps(p);
   return (
     <Form name="facebook-settings">
