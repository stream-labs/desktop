--- conflicted
+++ resolved
@@ -106,11 +106,7 @@
   | 'ovrstream_dc_source';
 
 // Register new properties managers here
-<<<<<<< HEAD
-export type TPropertiesManager = 'default' | 'widget' | 'streamlabels' | 'platformApp';
-=======
 export type TPropertiesManager = 'default' | 'widget' | 'streamlabels' | 'platformApp' | 'replay';
->>>>>>> a42ff3be
 
 export interface ISourcesState {
   sources: Dictionary<ISource>;
