--- conflicted
+++ resolved
@@ -91,18 +91,11 @@
         message={$t('Looking for the old AlertBox settings?')}
         onClick={switchToLegacyAlertbox}
       />
-<<<<<<< HEAD
-      <Info
-        message={$t('Need to test your alerts with different scenarios?')}
-        onClick={openAdvancedAlertTesting}
-      />
-=======
       {/* TODO: check this feature is working for prime and non-prime users */}
       {/*<Info*/}
       {/*  message={$t('Need to test your alerts with different scenarios?')}*/}
       {/*  onClick={openAdvancedAlertTesting}*/}
       {/*/>*/}
->>>>>>> c38619c1
     </Form>
   );
 }
@@ -233,7 +226,6 @@
         message={$t('Customize your tip page where viewers can send you donations')}
         onClick={openTipPageSettings}
       />
-<<<<<<< HEAD
     </>
   );
 }
@@ -257,31 +249,6 @@
 }
 
 /**
-=======
-    </>
-  );
-}
-
-/**
- * Additional settings for merch
- */
-function MerchSettings() {
-  const { createVariationBinding } = useAlertBox();
-  const bind = createVariationBinding('merch', 'default', useForceUpdate());
-  const hiddenFields = bind.use_custom_image.value ? [] : ['image_href'];
-
-  return (
-    <>
-      <InputWrapper>
-        <CheckboxInput {...bind.use_custom_image} />
-      </InputWrapper>
-      <CommonAlertSettings type="merch" hiddenFields={hiddenFields} />
-    </>
-  );
-}
-
-/**
->>>>>>> c38619c1
  * A shortcut for Alert.info from antd lib
  */
 function Info(p: { message: string; onClick: Function }) {
