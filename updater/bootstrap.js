/* This is our updater bootstrap.
 * It has four goals in sequence:
 *  1. Check version.
 *  2. Download updater if new version is found.
 *  3. Run updater.
 *  4. Close application.
 *
 * Any complicated logic wanting to be placed in here needs
 * to be thoroughly thought about before doing so as any
 * mistakes here will require the user download a full
 * installer to have a fix put in place. In addition,
 * anything added to the updater that further complicates
 * its runtime requirements should be looked down upon. It's
 * designed to be small and mostly standalone. */
const util = require('util');
const path = require('path');
const fs = require('fs');
const request = require('request');
const zlib = require('zlib');
const cp = require('child_process');
const semver = require('semver');
const { BrowserWindow } = require('electron');
const log = require('electron-log');
const prequest = util.promisify(request);
const readFile = util.promisify(fs.readFile);
const writeFile = util.promisify(fs.writeFile);
const mkdir = util.promisify(fs.mkdir);

/* The user needs a visual queue to know there's
 * nothing wrong with the application. So we use
 * the currently distributed version of Electron
 * to bring up a small status window that indicates
 * the status of the bootstrap. That said, if
 * anything goes wrong, just don't spawn a window
 * for safety. */
let statusWindow = null;

function destroyStatusWindow() {
    if (statusWindow) {
        statusWindow.close();
        statusWindow = null;
    }
}

async function mkdirMaybe(directory) {
    try {
        await mkdir(directory);
    } catch (error) {
        if (error.code !== 'EEXIST')
            throw error;
    }
}

async function ensureDir(dirPath) {
    const directories = dirPath.split(path.sep);

    let directory = directories[0];

    for (let i = 1; i < directories.length; ++i) {
        directory += path.sep + directories[i];
        await mkdirMaybe(directory);
    }
}

async function getPreviousRoll(cacheFile, version) {
    return new Promise((resolve, reject) => {
        fs.readFile(cacheFile, 'utf8', (err, data) => {
            if (err) {
                log.info("Roll cache not found!");
                resolve(0);
                return;
            }

            let roll = parseInt(data.toString(), 10);

            if (!roll) {
                roll = 0;
            }

            resolve(roll);
        });
    });
}

async function checkChance(info, version) {
    const reqInfo = {
        baseUrl: info.baseUrl,
        uri: `/${version}.chance`,
    };

    const response = await prequest(reqInfo);

    if (response.statusCode !== 200) {
        log.info(`No chance file found! Assuming 100...`);
        return true;
    }

    const rollCache = path.join(info.cacheDir, 'rolls', version);
    const body = JSON.parse(response.body);
    const chance = body.chance;

    log.info(`Chance to update is ${chance}...`);

    /* Check for a cached roll. Caching the roll prevents incorrect
     * chance in the case we change the percentage chance to update. */
     let roll = await getPreviousRoll(rollCache, version);

    /* The above can return 0. Remember that 0 is an invalid roll meaning
     * it either doesn't exist or something went wrong. */

    /* Our D100 roll, 1 - 100
     * Math.random() gives 0.0 through 0.9999 repeating.
     * Multiply that by 100 to get a number between 0.0 and 99.9999 repeating.
     * Truncate that to make an integer to get between 0 and 99.
     * Add 1 so our result is between 1 and 100. */
    if (roll === 0) {
        roll = Math.trunc(Math.random() * 100) + 1;

        /* Even if we don't need to, just cache the roll,
         * it helps simplify the logic */
        await ensureDir(path.dirname(rollCache));
        await writeFile(rollCache, `${roll}`);
    }

    log.info(`You rolled ${roll}`);

<<<<<<< HEAD
    return (roll <= chance);
=======
    return roll <= chance;
>>>>>>> a42ff3be
}

/* Note that latest-updater.exe never changes
 * in name regardless of what version of the
 * application we're using. The base url should
 * always have an endpoint of `/latest-updater.exe`
 * that points to the updater executable or at
 * least redirects to it. Except for a preview version 
 * where preview-updater.exe name will be used */
async function fetchUpdater(info, progress) {
    let updater_name = 'latest-updater.exe';
    if(process.env.SLOBS_PREVIEW) {
        updater_name = 'preview-updater.exe';
    }
    const reqInfo = {
        baseUrl: info.baseUrl,
        uri: `/${updater_name}`
    };

    const updaterPath = path.resolve(info.tempDir, updater_name);
    const outStream = fs.createWriteStream(updaterPath);

    /* It's more convenient to use the piping functionality of
     * native request than using a promise here. */
    const handleResponse = (response, reject) => {
        if (response.statusCode !== 200) {
            reject(`Failed to fetch updater: status ${response.statusCode}`);
            return;
        }

        const contentLength = response.headers['content-length'];
        let accum = 0;

        response.on('data', (chunk) => {
            if (!contentLength) return;
            accum += chunk.length;
            progress((accum / contentLength) * 100);
        });
    };

    return new Promise((resolve, reject) => {
        const outPipe = request(reqInfo)
            .on('response', (response) => handleResponse(response, reject))
            .pipe(outStream);

        outPipe.on('close', () => {
            resolve(updaterPath);
        });

        outPipe.on('error', (error) => {
            reject(error);
        });
    });
}

async function getVersion(info) {
    const reqInfo = {
        baseUrl: info.baseUrl,
        uri: `/${info.versionFileName}`,
        json: true
    };

    let response = await prequest(reqInfo);

    if (response.statusCode !== 200) {
        log.info(
            `Failed to fetch version information ` +
            `- ${response.statusCode}`
        );

        return null;
    }

    return response.body.version;
}

/* Note that we return true when we fail to fetch
 * version correctly! This is to make sure we don't
 * bork the user due to update error. It's better to
 * let the user use an out of date application than
 * not to use it at all in this case. Only in the
 * case that we correctly fetch version and know that
 * we're out of date should we actually tell the app
 * to close so we can update. */
async function entry(info) {
    try {
        statusWindow = new BrowserWindow({
            width: 400,
            height: 180,
            frame: false,
            resizable: false,
            show: false
        });

        statusWindow.on('closed', () => {
            statusWindow = null;
        });

        /* 20 minutes in documentation and I still can't
         * tell if this does what I'm wanting */
        statusWindow.webContents.on('destroyed', () => {
            statusWindow = null;
        });

        statusWindow.on('ready-to-show', () => {
            statusWindow.show();
        });

        statusWindow.loadURL('file://' + __dirname + '/index.html');
    } catch (error) {
        log.info('Error when spawning status window!');
        if (statusWindow) statusWindow.close();
        statusWindow = null;
    }

    const latestVersion = await getVersion(info);

    /* Latest version need to be greater than the current version! */
    if (!latestVersion) {
        log.info('Failed to fetch latest version!');
        return false;
    }

    if (semver.eq(info.version, latestVersion)) {
        log.info('Already latest version!');
        return false;
    }

    if (semver.gt(info.version, latestVersion)) {
        log.info('Latest version is less than current version!');
        return false;
    }

    if (!await checkChance(info, latestVersion)) {
        log.info('Failed the chance lottery. Better luck next time!');
        return false;
    }

    /* App directory is required to be present!
     * The temporary directory may not exist though. */
    await ensureDir(info.tempDir);

    /* We're not what latest specifies. Download
    * updater, generate updater config, start the
    * updater, and tell application to finish. */
    const updaterPath = await fetchUpdater(info, progress => {});

    /* Node, for whatever reason, decided that when you execute via
     * shell, all arguments shouldn't be quoted... it still does
     * spacing for us I guess */
    const updaterArgs = [
        '--base-url', `"${info.baseUrl}"`,
        '--version', `"${latestVersion}"`,
        '--exec', `"${info.exec}"`,
        '--cwd', `"${info.cwd}"`,
        '--app-dir', `"${info.appDir}"`,
        '--force-temp'
    ];

    info.waitPids.forEach((pid) => {
        updaterArgs.push('-p');
        updaterArgs.push(pid);
    });

    if (statusWindow) {
        updaterArgs.push('-p');
        updaterArgs.push(statusWindow.webContents.getOSProcessId().toString());
    }

<<<<<<< HEAD
    log.info(updaterArgs);
=======
    const updaterStartCommand = `start \"\"  \"${updaterPath}\" `
>>>>>>> a42ff3be

    log.info(updaterArgs);

    const update_spawned = cp.spawn(`${updaterStartCommand}`, updaterArgs, {
        cwd: info.tempDir,
        detached: false,
        shell: true
    });

    log.info('updater process ' + `pid ${update_spawned.pid}`);

    //make promises for app exit , error , data and some timeout
    const primiseExit = new Promise(resolve => {
        update_spawned.on('exit', resolve);
    });

    const primiseError = new Promise(resolve => {
        update_spawned.on('error', resolve);
    });

    //wait for something to happen
    const promise = await Promise.race([primiseError, primiseExit]);
    log.info('Updater spawn promise ' + `result \"${promise}\"`);

    update_spawned.unref();

    return `${promise}` === "0";
}

module.exports = async (info) => {
    return entry(info).then(status => {
        destroyStatusWindow();
        return Promise.resolve(status);
    }).catch((error) => {
        log.info(error);
        destroyStatusWindow();
        return Promise.resolve(false);
    });
};<|MERGE_RESOLUTION|>--- conflicted
+++ resolved
@@ -124,11 +124,7 @@
 
     log.info(`You rolled ${roll}`);
 
-<<<<<<< HEAD
-    return (roll <= chance);
-=======
     return roll <= chance;
->>>>>>> a42ff3be
 }
 
 /* Note that latest-updater.exe never changes
@@ -298,11 +294,7 @@
         updaterArgs.push(statusWindow.webContents.getOSProcessId().toString());
     }
 
-<<<<<<< HEAD
-    log.info(updaterArgs);
-=======
     const updaterStartCommand = `start \"\"  \"${updaterPath}\" `
->>>>>>> a42ff3be
 
     log.info(updaterArgs);
 
