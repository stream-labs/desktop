import Vue from 'vue';
import { Component, Prop } from 'vue-property-decorator';
import { Inject } from 'util/injector';
import { TransitionsService } from 'services/transitions';
import { ScenesService } from 'services/scenes';
import VFormGroup from 'components/shared/inputs/VFormGroup.vue';

@Component({
<<<<<<< HEAD
  components: {
    ...inputComponents,
  },
=======
  components: { VFormGroup },
>>>>>>> a42ff3be
})
export default class SceneTransitions extends Vue {
  @Inject() transitionsService: TransitionsService;
  @Inject() scenesService: ScenesService;

  @Prop() connectionId: string;

<<<<<<< HEAD
  get fromSceneModel(): IObsListInput<string> {
    return {
      description: $t('Beginning Scene'),
      name: 'from',
      value: this.connection.fromSceneId,
      options: this.sceneOptions,
    };
  }

  set fromSceneModel(model: IObsListInput<string>) {
    this.transitionsService.updateConnection(this.connectionId, {
      fromSceneId: model.value,
    });
  }

  get toSceneModel(): IObsListInput<string> {
    return {
      description: $t('Ending Scene'),
      name: 'to',
      value: this.connection.toSceneId,
      options: this.sceneOptions,
    };
  }

  set toSceneModel(model: IObsListInput<string>) {
    this.transitionsService.updateConnection(this.connectionId, {
      toSceneId: model.value,
    });
  }

  get transitionModel(): IObsListInput<string> {
    return {
      description: $t('Scene Transition'),
      name: 'transition',
      value: this.connection.transitionId,
      options: this.transitionOptions,
    };
  }

  set transitionModel(model: IObsListInput<string>) {
    this.transitionsService.updateConnection(this.connectionId, {
      transitionId: model.value,
    });
=======
  get fromSceneModel(): string {
    return this.connection.fromSceneId;
  }

  set fromSceneModel(value: string) {
    this.transitionsService.updateConnection(this.connectionId, { fromSceneId: value });
  }

  get toSceneModel(): string {
    return this.connection.toSceneId;
  }

  set toSceneModel(value: string) {
    this.transitionsService.updateConnection(this.connectionId, { toSceneId: value });
  }

  get transitionModel(): string {
    return this.connection.transitionId;
  }

  set transitionModel(value: string) {
    this.transitionsService.updateConnection(this.connectionId, { transitionId: value });
>>>>>>> a42ff3be
  }

  get connection() {
    return this.transitionsService.getConnection(this.connectionId);
  }

  get sceneOptions() {
<<<<<<< HEAD
    return this.scenesService.scenes.map(scene => {
      return {
        description: scene.name,
        value: scene.id,
      };
    });
  }

  get transitionOptions() {
    return this.transitionsService.state.transitions.map(transition => {
      return {
        description: transition.name,
        value: transition.id,
      };
    });
=======
    return this.scenesService.scenes.map(scene => ({ title: scene.name, value: scene.id }));
  }

  get transitionOptions() {
    return this.transitionsService.state.transitions.map(transition => ({
      title: transition.name,
      value: transition.id,
    }));
>>>>>>> a42ff3be
  }
}<|MERGE_RESOLUTION|>--- conflicted
+++ resolved
@@ -6,13 +6,7 @@
 import VFormGroup from 'components/shared/inputs/VFormGroup.vue';
 
 @Component({
-<<<<<<< HEAD
-  components: {
-    ...inputComponents,
-  },
-=======
   components: { VFormGroup },
->>>>>>> a42ff3be
 })
 export default class SceneTransitions extends Vue {
   @Inject() transitionsService: TransitionsService;
@@ -20,51 +14,6 @@
 
   @Prop() connectionId: string;
 
-<<<<<<< HEAD
-  get fromSceneModel(): IObsListInput<string> {
-    return {
-      description: $t('Beginning Scene'),
-      name: 'from',
-      value: this.connection.fromSceneId,
-      options: this.sceneOptions,
-    };
-  }
-
-  set fromSceneModel(model: IObsListInput<string>) {
-    this.transitionsService.updateConnection(this.connectionId, {
-      fromSceneId: model.value,
-    });
-  }
-
-  get toSceneModel(): IObsListInput<string> {
-    return {
-      description: $t('Ending Scene'),
-      name: 'to',
-      value: this.connection.toSceneId,
-      options: this.sceneOptions,
-    };
-  }
-
-  set toSceneModel(model: IObsListInput<string>) {
-    this.transitionsService.updateConnection(this.connectionId, {
-      toSceneId: model.value,
-    });
-  }
-
-  get transitionModel(): IObsListInput<string> {
-    return {
-      description: $t('Scene Transition'),
-      name: 'transition',
-      value: this.connection.transitionId,
-      options: this.transitionOptions,
-    };
-  }
-
-  set transitionModel(model: IObsListInput<string>) {
-    this.transitionsService.updateConnection(this.connectionId, {
-      transitionId: model.value,
-    });
-=======
   get fromSceneModel(): string {
     return this.connection.fromSceneId;
   }
@@ -87,7 +36,6 @@
 
   set transitionModel(value: string) {
     this.transitionsService.updateConnection(this.connectionId, { transitionId: value });
->>>>>>> a42ff3be
   }
 
   get connection() {
@@ -95,23 +43,6 @@
   }
 
   get sceneOptions() {
-<<<<<<< HEAD
-    return this.scenesService.scenes.map(scene => {
-      return {
-        description: scene.name,
-        value: scene.id,
-      };
-    });
-  }
-
-  get transitionOptions() {
-    return this.transitionsService.state.transitions.map(transition => {
-      return {
-        description: transition.name,
-        value: transition.id,
-      };
-    });
-=======
     return this.scenesService.scenes.map(scene => ({ title: scene.name, value: scene.id }));
   }
 
@@ -120,6 +51,5 @@
       title: transition.name,
       value: transition.id,
     }));
->>>>>>> a42ff3be
   }
 }