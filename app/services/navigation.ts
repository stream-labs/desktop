import { StatefulService, mutation } from './stateful-service';

type TAppPage =
  | 'Studio'
  | 'Dashboard'
  | 'Live'
  | 'Onboarding'
  | 'BrowseOverlays'
  | 'PatchNotes'
<<<<<<< HEAD
  | 'Chatbot';
=======
  | 'DesignSystem';
>>>>>>> 42fe2403

interface INavigationState {
  currentPage: TAppPage;
  params: Dictionary<string>;
}

export class NavigationService extends StatefulService<INavigationState> {
  static initialState: INavigationState = {
    currentPage: 'Studio',
    params: {}
  };

  navigate(page: TAppPage, params: Dictionary<string> = {}) {
    this.NAVIGATE(page, params);
  }

  @mutation()
  private NAVIGATE(page: TAppPage, params: Dictionary<string>) {
    this.state.currentPage = page;
    this.state.params = params;
  }
}<|MERGE_RESOLUTION|>--- conflicted
+++ resolved
@@ -7,11 +7,8 @@
   | 'Onboarding'
   | 'BrowseOverlays'
   | 'PatchNotes'
-<<<<<<< HEAD
-  | 'Chatbot';
-=======
+  | 'Chatbot'
   | 'DesignSystem';
->>>>>>> 42fe2403
 
 interface INavigationState {
   currentPage: TAppPage;
