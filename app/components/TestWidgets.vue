<template>
  <div class="slide-open">
    <a
      class="slide-open__open link link--uppercase"
      @click="slideOpen = !slideOpen">
      {{$t('Test Widgets') }}
    </a>
    <transition name="slide-fade">
      <div
        v-if="slideOpen"
        class="slide-open__menu">
<<<<<<< HEAD
        <a class="slide-open__close link link--uppercase"
          @click="slideOpen = !slideOpen">
          <i class="fa fa-arrow-right" aria-hidden="true"></i> {{$t('Hide Test Widgets') }}
        </a>
        <div class="button-container">
          <button
            class="button button--trans"
            v-for="tester in widgetTesters"
            :key="tester.name"
            @click="tester.test()">
            {{ tester.name }}
          </button>
          <button
            class="button button--trans"
            v-if="facemasksActive"
            @click="playTestFacemask()">
            Face Mask
          </button>
        </div>
=======
        <button
          class="button button--trans"
          v-for="tester in widgetTesters"
          :key="tester.name"
          @click="tester.test()">
          {{ $t(tester.name) }}
        </button>
>>>>>>> 4943d0be
      </div>
    </transition>
  </div>
</template>

<script lang="ts" src="./TestWidgets.vue.ts"></script><|MERGE_RESOLUTION|>--- conflicted
+++ resolved
@@ -9,27 +9,6 @@
       <div
         v-if="slideOpen"
         class="slide-open__menu">
-<<<<<<< HEAD
-        <a class="slide-open__close link link--uppercase"
-          @click="slideOpen = !slideOpen">
-          <i class="fa fa-arrow-right" aria-hidden="true"></i> {{$t('Hide Test Widgets') }}
-        </a>
-        <div class="button-container">
-          <button
-            class="button button--trans"
-            v-for="tester in widgetTesters"
-            :key="tester.name"
-            @click="tester.test()">
-            {{ tester.name }}
-          </button>
-          <button
-            class="button button--trans"
-            v-if="facemasksActive"
-            @click="playTestFacemask()">
-            Face Mask
-          </button>
-        </div>
-=======
         <button
           class="button button--trans"
           v-for="tester in widgetTesters"
@@ -37,7 +16,12 @@
           @click="tester.test()">
           {{ $t(tester.name) }}
         </button>
->>>>>>> 4943d0be
+        <button
+          class="button button--trans"
+          v-if="facemasksActive"
+          @click="playTestFacemask()">
+          Face Mask
+        </button>
       </div>
     </transition>
   </div>
