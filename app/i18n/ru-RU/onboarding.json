--- conflicted
+++ resolved
@@ -98,11 +98,7 @@
   "Pro features to take your stream and channel to the next level.": "Новый уровень ваших трансляций и канала с функциями уровня Pro.",
   "Something went wrong while importing from OBS Studio. Please try again or skip to the next step.": "Во время импорта из OBS Studio что-то пошло не так. Попробуйте еще раз или пропустите этот шаг.",
   "Visual Preset": "Предустановленное оформление",
-<<<<<<< HEAD
-  "Installing overlay...": "Installing overlay...",
-=======
   "Installing overlay...": "Установка наложения…",
->>>>>>> 39843688
   "How do you plan to use Streamlabs Desktop?": "Как вы планируете использовать Streamlabs Desktop?",
   "Live Streaming": "Для прямых трансляций",
   "Recording Only": "Только для записи экрана",
@@ -130,11 +126,7 @@
   "Access to All Overlays and Themes (%{themeNumber})": "Доступ ко всем оверлеям и темам (%{themeNumber})",
   "Add Up To 11 Guests or Cameras": "Возможность добавить до 11 гостей или камер",
   "Access Full App Library (%{appNumber})": "Доступ ко всей библиотеке приложений (%{appNumber})",
-<<<<<<< HEAD
-  "%{destinationsNumber} Destinations": "%{destinationsNumber} Destinations",
-=======
   "%{destinationsNumber} Destinations": "%{destinationsNumber} Направления",
->>>>>>> 39843688
   "Custom Tip Page and Domain": "Пользовательские домен и страница чаевых",
   "Custom Named Chatbot": "Выбор имени для чат-бота",
   "Pro Upgrade": "Улучшение до Pro",
@@ -149,36 +141,6 @@
   "Error": "Ошибка",
   "Ok": "ОК",
   "An error has occurred during optimization attempt. Only default settings are applied": "Во время попытки оптимизация произошла ошибка. Применяются только стандартные настройки",
-<<<<<<< HEAD
-  "You unlocked hundreds of Ultra overlays! Choose from the ones below or navigate to the Overlays tab later to personalize your scenes.": "You unlocked hundreds of Ultra overlays! Choose from the ones below or navigate to the Overlays tab later to personalize your scenes.",
-  "Welcome to Streamlabs!": "Welcome to Streamlabs!",
-  "What type of creator are you?": "What type of creator are you?",
-  "Beginner": "Beginner",
-  "I want to be guided step by step.": "I want to be guided step by step.",
-  "Intermediate": "Intermediate",
-  "I need a little help getting started": "I need a little help getting started",
-  "I like to setup things myself": "I like to setup things myself",
-  "Log in with email/password": "Log in with email/password",
-  "Sign Up": "Sign Up",
-  "Create an account to unlock the most useful features like Streaming, Themes, Highlighter, App Store, Collab Cam and more!": "Create an account to unlock the most useful features like Streaming, Themes, Highlighter, App Store, Collab Cam and more!",
-  "Create a <span>Streamlabs ID</span>": "Create a <span>Streamlabs ID</span>",
-  "Already have an account? <span>Login</span>": "Already have an account? <span>Login</span>",
-  "Add an Overlay": "Add an Overlay",
-  "Log in with a platform": "Log in with a platform",
-  "Don't have an account yet? <span>Sign up</span>": "Don't have an account yet? <span>Sign up</span>",
-  "Seamless Creator Workflow": "Seamless Creator Workflow",
-  "Streamlabs Mobile": "Streamlabs Mobile",
-  "Streamlabs Console": "Streamlabs Console",
-  "+ Disconnect Protection": "+ Disconnect Protection",
-  "Tips to get the most out of your experience:": "Tips to get the most out of your experience:",
-  "Set up your alerts and widgets on <link>Streamlabs Dashboard</link>": "Set up your alerts and widgets on <link>Streamlabs Dashboard</link>",
-  "Need further assistance? Check out our <link>Creator resource hub</link> for everything you need": "Need further assistance? Check out our <link>Creator resource hub</link> for everything you need",
-  "Earn rewards by streaming. Check your All Stars rank <link>on your dashboard</link>": "Earn rewards by streaming. Check your All Stars rank <link>on your dashboard</link>",
-  "Tips to run your first stream like a Pro:": "Tips to run your first stream like a Pro:",
-  "Set yourself up for success with our <link>getting started guide</link>": "Set yourself up for success with our <link>getting started guide</link>",
-  "Prevent crashes with <link>this troubleshooting guide</link>": "Prevent crashes with <link>this troubleshooting guide</link>",
-  "Learn more about streaming through our free <link>Streamer University</link>": "Learn more about streaming through our free <link>Streamer University</link>"
-=======
   "You unlocked hundreds of Ultra overlays! Choose from the ones below or navigate to the Overlays tab later to personalize your scenes.": "Вы разблокировали сотни наложений Ultra! Выберите один из представленных ниже вариантов или перейдите на вкладку Overlays (Наложения), чтобы персонализировать свои сцены.",
   "Welcome to Streamlabs!": "Добро пожаловать в Streamlabs!",
   "What type of creator are you?": "К какому типу авторов вы относитесь?",
@@ -228,5 +190,4 @@
   "Choose the best plan to fit your content creation needs.": "Choose the best plan to fit your content creation needs.",
   "Add your first theme": "Add your first theme",
   "Try your first theme now, browse hundreds of more themes later on": "Try your first theme now, browse hundreds of more themes later on"
->>>>>>> 39843688
 }