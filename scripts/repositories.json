{
  "root": [
    {
      "name": "obs-studio-node",
      "url": "https://s3-us-west-2.amazonaws.com/obsstudionodes3.streamlabs.com/",
      "archive": "osn-[VERSION]-release-[OS][ARCH].tar.gz",
<<<<<<< HEAD
      "version": "0.25.12",
      "mac_version": "0.25.12",
=======
      "version": "0.25.13",
      "mac_version": "0.25.13",
>>>>>>> 3b2cc98a
      "win64": true,
      "osx": true
    },
    {
      "name": "node-libuiohook",
      "url": "https://slobs-node-libuiohook.s3-us-west-2.amazonaws.com/",
      "archive": "node-libuiohook-[VERSION]-[OS][ARCH].tar.gz",
      "version": "1.1.17",
      "win64": true,
      "osx": true
    },
    {
      "name": "node-fontinfo",
      "url": "https://slobs-node-fontinfo.s3-us-west-2.amazonaws.com/",
      "archive": "node-fontinfo-[VERSION]-[OS][ARCH].tar.gz",
      "version": "1.1.12",
      "win64": true,
      "osx": true
    },
    {
      "name": "font-manager",
      "url": "https://slobs-font-manager.s3-us-west-2.amazonaws.com/",
      "archive": "font-manager-[VERSION]-[OS][ARCH].tar.gz",
      "version": "1.2.10",
      "win64": true,
      "osx": true
    },
    {
      "name": "crash-handler",
      "url": "https://slobs-crash-handler.s3-us-west-2.amazonaws.com/",
      "archive": "crash-handler-[VERSION]-[OS][ARCH].tar.gz",
      "version": "1.2.23",
      "win64": true,
      "osx": true
    },
    {
      "name": "node-window-rendering",
      "url": "https://slobs-node-window-rendering.s3-us-west-2.amazonaws.com/",
      "archive": "node-window-rendering-[VERSION]-[OS][ARCH].tar.gz",
      "version": "1.0.20",
      "win64": false,
      "osx": true
    },
    {
      "name": "game_overlay",
      "url": "https://obs-studio-deployment.s3-us-west-2.amazonaws.com/",
      "archive": "game-overlay-[VERSION]-[OS].tar.gz",
      "version": "0.0.63",
      "win64": true,
      "osx": false
    },
    {
      "name": "color-picker",
      "url": "https://obs-studio-deployment.s3-us-west-2.amazonaws.com/",
      "archive": "color-picker-[VERSION]-[OS].tar.gz",
      "version": "1.3.11",
      "win64": true,
      "osx": false
    }
  ]
}<|MERGE_RESOLUTION|>--- conflicted
+++ resolved
@@ -4,13 +4,8 @@
       "name": "obs-studio-node",
       "url": "https://s3-us-west-2.amazonaws.com/obsstudionodes3.streamlabs.com/",
       "archive": "osn-[VERSION]-release-[OS][ARCH].tar.gz",
-<<<<<<< HEAD
-      "version": "0.25.12",
-      "mac_version": "0.25.12",
-=======
       "version": "0.25.13",
       "mac_version": "0.25.13",
->>>>>>> 3b2cc98a
       "win64": true,
       "osx": true
     },
