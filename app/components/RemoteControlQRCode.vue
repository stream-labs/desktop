--- conflicted
+++ resolved
@@ -33,16 +33,9 @@
   </div>
 
   <div>
-<<<<<<< HEAD
-    {{ $t('You can now control Streamlabs OBS from your Android phone.') }} <br/>
+    {{ $t('You can now control Streamlabs OBS from your phone.') }} <br/>
     {{ $t('To begin, Scan this QR code with your phone.') }}<br/>
     {{ $t('This feature will only work with the most recent version of the Streamlabs mobile app.') }}<br/>
-    {{ $t('NOTE: For IOS users, this feature is coming soon.') }}<br/>
-=======
-    You can now control Streamlabs OBS from your phone. <br/>
-    To begin, Scan this QR code with your phone.<br/>
-    This feature will only work with the most recent version of the Streamlabs mobile app.<br/>
->>>>>>> 0f1f3eeb
   </div>
 </div>
 </template>
