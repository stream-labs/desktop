import {
  clickGoLive,
  prepareToGoLive,
  waitForSettingsWindowLoaded,
} from '../../helpers/modules/streaming';
import {
  clickIfDisplayed,
  focusChild,
  focusMain,
  isDisplayed,
  selectElements,
} from '../../helpers/modules/core';
import { logIn } from '../../helpers/modules/user';
import {
  toggleDualOutputMode,
  toggleDisplay,
  confirmSelectorNodesDisplay,
  confirmHasDisplaysAssigned,
} from '../../helpers/modules/dual-output';
import { getApiClient } from '../../helpers/api-client';
import { test, useWebdriver, TExecutionContext } from '../../helpers/webdriver';
import { SceneBuilder } from '../../helpers/scene-builder';
<<<<<<< HEAD
import { sleep } from '../../helpers/sleep';
import { DualOutputService } from '../../../app/services/dual-output';
import { VideoSettingsService } from 'services/settings-v2/video';
import { SettingsService } from 'services/settings';
import { showSettingsWindow } from '../../helpers/modules/settings/settings';
import { assertFormContains } from '../../helpers/modules/forms/form';
=======
import { addSource } from '../../helpers/modules/sources';
import { ScenesService } from 'services/api/external-api/scenes';
>>>>>>> 7af91880

useWebdriver();

/**
 * Dual output video settings
 */
test('User must be logged in to use Dual Output', async (t: TExecutionContext) => {
  await toggleDualOutputMode(false);
  await focusChild();
  t.true(await isDisplayed('form#login-modal', { timeout: 1000 }));
});

<<<<<<< HEAD
test('Dual output checkbox toggles Dual Output mode', async (t: TExecutionContext) => {
=======
test('Dual output checkbox toggles Dual Output mode and duplicates sources', async (t: TExecutionContext) => {
>>>>>>> 7af91880
  await logIn();

  const sceneBuilder = new SceneBuilder(await getApiClient());

  await addSource('Color Block', 'Color Source');
  await addSource('Color Block', 'Color Source 2');
  await addSource('Color Block', 'Color Source 3');

  t.true(
    sceneBuilder.isEqualTo(
      `
    Color Source 3:
    Color Source 2:
    Color Source:
  `,
    ),
  );

  // toggle dual output on and convert dual output scene collection
  await toggleDualOutputMode();
  await focusMain();
  t.true(await isDisplayed('div#vertical-display'));
  t.true(
    sceneBuilder.isEqualTo(
      `
    Color Source 3:
    Color Source 2:
    Color Source:
    Color Source 3:
    Color Source 2:
    Color Source:
  `,
    ),
  );

  // toggle dual output off, vertical nodes persist
  await toggleDualOutputMode();
  await focusMain();
  t.false(await isDisplayed('div#vertical-display'));
  t.true(
    sceneBuilder.isEqualTo(
      `
    Color Source 3:
    Color Source 2:
    Color Source:
    Color Source 3:
    Color Source 2:
    Color Source:
  `,
    ),
  );

  // toggle dual output on, nodes do not duplicate
  await toggleDualOutputMode();
  t.true(
    sceneBuilder.isEqualTo(
      `
    Color Source 3:
    Color Source 2:
    Color Source:
    Color Source 3:
    Color Source 2:
    Color Source:
  `,
    ),
  );
});

<<<<<<< HEAD
// TODO: finish test
test.skip('Auto config works with only the horizontal context', async (t: TExecutionContext) => {
  // const app = t.context.app;
  // const client = await getApiClient();
  // const videoSettingsService = client.getResource<VideoSettingsService>('VideoSettingsService');
  // const settingsService = client.getResource<SettingsService>('SettingsService');
  // videoSettingsService.establishVideoContext('horizontal');
  // videoSettingsService.establishVideoContext('vertical');
  // videoSettingsService.setVideoSetting('baseWidth', 852, 'horizontal');
  // videoSettingsService.setVideoSetting('baseHeight', 480, 'horizontal');
  // videoSettingsService.setVideoSetting('baseWidth', 720, 'vertical');
  // videoSettingsService.setVideoSetting('baseHeight', 1280, 'vertical');
  // await focusMain();
  // if (!(await isDisplayed('h2=Live Streaming'))) return;
  // await click('h2=Live Streaming');
  // await click('button=Continue');
  // await (await app.client.$('button=Twitch')).isExisting();
  // await logIn('twitch');
  // await sleep(1000);
  // if (await (await t.context.app.client.$('span=Skip')).isExisting()) {
  //   await (await t.context.app.client.$('span=Skip')).click();
  //   await sleep(1000);
  // }
  // if (await (await t.context.app.client.$('div=Start Fresh')).isExisting()) {
  //   await (await t.context.app.client.$('div=Start Fresh')).click();
  //   await sleep(1000);
  // }
  // if (await (await t.context.app.client.$('button=Skip')).isExisting()) {
  //   await (await t.context.app.client.$('button=Skip')).click();
  //   await sleep(1000);
  // }
  // if (await (await t.context.app.client.$('button=Skip')).isExisting()) {
  //   await (await t.context.app.client.$('button=Skip')).click();
  //   await sleep(1000);
  // }
  // // Start auto config
  // t.true(await (await app.client.$('button=Start')).isExisting());
  // await (await app.client.$('button=Start')).click();
  // await (await t.context.app.client.$('div=Choose Starter')).waitForDisplayed({ timeout: 60000 });
  // if (await (await t.context.app.client.$('div=Choose Starter')).isExisting()) {
  //   await (await t.context.app.client.$('div=Choose Starter')).click();
  //   await sleep(1000);
  // }
  // await (await app.client.$('span=Sources')).waitForDisplayed({ timeout: 60000 });
  // await showSettingsWindow('Video', async () => {
  //   await assertFormContains({ baseRes: 1920 });
  //   await assertFormContains({ baseHeight: 1080 });
  // });
  // const horizontalBaseWidthState = videoSettingsService.state.horizontal.baseWidth;
  // const verticalBaseHeightState = videoSettingsService.state.vertical.baseHeight;
  // const [baseWidth, baseHeight] = settingsService.views.values.Video.Base.split('x');
  // t.true(horizontalBaseWidthState === 1920);
  // t.true(verticalBaseHeightState === 1080);
  t.pass();
});

/**
 * Dual output displays
 */
test.skip('Dual output elements show on toggle', async (t: TExecutionContext) => {
=======
test('Dual output display toggles show/hides displays and filters sources', async (t: TExecutionContext) => {
>>>>>>> 7af91880
  await logIn();

  const client = await getApiClient();
  const sceneBuilder = new SceneBuilder(client);

  await addSource('Color Block', 'Color Source');
  await addSource('Color Block', 'Color Source 2');
  await addSource('Color Block', 'Color Source 3');

  await toggleDualOutputMode();
  await focusMain();

  t.true(sceneBuilder.confirmDualOutputCollection());

  const scenesService = client.getResource<ScenesService>('ScenesService');

  let sceneNodes = scenesService.activeScene.getSourceSelectorNodes();
  let visibleHorizontalNodes: WebdriverIO.Element[] = [];
  let visibleVerticalNodes: WebdriverIO.Element[] = [];

  // check permutations of toggling on and off the displays
  // toggle horizontal, vertical display active
  await clickIfDisplayed('i#horizontal-display-toggle');
  t.false(await isDisplayed('div#horizontal-display'));
  t.true(await isDisplayed('div#vertical-display'));

  // should only show vertical sources in source selector
  sceneNodes = scenesService.activeScene.getSourceSelectorNodes();
  visibleHorizontalNodes = await selectElements('i.horizontal-source-icon');
  visibleVerticalNodes = await selectElements('i.vertical-source-icon');

  t.is(sceneNodes.length, visibleVerticalNodes.length);
  t.is(visibleHorizontalNodes.length, 0);
  t.is(confirmSelectorNodesDisplay(sceneNodes, 'vertical'), true);

  // toggle vertical, no displays active
  await toggleDisplay('vertical', true);
  t.false(await isDisplayed('div#horizontal-display'));
  t.false(await isDisplayed('div#vertical-display'));

  // should hide both horizontal and vertical sources in source selector
  visibleHorizontalNodes = await selectElements('i.horizontal-source-icon');
  visibleVerticalNodes = await selectElements('i.vertical-source-icon');

  t.is(visibleHorizontalNodes.length, 0);
  t.is(visibleVerticalNodes.length, 0);

  // toggle horizontal, only horizontal active
  await toggleDisplay('horizontal');
  t.true(await isDisplayed('div#horizontal-display'));
  t.false(await isDisplayed('div#vertical-display'));

  // should only show horizontal sources in source selector
  sceneNodes = scenesService.activeScene.getSourceSelectorNodes();
  visibleHorizontalNodes = await selectElements('i.horizontal-source-icon');
  visibleVerticalNodes = await selectElements('i.vertical-source-icon');

  t.is(sceneNodes.length, visibleHorizontalNodes.length);
  t.is(visibleVerticalNodes.length, 0);
  t.is(confirmSelectorNodesDisplay(sceneNodes, 'horizontal'), true);

  // toggle vertical, both displays active
  await toggleDisplay('vertical');
  t.true(await isDisplayed('div#horizontal-display'));
  t.true(await isDisplayed('div#vertical-display'));

  // should show both horizontal and vertical sources in source selector
  sceneNodes = scenesService.activeScene.getSourceSelectorNodes();
  visibleHorizontalNodes = await selectElements('i.horizontal-source-icon');
  visibleVerticalNodes = await selectElements('i.vertical-source-icon');

  t.is(sceneNodes.length, visibleHorizontalNodes.length);
  t.is(sceneNodes.length, visibleVerticalNodes.length);
  t.is(confirmHasDisplaysAssigned(sceneNodes), true);

  // toggle vertical, only horizontal active
  await toggleDisplay('vertical');
  t.true(await isDisplayed('div#horizontal-display'));
  t.false(await isDisplayed('div#vertical-display'));

  // should only show horizontal sources in source selector
  sceneNodes = scenesService.activeScene.getSourceSelectorNodes();
  visibleHorizontalNodes = await selectElements('i.horizontal-source-icon');
  visibleVerticalNodes = await selectElements('i.vertical-source-icon');

  t.is(sceneNodes.length, visibleHorizontalNodes.length);
  t.is(visibleVerticalNodes.length, 0);
  t.is(confirmSelectorNodesDisplay(sceneNodes, 'horizontal'), true);

  // toggle horizontal, both displays inactive
  await toggleDisplay('horizontal');
  t.false(await isDisplayed('div#horizontal-display'));
  t.false(await isDisplayed('div#vertical-display'));

  // should hide both horizontal and vertical sources in source selector
  sceneNodes = scenesService.activeScene.getSourceSelectorNodes();
  visibleHorizontalNodes = await selectElements('i.horizontal-source-icon');
  visibleVerticalNodes = await selectElements('i.vertical-source-icon');

  t.is(visibleHorizontalNodes.length, 0);
  t.is(visibleVerticalNodes.length, 0);

  // toggle vertical, only vertical active
  await toggleDisplay('vertical');
  t.false(await isDisplayed('div#horizontal-display'));
  t.true(await isDisplayed('div#vertical-display'));

  // should only show vertical sources in source selector
  sceneNodes = scenesService.activeScene.getSourceSelectorNodes();
  visibleHorizontalNodes = await selectElements('i.horizontal-source-icon');
  visibleVerticalNodes = await selectElements('i.vertical-source-icon');

  t.is(sceneNodes.length, visibleVerticalNodes.length);
  t.is(visibleHorizontalNodes.length, 0);
  t.is(confirmSelectorNodesDisplay(sceneNodes, 'vertical'), true);

  // toggle horizontal, both displays active
  await toggleDisplay('horizontal');
  t.true(await isDisplayed('div#horizontal-display'));
  t.true(await isDisplayed('div#vertical-display'));

  // should show both horizontal and vertical sources in source selector
  visibleHorizontalNodes = await selectElements('i.horizontal-source-icon');
  visibleVerticalNodes = await selectElements('i.vertical-source-icon');

  t.is(sceneNodes.length, visibleHorizontalNodes.length);
  t.is(sceneNodes.length, visibleVerticalNodes.length);
});

// test('Dual output scene item toggles', async t => {});

// test('Dual output folder toggles', async t => {});

// test('Dual output nodes', async t => {});

/*
 * Dual Output Go Live Window
 * In-progress, skip for now
 */
test.skip('Dual Output Go Live Window', async t => {
  await logIn('twitch');
  await logIn('trovo');
  await logIn('youtube');

  //
  await prepareToGoLive();
  await clickGoLive();
  await waitForSettingsWindowLoaded();
});

// test('Multistream default mode', async t => {
//   // login to via Twitch because it doesn't have strict rate limits
//   await logIn('twitch', { multistream: true });
//   await prepareToGoLive();
//   await clickGoLive();
//   await waitForSettingsWindowLoaded();

//   // enable all platforms
//   await fillForm({
//     twitch: true,
//     youtube: true,
//     trovo: true,
//   });
//   await waitForSettingsWindowLoaded();

//   // add settings
//   await fillForm({
//     title: 'Test stream',
//     description: 'Test stream description',
//     twitchGame: 'Fortnite',
//   });

//   await submit();
//   await waitForDisplayed('span=Configure the Multistream service');
//   await waitForDisplayed("h1=You're live!", { timeout: 60000 });
//   await stopStream();
//   await t.pass();
// });

// test('Multistream advanced mode', async t => {
//   // login to via Twitch because it doesn't have strict rate limits
//   await logIn('twitch', { multistream: true });
//   await prepareToGoLive();
//   await clickGoLive();
//   await waitForSettingsWindowLoaded();

//   // enable all platforms
//   await fillForm({
//     twitch: true,
//     youtube: true,
//     trovo: true,
//   });

//   await switchAdvancedMode();
//   await waitForSettingsWindowLoaded();

//   const twitchForm = useForm('twitch-settings');
//   await twitchForm.fillForm({
//     customEnabled: true,
//     title: 'twitch title',
//     twitchGame: 'Fortnite',
//     // TODO: Re-enable after reauthing userpool
//     // twitchTags: ['100%'],
//   });

//   const youtubeForm = useForm('youtube-settings');
//   await youtubeForm.fillForm({
//     customEnabled: true,
//     title: 'youtube title',
//     description: 'youtube description',
//   });

//   const trovoForm = useForm('trovo-settings');
//   await trovoForm.fillForm({
//     customEnabled: true,
//     trovoGame: 'Doom',
//     title: 'trovo title',
//   });

//   await submit();
//   await waitForDisplayed('span=Configure the Multistream service');
//   await waitForDisplayed("h1=You're live!", { timeout: 60000 });
//   await stopStream();
//   await t.pass();
// });

// test('Custom stream destinations', async t => {
//   await logIn('twitch', { prime: true });

//   // fetch a new stream key
//   const user = await reserveUserFromPool(t, 'twitch');

//   // add new destination
//   await showSettingsWindow('Stream');
//   await click('span=Add Destination');

//   const { fillForm } = useForm();
//   await fillForm({
//     name: 'MyCustomDest',
//     url: 'rtmp://live.twitch.tv/app/',
//     streamKey: user.streamKey,
//   });
//   await clickButton('Save');
//   t.true(await isDisplayed('span=MyCustomDest'), 'New destination should be created');

//   // update destinations
//   await click('i.fa-pen');
//   await fillForm({
//     name: 'MyCustomDestUpdated',
//   });
//   await clickButton('Save');

//   t.true(await isDisplayed('span=MyCustomDestUpdated'), 'Destination should be updated');

//   // add one more destination
//   await click('span=Add Destination');
//   await fillForm({
//     name: 'MyCustomDest',
//     url: 'rtmp://live.twitch.tv/app/',
//     streamKey: user.streamKey,
//   });
//   await clickButton('Save');

//   await t.false(await isDisplayed('span=Add Destination'), 'Do not allow more than 2 custom dest');

//   // open the GoLiveWindow and check destinations
//   await prepareToGoLive();
//   await clickGoLive();
//   await waitForSettingsWindowLoaded();
//   await t.true(await isDisplayed('span=MyCustomDest'), 'Destination is available');
//   await click('span=MyCustomDest'); // switch the destination on

//   // try to stream
//   await submit();
//   await waitForDisplayed('span=Configure the Multistream service');
//   await waitForDisplayed("h1=You're live!", { timeout: 60000 });
//   await stopStream();
//   await releaseUserInPool(user);

//   // delete existing destinations
//   await showSettingsWindow('Stream');
//   await click('i.fa-trash');
//   await click('i.fa-trash');
//   t.false(await isDisplayed('i.fa-trash'), 'Destinations should be removed');
// });<|MERGE_RESOLUTION|>--- conflicted
+++ resolved
@@ -20,17 +20,8 @@
 import { getApiClient } from '../../helpers/api-client';
 import { test, useWebdriver, TExecutionContext } from '../../helpers/webdriver';
 import { SceneBuilder } from '../../helpers/scene-builder';
-<<<<<<< HEAD
-import { sleep } from '../../helpers/sleep';
-import { DualOutputService } from '../../../app/services/dual-output';
-import { VideoSettingsService } from 'services/settings-v2/video';
-import { SettingsService } from 'services/settings';
-import { showSettingsWindow } from '../../helpers/modules/settings/settings';
-import { assertFormContains } from '../../helpers/modules/forms/form';
-=======
 import { addSource } from '../../helpers/modules/sources';
 import { ScenesService } from 'services/api/external-api/scenes';
->>>>>>> 7af91880
 
 useWebdriver();
 
@@ -43,11 +34,7 @@
   t.true(await isDisplayed('form#login-modal', { timeout: 1000 }));
 });
 
-<<<<<<< HEAD
-test('Dual output checkbox toggles Dual Output mode', async (t: TExecutionContext) => {
-=======
 test('Dual output checkbox toggles Dual Output mode and duplicates sources', async (t: TExecutionContext) => {
->>>>>>> 7af91880
   await logIn();
 
   const sceneBuilder = new SceneBuilder(await getApiClient());
@@ -116,70 +103,7 @@
   );
 });
 
-<<<<<<< HEAD
-// TODO: finish test
-test.skip('Auto config works with only the horizontal context', async (t: TExecutionContext) => {
-  // const app = t.context.app;
-  // const client = await getApiClient();
-  // const videoSettingsService = client.getResource<VideoSettingsService>('VideoSettingsService');
-  // const settingsService = client.getResource<SettingsService>('SettingsService');
-  // videoSettingsService.establishVideoContext('horizontal');
-  // videoSettingsService.establishVideoContext('vertical');
-  // videoSettingsService.setVideoSetting('baseWidth', 852, 'horizontal');
-  // videoSettingsService.setVideoSetting('baseHeight', 480, 'horizontal');
-  // videoSettingsService.setVideoSetting('baseWidth', 720, 'vertical');
-  // videoSettingsService.setVideoSetting('baseHeight', 1280, 'vertical');
-  // await focusMain();
-  // if (!(await isDisplayed('h2=Live Streaming'))) return;
-  // await click('h2=Live Streaming');
-  // await click('button=Continue');
-  // await (await app.client.$('button=Twitch')).isExisting();
-  // await logIn('twitch');
-  // await sleep(1000);
-  // if (await (await t.context.app.client.$('span=Skip')).isExisting()) {
-  //   await (await t.context.app.client.$('span=Skip')).click();
-  //   await sleep(1000);
-  // }
-  // if (await (await t.context.app.client.$('div=Start Fresh')).isExisting()) {
-  //   await (await t.context.app.client.$('div=Start Fresh')).click();
-  //   await sleep(1000);
-  // }
-  // if (await (await t.context.app.client.$('button=Skip')).isExisting()) {
-  //   await (await t.context.app.client.$('button=Skip')).click();
-  //   await sleep(1000);
-  // }
-  // if (await (await t.context.app.client.$('button=Skip')).isExisting()) {
-  //   await (await t.context.app.client.$('button=Skip')).click();
-  //   await sleep(1000);
-  // }
-  // // Start auto config
-  // t.true(await (await app.client.$('button=Start')).isExisting());
-  // await (await app.client.$('button=Start')).click();
-  // await (await t.context.app.client.$('div=Choose Starter')).waitForDisplayed({ timeout: 60000 });
-  // if (await (await t.context.app.client.$('div=Choose Starter')).isExisting()) {
-  //   await (await t.context.app.client.$('div=Choose Starter')).click();
-  //   await sleep(1000);
-  // }
-  // await (await app.client.$('span=Sources')).waitForDisplayed({ timeout: 60000 });
-  // await showSettingsWindow('Video', async () => {
-  //   await assertFormContains({ baseRes: 1920 });
-  //   await assertFormContains({ baseHeight: 1080 });
-  // });
-  // const horizontalBaseWidthState = videoSettingsService.state.horizontal.baseWidth;
-  // const verticalBaseHeightState = videoSettingsService.state.vertical.baseHeight;
-  // const [baseWidth, baseHeight] = settingsService.views.values.Video.Base.split('x');
-  // t.true(horizontalBaseWidthState === 1920);
-  // t.true(verticalBaseHeightState === 1080);
-  t.pass();
-});
-
-/**
- * Dual output displays
- */
-test.skip('Dual output elements show on toggle', async (t: TExecutionContext) => {
-=======
 test('Dual output display toggles show/hides displays and filters sources', async (t: TExecutionContext) => {
->>>>>>> 7af91880
   await logIn();
 
   const client = await getApiClient();
