import { PersistentStatefulService, InitAfter, Inject, ViewHandler, mutation } from 'services/core';
import {
  TDualOutputPlatformSettings,
  DualOutputPlatformSettings,
  IDualOutputDestinationSetting,
} from './dual-output-data';
import { verticalDisplayData } from '../settings-v2/default-settings-data';
import { ScenesService, SceneItem, TSceneNode } from 'services/scenes';
import { TDisplayType, VideoSettingsService } from 'services/settings-v2/video';
import { TPlatform } from 'services/platforms';
import { EPlaceType } from 'services/editor-commands/commands/reorder-nodes';
import { EditorCommandsService } from 'services/editor-commands';
import { Subject } from 'rxjs';
import { TOutputOrientation } from 'services/restream';
import { IVideoInfo } from 'obs-studio-node';
import { ICustomStreamDestination, StreamSettingsService } from 'services/settings/streaming';
import {
  ISceneCollectionsManifestEntry,
  SceneCollectionsService,
} from 'services/scene-collections';
import { UserService } from 'services/user';
import { SelectionService } from 'services/selection';
import { StreamingService } from 'services/streaming';
import { SettingsService } from 'services/settings';
<<<<<<< HEAD
import { Source, SourcesService } from 'services/sources';
=======
import { RunInLoadingMode } from 'services/app/app-decorators';
>>>>>>> e01f7bbb

interface IDisplayVideoSettings {
  defaultDisplay: TDisplayType;
  horizontal: IVideoInfo;
  vertical: IVideoInfo;
  activeDisplays: {
    horizontal: boolean;
    vertical: boolean;
  };
}
interface IDualOutputServiceState {
  displays: TDisplayType[];
  platformSettings: TDualOutputPlatformSettings;
  destinationSettings: Dictionary<IDualOutputDestinationSetting>;
  dualOutputMode: boolean;
  videoSettings: IDisplayVideoSettings;
  isLoading: boolean;
}

class DualOutputViews extends ViewHandler<IDualOutputServiceState> {
  @Inject() private scenesService: ScenesService;
  @Inject() private videoSettingsService: VideoSettingsService;
  @Inject() private sceneCollectionsService: SceneCollectionsService;
  @Inject() private streamingService: StreamingService;

  get isLoading(): boolean {
    return this.state.isLoading;
  }

  get activeSceneId(): string {
    return this.scenesService.views.activeSceneId;
  }

  get dualOutputMode(): boolean {
    return this.state.dualOutputMode;
  }

  get activeCollection(): ISceneCollectionsManifestEntry {
    return this.sceneCollectionsService.activeCollection;
  }

  get sceneNodeMaps(): { [sceneId: string]: Dictionary<string> } {
    return this.activeCollection?.sceneNodeMaps || {};
  }

  get activeSceneNodeMap(): Dictionary<string> {
    return this.sceneCollectionsService?.sceneNodeMaps?.[this.activeSceneId];
  }

  /**
   * Confirm that an entry exists in the scene collections manifest's scene node map property
   */
  get hasVerticalNodes() {
    return !!this.sceneNodeMaps[this.activeSceneId];
  }

  /**
   * Determines if there are any node maps in the scene collections scene node map property in the
   * scene collections manifest. The existence of the node map in the scene collections manifest
   * shows that the scene collection has been converted to a dual output scene collection. To prevent
   * undefined or null errors from unexpected behavior, confirm that there are any entries in the
   * collection's scene node maps property.
   *
   * Also check to see if dual output mode is active so that a new scene created in dual output mode
   * will correctly create item and show display toggles.
   */
  get hasSceneNodeMaps(): boolean {
    const nodeMaps = this.sceneCollectionsService?.sceneNodeMaps;
    return this.dualOutputMode || (!!nodeMaps && Object.entries(nodeMaps).length > 0);
  }

  get platformSettings() {
    return this.state.platformSettings;
  }

  get destinationSettings() {
    return this.state.destinationSettings;
  }

  get horizontalNodeIds(): string[] {
    if (!this.activeSceneNodeMap) return;

    return Object.keys(this.activeSceneNodeMap);
  }

  get verticalNodeIds(): string[] {
    if (!this.activeSceneNodeMap) return;

    return Object.values(this.activeSceneNodeMap);
  }

  get displays() {
    return this.state.displays;
  }

  get videoSettings() {
    return this.state.videoSettings;
  }

  get activeDisplays() {
    return this.state.videoSettings.activeDisplays;
  }

  get defaultDisplay() {
    return this.state.videoSettings.defaultDisplay;
  }

  get showHorizontalDisplay() {
    return !this.state.dualOutputMode || (this.activeDisplays.horizontal && !this.state.isLoading);
  }

  get showVerticalDisplay() {
    return this.state.dualOutputMode && this.activeDisplays.vertical && !this.state.isLoading;
  }

  get onlyVerticalDisplayActive() {
    return this.activeDisplays.vertical && !this.activeDisplays.horizontal;
  }

  getPlatformDisplay(platform: TPlatform) {
    return this.state.platformSettings[platform].display;
  }

  getPlatformContext(platform: TPlatform) {
    const display = this.getPlatformDisplay(platform);
    return this.videoSettingsService.state[display];
  }

  getPlatformMode(platform: TPlatform): TOutputOrientation {
    const display = this.getPlatformDisplay(platform);
    if (!display) return 'landscape';
    return display === 'horizontal' ? 'landscape' : 'portrait';
  }

  getMode(display?: TDisplayType): TOutputOrientation {
    if (!display) return 'landscape';
    return display === 'horizontal' ? 'landscape' : 'portrait';
  }

  getHorizontalNodeId(verticalNodeId: string, sceneId?: string) {
    const sceneNodeMap = sceneId ? this.sceneNodeMaps[sceneId] : this.activeSceneNodeMap;
    if (!sceneNodeMap) return;

    return Object.keys(sceneNodeMap).find(
      (horizontalNodeId: string) => sceneNodeMap[horizontalNodeId] === verticalNodeId,
    );
  }

  getVerticalNodeId(horizontalNodeId: string, sceneId?: string): string {
    const sceneNodeMap = sceneId ? this.sceneNodeMaps[sceneId] : this.activeSceneNodeMap;
    if (!sceneNodeMap) return;

    return Object.values(sceneNodeMap).find(
      (verticalNodeId: string) => sceneNodeMap[horizontalNodeId] === verticalNodeId,
    );
  }

  getDualOutputNodeId(nodeId: string, sceneId?: string) {
    return this.getHorizontalNodeId(nodeId, sceneId) ?? this.getVerticalNodeId(nodeId, sceneId);
  }

  getVerticalNodeIds(sceneId: string): string[] {
    if (!this.sceneNodeMaps[sceneId]) return;

    return Object.values(this.sceneNodeMaps[sceneId]);
  }

  getNodeDisplay(nodeId: string, sceneId: string) {
    const sceneNodeMap = sceneId ? this.sceneNodeMaps[sceneId] : this.activeSceneNodeMap;

    if (sceneNodeMap && Object.values(sceneNodeMap).includes(nodeId)) {
      return 'vertical';
    }

    // return horizontal by default because if the sceneNodeMap doesn't exist
    // dual output has never been toggled on with this scene active
    return 'horizontal';
  }

  getPlatformContextName(platform?: TPlatform): TOutputOrientation {
    return this.getPlatformDisplay(platform) === 'horizontal' ? 'landscape' : 'portrait';
  }

  getDisplayContextName(display: TDisplayType): TOutputOrientation {
    return display === 'horizontal' ? 'landscape' : 'portrait';
  }

  /**
   * Get the visibility for the vertical node.
   * @remark Primarily used for the source toggles. The id of the node is determined either by the
   * @param nodeId
   * @param sceneId
   * @returns
   */
  getIsHorizontalVisible(nodeId: string, sceneId?: string) {
    if (!this.hasVerticalNodes) return false;
    return this.scenesService.views.getNodeVisibility(nodeId, sceneId ?? this.activeSceneId);
  }

  /**
   * Get the visibility for the vertical node.
   * @remark Primarily used for the source toggles. The id of the node is determined either by the
   * @param nodeId
   * @param sceneId
   * @returns
   */
  getIsVerticalVisible(nodeId: string, sceneId?: string) {
    // in the source selector, the vertical node id is determined by the visible display
    if (!this.hasVerticalNodes) return false;

    const id =
      this.activeDisplays.vertical && !this.activeDisplays.horizontal
        ? nodeId
        : this.activeSceneNodeMap[nodeId];

    return this.scenesService.views.getNodeVisibility(id, sceneId ?? this.activeSceneId);
  }

  getCanStreamDualOutput() {
    const platformDisplays = this.streamingService.views.activeDisplayPlatforms;
    const destinationDisplays = this.streamingService.views.activeDisplayDestinations;

    const horizontalHasDestinations =
      platformDisplays.horizontal.length > 0 || destinationDisplays.horizontal.length > 0;
    const verticalHasDestinations =
      platformDisplays.vertical.length > 0 || destinationDisplays.vertical.length > 0;

    return horizontalHasDestinations && verticalHasDestinations;
  }

  /**
   * Confirm if a scene has a node map for dual output.
   * @remark If the scene collection does not have the scene node maps property in the
   * scene collection manifest, this will return false.
   * @param sceneId Optional id of the scene to look up. If no scene id is provided, the active
   * scene's id will be used.
   * @returns Boolean for whether or not the scene has an entry in the scene collections scene node map.
   */
  hasNodeMap(sceneId?: string): boolean {
    if (!this.sceneCollectionsService?.sceneNodeMaps) return false;
    const nodeMap = sceneId ? this.sceneNodeMaps[sceneId] : this.activeSceneNodeMap;
    return !!nodeMap && Object.keys(nodeMap).length > 0;
  }
}

@InitAfter('ScenesService')
export class DualOutputService extends PersistentStatefulService<IDualOutputServiceState> {
  @Inject() private scenesService: ScenesService;
  @Inject() private videoSettingsService: VideoSettingsService;
  @Inject() private editorCommandsService: EditorCommandsService;
  @Inject() private sceneCollectionsService: SceneCollectionsService;
  @Inject() private streamSettingsService: StreamSettingsService;
  @Inject() private userService: UserService;
  @Inject() private selectionService: SelectionService;
  @Inject() private streamingService: StreamingService;
  @Inject() private settingsService: SettingsService;
  @Inject() private sourcesService: SourcesService;

  static defaultState: IDualOutputServiceState = {
    displays: ['horizontal', 'vertical'],
    platformSettings: DualOutputPlatformSettings,
    destinationSettings: {},
    dualOutputMode: false,
    videoSettings: {
      defaultDisplay: 'horizontal',
      horizontal: null,
      vertical: verticalDisplayData, // get settings for horizontal display from obs directly
      activeDisplays: {
        horizontal: true,
        vertical: false,
      },
    },
    isLoading: false,
  };

  sceneNodeHandled = new Subject<number>();

  get views() {
    return new DualOutputViews(this.state);
  }

  init() {
    super.init();

    // confirm custom destinations have a default display
    this.confirmDestinationDisplays();

    /**
     * The audio settings refresh each time the scene collection is switched.
     * When a collection is loaded, confirm all sources have been assigned a context.
     */
    this.settingsService.audioRefreshed.subscribe(() => {
<<<<<<< HEAD
      // this.convertSceneSources(this.scenesService.views.activeSceneId);
    });

    /**
     * For dual output scene collections, if a scene is added as sources, confirm vertical nodes are also created
     * for that scene so that they will render correctly within the scene source.
     */
    this.sourcesService.sourceAdded.subscribe((source: Source) => {
      if (source.type === 'scene' && this.views.hasNodeMap()) {
        console.log('source.id ', source.sourceId);
        this.convertSceneSources(source.sourceId);
=======
      this.convertSceneSources(this.scenesService.views.activeSceneId);

      if (this.state.isLoading) {
        this.setIsCollectionOrSceneLoading(false);
>>>>>>> e01f7bbb
      }
    });

    /**
     * Ensures that the scene nodes are assigned a context
     */
    this.scenesService.sceneSwitched.subscribe(scene => {
      // if the scene is not empty, handle vertical nodes
      if (scene?.nodes.length && !scene.verticalNodesLoaded) {
        console.log('confirming scene for ', scene.id);
        this.confirmOrCreateVerticalNodes(scene.id);
      }
    });

    /**
     * The user must be logged in to use dual output mode
     * so toggle off dual output mode on log out.
     */
    this.userService.userLogout.subscribe(() => {
      if (this.state.dualOutputMode) {
        this.setdualOutputMode();
      }
    });
  }

  /**
   * Edit dual output display settings
   */

  @RunInLoadingMode()
  setdualOutputMode(status?: boolean) {
    if (!this.userService.isLoggedIn) return;

    this.SET_SHOW_DUAL_OUTPUT(status);

    if (this.state.dualOutputMode) {
      this.confirmOrCreateVerticalNodes(this.views.activeSceneId);

      /**
       * Selective recording only works with horizontal sources, so don't show the
       * vertical display if toggling with selective recording active
       */
      if (!this.streamingService.state.selectiveRecording) {
        this.toggleDisplay(true, 'vertical');
      }
    } else {
      this.selectionService.views.globalSelection.reset();
    }

    this.settingsService.showSettings('Video');
  }

  /**
   * Create or confirm nodes for vertical output when toggling vertical display
   * @param sceneId - Id of the scene to map
   */
  confirmOrCreateVerticalNodes(sceneId: string) {
    if (!this.views.hasNodeMap(sceneId) && this.state.dualOutputMode) {
      try {
        this.createSceneNodes(sceneId);
      } catch (error: unknown) {
        console.error('Error toggling Dual Output mode: ', error);
        return;
      }
    } else {
      try {
        this.confirmOrAssignSceneNodes(sceneId);
      } catch (error: unknown) {
        console.error('Error toggling Dual Output mode: ', error);
        return;
      }
    }

    this.scenesService.setDualOutputNodesLoaded(sceneId, true);
  }

  /**
   * Primarily used for dual output scenes to handle vertical scene items
   * when a scene has been added as a source.
   * @param sceneId - the scene to confirm vertical nodes
   */
  convertSceneSources(sceneId: string) {
    const sceneSources = this.scenesService.views.sceneSourcesForScene(sceneId);
    if (sceneSources.length > 0) {
      sceneSources.forEach(scene => this.confirmOrCreateVerticalNodes(scene.sourceId));
    }
  }

  /**
   * Assign or confirm node contexts to a dual output scene
   * @param sceneId - Id of the scene to map
   */
  confirmOrAssignSceneNodes(sceneId: string) {
<<<<<<< HEAD
    console.log('confirming or assigning');
=======
    this.SET_IS_LOADING(true);
>>>>>>> e01f7bbb
    const sceneItems = this.scenesService.views.getSceneItemsBySceneId(sceneId);
    if (!sceneItems) return;

    const verticalNodeIds = new Set(this.views.getVerticalNodeIds(sceneId));

    // establish vertical context if it doesn't exist
    if (
      this.views.getVerticalNodeIds(sceneId)?.length > 0 &&
      !this.videoSettingsService.contexts.vertical
    ) {
      this.videoSettingsService.establishVideoContext('vertical');
    }

    sceneItems.forEach((sceneItem: SceneItem, index: number) => {
      // Item already has a context assigned
      if (sceneItem?.output) return;

      const display = verticalNodeIds?.has(sceneItem.id) ? 'vertical' : 'horizontal';
      this.assignNodeContext(sceneItem, sceneItem?.display ?? display);
      this.sceneNodeHandled.next(index);
    });
    this.SET_IS_LOADING(false);
  }

  createSceneNodes(sceneId: string) {
    this.SET_IS_LOADING(true);
    // establish vertical context if it doesn't exist
    if (this.state.dualOutputMode && !this.videoSettingsService.contexts.vertical) {
      this.videoSettingsService.establishVideoContext('vertical');
    }

    const nodes = this.scenesService.views.getScene(sceneId).getNodes();

    this.editorCommandsService.executeCommand(
      'CopyNodesCommand',
      this.scenesService.views.getScene(sceneId).getSelection(nodes),
      sceneId,
      false,
      'vertical',
    );
    this.SET_IS_LOADING(false);
  }

  /**
   * Copy node or assign node context
   * @remark Currently, only the widget service needs to confirm the display,
   * all other function calls are to copy the horizontal node to a vertical node
   * @param sceneItem - the scene item to copy or assign context
   * @param display - the name of the context, which is also the display name
   * @param isHorizontalDisplay - whether this is the horizontal or vertical display
   * @param sceneId - the scene id where a copied node should be added, default is the active scene id
   * @returns
   */
  createOrAssignOutputNode(
    sceneItem: SceneItem,
    display: TDisplayType,
    isHorizontalDisplay: boolean,
    sceneId?: string,
    verticalNodeId?: string,
  ) {
    if (sceneItem.type === 'scene') {
      this.confirmOrCreateVerticalNodes(sceneItem.sourceId);
    }
    if (isHorizontalDisplay) {
      // if it's the first display, just assign the scene item's output to a context
      this.assignNodeContext(sceneItem, display);
      return sceneItem;
    } else {
      // if it's not the first display, copy the scene item
      const scene = this.scenesService.views.getScene(sceneId ?? this.views.activeSceneId);
      const copiedSceneItem = scene.addSource(sceneItem.sourceId, { id: verticalNodeId, display });

      if (!copiedSceneItem) return null;

      const selection = scene.getSelection(copiedSceneItem.id);
      this.editorCommandsService.executeCommand(
        'ReorderNodesCommand',
        selection,
        sceneItem.id,
        EPlaceType.Before,
      );

      this.sceneCollectionsService.createNodeMapEntry(sceneId, sceneItem.id, copiedSceneItem.id);
      return copiedSceneItem;
    }
  }

  assignNodeContext(node: TSceneNode, display: TDisplayType) {
    if (node.isItem()) {
      const context = this.videoSettingsService.contexts[display];
      if (!context) return null;
      node.setSettings({ output: context, display });
    } else {
      // because folders just group scene items, they do not have their own output value
      // set the display for toggling in the source selector
      node.setDisplay(display);
    }

    return node.id;
  }

  /**
   * Settings for platforms to displays
   */

  updatePlatformSetting(platform: string, display: TDisplayType) {
    this.UPDATE_PLATFORM_SETTING(platform, display);
  }

  updateDestinationSetting(destination: string, display?: TDisplayType) {
    this.UPDATE_DESTINATION_SETTING(destination, display);
  }

  /**
   * Confirm custom destinations have assigned displays
   */

  confirmDestinationDisplays() {
    const customDestinations = this.streamSettingsService.settings.goLiveSettings
      ?.customDestinations;
    if (!customDestinations) return;

    customDestinations.forEach((destination: ICustomStreamDestination, index: number) => {
      if (!destination.hasOwnProperty('display')) {
        const updatedDestinations = customDestinations.splice(index, 1, {
          ...destination,
          display: 'horizontal',
        });
        this.streamSettingsService.setGoLiveSettings({ customDestinations: updatedDestinations });
      }
    });
  }

  /**
   * Show/hide displays
   *
   * @param status - Boolean visibility of display
   * @param display - Name of display
   */
  toggleDisplay(status: boolean, display: TDisplayType) {
    this.SET_DISPLAY_ACTIVE(status, display);
  }

  /**
   * Update Video Settings
   */

  setVideoSetting(setting: Partial<IVideoInfo>, display?: TDisplayType) {
    this.SET_VIDEO_SETTING(setting, display);
  }

  updateVideoSettings(settings: IVideoInfo, display: TDisplayType = 'horizontal') {
    this.UPDATE_VIDEO_SETTING(settings, display);
  }

  setIsLoading(status: boolean) {
    this.SET_IS_LOADING(status);
  }

  /**
   * Update loading state to show loading animation
   */

  setIsCollectionOrSceneLoading(status: boolean) {
    this.SET_IS_LOADING(status);
  }

  @mutation()
  private UPDATE_PLATFORM_SETTING(platform: TPlatform | string, display: TDisplayType) {
    this.state.platformSettings = {
      ...this.state.platformSettings,
      [platform]: { ...this.state.platformSettings[platform], display },
    };
  }

  @mutation()
  private UPDATE_DESTINATION_SETTING(destination: string, display: TDisplayType = 'horizontal') {
    if (!this.state.destinationSettings[destination]) {
      // create setting
      this.state.destinationSettings = {
        ...this.state.destinationSettings,
        [destination]: {
          destination,
          display,
        },
      };
    } else {
      // update setting
      this.state.destinationSettings = {
        ...this.state.destinationSettings,
        [destination]: { ...this.state.destinationSettings[destination], display },
      };
    }
  }

  @mutation()
  private SET_SHOW_DUAL_OUTPUT(status?: boolean) {
    this.state = {
      ...this.state,
      dualOutputMode: status ?? !this.state.dualOutputMode,
    };
  }

  @mutation()
  private SET_DISPLAY_ACTIVE(status: boolean, display: TDisplayType) {
    this.state.videoSettings.activeDisplays = {
      ...this.state.videoSettings.activeDisplays,
      [display]: status,
    };
  }

  @mutation()
  private SET_VIDEO_SETTING(setting: Partial<IVideoInfo>, display: TDisplayType = 'vertical') {
    this.state.videoSettings[display] = {
      ...this.state.videoSettings[display],
      ...setting,
    };
  }

  @mutation()
  private UPDATE_VIDEO_SETTING(setting: IVideoInfo, display: TDisplayType = 'vertical') {
    this.state.videoSettings[display] = { ...setting };
  }

  @mutation()
  private SET_IS_LOADING(status: boolean) {
    this.state = { ...this.state, isLoading: status };
  }
}<|MERGE_RESOLUTION|>--- conflicted
+++ resolved
@@ -22,11 +22,8 @@
 import { SelectionService } from 'services/selection';
 import { StreamingService } from 'services/streaming';
 import { SettingsService } from 'services/settings';
-<<<<<<< HEAD
 import { Source, SourcesService } from 'services/sources';
-=======
 import { RunInLoadingMode } from 'services/app/app-decorators';
->>>>>>> e01f7bbb
 
 interface IDisplayVideoSettings {
   defaultDisplay: TDisplayType;
@@ -319,24 +316,10 @@
      * When a collection is loaded, confirm all sources have been assigned a context.
      */
     this.settingsService.audioRefreshed.subscribe(() => {
-<<<<<<< HEAD
-      // this.convertSceneSources(this.scenesService.views.activeSceneId);
-    });
-
-    /**
-     * For dual output scene collections, if a scene is added as sources, confirm vertical nodes are also created
-     * for that scene so that they will render correctly within the scene source.
-     */
-    this.sourcesService.sourceAdded.subscribe((source: Source) => {
-      if (source.type === 'scene' && this.views.hasNodeMap()) {
-        console.log('source.id ', source.sourceId);
-        this.convertSceneSources(source.sourceId);
-=======
       this.convertSceneSources(this.scenesService.views.activeSceneId);
 
       if (this.state.isLoading) {
         this.setIsCollectionOrSceneLoading(false);
->>>>>>> e01f7bbb
       }
     });
 
@@ -430,11 +413,8 @@
    * @param sceneId - Id of the scene to map
    */
   confirmOrAssignSceneNodes(sceneId: string) {
-<<<<<<< HEAD
-    console.log('confirming or assigning');
-=======
     this.SET_IS_LOADING(true);
->>>>>>> e01f7bbb
+    
     const sceneItems = this.scenesService.views.getSceneItemsBySceneId(sceneId);
     if (!sceneItems) return;
 
