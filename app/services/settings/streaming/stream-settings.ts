import { ISettingsSubCategory, SettingsService } from 'services/settings';
import { Inject } from 'services/core/injector';
import { InitAfter, mutation, PersistentStatefulService, ViewHandler } from '../../core';
import { UserService } from 'services/user';
import { TPlatform, getPlatformService } from 'services/platforms';
import pick from 'lodash/pick';
import invert from 'lodash/invert';
import cloneDeep from 'lodash/cloneDeep';
import { TwitchService } from 'services/platforms/twitch';
import { PlatformAppsService } from 'services/platform-apps';
import { IGoLiveSettings, IPlatformFlags } from 'services/streaming';
import { TDisplayType } from 'services/settings-v2/video';
import Vue from 'vue';
<<<<<<< HEAD
import { IVideo } from 'obs-studio-node';
import { DualOutputService } from 'services/dual-output';
import { TDisplayType } from 'services/settings-v2/video';
=======
import { TOutputOrientation } from 'services/restream';
>>>>>>> b742c199

interface ISavedGoLiveSettings {
  platforms: {
    twitch?: IPlatformFlags;
    facebook?: IPlatformFlags;
    youtube?: IPlatformFlags;
    trovo?: IPlatformFlags;
    tiktok?: IPlatformFlags;
  };
  customDestinations?: ICustomStreamDestination[];
  advancedMode: boolean;
}

export interface ICustomStreamDestination {
  name: string;
  url: string;
  streamKey?: string;
  enabled: boolean;
<<<<<<< HEAD
  display?: TDisplayType;
  video?: IVideo;
=======
  mode?: TOutputOrientation;
>>>>>>> b742c199
}

/**
 * settings that we keep in the localStorage
 */
interface IStreamSettingsState {
  /**
   * In protected mode we fetch and update stream key before each stream start
   */
  protectedModeEnabled: boolean;

  /**
   * true if user has not been migrated to the protected mode
   */
  protectedModeMigrationRequired: boolean;

  /**
   * stream title from last streaming session
   */
  title: string;

  /**
   * description from last streaming session
   */
  description: string;

  /**
   * show warning if no sources exists before going live
   */
  warnNoVideoSources: boolean;

  goLiveSettings?: ISavedGoLiveSettings;
}

/**
 * unified settings object
 */
interface IStreamSettings extends IStreamSettingsState {
  platform: TPlatform;
  key: string;
  server: string;
  service: string;
  streamType: 'rtmp_common' | 'rtmp_custom';
  warnBeforeStartingStream: boolean;
  recordWhenStreaming: boolean;
  replayBufferWhileStreaming: boolean;
  warnBeforeStoppingStream: boolean;
  keepRecordingWhenStreamStops: boolean;
  keepReplayBufferStreamStops: boolean;
  delayEnable: boolean;
  delaySec: number;
}

const platformToServiceNameMap: { [key in TPlatform]: string } = {
  twitch: 'Twitch',
  youtube: 'YouTube / YouTube Gaming',
  facebook: 'Facebook Live',
  trovo: 'Trovo',
  tiktok: 'Custom',
};

/**
 * This service aggregates managing all streaming setting in the app
 */
@InitAfter('UserService')
export class StreamSettingsService extends PersistentStatefulService<IStreamSettingsState> {
  @Inject() private settingsService: SettingsService;
  @Inject() private userService: UserService;
  @Inject() private platformAppsService: PlatformAppsService;
  @Inject() private streamSettingsService: StreamSettingsService;
  @Inject() private dualOutputService: DualOutputService;

  static defaultState: IStreamSettingsState = {
    protectedModeEnabled: true,
    protectedModeMigrationRequired: true,
    title: '',
    description: '',
    warnNoVideoSources: true,
    goLiveSettings: undefined,
  };

  init() {
    super.init();
    this.userService.userLogin.subscribe(async _ => {
      await this.migrateOffProtectedModeIfRequired();
    });
    this.userService.userLogout.subscribe(async _ => {
      this.resetStreamSettings();
    });
  }

  get views() {
    return new StreamSettingsView(this.state);
  }

  /**
   * setup all stream-settings via single object
   */
  setSettings(patch: Partial<IStreamSettings>, context?: TDisplayType) {
    const streamName = !context || context === 'horizontal' ? 'Stream' : 'StreamSecond';
    // save settings to localStorage
    const localStorageSettings: (keyof IStreamSettingsState)[] = [
      'protectedModeEnabled',
      'protectedModeMigrationRequired',
      'title',
      'description',
      'warnNoVideoSources',
      'goLiveSettings',
    ];
    localStorageSettings.forEach(prop => {
      if (prop in patch) {
        this.SET_LOCAL_STORAGE_SETTINGS({ [prop]: patch[prop] } as Partial<IStreamSettingsState>);
      }
    });

    // save settings related to "Settings->Stream" window
    let streamFormData = cloneDeep(this.views.obsStreamSettings);

    streamFormData.forEach(subCategory => {
      // console.log('subCategory ', subCategory);
      subCategory.parameters.forEach(parameter => {
        if (parameter.name === 'streamType' && patch.streamType !== void 0) {
          parameter.value = patch.streamType;

          // we should immediately save the streamType in OBS if it's changed
          // otherwise OBS will not save 'key' and 'server' values

          this.settingsService.setSettings(streamName, streamFormData);
        }
      });
    });

    // We need to refresh the data in case there are additional fields
    const mustUpdateObsSettings = Object.keys(patch).find(key =>
      ['platform', 'key', 'server'].includes(key),
    );
<<<<<<< HEAD
    // console.log('mustUpdateObsSettings ', mustUpdateObsSettings);
    // if (!mustUpdateObsSettings || streamName === 'StreamSecond') return;
    // streamFormData = cloneDeep(this.views.obsStreamSettings);
=======
>>>>>>> b742c199

    if (!mustUpdateObsSettings) return;
    streamFormData =
      streamName === 'Stream' ? cloneDeep(this.views.obsStreamSettings) : streamFormData;

    streamFormData.forEach(subCategory => {
      subCategory.parameters.forEach(parameter => {
        if (parameter.name === 'service' && patch.platform !== void 0) {
          parameter.value = platformToServiceNameMap[patch.platform];
        }

        if (parameter.name === 'key' && patch.key !== void 0) {
          parameter.value = patch.key;
        }

        if (parameter.name === 'server' && patch.server !== void 0) {
          parameter.value = patch.server;
        }
      });
    });

<<<<<<< HEAD
    // console.log('updating service streamFormData ', streamFormData);
=======
>>>>>>> b742c199
    this.settingsService.setSettings(streamName, streamFormData);
  }

  setGoLiveSettings(settingsPatch: Partial<IGoLiveSettings>) {
    // transform IGoLiveSettings to ISavedGoLiveSettings
    const patch: Partial<ISavedGoLiveSettings> = settingsPatch;
    if (settingsPatch.platforms) {
      const pickedFields: (keyof IPlatformFlags)[] = ['enabled', 'useCustomFields'];
      const platforms: Dictionary<IPlatformFlags> = {};
      Object.keys(settingsPatch.platforms).map(platform => {
        const platformSettings = pick(settingsPatch.platforms![platform], pickedFields);

        if (this.dualOutputService.views.dualOutputMode) {
          platformSettings.video = this.dualOutputService.views.getPlatformContext(
            platform as TPlatform,
          ); // @@@ TODO remove from respective beforeGoLive functions
        }
        return (platforms[platform] = platformSettings);
      });
      patch.platforms = platforms as ISavedGoLiveSettings['platforms'];
    }

    this.setSettings({
      goLiveSettings: { ...this.state.goLiveSettings, ...settingsPatch } as IGoLiveSettings,
    });
  }

  /**
   * obtain stream settings in a single object
   */
  get settings(): IStreamSettings {
    const obsStreamSettings = this.settingsService.views.values.Stream;
    const obsGeneralSettings = this.settingsService.views.values.General;
    const obsAdvancedSettings = this.settingsService.views.values.Advanced;

    return {
      protectedModeEnabled: this.state.protectedModeEnabled,
      title: this.state.title,
      description: this.state.description,
      warnNoVideoSources: this.state.warnNoVideoSources,
      protectedModeMigrationRequired: this.state.protectedModeMigrationRequired,
      goLiveSettings: this.state.goLiveSettings,
      platform: invert(platformToServiceNameMap)[obsStreamSettings.service] as TPlatform,
      key: obsStreamSettings.key,
      server: obsStreamSettings.server,
      service: obsStreamSettings.service,
      streamType: obsStreamSettings.streamType as IStreamSettings['streamType'],
      warnBeforeStartingStream: obsGeneralSettings.WarnBeforeStartingStream,
      recordWhenStreaming: obsGeneralSettings.RecordWhenStreaming,
      replayBufferWhileStreaming: obsGeneralSettings.ReplayBufferWhileStreaming,
      warnBeforeStoppingStream: obsGeneralSettings.WarnBeforeStoppingStream,
      keepRecordingWhenStreamStops: obsGeneralSettings.KeepRecordingWhenStreamStops,
      keepReplayBufferStreamStops: obsGeneralSettings.KeepReplayBufferStreamStops,
      delayEnable: obsAdvancedSettings.DelayEnable,
      delaySec: obsAdvancedSettings.DelaySec,
    };
  }

  setObsStreamSettings(formData: ISettingsSubCategory[], context?: number) {
    const streamName = !context || context === 0 ? 'Stream' : 'StreamSecond';
    this.settingsService.setSettings(streamName, formData);
  }

  get protectedModeEnabled(): boolean {
    return this.userService.isLoggedIn && this.state.protectedModeEnabled;
  }

  /**
   * This is a workaround to support legacy apps that modify the stream key.
   * This is only Mobcrush at the moment.
   */
  isSafeToModifyStreamKey() {
    // Mobcrush production app id
    if (
      this.platformAppsService.state.loadedApps.find(app => app.id === '3ed9cf0dd4' && app.enabled)
    ) {
      if (
        this.streamSettingsService.settings.streamType === 'rtmp_custom' &&
        this.streamSettingsService.settings.server === 'rtmp://live.mobcrush.net/slobs'
      ) {
        return false;
      }
    }

    return true;
  }

  /**
   * reset streaming settings to defaults
   */
  resetStreamSettings() {
    // protected mode is enabled by default
    this.setSettings({
      protectedModeEnabled: true,
      protectedModeMigrationRequired: false,
      key: '',
      streamType: 'rtmp_common',
      goLiveSettings: undefined,
    });
  }

  /**
   * Protected mode is enabled by default but we should disable it for some users
   * returns true if protected mode has been disabled
   */
  private async migrateOffProtectedModeIfRequired() {
    const currentStreamSettings = this.settings;

    // We already migrated, so don't touch settings
    if (!currentStreamSettings.protectedModeMigrationRequired) return;

    this.setSettings({ protectedModeMigrationRequired: false });

    if (this.userService.platformType === 'youtube') {
      if (currentStreamSettings.platform !== 'youtube') {
        this.setSettings({ protectedModeEnabled: false });
      }

      return;
    }

    if (this.userService.platformType === 'facebook') {
      if (currentStreamSettings.platform !== 'facebook') {
        this.setSettings({ protectedModeEnabled: false });
      }

      return;
    }

    // User is Twitch or Mixer

    // disable protectedMode for users who have manually changed their server
    if (currentStreamSettings.server !== 'auto') {
      this.setSettings({ protectedModeEnabled: false });
      return;
    }

    // there is no need to migrate users with no streamKey set
    if (!currentStreamSettings.key) return;

    // disable protected mod if fetched streamkey doesn't match streamkey in settings
    const platform = (getPlatformService(
      this.userService.platformType,
    ) as unknown) as TwitchService;
    if ((await platform.fetchStreamKey()) !== currentStreamSettings.key) {
      this.setSettings({ protectedModeEnabled: false });
      return;
    }

    return false;
  }

  @mutation()
  private SET_LOCAL_STORAGE_SETTINGS(settings: Partial<IStreamSettingsState>) {
    Object.keys(settings).forEach(prop => {
      Vue.set(this.state, prop, settings[prop]);
    });
  }
}

class StreamSettingsView extends ViewHandler<IStreamSettingsState> {
  private get settingsViews() {
    return this.getServiceViews(SettingsService);
  }

  get obsStreamSettings(): ISettingsSubCategory[] {
    return this.getServiceViews(SettingsService).state.Stream.formData;
  }

  get obsStreamSecondSettings(): ISettingsSubCategory[] {
    return this.getServiceViews(SettingsService).state.StreamSecond.formData;
  }

  /**
   * obtain stream settings in a single object
   */
  get settings(): IStreamSettings {
    const obsStreamSettings = this.settingsViews.values.Stream;
    const obsGeneralSettings = this.settingsViews.values.General;
    const obsAdvancedSettings = this.settingsViews.values.Advanced;

    return {
      protectedModeEnabled: this.state.protectedModeEnabled,
      title: this.state.title,
      description: this.state.description,
      warnNoVideoSources: this.state.warnNoVideoSources,
      protectedModeMigrationRequired: this.state.protectedModeMigrationRequired,
      goLiveSettings: this.state.goLiveSettings,
      platform: invert(platformToServiceNameMap)[obsStreamSettings.service] as TPlatform,
      key: obsStreamSettings.key,
      server: obsStreamSettings.server,
      service: obsStreamSettings.service,
      streamType: obsStreamSettings.streamType as IStreamSettings['streamType'],
      warnBeforeStartingStream: obsGeneralSettings.WarnBeforeStartingStream,
      recordWhenStreaming: obsGeneralSettings.RecordWhenStreaming,
      replayBufferWhileStreaming: obsGeneralSettings.ReplayBufferWhileStreaming,
      warnBeforeStoppingStream: obsGeneralSettings.WarnBeforeStoppingStream,
      keepRecordingWhenStreamStops: obsGeneralSettings.KeepRecordingWhenStreamStops,
      keepReplayBufferStreamStops: obsGeneralSettings.KeepReplayBufferStreamStops,
      delayEnable: obsAdvancedSettings.DelayEnable,
      delaySec: obsAdvancedSettings.DelaySec,
    };
  }
}<|MERGE_RESOLUTION|>--- conflicted
+++ resolved
@@ -11,13 +11,9 @@
 import { IGoLiveSettings, IPlatformFlags } from 'services/streaming';
 import { TDisplayType } from 'services/settings-v2/video';
 import Vue from 'vue';
-<<<<<<< HEAD
 import { IVideo } from 'obs-studio-node';
 import { DualOutputService } from 'services/dual-output';
-import { TDisplayType } from 'services/settings-v2/video';
-=======
 import { TOutputOrientation } from 'services/restream';
->>>>>>> b742c199
 
 interface ISavedGoLiveSettings {
   platforms: {
@@ -36,12 +32,9 @@
   url: string;
   streamKey?: string;
   enabled: boolean;
-<<<<<<< HEAD
   display?: TDisplayType;
   video?: IVideo;
-=======
   mode?: TOutputOrientation;
->>>>>>> b742c199
 }
 
 /**
@@ -178,12 +171,6 @@
     const mustUpdateObsSettings = Object.keys(patch).find(key =>
       ['platform', 'key', 'server'].includes(key),
     );
-<<<<<<< HEAD
-    // console.log('mustUpdateObsSettings ', mustUpdateObsSettings);
-    // if (!mustUpdateObsSettings || streamName === 'StreamSecond') return;
-    // streamFormData = cloneDeep(this.views.obsStreamSettings);
-=======
->>>>>>> b742c199
 
     if (!mustUpdateObsSettings) return;
     streamFormData =
@@ -205,10 +192,6 @@
       });
     });
 
-<<<<<<< HEAD
-    // console.log('updating service streamFormData ', streamFormData);
-=======
->>>>>>> b742c199
     this.settingsService.setSettings(streamName, streamFormData);
   }
 
