--- conflicted
+++ resolved
@@ -1,14 +1,10 @@
 import React, { CSSProperties } from 'react';
 import { $t } from 'services/i18n';
 import { RadioInput } from './inputs';
-<<<<<<< HEAD
 import { TDisplayType } from 'services/video';
 import { platformLabels, TPlatform } from 'services/platforms';
-=======
-import { TDisplayType } from 'services/settings-v2';
-import { TPlatform } from 'services/platforms';
->>>>>>> 9264155c
 import { useGoLiveSettings } from 'components-react/windows/go-live/useGoLiveSettings';
+import { ICustomStreamDestination } from 'services/settings/streaming';
 
 interface IDisplaySelectorProps {
   title: string;
@@ -28,6 +24,9 @@
   } = useGoLiveSettings();
 
   const setting = p.platform ? platforms[p.platform] : customDestinations[p.index];
+  const label = p.platform
+    ? platformLabels(p.platform)
+    : (setting as ICustomStreamDestination).name;
 
   const displays = [
     {
@@ -45,7 +44,7 @@
       data-test="display-input"
       id={`${p.platform}-display-input`}
       direction="horizontal"
-      label={p.label}
+      label={label}
       labelAlign="left"
       labelCol={{ offset: 0 }}
       colon
