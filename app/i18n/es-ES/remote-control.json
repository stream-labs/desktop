--- conflicted
+++ resolved
@@ -1,21 +1,6 @@
 {
   "Show details": "Mostrar detalles",
   "Hide details": "Ocular detalles",
-<<<<<<< HEAD
-  "API Token": "API Token",
-  "Generate new": "Generar nuevo",
-  "Port": "Puerto",
-  "IP Addresses": "IP Addresses",
-  "Click to show": "Haga clic para mostrar",
-  "The free Streamlabs Controller app allows you to control Streamlabs Desktop from your iOS or Android device. You must be logged in to use this feature.": "The free Streamlabs Controller app allows you to control Streamlabs Desktop from your iOS or Android device. You must be logged in to use this feature.",
-  "Allow Controller app connections": "Allow Controller app connections",
-  "Connected Devices": "Connected Devices",
-  "Disconnect": "Disconnect",
-  "No devices connected": "No devices connected",
-  "Some third party applications connect to Streamlabs Desktop via websockets connection. Toggle this to allow such connections and display connection info.": "Some third party applications connect to Streamlabs Desktop via websockets connection. Toggle this to allow such connections and display connection info.",
-  "Warning: Displaying this portion on stream may leak sensitive information.": "Warning: Displaying this portion on stream may leak sensitive information.",
-  "Allow third party connections": "Allow third party connections",
-=======
   "API Token": "Token de API",
   "Generate new": "Generar nuevo",
   "Port": "Puerto",
@@ -29,6 +14,5 @@
   "Some third party applications connect to Streamlabs Desktop via websockets connection. Toggle this to allow such connections and display connection info.": "Algunas aplicaciones de terceros se conectan a Streamlabs Desktop mediante la conexión websockets. Activa esta opción para permitir las conexiones y mostrar la información de conexión.",
   "Warning: Displaying this portion on stream may leak sensitive information.": "Advertencia: mostrar esta parte por streaming puede filtrar información confidencial.",
   "Allow third party connections": "Permitir conexiones de terceros",
->>>>>>> 3aa441c9
   "Host": "Host"
 }