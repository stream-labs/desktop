--- conflicted
+++ resolved
@@ -134,7 +134,7 @@
     bottom: 0;
     left: 0;
   }
-  
+
   &:before {
     width: 30px;
     height: 8px;;
@@ -154,7 +154,7 @@
     &:before {
         background-color: @text-secondary;
     }
-    
+
     &:after {
       left: 14px;
       background-color: @text-active;
@@ -291,23 +291,13 @@
   }
 }
 
-<<<<<<< HEAD
 input[type="text"],
 input[type="password"],
+input[type="number"],
 textarea {
   background: @bg-secondary;
   color: @white;
   border-color: transparent;
-=======
-.night-theme {
-  input[type="text"],
-  input[type="password"],
-  input[type="number"],
-  textarea {
-    background: @night-secondary;
-    color: @white;
-    border-color: transparent;
->>>>>>> 113faf4d
 
   &.input--transparent {
     border-bottom: 1px dashed @grey;
