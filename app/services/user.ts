--- conflicted
+++ resolved
@@ -75,13 +75,10 @@
     this.setRavenContext();
     this.validateLogin();
     this.incrementalRolloutService.fetchAvailableFeatures();
-<<<<<<< HEAD
-=======
   }
 
   async initialize() {
     await this.refreshUserInfo();
->>>>>>> cd82fef0
   }
 
   mounted() {
