import React from 'react';
import { ISettingsSubCategory } from '../../services/settings';
import {
  IObsInput,
  IObsListInput,
  TObsFormData,
  TObsValue,
} from '../../components/obs/inputs/ObsInput';
import Form from '../shared/inputs/Form';
import { CheckboxInput, ListInput, NumberInput } from '../shared/inputs';
import { cloneDeep } from 'lodash';
<<<<<<< HEAD
import {$t} from "../../services/i18n";
=======
import { $t } from '../../services/i18n';
>>>>>>> 654dba1d

interface IObsFormProps {
  value: IObsInput<TObsValue>[];
  onChange: (newValue: IObsInput<TObsValue>[]) => unknown;
}

/**
 * Renders a form with OBS inputs
 */
export function ObsForm(p: IObsFormProps) {
  function onInputHandler(value: IObsInput<TObsValue>, index: number) {
    const newValue = cloneDeep(p.value);
    newValue.splice(index, 1, value);

    p.onChange(newValue);
  }

  return (
    <Form layout="vertical">
      {p.value.map((inputData, inputIndex) => (
        <ObsInput
          value={inputData}
          key={inputIndex}
          inputIndex={inputIndex}
          onChange={onInputHandler}
        />
      ))}
    </Form>
  );
}

interface IObsInputProps {
  value: IObsInput<TObsValue>;
  inputIndex: number;
  onChange: (newValue: IObsInput<TObsValue>, inputInd: number) => unknown;
}

/**
 * Renders a single OBS input
 */
function ObsInput(p: IObsInputProps) {
  if (!p.value.visible) return <></>;
  const type = p.value.type;

  function onChangeHandler(...args: any[]) {
    const newVal = cloneDeep(p.value);
    newVal.value = args[0] as TObsValue;
    p.onChange(newVal, p.inputIndex);
  }

  const inputProps = {
    value: p.value.value as any,
    onChange: onChangeHandler,
    name: p.value.name,
    label: p.value.description,
  };

  switch (type) {
    case 'OBS_PROPERTY_BOOL':
      return <CheckboxInput {...inputProps} />;
    case 'OBS_PROPERTY_DOUBLE':
      return <NumberInput {...inputProps} />;
    case 'OBS_PROPERTY_LIST':
      // eslint-disable-next-line no-case-declarations
      const options = (p.value as IObsListInput<unknown>).options.map(opt => {
        // treat 0 as an non-selected option if the description is empty
        if (opt.value === 0 && opt.description === '') {
          return { label: $t('Select Option'), value: 0 };
        }
        return {
          value: opt.value,
          label: opt.description,
        };
      });
      return <ListInput {...inputProps} options={options} />;
    default:
      return <span style={{ color: 'red' }}>Unknown input type {type}</span>;
  }
}

interface IObsFormGroupProps {
  categoryName?: string;
  value: ISettingsSubCategory[];
  onChange: (newValue: ISettingsSubCategory[]) => unknown;
}

/**
 * Renders a group of OBS forms
 */
export function ObsFormGroup(p: IObsFormGroupProps) {
  function onChangeHandler(formData: TObsFormData, ind: number) {
    const newVal = cloneDeep(p.value);
    newVal[ind].parameters = formData;
    p.onChange(newVal);
  }
  const sections = p.value.filter(section => section.parameters.filter(p => p.visible).length);

  return (
    <div className="form-groups">
      {sections.map((sectionProps, ind) => (
        <div className="section" key={ind}>
          {sectionProps.nameSubCategory !== 'Untitled' && (
            <h2 className="section-title">{sectionProps.nameSubCategory}</h2>
          )}
          <div className="section-content">
            <ObsForm
              value={sectionProps.parameters}
              onChange={formData => onChangeHandler(formData, ind)}
            />
          </div>
        </div>
      ))}
    </div>
  );
}<|MERGE_RESOLUTION|>--- conflicted
+++ resolved
@@ -9,11 +9,7 @@
 import Form from '../shared/inputs/Form';
 import { CheckboxInput, ListInput, NumberInput } from '../shared/inputs';
 import { cloneDeep } from 'lodash';
-<<<<<<< HEAD
-import {$t} from "../../services/i18n";
-=======
 import { $t } from '../../services/i18n';
->>>>>>> 654dba1d
 
 interface IObsFormProps {
   value: IObsInput<TObsValue>[];
