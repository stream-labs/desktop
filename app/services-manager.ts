import electron from 'electron';
import { Service } from './services/service';
import { AutoConfigService } from './services/auto-config';
import { ObsImporterService } from './services/obs-importer';
import { YoutubeService } from './services/platforms/youtube';
import { TwitchService } from './services/platforms/twitch';
import { MixerService } from './services/platforms/mixer';
import { ScenesService, SceneItem, SceneItemFolder, Scene, SceneItemNode } from './services/scenes';
import { ClipboardService } from './services/clipboard';
import { AudioService, AudioSource } from './services/audio';
import { CustomizationService } from './services/customization';
import { HostsService } from './services/hosts';
import { Hotkey, HotkeysService } from './services/hotkeys';
import { KeyListenerService } from './services/key-listener';
import { NavigationService } from './services/navigation';
import { NotificationsService } from './services/notifications';
import { ObsApiService } from './services/obs-api';
import { OnboardingService } from './services/onboarding';
import { PerformanceService } from './services/performance';
import { PerformanceMonitorService } from './services/performance-monitor';
import { PersistentStatefulService } from './services/persistent-stateful-service';
import { SettingsService } from './services/settings';
import { SourcesService, Source } from './services/sources';
import { UserService } from './services/user';
import { VideoService } from './services/video';
import { WidgetsService } from './services/widgets';
import { WindowsService } from './services/windows';
import { StatefulService } from './services/stateful-service';
import { TransitionsService } from 'services/transitions';
import { FontLibraryService } from './services/font-library';
import { SourceFiltersService } from './services/source-filters';
import { AppService } from './services/app';
import { ShortcutsService } from './services/shortcuts';
import { CacheUploaderService } from './services/cache-uploader';
import { TcpServerService } from './services/tcp-server';
import { IpcServerService } from './services/ipc-server';
import { UsageStatisticsService } from './services/usage-statistics';
import { StreamInfoService } from './services/stream-info';
import { StreamingService } from './services/streaming';
import { StreamlabelsService } from './services/streamlabels';
import Utils from './services/utils';
import { commitMutation } from './store';
import traverse from 'traverse';
import { ObserveList } from './util/service-observer';
import { Subject } from 'rxjs/Subject';
import { Subscription } from 'rxjs/Subscription';
import { Observable } from 'rxjs/Observable';
import { GuestApiService } from 'services/guest-api';
import { VideoEncodingOptimizationService } from 'services/video-encoding-optimizations';
import { DismissablesService } from 'services/dismissables';
import { SceneCollectionsServerApiService } from 'services/scene-collections/server-api';
import { SceneCollectionsService } from 'services/scene-collections';
import { TroubleshooterService } from 'services/troubleshooter';
import { SelectionService, Selection } from 'services/selection';
import { OverlaysPersistenceService } from 'services/scene-collections/overlays';
import { SceneCollectionsStateService } from 'services/scene-collections/state';
import {
  IJsonRpcResponse,
  IJsonRpcEvent,
  IJsonRpcRequest,
  E_JSON_RPC_ERROR,
  IMutation,
  JsonrpcService
} from 'services/jsonrpc';
import { FileManagerService } from 'services/file-manager';
import { PatchNotesService } from 'services/patch-notes';
import { ProtocolLinksService } from 'services/protocol-links';
import { WebsocketService } from 'services/websocket';
import { ProjectorService } from 'services/projector';
<<<<<<< HEAD
import { I18nService } from 'services/i18n';
=======
import { MediaBackupService } from 'services/media-backup';
>>>>>>> 0f1f3eeb

const { ipcRenderer } = electron;

export class ServicesManager extends Service {
  serviceEvent = new Subject<IJsonRpcResponse<IJsonRpcEvent>>();

  /**
   * list of used application services
   */
  private services: Dictionary<any> = {
    AutoConfigService,
    YoutubeService,
    TwitchService,
    MixerService,
    ScenesService,
    SceneItemNode,
    SceneItem,
    SceneItemFolder,
    Scene,
    ClipboardService,
    AudioService,
    AudioSource,
    CustomizationService,
    HostsService,
    HotkeysService,
    Hotkey,
    KeyListenerService,
    NavigationService,
    NotificationsService,
    ObsApiService,
    OnboardingService,
    PerformanceService,
    PerformanceMonitorService,
    PersistentStatefulService,
    SettingsService,
    SourceFiltersService,
    SourcesService,
    Source,
    StreamingService,
    UserService,
    VideoService,
    WidgetsService,
    WindowsService,
    FontLibraryService,
    ObsImporterService,
    OverlaysPersistenceService,
    AppService,
    ShortcutsService,
    CacheUploaderService,
    UsageStatisticsService,
    IpcServerService,
    TcpServerService,
    StreamInfoService,
    StreamlabelsService,
    GuestApiService,
    VideoEncodingOptimizationService,
    DismissablesService,
    SceneCollectionsServerApiService,
    SceneCollectionsService,
    SceneCollectionsStateService,
    TroubleshooterService,
    JsonrpcService,
    SelectionService,
    Selection,
    FileManagerService,
    PatchNotesService,
    ProtocolLinksService,
    ProjectorService,
<<<<<<< HEAD
    I18nService,
    WebsocketService,
    TransitionsService
=======
    TransitionsService,
    MediaBackupService
>>>>>>> 0f1f3eeb
  };

  private instances: Dictionary<Service> = {};
  private mutationsBufferingEnabled = false;
  private bufferedMutations: IMutation[] = [];

  /**
   * contains additional information about errors
   * while JSONRPC request handling
   */
  private requestErrors: string[] = [];

  /**
   * if result of calling a service method in the main window is promise -
   * we create a linked promise in the child window and keep it callbacks here until
   * the promise in the main window will be resolved or rejected
   */
  private windowPromises: Dictionary<Function[]> = {};
  /**
   * almost the same as windowPromises but for keeping subscriptions
   */
  private windowSubscriptions: Dictionary<Subject<any>> = {};

  /**
   * keep created subscriptions in main window to not allow to subscribe to the channel twice
   */
  subscriptions: Dictionary<Subscription> = {};

  init() {
    if (!Utils.isMainWindow()) {
      Service.setupProxy(service => this.applyIpcProxy(service));
      Service.setupInitFunction(service => {
        return true;
      });
      return;
    }

    Service.serviceAfterInit.subscribe(service => this.initObservers(service));

    // this helps to debug services from console
    if (Utils.isDevMode()) {
      window['sm'] = this;
    }
  }

  private initObservers(observableService: Service): Service[] {
    const observeList: ObserveList = ObserveList.instance;
    const items = observeList.observations.filter(item => {
      return item.observableServiceName === observableService.serviceName;
    });
    return items.map(
      item => this.getService(item.observerServiceName).instance
    );
  }

  getService(serviceName: string) {
    return this.services[serviceName];
  }

  getStatefulServicesAndMutators(): Dictionary<typeof StatefulService> {
    const statefulServices = {};
    Object.keys(this.services).forEach(serviceName => {
      const ServiceClass = this.services[serviceName];
      const isStatefulService = ServiceClass['initialState'];
      const isMutator = ServiceClass.prototype.mutations;
      if (!isStatefulService && !isMutator) return;
      statefulServices[serviceName] = this.services[serviceName];
    });
    return statefulServices;
  }

  /**
   * start listen messages from main window
   */
  listenMessages() {
    const promises = this.windowPromises;

    ipcRenderer.on(
      'services-message',
      (event: Electron.Event, message: IJsonRpcResponse<IJsonRpcEvent>) => {

        if (message.result._type !== 'EVENT') return;

        // handle promise reject/resolve
        if (message.result.emitter === 'PROMISE') {
          const promisePayload = message.result;
          if (promisePayload) {
            if (!promises[promisePayload.resourceId]) return; // this promise created from another API client
            const [resolve, reject] = promises[promisePayload.resourceId];
            const callback = promisePayload.isRejected ? reject : resolve;
            callback(promisePayload.data);
            delete promises[promisePayload.resourceId];
          }
        } else if (message.result.emitter === 'STREAM') {
          const resourceId = message.result.resourceId;
          if (!this.windowSubscriptions[resourceId]) return;
          this.windowSubscriptions[resourceId].next(message.result.data);
        }
      }
    );
  }

  isMutationBufferingEnabled() {
    return this.mutationsBufferingEnabled;
  }

  addMutationToBuffer(mutation: IMutation) {
    this.bufferedMutations.push(mutation);
  }

  executeServiceRequest(request: IJsonRpcRequest): IJsonRpcResponse<any> {
    let response: IJsonRpcResponse<any>;
    this.requestErrors = [];

    const handleErrors = (e?: any) => {
      if (!e && this.requestErrors.length === 0) return;
      if (e) {

        // re-raise error for Raven
        const isChildWindowRequest = request.params && request.params.fetchMutations;
        if (isChildWindowRequest) setTimeout(() => { throw e; }, 0);

        if (e.message) this.requestErrors.push(e.message);
      }

      response = this.jsonrpc.createError(request,{
        code: E_JSON_RPC_ERROR.INTERNAL_SERVER_ERROR,
        message: this.requestErrors.join(';')
      });
    };

    try {
      response = this.handleServiceRequest(request);
      handleErrors();
    } catch (e) {
      handleErrors(e);
    } finally {
      return response;
    }
  }

  private get jsonrpc(): typeof JsonrpcService {
    return JsonrpcService;
  }

  private handleServiceRequest(
    request: IJsonRpcRequest
  ): IJsonRpcResponse<any> {
    let response: IJsonRpcResponse<any>;
    const methodName = request.method;
    const {
      resource: resourceId,
      args,
      fetchMutations,
      compactMode
    } = request.params;

    if (fetchMutations) this.startBufferingMutations();

    const resource = this.getResource(resourceId);
    if (!resource) {
      response = this.jsonrpc.createError(request, {
        code: E_JSON_RPC_ERROR.INVALID_PARAMS,
        message: 'resource not found'
      });
    } else if (!resource[methodName]) {
      response = this.jsonrpc.createError(request, {
        code: E_JSON_RPC_ERROR.METHOD_NOT_FOUND,
        message: methodName
      });
    }

    if (response) {
      if (this.isMutationBufferingEnabled()) this.stopBufferingMutations();
      return response;
    }

    let responsePayload: any;

    if (resource[methodName] instanceof Observable) {
      const subscriptionId = `${resourceId}.${methodName}`;
      responsePayload = {
        _type: 'SUBSCRIPTION',
        resourceId: subscriptionId,
        emitter: 'STREAM'
      };
      if (!this.subscriptions[subscriptionId]) {
        this.subscriptions[subscriptionId] = resource[methodName].subscribe(
          (data: any) => {
            this.serviceEvent.next(
              this.jsonrpc.createEvent({
                emitter: 'STREAM',
                resourceId: subscriptionId,
                data
              })
            );
          }
        );
      }
    } else if (typeof resource[methodName] === 'function') {
      responsePayload = resource[methodName].apply(resource, args);
    } else {
      responsePayload = resource[methodName];
    }

    const isPromise = !!(responsePayload && responsePayload.then);

    if (isPromise) {
      const promiseId = ipcRenderer.sendSync('getUniqueId');
      const promise = responsePayload as PromiseLike<any>;

      promise.then(
        data => this.sendPromiseMessage({ isRejected: false, promiseId, data }),
        data => this.sendPromiseMessage({ isRejected: true, promiseId, data })
      );

      response = this.jsonrpc.createResponse(request, {
        _type: 'SUBSCRIPTION',
        resourceId: promiseId,
        emitter: 'PROMISE'
      });
    } else if (responsePayload && responsePayload.isHelper === true) {
      const helper = responsePayload;

      response = this.jsonrpc.createResponse(request, {
        _type: 'HELPER',
        resourceId: helper._resourceId,
        ...!compactMode ? this.getHelperModel(helper) : {}
      });
    } else if (responsePayload && responsePayload instanceof Service) {
      response = this.jsonrpc.createResponse(request, {
        _type: 'SERVICE',
        resourceId: responsePayload.serviceName,
        ...!compactMode ? this.getHelperModel(responsePayload) : {}
      });
    } else {
      // payload can contain helpers-objects
      // we have to wrap them in IpcProxy too
      traverse(responsePayload).forEach((item: any) => {
        if (item && item.isHelper === true) {
          const helper = this.getHelper(item.helperName, item.constructorArgs);
          return {
            _type: 'HELPER',
            resourceId: helper._resourceId,
            ...!compactMode ? this.getHelperModel(helper) : {}
          };
        }
      });

      response = this.jsonrpc.createResponse(request, responsePayload);
    }

    if (fetchMutations) response.mutations = this.stopBufferingMutations();

    return response;
  }

  /**
   * returns Service instance or ServiceHelper instance
   * @example
   * sourcesService = getResource('SourcesService')
   *
   * @example
   * source = getResource('Source[12]')
   */
  private getResource(resourceId: string) {
    if (resourceId === 'ServicesManager') {
      return this;
    }

    if (this.services[resourceId]) {
      return this.getInstance(resourceId) || this.initService(resourceId);
    }

    const helperName = resourceId.split('[')[0];
    const constructorArgsStr = resourceId.substr(helperName.length);
    const constructorArgs = constructorArgsStr
      ? JSON.parse(constructorArgsStr)
      : void 0;
    return this.getHelper(helperName, constructorArgs);
  }

  /**
   * the information about resource scheme helps to improve performance for API clients
   * this is undocumented feature is mainly for our API client that we're using in tests
   */
  getResourceScheme(resourceId: string): Dictionary<string> {
    const resource = this.getResource(resourceId);
    if (!resource) {
      this.requestErrors.push(`Resource not found: ${resourceId}`);
      return null;
    }
    const resourceScheme = {};

    // collect resource keys from the whole prototype chain
    const keys: string[] = [];
    let proto = resource;
    do {
      keys.push(...Object.keys(proto));
      proto = Object.getPrototypeOf(proto);
    } while (proto.constructor.name !== 'Object');

    keys.forEach(key => {
      resourceScheme[key] = typeof resource[key];
    });


    return resourceScheme;
  }

  private getHelperModel(helper: Object): Object {
    if (helper['getModel'] && typeof helper['getModel'] === 'function') {
      return helper['getModel']();
    }
    return {};
  }

  /**
   * start buffering mutations to send them
   * as result of a service's method call
   */
  private startBufferingMutations() {
    this.mutationsBufferingEnabled = true;
  }

  /**
   * stop buffering and clear buffer
   */
  private stopBufferingMutations(): IMutation[] {
    this.mutationsBufferingEnabled = false;
    const mutations = this.bufferedMutations;
    this.bufferedMutations = [];
    return mutations;
  }

  /**
   * uses for child window services
   * all services methods calls will be sent to the main window
   */
  private applyIpcProxy(service: Service): Service {
    const availableServices = Object.keys(this.services);
    if (!availableServices.includes(service.constructor.name)) return service;


    return new Proxy(service, {
      get: (target, property, receiver) => {
        if (!target[property]) return target[property];

        if (target[property].isHelper) {
          return this.applyIpcProxy(target[property]);
        }

        if (typeof target[property] !== 'function' && !(target[property] instanceof Observable))
          return target[property];

        const serviceName = target.constructor.name;
        const methodName = property;
        const isHelper = target['isHelper'];

        const handler = (...args: any[]) => {

          const response: IJsonRpcResponse<any> = electron.ipcRenderer.sendSync(
            'services-request',
            this.jsonrpc.createRequestWithOptions(
              isHelper ? target['_resourceId'] : serviceName,
              methodName as string,
              { compactMode: true, fetchMutations: true },
              ...args
            )
          );

          if (response.error) {
            throw 'IPC request failed: check the errors in the main window';
          }

          const result = response.result;
          response.mutations.forEach(mutation => commitMutation(mutation));

          if (result && result._type === 'SUBSCRIPTION') {
            if (result.emitter === 'PROMISE') {
              return new Promise((resolve, reject) => {
                const promiseId = result.resourceId;
                this.windowPromises[promiseId] = [resolve, reject];
              });
            }

            if (result.emitter === 'STREAM') {
              const subject = new Subject<any>();
              this.windowSubscriptions[result.resourceId] = subject;
              return subject;
            }
          }

          if (result && result._type === 'HELPER') {
            const helper = this.getResource(result.resourceId);
            return this.applyIpcProxy(helper);
          }

          // payload can contain helpers-objects
          // we have to wrap them in IpcProxy too
          traverse(result).forEach((item: any) => {
            if (item && item._type === 'HELPER') {
              const helper = this.getResource(item.resourceId);
              return this.applyIpcProxy(helper);
            }
          });
          return result;
        };

        if (typeof target[property] === 'function') return handler;
        if (target[property] instanceof Observable) return handler();
      }
    });
  }

  private getHelper(name: string, constructorArgs: any[]) {
    const Helper = this.services[name];
    if (!Helper) return null;
    return new (Helper as any)(...constructorArgs);
  }

  private initService(serviceName: string): Service {
    const ServiceClass = this.services[serviceName];
    if (!ServiceClass) throw `unknown service: ${serviceName}`;
    if (this.instances[serviceName]) return;
    this.instances[serviceName] = ServiceClass.instance;
    return ServiceClass.instance;
  }

  private getInstance(serviceName: string): Service {
    return this.instances[serviceName];
  }

  private sendPromiseMessage(info: {
    isRejected: boolean;
    promiseId: string;
    data: any;
  }) {
    this.serviceEvent.next(
      this.jsonrpc.createEvent({
        emitter: 'PROMISE',
        data: info.data,
        resourceId: info.promiseId,
        isRejected: info.isRejected
      })
    );
  }
}<|MERGE_RESOLUTION|>--- conflicted
+++ resolved
@@ -67,11 +67,8 @@
 import { ProtocolLinksService } from 'services/protocol-links';
 import { WebsocketService } from 'services/websocket';
 import { ProjectorService } from 'services/projector';
-<<<<<<< HEAD
 import { I18nService } from 'services/i18n';
-=======
 import { MediaBackupService } from 'services/media-backup';
->>>>>>> 0f1f3eeb
 
 const { ipcRenderer } = electron;
 
@@ -140,14 +137,10 @@
     PatchNotesService,
     ProtocolLinksService,
     ProjectorService,
-<<<<<<< HEAD
     I18nService,
-    WebsocketService,
-    TransitionsService
-=======
     TransitionsService,
-    MediaBackupService
->>>>>>> 0f1f3eeb
+    MediaBackupService,
+    WebsocketService
   };
 
   private instances: Dictionary<Service> = {};
