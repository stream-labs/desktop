--- conflicted
+++ resolved
@@ -1554,10 +1554,10 @@
     return id;
   }
 
-<<<<<<< HEAD
   showHighlighter() {
     this.navigationService.navigate('Highlighter');
-=======
+  }
+
   /**
    * Utility function that returns a promise that resolves after a specified delay
    * @param ms Delay in milliseconds
@@ -1565,6 +1565,5 @@
    */
   wait(ms: number): Promise<void> {
     return new Promise<void>(resolve => setTimeout(resolve, ms));
->>>>>>> 9264155c
   }
 }