{
  "You can access your Facebook Streamer Dashboard here.": "You can access your Facebook Streamer Dashboard here.",
  "You need a Facebook page to stream to Facebook. You can create one now.": "You need a Facebook page to stream to Facebook. You can create one now.",
  "Create a Page": "Create a Page",
  "Facebook Setup": "Facebook Setup",
<<<<<<< HEAD
  "Streamer Dashboard": "Streamer Dashboard",
  "It looks like you don't have any Pages. Head to ": "It looks like you don't have any Pages. Head to ",
  "Share": "Share",
  "Like": "Like"
=======
  "Step": "Step",
  "Create a Facebook Gaming page to get started.": "Create a Facebook Gaming page to get started.",
  "Create a Gaming Page": "Create a Gaming Page",
  "Connect Facebook to Streamlabs OBS.": "Connect Facebook to Streamlabs OBS.",
  "All of your scenes, sources, and settings will be preserved.": "All of your scenes, sources, and settings will be preserved.",
  "Connect Facebook": "Connect Facebook",
  "Multistream To Facebook": "Multistream To Facebook",
  "Connect": "Connect"
>>>>>>> 24847c2c
}<|MERGE_RESOLUTION|>--- conflicted
+++ resolved
@@ -3,12 +3,10 @@
   "You need a Facebook page to stream to Facebook. You can create one now.": "You need a Facebook page to stream to Facebook. You can create one now.",
   "Create a Page": "Create a Page",
   "Facebook Setup": "Facebook Setup",
-<<<<<<< HEAD
   "Streamer Dashboard": "Streamer Dashboard",
   "It looks like you don't have any Pages. Head to ": "It looks like you don't have any Pages. Head to ",
   "Share": "Share",
-  "Like": "Like"
-=======
+  "Like": "Like",
   "Step": "Step",
   "Create a Facebook Gaming page to get started.": "Create a Facebook Gaming page to get started.",
   "Create a Gaming Page": "Create a Gaming Page",
@@ -17,5 +15,4 @@
   "Connect Facebook": "Connect Facebook",
   "Multistream To Facebook": "Multistream To Facebook",
   "Connect": "Connect"
->>>>>>> 24847c2c
 }