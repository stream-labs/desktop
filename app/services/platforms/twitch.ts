--- conflicted
+++ resolved
@@ -126,11 +126,7 @@
     return this.userAuth.id;
   }
 
-<<<<<<< HEAD
   async beforeGoLive(channelInfo?: ITwitchStartStreamOptions) {
-=======
-  async beforeGoLive(channelInfo?: ITwitchChannelInfo) {
->>>>>>> 0a5929e8
     const key = await this.fetchStreamKey();
     this.streamSettingsService.setSettings({ key, platform: 'twitch' });
     if (channelInfo) await this.putChannelInfo(channelInfo);
