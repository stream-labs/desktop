import Vue from 'vue';
import uniqBy from 'lodash/uniqBy';
import without from 'lodash/without';
import { Subject } from 'rxjs';
import { mutation, StatefulService } from 'services/core/stateful-service';
import { TransitionsService } from 'services/transitions';
import { WindowsService } from 'services/windows';
import { Scene, SceneItem } from './index';
import { ISource, SourcesService, ISourceAddOptions } from 'services/sources';
import { Inject } from 'services/core/injector';
import * as obs from '../../../obs-api';
import { $t } from 'services/i18n';
import namingHelpers from 'util/NamingHelpers';
import uuid from 'uuid/v4';
import { ViewHandler } from 'services/core';
import { lazyModule } from 'util/lazy-module';

export type TSceneNodeModel = ISceneItem | ISceneItemFolder;

export interface IScene extends IResource {
  id: string;
  name: string;
  nodes: (ISceneItem | ISceneItemFolder)[];
}

export interface ISceneNodeAddOptions {
  id?: string; // A new ID will be assigned if one is not provided
  sourceAddOptions?: ISourceAddOptions;
  select?: boolean; // Immediately select this source
  initialTransform?: IPartialTransform;
}

export interface ISceneItemInfo {
  id: string;
  sourceId: string;
  x: number;
  y: number;
  scaleX: number;
  scaleY: number;
  visible: boolean;
  crop: ICrop;
  locked?: boolean;
  rotation?: number;
  streamVisible?: boolean;
  recordingVisible?: boolean;
}

export interface IScenesState {
  activeSceneId: string;
  displayOrder: string[];
  scenes: Dictionary<IScene>;
}

export interface ISceneCreateOptions {
  duplicateSourcesFromScene?: string;
  sceneId?: string; // A new ID will be generated if one is not provided
  makeActive?: boolean;
}

export interface ITransform {
  position: IVec2;
  scale: IVec2;
  crop: ICrop;
  rotation: number;
}

export interface IPartialTransform {
  position?: Partial<IVec2>;
  scale?: Partial<IVec2>;
  crop?: Partial<ICrop>;
  rotation?: number;
}

export interface ISceneItemSettings {
  transform: ITransform;
  visible: boolean;
  locked: boolean;
  streamVisible: boolean;
  recordingVisible: boolean;
}

export interface IPartialSettings {
  transform?: IPartialTransform;
  visible?: boolean;
  locked?: boolean;
  streamVisible?: boolean;
  recordingVisible?: boolean;
}

export interface ISceneItem extends ISceneItemSettings, ISceneItemNode {
  sceneItemId: string;
  sourceId: string;
  obsSceneItemId: number;
  sceneNodeType: 'item';
}

export interface ISceneItemActions {
  setSettings(settings: Partial<ISceneItemSettings>): void;
  setVisibility(visible: boolean): void;
  setTransform(transform: IPartialTransform): void;
  resetTransform(): void;
  flipX(): void;
  flipY(): void;
  stretchToScreen(): void;
  fitToScreen(): void;
  centerOnScreen(): void;
  rotate(deg: number): void;
  remove(): void;
  scale(scale: IVec2, origin: IVec2): void;
  scaleWithOffset(scale: IVec2, offset: IVec2): void;
  setStreamVisible(streamVisible: boolean): void;
  setRecordingVisible(recordingVisible: boolean): void;

  /**
   * only for scene sources
   */
  setContentCrop(): void;
}

export type TSceneNodeType = 'item' | 'folder';

export interface ISceneItemNode extends IResource {
  id: string;
  sceneId: string;
  sceneNodeType: TSceneNodeType;
  parentId?: string;
}

export interface ISceneItemFolder extends ISceneItemNode {
  name: string;
  sceneNodeType: 'folder';
}

class ScenesViews extends ViewHandler<IScenesState> {
  getScene(sceneId: string) {
    return new Scene(sceneId);
  }

  get activeSceneId() {
    return this.state.activeSceneId;
  }

  get activeScene() {
    if (this.activeSceneId) return this.getScene(this.activeSceneId);

    return null;
  }

  get scenes(): Scene[] {
    return uniqBy(
      this.state.displayOrder.map(id => this.getScene(id)),
      x => x.id,
    );
  }

  getSceneItems(): SceneItem[] {
    const sceneItems: SceneItem[] = [];
    this.scenes.forEach(scene => sceneItems.push(...scene.getItems()));
    return sceneItems;
  }

  getSceneItem(sceneItemId: string): SceneItem | null {
    for (const scene of this.scenes) {
      const sceneItem = scene.getItem(sceneItemId);
      if (sceneItem) return sceneItem;
    }
    return null;
  }

  getSceneNode(nodeId: string) {
    for (const scene of this.scenes) {
      const sceneNode = scene.getNode(nodeId);
      if (sceneNode) return sceneNode;
    }
    return null;
  }
}

export class ScenesService extends StatefulService<IScenesState> {
  static initialState: IScenesState = {
    activeSceneId: '',
    displayOrder: [],
    scenes: {},
  };

  get views() {
    return new ScenesViews(this.state);
  }

  sceneAdded = new Subject<IScene>();
  sceneRemoved = new Subject<IScene>();
  sceneSwitched = new Subject<IScene>();
  itemAdded = new Subject<ISceneItem & ISource>();
  itemRemoved = new Subject<ISceneItem & ISource>();
  itemUpdated = new Subject<ISceneItem & ISource>();

  @Inject() private windowsService: WindowsService;
  @Inject() private sourcesService: SourcesService;
  @Inject() private transitionsService: TransitionsService;

  @mutation()
  private ADD_SCENE(id: string, name: string) {
    Vue.set<IScene>(this.state.scenes, id, {
      id,
      name,
      resourceId: `Scene${JSON.stringify([id])}`,
      nodes: [],
    });
    this.state.displayOrder.push(id);
  }

  @mutation()
  private REMOVE_SCENE(id: string) {
    Vue.delete(this.state.scenes, id);

    this.state.displayOrder = without(this.state.displayOrder, id);
  }

  @mutation()
  private MAKE_SCENE_ACTIVE(id: string) {
    this.state.activeSceneId = id;
  }

  @mutation()
  private SET_SCENE_ORDER(order: string[]) {
    this.state.displayOrder = order;
  }

  createScene(name: string, options: ISceneCreateOptions = {}) {
    // Get an id to identify the scene on the frontend
    const id = options.sceneId || `scene_${uuid()}`;
    this.ADD_SCENE(id, name);
    const obsScene = obs.SceneFactory.create(id);
    this.sourcesService.addSource(obsScene.source, name, { sourceId: id });
    const newScene = this.getScene(id) as Scene;

    if (options.duplicateSourcesFromScene) {
<<<<<<< HEAD
      const oldScene = this.getScene(options.duplicateSourcesFromScene);
      if (!oldScene) return;
=======
      const oldScene = this.views.getScene(options.duplicateSourcesFromScene);
      const newScene = this.views.getScene(id);
>>>>>>> d821d2b2

      oldScene
        .getItems()
        .slice()
        .reverse()
        .forEach(item => {
          const newItem = newScene.addSource(item.sourceId) as SceneItem;
          newItem.setSettings(item.getSettings());
        });
    }

    this.sceneAdded.next(this.state.scenes[id]);
    if (options.makeActive) this.makeSceneActive(id);
<<<<<<< HEAD
    return newScene;
=======
    return this.views.getScene(id);
>>>>>>> d821d2b2
  }

  canRemoveScene() {
    return Object.keys(this.state.scenes).length > 1;
  }

  removeScene(id: string, force = false): IScene | null {
    if (!force && Object.keys(this.state.scenes).length < 2) {
      return null;
    }

<<<<<<< HEAD
    const scene = this.getScene(id);
    if (!scene) return null;
=======
    const scene = this.views.getScene(id);
>>>>>>> d821d2b2
    const sceneModel = this.state.scenes[id];

    // remove all sources from scene
    scene.getItems().forEach(sceneItem => scene.removeItem(sceneItem.sceneItemId));

    // remove scene from other scenes if it has been added as a source
    this.views.getSceneItems().forEach(sceneItem => {
      if (sceneItem.sourceId !== scene.id) return;
      sceneItem.getScene().removeItem(sceneItem.sceneItemId);
    });

    if (this.state.activeSceneId === id) {
      const sceneIds = Object.keys(this.state.scenes).filter(sceneId => sceneId !== id);

      if (sceneIds[0]) {
        this.makeSceneActive(sceneIds[0]);
      }
    }

    this.REMOVE_SCENE(id);
    this.sceneRemoved.next(sceneModel);
    return sceneModel;
  }

  setLockOnAllScenes(locked: boolean) {
    this.views.scenes.forEach(scene => scene.setLockOnAllItems(locked));
  }

  getSourceItemCount(sourceId: string): number {
    let count = 0;

    this.views.scenes.forEach(scene => {
      scene.getItems().forEach(sceneItem => {
        if (sceneItem.sourceId === sourceId) count += 1;
      });
    });

    return count;
  }

  makeSceneActive(id: string): boolean {
    const scene = this.views.getScene(id);
    if (!scene) return false;

    const activeScene = this.views.activeScene;

    this.MAKE_SCENE_ACTIVE(id);

    this.transitionsService.transition(activeScene && activeScene.id, scene.id);
    this.sceneSwitched.next(scene.getModel());
    return true;
  }

  setSceneOrder(order: string[]) {
    this.SET_SCENE_ORDER(order);
  }

  // Utility functions / getters

  getModel(): IScenesState {
    return this.state;
  }

<<<<<<< HEAD
  getScene(id: string): Scene | null {
    return !this.state.scenes[id] ? null : new Scene(id);
  }

  getSceneItem(sceneItemId: string): SceneItem | null {
    for (const scene of this.scenes) {
      const sceneItem = scene.getItem(sceneItemId);
      if (sceneItem) return sceneItem;
    }
    return null;
  }

  getSceneItems(): SceneItem[] {
    const sceneItems: SceneItem[] = [];
    this.scenes.forEach(scene => sceneItems.push(...scene.getItems()));
    return sceneItems;
  }

  getScenes(): Scene[] {
    return this.scenes;
  }

  get scenes(): Scene[] {
    return this.state.displayOrder.map(id => this.getScene(id)) as Scene[];
  }

  get activeSceneId(): string {
    return this.state.activeSceneId;
  }

  get activeScene(): Scene {
    return this.getScene(this.state.activeSceneId) as Scene;
  }
=======
  // TODO: Remove all of this in favor of the new "views" methods
  // getScene(id: string): Scene | null {
  //   return !this.state.scenes[id] ? null : new Scene(id);
  // }

  // getSceneItem(sceneItemId: string): SceneItem | null {
  //   for (const scene of this.scenes) {
  //     const sceneItem = scene.getItem(sceneItemId);
  //     if (sceneItem) return sceneItem;
  //   }
  //   return null;
  // }

  // getSceneItems(): SceneItem[] {
  //   const sceneItems: SceneItem[] = [];
  //   this.scenes.forEach(scene => sceneItems.push(...scene.getItems()));
  //   return sceneItems;
  // }

  // getScenes(): Scene[] {
  //   return this.scenes;
  // }

  // get scenes(): Scene[] {
  //   return uniqBy(this.state.displayOrder.map(id => this.getScene(id)), x => x.id);
  // }

  // get activeSceneId(): string {
  //   return this.state.activeSceneId;
  // }

  // get activeScene(): Scene {
  //   return this.getScene(this.state.activeSceneId);
  // }
>>>>>>> d821d2b2

  suggestName(name: string): string {
    return namingHelpers.suggestName(name, (name: string) => {
      const ind = this.views.activeScene.getNodes().findIndex(node => node.name === name);
      return ind !== -1;
    });
  }

  showNameScene(options: { rename?: string; itemsToGroup?: string[] } = {}) {
    this.windowsService.showWindow({
      componentName: 'NameScene',
      title: options.rename ? $t('Rename Scene') : $t('Name Scene'),
      queryParams: options,
      size: {
        width: 400,
        height: 250,
      },
    });
  }

  showNameFolder(
    options: {
      sceneId?: string;
      renameId?: string;
      itemsToGroup?: string[];
      parentId?: string;
    } = {},
  ) {
    this.windowsService.showWindow({
      componentName: 'NameFolder',
      title: options.renameId ? $t('Rename Folder') : $t('Name Folder'),
      queryParams: options,
      size: {
        width: 400,
        height: 250,
      },
    });
  }

  showDuplicateScene(sceneName: string) {
    this.windowsService.showWindow({
      componentName: 'NameScene',
      title: $t('Name Scene'),
      queryParams: { sceneToDuplicate: sceneName },
      size: {
        width: 400,
        height: 250,
      },
    });
  }
}<|MERGE_RESOLUTION|>--- conflicted
+++ resolved
@@ -232,16 +232,10 @@
     this.ADD_SCENE(id, name);
     const obsScene = obs.SceneFactory.create(id);
     this.sourcesService.addSource(obsScene.source, name, { sourceId: id });
-    const newScene = this.getScene(id) as Scene;
 
     if (options.duplicateSourcesFromScene) {
-<<<<<<< HEAD
-      const oldScene = this.getScene(options.duplicateSourcesFromScene);
-      if (!oldScene) return;
-=======
       const oldScene = this.views.getScene(options.duplicateSourcesFromScene);
       const newScene = this.views.getScene(id);
->>>>>>> d821d2b2
 
       oldScene
         .getItems()
@@ -255,11 +249,8 @@
 
     this.sceneAdded.next(this.state.scenes[id]);
     if (options.makeActive) this.makeSceneActive(id);
-<<<<<<< HEAD
-    return newScene;
-=======
+
     return this.views.getScene(id);
->>>>>>> d821d2b2
   }
 
   canRemoveScene() {
@@ -271,12 +262,8 @@
       return null;
     }
 
-<<<<<<< HEAD
-    const scene = this.getScene(id);
+    const scene = this.views.getScene(id);
     if (!scene) return null;
-=======
-    const scene = this.views.getScene(id);
->>>>>>> d821d2b2
     const sceneModel = this.state.scenes[id];
 
     // remove all sources from scene
@@ -340,41 +327,6 @@
     return this.state;
   }
 
-<<<<<<< HEAD
-  getScene(id: string): Scene | null {
-    return !this.state.scenes[id] ? null : new Scene(id);
-  }
-
-  getSceneItem(sceneItemId: string): SceneItem | null {
-    for (const scene of this.scenes) {
-      const sceneItem = scene.getItem(sceneItemId);
-      if (sceneItem) return sceneItem;
-    }
-    return null;
-  }
-
-  getSceneItems(): SceneItem[] {
-    const sceneItems: SceneItem[] = [];
-    this.scenes.forEach(scene => sceneItems.push(...scene.getItems()));
-    return sceneItems;
-  }
-
-  getScenes(): Scene[] {
-    return this.scenes;
-  }
-
-  get scenes(): Scene[] {
-    return this.state.displayOrder.map(id => this.getScene(id)) as Scene[];
-  }
-
-  get activeSceneId(): string {
-    return this.state.activeSceneId;
-  }
-
-  get activeScene(): Scene {
-    return this.getScene(this.state.activeSceneId) as Scene;
-  }
-=======
   // TODO: Remove all of this in favor of the new "views" methods
   // getScene(id: string): Scene | null {
   //   return !this.state.scenes[id] ? null : new Scene(id);
@@ -409,11 +361,12 @@
   // get activeScene(): Scene {
   //   return this.getScene(this.state.activeSceneId);
   // }
->>>>>>> d821d2b2
 
   suggestName(name: string): string {
+    if (!this.views.activeScene) return name;
+    const activeScene = this.views.activeScene as Scene;
     return namingHelpers.suggestName(name, (name: string) => {
-      const ind = this.views.activeScene.getNodes().findIndex(node => node.name === name);
+      const ind = activeScene.getNodes().findIndex(node => node.name === name);
       return ind !== -1;
     });
   }
