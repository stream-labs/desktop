--- conflicted
+++ resolved
@@ -29,11 +29,7 @@
     <div class="chatbot-alerts-window__content">
       <div class="chatbot-alerts-window__actions">
         <button
-<<<<<<< HEAD
-          class="button button--action text-transform--capitalize"
-=======
           class="button button--action"
->>>>>>> e1ea6647
           @click="onShowNewChatAlertWindowHandler"
         >
           {{ $t('add alert') }}
