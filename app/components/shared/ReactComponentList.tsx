import { Component } from 'vue-property-decorator';
import ReactComponent from './ReactComponent';

@Component({
  props: {
    name: { default: 'AdvancedAudio' },
    wrapperStyles: { default: () => ({ height: '100%' }) },
  },
})
export class AdvancedAudio extends ReactComponent {}

@Component({
  props: {
    name: { default: 'AdvancedStatistics' },
    wrapperStyles: { default: () => ({ height: '100%' }) },
  },
})
export class AdvancedStatistics extends ReactComponent {}

@Component({
  props: {
    name: { default: 'AppsNav' },
    wrapperStyles: {
      default: () => ({
        background: 'var(--section-alt)',
        position: 'relative',
        width: '52px',
        height: 0,
        paddingTop: '6px',
        flexGrow: 1,
        flexBasis: 0,
        overflow: 'hidden',
      }),
    },
  },
})
export class AppsNav extends ReactComponent {}

@Component({
  props: {
    name: { default: 'BrowserView' },
    componentProps: { default: () => ({ src: '' }) },
    wrapperStyles: { default: () => ({ height: '100%' }) },
  },
})
export class BrowserView extends ReactComponent {}

@Component({
  props: {
    name: { default: 'Chat' },
    componentProps: { default: () => ({ restream: false }) },
    wrapperStyles: {
      default: () => ({ height: '100%', display: 'flex', flexDirection: 'column' }),
    },
  },
})
export class Chat extends ReactComponent {}

@Component({
  props: {
    name: { default: 'Display' },
    wrapperStyles: { default: () => ({ height: '100%' }) },
    componentProps: {
      default: () => ({
        paddingSize: 0,
        drawUI: false,
      }),
    },
  },
})
export class Display extends ReactComponent {}

@Component({
  props: {
    name: { default: 'EditStreamWindow' },
    wrapperStyles: { default: () => ({ height: '100%' }) },
  },
})
export class EditStreamWindow extends ReactComponent {}

@Component({
  props: {
    name: { default: 'GoLiveWindow' },
    wrapperStyles: { default: () => ({ height: '100%' }) },
  },
})
export class GoLiveWindow extends ReactComponent {}

@Component({
  props: {
    name: { default: 'Grow' },
    wrapperStyles: { default: () => ({ gridRow: '1 / span 1' }) },
  },
})
export class Grow extends ReactComponent {}

@Component({
  props: {
    name: { default: 'Highlighter' },
    componentProps: { default: () => ({}) },
  },
})
export class Highlighter extends ReactComponent {}

@Component({ props: { name: { default: 'LayoutEditor' } } })
export class LayoutEditor extends ReactComponent {}

@Component({ props: { name: { default: 'Loader' } } })
export class Loader extends ReactComponent {}

@Component({
  props: {
    name: { default: 'IconLibraryProperties' },
    wrapperStyles: { default: () => ({ height: '100%' }) },
  },
})
export class IconLibraryProperties extends ReactComponent {}

@Component({
  props: {
<<<<<<< HEAD
    name: { default: 'LegacyEvents' },
    wrapperStyles: { default: () => ({ height: '100%' }) },
    componentProps: { default: () => ({ onPopout: () => {} }) },
    mins: { default: () => ({ x: 360, y: 150 }) },
  },
})
export class LegacyEvents extends ReactComponent {}
=======
    name: { default: 'MediaGallery' },
    wrapperStyles: { default: () => ({ height: '100%' }) },
  },
})
export class MediaGallery extends ReactComponent {}
>>>>>>> e715618e

@Component({
  props: {
    name: { default: 'MiniFeed' },
    wrapperStyles: { default: () => ({ height: '100%' }) },
    mins: { default: () => ({ x: 330, y: 90 }) },
  },
})
export class MiniFeed extends ReactComponent {}

@Component({
  props: {
    name: { default: 'NameFolder' },
    wrapperStyles: { default: () => ({ height: '100%' }) },
  },
})
export class NameFolder extends ReactComponent {}

@Component({
  props: {
    name: { default: 'NavTools' },
    wrapperStyles: { default: () => ({ marginTop: 'auto', flexShrink: 0 }) },
  },
})
export class NavTools extends ReactComponent {}

@Component({ props: { name: { default: 'NewsBanner' } } })
export class NewsBanner extends ReactComponent {}

@Component({ props: { name: { default: 'NotificationsArea' } } })
export class NotificationsArea extends ReactComponent {}

@Component({
  props: {
    name: { default: 'ObsSettings' },
    componentProps: { default: () => ({ page: 'General' }) },
  },
})
export class ObsSettings extends ReactComponent {}

@Component({ props: { name: { default: 'PatchNotes' } } })
export class PatchNotes extends ReactComponent {}

@Component({
  props: {
    name: { default: 'PerformanceMetrics' },
    componentProps: { default: () => ({ mode: 'limited' }) },
  },
})
export class PerformanceMetrics extends ReactComponent<{ mode: 'full' | 'limited' }> {}

@Component({ props: { name: { default: 'PlatformLogo' } } })
export class PlatformLogo extends ReactComponent<{
  platform: string;
  size?: 'medium' | number;
  color?: string;
  unwrapped?: boolean;
}> {}

@Component({
  props: { name: { default: 'Projector' }, wrapperStyles: { default: () => ({ height: '100%' }) } },
})
export class Projector extends ReactComponent {}

@Component({
  props: {
    name: { default: 'RecentEvents' },
    wrapperStyles: {
      default: () => ({ height: '100%' }),
    },
    componentProps: { default: () => ({ isOverlay: false }) },
  },
})
export class RecentEvents extends ReactComponent<{ isOverlay?: boolean }> {}

@Component({
  props: {
    name: { default: 'RenameSource' },
    wrapperStyles: { default: () => ({ height: '100%' }) },
  },
})
export class RenameSource extends ReactComponent {}

@Component({
  props: {
    name: { default: 'SafeMode' },
    wrapperStyles: { default: () => ({ height: '100%' }) },
  },
})
export class SafeMode extends ReactComponent {}

@Component({
  props: {
    name: { default: 'SourceProperties' },
    wrapperStyles: { default: () => ({ height: '100%' }) },
  },
})
export class SourceProperties extends ReactComponent {}

@Component({
  props: {
    name: { default: 'ScreenCaptureProperties' },
    wrapperStyles: { default: () => ({ height: '100%' }) },
  },
})
export class ScreenCaptureProperties extends ReactComponent {}
@Component({
  props: {
    name: { default: 'SharedComponentsLibrary' },
    wrapperStyles: { default: () => ({ height: '100%' }) },
  },
})
export class SharedComponentsLibrary extends ReactComponent {}

@Component({
  props: {
    name: { default: 'SourceFilters' },
    wrapperStyles: { default: () => ({ height: '100%' }) },
  },
})
export class SourceFilters extends ReactComponent {}
@Component({
  props: {
    name: { default: 'SourceShowcase' },
    wrapperStyles: { default: () => ({ height: '100%' }) },
  },
})
export class SourceShowcase extends ReactComponent {}

@Component({ props: { name: { default: 'StartStreamingButton' } } })
export class StartStreamingButton extends ReactComponent {}

@Component({ props: { name: { default: 'StreamScheduler' } } })
export class StreamScheduler extends ReactComponent {}

@Component({ props: { name: { default: 'StudioEditor' } } })
export class StudioEditor extends ReactComponent {}

@Component({
  props: {
    name: { default: 'TestWidgets' },
    componentProps: { default: () => ({ testers: null as string[] }) },
  },
})
export class TestWidgets extends ReactComponent<{ testers: string[] }> {}

@Component({ props: { name: { default: 'ThemeAudit' } } })
export class ThemeAudit extends ReactComponent {}

@Component({
  props: {
    name: { default: 'TitleBar' },
    componentProps: { default: () => ({ windowId: '' }) },
  },
})
export class TitleBar extends ReactComponent {}

@Component({
  props: {
    name: { default: 'WidgetWindow' },
    wrapperStyles: { default: () => ({ height: '100%' }) },
  },
})
export class WidgetWindow extends ReactComponent {}

@Component({
  props: {
    name: { default: 'CustomCodeWindow' },
    wrapperStyles: { default: () => ({ height: '100%' }) },
  },
})
export class CustomCodeWindow extends ReactComponent {}<|MERGE_RESOLUTION|>--- conflicted
+++ resolved
@@ -118,7 +118,6 @@
 
 @Component({
   props: {
-<<<<<<< HEAD
     name: { default: 'LegacyEvents' },
     wrapperStyles: { default: () => ({ height: '100%' }) },
     componentProps: { default: () => ({ onPopout: () => {} }) },
@@ -126,13 +125,14 @@
   },
 })
 export class LegacyEvents extends ReactComponent {}
-=======
+
+@Component({
+  props: {
     name: { default: 'MediaGallery' },
     wrapperStyles: { default: () => ({ height: '100%' }) },
   },
 })
 export class MediaGallery extends ReactComponent {}
->>>>>>> e715618e
 
 @Component({
   props: {
