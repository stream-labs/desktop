/**
 * All services must be registered in this file
 */

// OFFLINE SERVICES
export { AppService } from 'services/app';
export { InternalApiService } from 'services/api/internal-api';
export { ExternalApiService } from 'services/api/external-api';
export { ExternalApiLimitsService } from 'services/api/external-api-limits';
export { SourcesService, Source } from 'services/sources';
export { Scene, SceneItem, SceneItemFolder, ScenesService } from 'services/scenes';
export { ObsImporterService } from 'services/obs-importer';
export { ClipboardService } from 'services/clipboard';
export { AudioService, AudioSource } from 'services/audio';
export { HostsService, UrlService } from 'services/hosts';
export { Hotkey, HotkeysService } from 'services/hotkeys';
export { KeyListenerService } from 'services/key-listener';
export { ShortcutsService } from 'services/shortcuts';
export { CustomizationService } from 'services/customization';
export { LayoutService } from 'services/layout';
export { NotificationsService } from 'services/notifications';
export { OnboardingService } from 'services/onboarding';
export { NavigationService } from 'services/navigation';
export { PerformanceService } from 'services/performance';
export { SettingsService, OutputSettingsService } from 'services/settings';
export { VideoService } from 'services/video';
export { WindowsService } from 'services/windows';
export { TransitionsService } from 'services/transitions';
export { FontLibraryService } from 'services/font-library';
export { SourceFiltersService } from 'services/source-filters';
export { CacheUploaderService } from 'services/cache-uploader';
export { TcpServerService } from 'services/api/tcp-server';
export { IpcServerService } from 'services/api/ipc-server';
export { JsonrpcService } from 'services/api/jsonrpc';
export { DismissablesService } from 'services/dismissables';
export { SceneCollectionsServerApiService } from 'services/scene-collections/server-api';
export { SceneCollectionsService } from 'services/scene-collections';
export { TroubleshooterService } from 'services/troubleshooter';
export { GlobalSelection, Selection, SelectionService } from 'services/selection';
export { OverlaysPersistenceService } from 'services/scene-collections/overlays';
export { SceneCollectionsStateService } from 'services/scene-collections/state';
export { FileManagerService } from 'services/file-manager';
export { ProtocolLinksService } from 'services/protocol-links';
export { ProjectorService } from 'services/projector';
export { I18nService } from 'services/i18n';
export { ObsUserPluginsService } from 'services/obs-user-plugins';
export { HardwareService, DefaultHardwareService } from 'services/hardware';
export { EditorCommandsService } from 'services/editor-commands';
export { EditorService } from 'services/editor';
export { StreamSettingsService } from 'services/settings/streaming';
export { TouchBarService } from 'services/touch-bar';
export { ApplicationMenuService } from 'services/application-menu';
export { MacPermissionsService } from 'services/mac-permissions';
export { VirtualWebcamService } from 'services/virtual-webcam';
export { MetricsService } from 'services/metrics';
export { HighlighterService } from 'services/highlighter';
export { DiagnosticsService } from 'services/diagnostics';
export { RecordingModeService } from 'services/recording-mode';
export { SideNavService } from 'services/side-nav';
export { VideoSettingsService } from 'services/settings-v2/video';
export { SettingsManagerService } from 'services/settings-manager';
export { MarkersService } from 'services/markers';

// ONLINE SERVICES
export { UserService } from './services/user';
export { YoutubeService } from 'services/platforms/youtube';
export { TwitchService } from 'services/platforms/twitch';
export { TwitchTagsService } from 'services/platforms/twitch/index';
export { FacebookService } from 'services/platforms/facebook';
export { TiktokService } from 'services/platforms/tiktok';
export { TrovoService } from 'services/platforms/trovo';
export { RestreamService } from 'services/restream';
export { TwitterService } from 'services/integrations/twitter';
export { UsageStatisticsService } from './services/usage-statistics';
export { GameOverlayService } from 'services/game-overlay';
export { SharedStorageService } from 'services/integrations/shared-storage';

export { MediaGalleryService } from 'services/media-gallery';
export { MediaBackupService } from 'services/media-backup';
export { OutageNotificationsService } from 'services/outage-notifications';
export { AnnouncementsService } from 'services/announcements';
export { WebsocketService } from 'services/websocket';
export { IncrementalRolloutService } from 'services/incremental-rollout';
export { CrashReporterService } from 'services/crash-reporter';
export { PatchNotesService } from 'services/patch-notes';
export { VideoEncodingOptimizationService } from 'services/video-encoding-optimizations';
export { StreamingService } from 'services/streaming';
export { StreamlabelsService } from 'services/streamlabels';
export { AutoConfigService } from 'services/auto-config';
export { PlatformAppsService } from 'services/platform-apps';
export { PlatformAppStoreService } from 'services/platform-app-store';
export { PlatformAppAssetsService } from 'services/platform-apps/platform-app-assets-service';
export { ChatService } from 'services/chat';
export { RecentEventsService } from 'services/recent-events';
export { MagicLinkService } from 'services/magic-link';
export { GrowService } from 'services/grow/grow';
export { GuestCamService } from 'services/guest-cam';
<<<<<<< HEAD
export { DualOutputService } from 'services/dual-output';
=======
export { GreenService } from 'services/green';
>>>>>>> b742c199

// WIDGETS
export { WidgetSource, WidgetsService } from './services/widgets';
export { BitGoalService } from 'services/widgets/settings/bit-goal';
export { DonationGoalService } from 'services/widgets/settings/donation-goal';
export { FollowerGoalService } from 'services/widgets/settings/follower-goal';
export { StarsGoalService } from 'services/widgets/settings/stars-goal';
export { SupporterGoalService } from 'services/widgets/settings/supporter-goal';
export { SubscriberGoalService } from 'services/widgets/settings/subscriber-goal';
export { CharityGoalService } from 'services/widgets/settings/charity-goal';
export { StreamBossService } from 'services/widgets/settings/stream-boss';
export { DonationTickerService } from 'services/widgets/settings/donation-ticker';
export { CreditsService } from 'services/widgets/settings/credits';
export { EventListService } from 'services/widgets/settings/event-list';
export { TipJarService } from 'services/widgets/settings/tip-jar';
export { SponsorBannerService } from 'services/widgets/settings/sponsor-banner';
export { SubGoalService } from 'services/widgets/settings/sub-goal';
export { MediaShareService } from 'services/widgets/settings/media-share';
export { AlertBoxService } from 'services/widgets/settings/alert-box';
export { SpinWheelService } from 'services/widgets/settings/spin-wheel';
export { PollService } from 'services/widgets/settings/poll';
export { EmoteWallService } from 'services/widgets/settings/emote-wall';
export { ChatHighlightService } from 'services/widgets/settings/chat-highlight';
export { SuperchatGoalService } from 'services/widgets/settings/superchat-goal';

import { AppService } from './services/app';
import { WindowsService } from './services/windows';
import { CustomizationService } from './services/customization';
import { ScenesService } from './services/scenes';
import { EditorCommandsService } from './services/editor-commands';
import { EditorService } from 'services/editor';
import { PerformanceService } from './services/performance';
import { SourcesService } from './services/sources';
import { SelectionService } from './services/selection';
import { StreamingService } from './services/streaming';
import { StreamSettingsService } from './services/settings/streaming';
import { RestreamService } from './services/restream';
import { VideoEncodingOptimizationService } from './services/video-encoding-optimizations';
import { TwitterService } from './services/integrations/twitter';
import { SettingsService } from './services/settings';
import { UserService } from './services/user';
import { TwitchService } from './services/platforms/twitch';
import { TwitchTagsService } from './services/platforms/twitch/index';
import { TrovoService } from './services/platforms/trovo';
import { YoutubeService } from './services/platforms/youtube';
import { FacebookService } from './services/platforms/facebook';
import { DismissablesService } from './services/dismissables';
import { NavigationService } from './services/navigation';
import { AnnouncementsService } from './services/announcements';
import { PatchNotesService } from './services/patch-notes';
import { VideoService } from './services/video';
import { ChatService } from './services/chat';
import { HighlighterService } from './services/highlighter';
import { GrowService } from './services/grow/grow';
import { TransitionsService } from './services/transitions';
import { TcpServerService } from './services/api/tcp-server';
import { MagicLinkService } from './services/magic-link';
import { UsageStatisticsService } from './services/usage-statistics';
import { NotificationsService } from './services/notifications';
import { MediaBackupService } from './services/media-backup';
import { HotkeysService } from './services/hotkeys';
import { WidgetsService } from './services/widgets';
import { HostsService } from './services/hosts';
import { OnboardingService } from './services/onboarding';
import { CacheUploaderService } from './services/cache-uploader';
import { StreamlabelsService } from './services/streamlabels';
import { SceneCollectionsService } from './services/scene-collections';
import { PlatformAppsService } from './services/platform-apps';
import { MediaGalleryService } from './services/media-gallery';
import { RecentEventsService } from 'services/recent-events';
import { AudioService } from './services/audio';
import { SourceFiltersService } from './services/source-filters';
import { DiagnosticsService } from './services/diagnostics';
import { WebsocketService } from './services/websocket';
import { SpinWheelService } from 'services/widgets/settings/spin-wheel';
import { LayoutService } from './services/layout';
import { ProjectorService } from './services/projector';
import { ObsImporterService } from 'services/obs-importer';
import { DefaultHardwareService, HardwareService } from 'services/hardware';
import { AutoConfigService } from 'services/auto-config';
import { MacPermissionsService } from 'services/mac-permissions';
import { IncrementalRolloutService } from './services/incremental-rollout';
import { RecordingModeService } from 'services/recording-mode';
import { JsonrpcService } from 'services/api/jsonrpc';
import { OverlaysPersistenceService } from 'services/scene-collections/overlays';
import { PlatformAppStoreService } from 'services/platform-app-store';
import { GameOverlayService } from 'services/game-overlay';
import { GuestCamService } from 'services/guest-cam';
import { SideNavService } from './services/side-nav';
import { VideoSettingsService } from 'services/settings-v2/video';
import { SettingsManagerService } from 'services/settings-manager';
import { DualOutputService } from 'services/dual-output';
import { MarkersService } from 'services/markers';
import { GreenService } from 'services/green';
import { SharedStorageService } from 'services/integrations/shared-storage';

export const AppServices = {
  AppService,
  WindowsService,
  ScenesService,
  RecentEventsService,
  NavigationService,
  AnnouncementsService,
  SettingsService,
  CustomizationService,
  EditorCommandsService,
  EditorService,
  PerformanceService,
  SourcesService,
  SelectionService,
  PatchNotesService,
  VideoService,
  ChatService,
  StreamingService,
  StreamSettingsService,
  RestreamService,
  VideoEncodingOptimizationService,
  TwitterService,
  YoutubeService,
  FacebookService,
  UserService,
  TwitchService,
  TwitchTagsService,
  TrovoService,
  DismissablesService,
  HighlighterService,
  GrowService,
  TransitionsService,
  TcpServerService,
  MagicLinkService,
  MediaGalleryService,
  UsageStatisticsService,
  NotificationsService,
  MediaBackupService,
  HotkeysService,
  WidgetsService,
  HostsService,
  OnboardingService,
  CacheUploaderService,
  StreamlabelsService,
  SceneCollectionsService,
  PlatformAppsService,
  AudioService,
  SourceFiltersService,
  DiagnosticsService,
  WebsocketService,
  SpinWheelService,
  LayoutService,
  ProjectorService,
  ObsImporterService,
  DefaultHardwareService,
  AutoConfigService,
  MacPermissionsService,
  IncrementalRolloutService,
  RecordingModeService,
  JsonrpcService,
  OverlaysPersistenceService,
  PlatformAppStoreService,
  GameOverlayService,
  GuestCamService,
  HardwareService,
  SideNavService,
  VideoSettingsService,
  SettingsManagerService,
  DualOutputService,
  MarkersService,
  GreenService,
  SharedStorageService,
};<|MERGE_RESOLUTION|>--- conflicted
+++ resolved
@@ -95,11 +95,8 @@
 export { MagicLinkService } from 'services/magic-link';
 export { GrowService } from 'services/grow/grow';
 export { GuestCamService } from 'services/guest-cam';
-<<<<<<< HEAD
 export { DualOutputService } from 'services/dual-output';
-=======
 export { GreenService } from 'services/green';
->>>>>>> b742c199
 
 // WIDGETS
 export { WidgetSource, WidgetsService } from './services/widgets';
