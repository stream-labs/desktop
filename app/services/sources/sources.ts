import * as fs from 'fs';
import Vue from 'vue';
import { Subject } from 'rxjs/Subject';
import { IObsListOption, setupConfigurableDefaults, TObsValue } from 'components/obs/inputs/ObsInput';
import { StatefulService, mutation } from 'services/stateful-service';
import * as obs from '../../../obs-api';
import electron from 'electron';
import { Inject } from 'util/injector';
import namingHelpers from 'util/NamingHelpers';
import { WindowsService } from 'services/windows';
import { DefaultManager } from './properties-managers/default-manager';
import { ScenesService, ISceneItem } from 'services/scenes';
import {
  IActivePropertyManager, ISource, ISourceCreateOptions, ISourcesServiceApi, ISourcesState,
  TSourceType,
  Source,
  TPropertiesManager
} from './index';
import { $t } from '../i18n';
import uuid from 'uuid/v4';


const SOURCES_UPDATE_INTERVAL = 1000;

const { ipcRenderer } = electron;

const AudioFlag = obs.ESourceOutputFlags.Audio;
const VideoFlag = obs.ESourceOutputFlags.Video;
const AsyncFlag = obs.ESourceOutputFlags.Async;
const DoNotDuplicateFlag = obs.ESourceOutputFlags.DoNotDuplicate;

export const PROPERTIES_MANAGER_TYPES = {
  default: DefaultManager,
};

export class SourcesService extends StatefulService<ISourcesState> implements ISourcesServiceApi {

  static initialState = {
    sources: {}
  } as ISourcesState;

  sourceAdded = new Subject<ISource>();
  sourceUpdated = new Subject<ISource>();
  sourceRemoved = new Subject<ISource>();

  @Inject() private scenesService: ScenesService;
  @Inject() private windowsService: WindowsService;

  /**
   * Maps a source id to a property manager
   */
  propertiesManagers: Dictionary<IActivePropertyManager> = {};


  protected init() {
    setInterval(() => this.requestSourceSizes(), SOURCES_UPDATE_INTERVAL);

    ipcRenderer.on('notifySourceAttributes', (e: Electron.Event, data: obs.ISourceSize[]) => {
      data.forEach(update => {
        const source = this.getSource(update.name);

        if (!source) return;

        if ((source.width !== update.width) || (source.height !== update.height)) {
          const size = { id: source.sourceId, width: update.width,
            height: update.height };
          this.UPDATE_SOURCE(size);
        }
        this.updateSourceFlags(source, update.outputFlags);
      });
    });

    this.scenesService.itemRemoved.subscribe(
      (sceneSourceModel) => this.onSceneItemRemovedHandler(sceneSourceModel)
    );

    this.scenesService.sceneRemoved.subscribe(
      (sceneModel) => this.removeSource(sceneModel.id)
    );
  }

  @mutation()
  private RESET_SOURCES() {
    this.state.sources = {};
  }

  @mutation()
  private ADD_SOURCE(id: string, name: string, type: TSourceType, channel?: number) {
    const sourceModel: ISource = {
      sourceId: id,
      name,
      type,

      // Whether the source has audio and/or video
      // Will be updated periodically
      audio: false,
      video: false,
      async: false,
      doNotDuplicate: false,

      // Unscaled width and height
      width: 0,
      height: 0,

      muted: false,
      resourceId: 'Source' + JSON.stringify([id]),
      channel,
      deinterlaceMode: obs.EDeinterlaceMode.Disable,
      deinterlaceFieldOrder: obs.EDeinterlaceFieldOrder.Top,
    };

    Vue.set(this.state.sources, id, sourceModel);
  }

  @mutation()
  private REMOVE_SOURCE(id: string) {
    Vue.delete(this.state.sources, id);
  }

  @mutation()
  private UPDATE_SOURCE(sourcePatch: TPatch<ISource>) {
    Object.assign(this.state.sources[sourcePatch.id], sourcePatch);
  }


  createSource(
    name: string,
    type: TSourceType,
    settings: Dictionary<any> = {},
    options: ISourceCreateOptions = {}
  ): Source {

    const id: string = options.sourceId || `${type}_${uuid()}`;

    if (type === 'browser_source') {
      if (settings.shutdown === void 0) settings.shutdown = true;
      if (settings.url === void 0) settings.url = 'https://n-air-app.nicovideo.jp/browser-source/';
    }

    if (type === 'text_gdiplus') {
      if (settings.text === void 0) settings.text = name;
    }

    const obsInput = obs.InputFactory.create(type, id, settings);

    this.addSource(obsInput, name, options);

    return this.getSource(id);
  }

  addSource(obsInput: obs.IInput, name: string, options: ISourceCreateOptions = {}) {
    if (options.channel !== void 0) {
      obs.Global.setOutputSource(options.channel, obsInput);
    }
    const id = obsInput.name;
    const type: TSourceType = obsInput.id as TSourceType;
    this.ADD_SOURCE(id, name, type, options.channel);
    const source = this.getSource(id);
    const muted = obsInput.muted;
    this.UPDATE_SOURCE({ id, muted });
    this.updateSourceFlags(source.sourceState, obsInput.outputFlags, true);

    const managerType = options.propertiesManager || 'default';
    const managerKlass = PROPERTIES_MANAGER_TYPES[managerType];
    this.propertiesManagers[id] = {
      manager: new managerKlass(obsInput, options.propertiesManagerSettings),
      type: managerType
    };

    if (source.hasProps()) setupConfigurableDefaults(obsInput);
    this.sourceAdded.next(source.sourceState);
  }

  removeSource(id: string) {
    const source = this.getSource(id);

    /* When we release sources, we need to make
     * sure we reset the channel it's set to,
     * otherwise OBS thinks it's still attached
     * and won't release it. */
    if (source.channel !== void 0) {
      obs.Global.setOutputSource(source.channel, null);
    }

    if (!source) throw  new Error(`Source ${id} not found`);

    source.getObsInput().release();
    this.REMOVE_SOURCE(id);
    this.propertiesManagers[id].manager.destroy();
    delete this.propertiesManagers[id];
    this.sourceRemoved.next(source.sourceState);
  }

  addFile(path: string): Source {
    const SUPPORTED_EXT = {
      image_source: ['png', 'jpg', 'jpeg', 'tga', 'bmp'],
      ffmpeg_source: ['mp4', 'ts', 'mov', 'flv', 'mkv', 'avi', 'mp3', 'ogg', 'aac', 'wav', 'gif', 'webm'],
      browser_source: ['html'],
      text_gdiplus: ['txt']
    };
    let ext = path.split('.').splice(-1)[0];
    if (!ext) return null;
    ext = ext.toLowerCase();
    const filename = path.split('\\').splice(-1)[0];

    const types = Object.keys(SUPPORTED_EXT);
    for (const type of types) {
      if (!SUPPORTED_EXT[type].includes(ext)) continue;
      let settings: Dictionary<TObsValue>;
      if (type === 'image_source') {
        settings = { file: path };
      } else if (type === 'browser_source') {
        settings = {
          is_local_file: true,
          local_file: path
        };
      } else if (type === 'ffmpeg_source') {
        settings = {
          is_local_file: true,
          local_file: path,
          looping: true
        };
      } else if (type === 'text_gdiplus') {
        settings = { text: fs.readFileSync(path).toString() };
      }
      return this.createSource(filename, type as TSourceType, settings);
    }
    return null;
  }

  suggestName(name: string): string {
    return namingHelpers.suggestName(name, (name: string) => this.getSourcesByName(name).length);
  }

  private onSceneItemRemovedHandler(sceneItemState: ISceneItem) {
    // remove source if it has been removed from the all scenes
    const source = this.getSource(sceneItemState.sourceId);

    if (source.type === 'scene') return;

    if (this.scenesService.getSourceScenes(source.sourceId).length > 0) return;
    this.removeSource(source.sourceId);
  }


  getAvailableSourcesTypesList(): IObsListOption<TSourceType>[] {
    const obsAvailableTypes = obs.InputFactory.types();
    const whitelistedTypes: TSourceType[] = [
      'image_source',
      'color_source',
      'browser_source',
      'ffmpeg_source',
      'slideshow',
      'text_gdiplus',
      'text_ft2_source',
      'monitor_capture',
      'window_capture',
      'game_capture',
      'dshow_input',
      'wasapi_input_capture',
      'wasapi_output_capture',
      'decklink-input',
      'ndi_source',
      'openvr_capture',
      'liv_capture'
    ];

    const availableWhitelistedType = whitelistedTypes.filter(type => obsAvailableTypes.includes(type));
    // 'scene' is not an obs input type so we have to set it manually
    availableWhitelistedType.push('scene');

    const availableWhitelistedSourceType =
      availableWhitelistedType.map((value) => ({
        value,
        description: $t(`source-props.${value}.name`)
      }));

    return availableWhitelistedSourceType;
  }

  getAvailableSourcesTypes(): TSourceType[] {
    return this.getAvailableSourcesTypesList().map(listItem => listItem.value);
  }

  refreshSourceAttributes() {
    const activeItems = this.scenesService.activeScene.getItems();
    const sourcesNames: string[] = [];

    activeItems.forEach(activeItem => {
      sourcesNames.push(activeItem.name);
    });

    const sourcesSize = obs.getSourcesSize(sourcesNames);

    activeItems.forEach((item, index) => {
      const source = this.state.sources[item.sourceId];

      if ((source.width !== sourcesSize[index].width) || (source.height !== sourcesSize[index].height)) {
        const size = { id: item.sourceId, width: sourcesSize[index].width,
          height: sourcesSize[index].height };
        this.UPDATE_SOURCE(size);
      }
      this.updateSourceFlags(source, sourcesSize[index].outputFlags);
    });
  }

  requestSourceSizes() {
    const activeScene = this.scenesService.activeScene;
    if (activeScene) {
      const activeItems = activeScene.getItems();
      const sourcesNames: string[] = [];

      activeItems.forEach(activeItem => {
        sourcesNames.push(activeItem.sourceId);
      });
      ipcRenderer.send('requestSourceAttributes', sourcesNames);
    }
  }

  private updateSourceFlags(source: ISource, flags: number, doNotEmit? : boolean) {
    const audio = !!(AudioFlag & flags);
    const video = !!(VideoFlag & flags);
    const async = !!(AsyncFlag & flags);
    const doNotDuplicate = !!(DoNotDuplicateFlag & flags);

    if ((source.audio !== audio) || (source.video !== video) || (source.async !== async)) {
      this.UPDATE_SOURCE({ id: source.sourceId, audio, video, async, doNotDuplicate });

      if (!doNotEmit) this.sourceUpdated.next(source);
    }
  }


  setMuted(id: string, muted: boolean) {
    const source = this.getSource(id);
    source.getObsInput().muted = muted;
    this.UPDATE_SOURCE({ id, muted });
    this.sourceUpdated.next(source.sourceState);
  }


  reset() {
    this.RESET_SOURCES();
  }

  // Utility functions / getters

  getSourceById(id: string): Source {
    return this.getSource(id);
  }


  getSourcesByName(name: string): Source[] {
    const sourceModels = Object.values(this.state.sources).filter(source => {
      return source.name === name;
    });
    return sourceModels.map(sourceModel => this.getSource(sourceModel.sourceId));
  }


  get sources(): Source[] {
    return Object.values(this.state.sources).map(sourceModel => this.getSource(sourceModel.sourceId));
  }


  getSource(id: string): Source {
    return this.state.sources[id] ? new Source(id) : void 0;
  }


  getSources() {
    return this.sources;
  }


  showSourceProperties(sourceId: string) {
    this.windowsService.showWindow({
      componentName: 'SourceProperties',
      queryParams: { sourceId },
      size: {
        width: 600,
        height: 600
      }
    });
  }

  showShowcase() {
    this.windowsService.showWindow({
      componentName: 'SourcesShowcase',
      size: {
        width: 680,
        height: 600
      }
    });
  }


  showAddSource(sourceType: TSourceType, propertiesManager?: TPropertiesManager) {
    this.windowsService.showWindow({
      componentName: 'AddSource',
      queryParams: { sourceType, propertiesManager },
      size: {
        width: 640,
        height: 600
      }
    });
  }

  showRenameSource(sourceId: string) {
    this.windowsService.showWindow({
<<<<<<< HEAD
      componentName: 'NameSource',
      queryParams: { renameId: sourceId },
=======
      componentName: 'RenameSource',
      queryParams: { sourceId },
>>>>>>> 1b13fa24
      size: {
        width: 400,
        height: 250
      }
    });
  }
<<<<<<< HEAD
=======

>>>>>>> 1b13fa24
}<|MERGE_RESOLUTION|>--- conflicted
+++ resolved
@@ -408,21 +408,12 @@
 
   showRenameSource(sourceId: string) {
     this.windowsService.showWindow({
-<<<<<<< HEAD
-      componentName: 'NameSource',
-      queryParams: { renameId: sourceId },
-=======
       componentName: 'RenameSource',
       queryParams: { sourceId },
->>>>>>> 1b13fa24
       size: {
         width: 400,
         height: 250
       }
     });
   }
-<<<<<<< HEAD
-=======
-
->>>>>>> 1b13fa24
 }