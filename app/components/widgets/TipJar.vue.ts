--- conflicted
+++ resolved
@@ -9,13 +9,7 @@
 import { UserService } from 'services/user';
 import { HostsService } from 'services/hosts';
 import { inputComponents } from 'components/shared/inputs';
-<<<<<<< HEAD
-import TestButtons from './TestButtons.vue';
 import VFormGroup from 'components/shared/inputs/VFormGroup.vue';
-import CodeEditor from './CodeEditor.vue';
-=======
-import VFormGroup from 'components/shared/inputs/VFormGroup.vue';
->>>>>>> c5e6c1a1
 
 import { $t } from 'services/i18n';
 import ValidatedForm from 'components/shared/inputs/ValidatedForm.vue';
@@ -46,13 +40,7 @@
 @Component({
   components: {
     WidgetEditor,
-<<<<<<< HEAD
-    TestButtons,
     VFormGroup,
-    CodeEditor,
-=======
-    VFormGroup,
->>>>>>> c5e6c1a1
     ValidatedForm,
     ImagePickerInput,
     ...inputComponents
