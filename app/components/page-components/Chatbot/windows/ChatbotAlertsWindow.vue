--- conflicted
+++ resolved
@@ -29,13 +29,8 @@
     <div class="chatbot-alerts-window__content">
       <div class="chatbot-alerts-window__actions">
         <button
-<<<<<<< HEAD
-          class="button button--action text-transform--capitalize"
+          class="button button--action"
           @click="onShowNewChatAlertWindowHandler"
-=======
-          class="button button--action"
-          @click="showNewChatAlertWindow"
->>>>>>> 459bb633
         >
           {{ $t('add alert') }}
         </button>
