import electron from 'electron';
import { Service } from './services/service';
import { AutoConfigService } from './services/auto-config';
import { ObsImporterService } from './services/obs-importer';
import { YoutubeService } from './services/platforms/youtube';
import { TwitchService } from './services/platforms/twitch';
import { MixerService } from './services/platforms/mixer';
import { ScenesService, SceneItem, SceneItemFolder, Scene, SceneItemNode } from './services/scenes';
import { ClipboardService } from './services/clipboard';
import { AudioService, AudioSource } from './services/audio';
import { CustomizationService } from './services/customization';
import { HostsService } from './services/hosts';
import { Hotkey, HotkeysService } from './services/hotkeys';
import { KeyListenerService } from './services/key-listener';
import { NavigationService } from './services/navigation';
import { NotificationsService } from './services/notifications';
import { ObsApiService } from './services/obs-api';
import { OnboardingService } from './services/onboarding';
import { PerformanceService } from './services/performance';
import { PerformanceMonitorService } from './services/performance-monitor';
import { PersistentStatefulService } from './services/persistent-stateful-service';
import { SettingsService } from './services/settings';
import { SourcesService, Source } from './services/sources';
import { UserService } from './services/user';
import { VideoService } from './services/video';
import { WidgetsService } from './services/widgets';
import { WindowsService } from './services/windows';
import { StatefulService } from './services/stateful-service';
import { TransitionsService } from 'services/transitions';
import { FontLibraryService } from './services/font-library';
import { SourceFiltersService } from './services/source-filters';
import { AppService } from './services/app';
import { ShortcutsService } from './services/shortcuts';
import { CacheUploaderService } from './services/cache-uploader';
import { TcpServerService } from './services/tcp-server';
import { IpcServerService } from './services/ipc-server';
import { UsageStatisticsService } from './services/usage-statistics';
import { StreamInfoService } from './services/stream-info';
import { StreamingService } from './services/streaming';
import { StreamlabelsService } from './services/streamlabels';
import Utils from './services/utils';
import { commitMutation } from './store';
import traverse from 'traverse';
import { ObserveList } from './util/service-observer';
import { Subject } from 'rxjs/Subject';
import { Subscription } from 'rxjs/Subscription';
import { Observable } from 'rxjs/Observable';
import { GuestApiService } from 'services/guest-api';
import { VideoEncodingOptimizationService } from 'services/video-encoding-optimizations';
import { DismissablesService } from 'services/dismissables';
import { SceneCollectionsServerApiService } from 'services/scene-collections/server-api';
import { SceneCollectionsService } from 'services/scene-collections';
import { TroubleshooterService } from 'services/troubleshooter';
import { SelectionService, Selection } from 'services/selection';
import { OverlaysPersistenceService } from 'services/scene-collections/overlays';
import { SceneCollectionsStateService } from 'services/scene-collections/state';
import {
  IJsonRpcResponse,
  IJsonRpcEvent,
  IJsonRpcRequest,
  E_JSON_RPC_ERROR,
  IMutation
} from 'services/jsonrpc';
import { JsonrpcService } from './services/jsonrpc/jsonrpc';
import { FileManagerService } from 'services/file-manager';
import { PatchNotesService } from 'services/patch-notes';
import { ProtocolLinksService } from 'services/protocol-links';
import { WebsocketService } from 'services/websocket';
import { ProjectorService } from 'services/projector';
<<<<<<< HEAD
import { WidgetSettingsService } from 'services/widget-settings/widget-settings';
=======
import { MediaBackupService } from 'services/media-backup';
>>>>>>> 79578fc6

const { ipcRenderer } = electron;

export class ServicesManager extends Service {
  serviceEvent = new Subject<IJsonRpcResponse<IJsonRpcEvent>>();

  /**
   * list of used application services
   */
  private services: Dictionary<any> = {
    AutoConfigService,
    YoutubeService,
    TwitchService,
    MixerService,
    ScenesService,
    SceneItemNode,
    SceneItem,
    SceneItemFolder,
    Scene,
    ClipboardService,
    AudioService,
    AudioSource,
    CustomizationService,
    HostsService,
    HotkeysService,
    Hotkey,
    KeyListenerService,
    NavigationService,
    NotificationsService,
    ObsApiService,
    OnboardingService,
    PerformanceService,
    PerformanceMonitorService,
    PersistentStatefulService,
    SettingsService,
    SourceFiltersService,
    SourcesService,
    Source,
    StreamingService,
    UserService,
    VideoService,
    WidgetsService,
    WindowsService,
    FontLibraryService,
    ObsImporterService,
    OverlaysPersistenceService,
    AppService,
    ShortcutsService,
    CacheUploaderService,
    UsageStatisticsService,
    IpcServerService,
    TcpServerService,
    StreamInfoService,
    StreamlabelsService,
    GuestApiService,
    VideoEncodingOptimizationService,
    DismissablesService,
    SceneCollectionsServerApiService,
    SceneCollectionsService,
    SceneCollectionsStateService,
    TroubleshooterService,
    JsonrpcService,
    SelectionService,
    Selection,
    FileManagerService,
    PatchNotesService,
    ProtocolLinksService,
    WebsocketService,
    ProjectorService,
    TransitionsService,
<<<<<<< HEAD
    WidgetSettingsService
=======
    MediaBackupService
>>>>>>> 79578fc6
  };

  private instances: Dictionary<Service> = {};
  private mutationsBufferingEnabled = false;
  private bufferedMutations: IMutation[] = [];

  /**
   * contains additional information about errors
   * while JSONRPC request handling
   */
  private requestErrors: string[] = [];

  /**
   * if result of calling a service method in the main window is promise -
   * we create a linked promise in the child window and keep it callbacks here until
   * the promise in the main window will be resolved or rejected
   */
  private windowPromises: Dictionary<Function[]> = {};
  /**
   * almost the same as windowPromises but for keeping subscriptions
   */
  private windowSubscriptions: Dictionary<Subject<any>> = {};

  /**
   * keep created subscriptions in main window to not allow to subscribe to the channel twice
   */
  subscriptions: Dictionary<Subscription> = {};

  init() {
    if (!Utils.isMainWindow()) {
      Service.setupProxy(service => this.applyIpcProxy(service));
      Service.setupInitFunction(service => {
        return true;
      });
      return;
    }

    Service.serviceAfterInit.subscribe(service => this.initObservers(service));

    // this helps to debug services from console
    if (Utils.isDevMode()) {
      window['sm'] = this;
    }
  }

  private initObservers(observableService: Service): Service[] {
    const observeList: ObserveList = ObserveList.instance;
    const items = observeList.observations.filter(item => {
      return item.observableServiceName === observableService.serviceName;
    });
    return items.map(
      item => this.getService(item.observerServiceName).instance
    );
  }

  getService(serviceName: string) {
    return this.services[serviceName];
  }

  getStatefulServicesAndMutators(): Dictionary<typeof StatefulService> {
    const statefulServices = {};
    Object.keys(this.services).forEach(serviceName => {
      const ServiceClass = this.services[serviceName];
      const isStatefulService = ServiceClass['initialState'];
      const isMutator = ServiceClass.prototype.mutations;
      if (!isStatefulService && !isMutator) return;
      statefulServices[serviceName] = this.services[serviceName];
    });
    return statefulServices;
  }

  /**
   * start listen messages from main window
   */
  listenMessages() {
    const promises = this.windowPromises;

    ipcRenderer.on(
      'services-message',
      (event: Electron.Event, message: IJsonRpcResponse<IJsonRpcEvent>) => {

        if (message.result._type !== 'EVENT') return;

        // handle promise reject/resolve
        if (message.result.emitter === 'PROMISE') {
          const promisePayload = message.result;
          if (promisePayload) {
            if (!promises[promisePayload.resourceId]) return; // this promise created from another API client
            const [resolve, reject] = promises[promisePayload.resourceId];
            const callback = promisePayload.isRejected ? reject : resolve;
            callback(promisePayload.data);
            delete promises[promisePayload.resourceId];
          }
        } else if (message.result.emitter === 'STREAM') {
          const resourceId = message.result.resourceId;
          if (!this.windowSubscriptions[resourceId]) return;
          this.windowSubscriptions[resourceId].next(message.result.data);
        }
      }
    );
  }

  isMutationBufferingEnabled() {
    return this.mutationsBufferingEnabled;
  }

  addMutationToBuffer(mutation: IMutation) {
    this.bufferedMutations.push(mutation);
  }

  executeServiceRequest(request: IJsonRpcRequest): IJsonRpcResponse<any> {
    let response: IJsonRpcResponse<any>;
    this.requestErrors = [];

    const handleErrors = (e?: any) => {
      if (!e && this.requestErrors.length === 0) return;
      if (e) {

        // re-raise error for Raven
        const isChildWindowRequest = request.params && request.params.fetchMutations;
        if (isChildWindowRequest) setTimeout(() => { throw e; }, 0);

        if (e.message) this.requestErrors.push(e.message);
      }

      response = this.jsonrpc.createError(request,{
        code: E_JSON_RPC_ERROR.INTERNAL_SERVER_ERROR,
        message: this.requestErrors.join(';')
      });
    };

    try {
      response = this.handleServiceRequest(request);
      handleErrors();
    } catch (e) {
      handleErrors(e);
    } finally {
      return response;
    }
  }

  private get jsonrpc(): typeof JsonrpcService {
    return JsonrpcService;
  }

  private handleServiceRequest(
    request: IJsonRpcRequest
  ): IJsonRpcResponse<any> {
    let response: IJsonRpcResponse<any>;
    const methodName = request.method;
    const {
      resource: resourceId,
      args,
      fetchMutations,
      compactMode
    } = request.params;

    if (fetchMutations) this.startBufferingMutations();

    const resource = this.getResource(resourceId);
    if (!resource) {
      response = this.jsonrpc.createError(request, {
        code: E_JSON_RPC_ERROR.INVALID_PARAMS,
        message: 'resource not found'
      });
    } else if (!resource[methodName]) {
      response = this.jsonrpc.createError(request, {
        code: E_JSON_RPC_ERROR.METHOD_NOT_FOUND,
        message: methodName
      });
    }

    if (response) {
      if (this.isMutationBufferingEnabled()) this.stopBufferingMutations();
      return response;
    }

    let responsePayload: any;

    if (resource[methodName] instanceof Observable) {
      const subscriptionId = `${resourceId}.${methodName}`;
      responsePayload = {
        _type: 'SUBSCRIPTION',
        resourceId: subscriptionId,
        emitter: 'STREAM'
      };
      if (!this.subscriptions[subscriptionId]) {
        this.subscriptions[subscriptionId] = resource[methodName].subscribe(
          (data: any) => {
            this.serviceEvent.next(
              this.jsonrpc.createEvent({
                emitter: 'STREAM',
                resourceId: subscriptionId,
                data
              })
            );
          }
        );
      }
    } else if (typeof resource[methodName] === 'function') {
      responsePayload = resource[methodName].apply(resource, args);
    } else {
      responsePayload = resource[methodName];
    }

    const isPromise = !!(responsePayload && responsePayload.then);

    if (isPromise) {
      const promiseId = ipcRenderer.sendSync('getUniqueId');
      const promise = responsePayload as PromiseLike<any>;

      promise.then(
        data => this.sendPromiseMessage({ isRejected: false, promiseId, data }),
        data => this.sendPromiseMessage({ isRejected: true, promiseId, data })
      );

      response = this.jsonrpc.createResponse(request, {
        _type: 'SUBSCRIPTION',
        resourceId: promiseId,
        emitter: 'PROMISE'
      });
    } else if (responsePayload && responsePayload.isHelper === true) {
      const helper = responsePayload;

      response = this.jsonrpc.createResponse(request, {
        _type: 'HELPER',
        resourceId: helper._resourceId,
        ...!compactMode ? this.getHelperModel(helper) : {}
      });
    } else if (responsePayload && responsePayload instanceof Service) {
      response = this.jsonrpc.createResponse(request, {
        _type: 'SERVICE',
        resourceId: responsePayload.serviceName,
        ...!compactMode ? this.getHelperModel(responsePayload) : {}
      });
    } else {
      // payload can contain helpers-objects
      // we have to wrap them in IpcProxy too
      traverse(responsePayload).forEach((item: any) => {
        if (item && item.isHelper === true) {
          const helper = this.getHelper(item.helperName, item.constructorArgs);
          return {
            _type: 'HELPER',
            resourceId: helper._resourceId,
            ...!compactMode ? this.getHelperModel(helper) : {}
          };
        }
      });

      response = this.jsonrpc.createResponse(request, responsePayload);
    }

    if (fetchMutations) response.mutations = this.stopBufferingMutations();

    return response;
  }

  /**
   * returns Service instance or ServiceHelper instance
   * @example
   * sourcesService = getResource('SourcesService')
   *
   * @example
   * source = getResource('Source[12]')
   */
  private getResource(resourceId: string) {
    if (resourceId === 'ServicesManager') {
      return this;
    }

    if (this.services[resourceId]) {
      return this.getInstance(resourceId) || this.initService(resourceId);
    }

    const helperName = resourceId.split('[')[0];
    const constructorArgsStr = resourceId.substr(helperName.length);
    const constructorArgs = constructorArgsStr
      ? JSON.parse(constructorArgsStr)
      : void 0;
    return this.getHelper(helperName, constructorArgs);
  }

  /**
   * the information about resource scheme helps to improve performance for API clients
   * this is undocumented feature is mainly for our API client that we're using in tests
   */
  getResourceScheme(resourceId: string): Dictionary<string> {
    const resource = this.getResource(resourceId);
    if (!resource) {
      this.requestErrors.push(`Resource not found: ${resourceId}`);
      return null;
    }
    const resourceScheme = {};

    // collect resource keys from the whole prototype chain
    const keys: string[] = [];
    let proto = resource;
    do {
      keys.push(...Object.keys(proto));
      proto = Object.getPrototypeOf(proto);
    } while (proto.constructor.name !== 'Object');

    keys.forEach(key => {
      resourceScheme[key] = typeof resource[key];
    });


    return resourceScheme;
  }

  private getHelperModel(helper: Object): Object {
    if (helper['getModel'] && typeof helper['getModel'] === 'function') {
      return helper['getModel']();
    }
    return {};
  }

  /**
   * start buffering mutations to send them
   * as result of a service's method call
   */
  private startBufferingMutations() {
    this.mutationsBufferingEnabled = true;
  }

  /**
   * stop buffering and clear buffer
   */
  private stopBufferingMutations(): IMutation[] {
    this.mutationsBufferingEnabled = false;
    const mutations = this.bufferedMutations;
    this.bufferedMutations = [];
    return mutations;
  }

  /**
   * uses for child window services
   * all services methods calls will be sent to the main window
   */
  private applyIpcProxy(service: Service): Service {
    const availableServices = Object.keys(this.services);
    if (!availableServices.includes(service.constructor.name)) return service;


    return new Proxy(service, {
      get: (target, property, receiver) => {
        if (!target[property]) return target[property];

        if (target[property].isHelper) {
          return this.applyIpcProxy(target[property]);
        }

        if (typeof target[property] !== 'function' && !(target[property] instanceof Observable))
          return target[property];

        const serviceName = target.constructor.name;
        const methodName = property;
        const isHelper = target['isHelper'];

        const handler = (...args: any[]) => {

          const response: IJsonRpcResponse<any> = electron.ipcRenderer.sendSync(
            'services-request',
            this.jsonrpc.createRequestWithOptions(
              isHelper ? target['_resourceId'] : serviceName,
              methodName as string,
              { compactMode: true, fetchMutations: true },
              ...args
            )
          );

          if (response.error) {
            throw 'IPC request failed: check the errors in the main window';
          }

          const result = response.result;
          response.mutations.forEach(mutation => commitMutation(mutation));

          if (result && result._type === 'SUBSCRIPTION') {
            if (result.emitter === 'PROMISE') {
              return new Promise((resolve, reject) => {
                const promiseId = result.resourceId;
                this.windowPromises[promiseId] = [resolve, reject];
              });
            }

            if (result.emitter === 'STREAM') {
              const subject = new Subject<any>();
              this.windowSubscriptions[result.resourceId] = subject;
              return subject;
            }
          }

          if (result && result._type === 'HELPER') {
            const helper = this.getResource(result.resourceId);
            return this.applyIpcProxy(helper);
          }

          // payload can contain helpers-objects
          // we have to wrap them in IpcProxy too
          traverse(result).forEach((item: any) => {
            if (item && item._type === 'HELPER') {
              const helper = this.getResource(item.resourceId);
              return this.applyIpcProxy(helper);
            }
          });
          return result;
        };

        if (typeof target[property] === 'function') return handler;
        if (target[property] instanceof Observable) return handler();
      }
    });
  }

  private getHelper(name: string, constructorArgs: any[]) {
    const Helper = this.services[name];
    if (!Helper) return null;
    return new (Helper as any)(...constructorArgs);
  }

  private initService(serviceName: string): Service {
    const ServiceClass = this.services[serviceName];
    if (!ServiceClass) throw `unknown service: ${serviceName}`;
    if (this.instances[serviceName]) return;
    this.instances[serviceName] = ServiceClass.instance;
    return ServiceClass.instance;
  }

  private getInstance(serviceName: string): Service {
    return this.instances[serviceName];
  }

  private sendPromiseMessage(info: {
    isRejected: boolean;
    promiseId: string;
    data: any;
  }) {
    this.serviceEvent.next(
      this.jsonrpc.createEvent({
        emitter: 'PROMISE',
        data: info.data,
        resourceId: info.promiseId,
        isRejected: info.isRejected
      })
    );
  }
}<|MERGE_RESOLUTION|>--- conflicted
+++ resolved
@@ -67,11 +67,8 @@
 import { ProtocolLinksService } from 'services/protocol-links';
 import { WebsocketService } from 'services/websocket';
 import { ProjectorService } from 'services/projector';
-<<<<<<< HEAD
 import { WidgetSettingsService } from 'services/widget-settings/widget-settings';
-=======
 import { MediaBackupService } from 'services/media-backup';
->>>>>>> 79578fc6
 
 const { ipcRenderer } = electron;
 
@@ -142,11 +139,8 @@
     WebsocketService,
     ProjectorService,
     TransitionsService,
-<<<<<<< HEAD
-    WidgetSettingsService
-=======
+    WidgetSettingsService,
     MediaBackupService
->>>>>>> 79578fc6
   };
 
   private instances: Dictionary<Service> = {};
