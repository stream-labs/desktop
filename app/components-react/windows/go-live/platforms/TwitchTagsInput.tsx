--- conflicted
+++ resolved
@@ -49,12 +49,9 @@
         </Tag>
       )}
       rules={[{ validator: specialCharacterValidator }]}
-<<<<<<< HEAD
       placeholder={$t('For example: "Speedrunning" or "FirstPlaythrough"')}
-=======
       tokenSeparators={[' ', ',']}
       dropdownStyle={{ display: 'none' }}
->>>>>>> d3bfab33
     />
   );
 }