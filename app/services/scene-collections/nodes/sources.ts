--- conflicted
+++ resolved
@@ -10,11 +10,8 @@
 import { Inject } from '../../../util/injector';
 import * as obs from '../../../../obs-api';
 import * as fi from 'node-fontinfo';
-<<<<<<< HEAD
 import { $t } from 'services/i18n';
-=======
 import { ScenesService } from 'services/scenes';
->>>>>>> 113faf4d
 
 interface ISchema {
   items: ISourceInfo[];
