--- conflicted
+++ resolved
@@ -38,36 +38,6 @@
     selectedChat: 'default',
   });
 
-<<<<<<< HEAD
-  // Safe getter/setter prevents getting stuck on the chat
-  // for an app that was unloaded.
-  setChat(key: string) {
-    console.log('key ', key);
-    this.store.setState(s => (s.underlyingSelectedChat = key));
-  }
-
-  get selectedChat() {
-    if (this.store.underlyingSelectedChat === 'default') return 'default';
-    if (this.store.underlyingSelectedChat === 'default' && this.isTikTok && this.isRestreaming) {
-      return 'restream';
-    }
-
-    if (this.store.underlyingSelectedChat === 'restream') {
-      if (this.restreamService.shouldGoLiveWithRestream) return 'restream';
-      return 'default';
-    }
-
-    return this.chatApps.find(app => {
-      if (app.id === this.store.underlyingSelectedChat) {
-        return app.id === this.store.underlyingSelectedChat;
-      }
-    })
-      ? this.store.underlyingSelectedChat
-      : 'default';
-  }
-
-=======
->>>>>>> bad40575
   get applicationLoading() {
     return this.appService.state.loading;
   }
