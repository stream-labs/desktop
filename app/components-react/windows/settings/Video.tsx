--- conflicted
+++ resolved
@@ -1,11 +1,6 @@
 import * as remote from '@electron/remote';
-<<<<<<< HEAD
 import React, { useState } from 'react';
-import { useModule } from 'slap';
-=======
-import React from 'react';
 import { useModule, injectState } from 'slap';
->>>>>>> 9d453df8
 import { Services } from '../../service-provider';
 import FormFactory, { TInputValue } from 'components-react/shared/inputs/FormFactory';
 import * as obs from '../../../../obs-api';
@@ -13,11 +8,7 @@
 import { Select } from 'antd';
 import Tooltip from 'components-react/shared/Tooltip';
 import styles from './Common.m.less';
-<<<<<<< HEAD
-import { TDisplayType } from 'services/settings-v2/video';
-=======
-import { invalidFps } from 'services/settings-v2/video';
->>>>>>> 9d453df8
+import { TDisplayType, invalidFps } from 'services/settings-v2/video';
 
 const CANVAS_RES_OPTIONS = [
   { label: '1920x1080', value: '1920x1080' },
@@ -52,6 +43,20 @@
 
 class VideoSettingsModule {
   service = Services.VideoSettingsService;
+
+  state = injectState({
+    customBaseRes: !this.baseResOptions.find(
+      opt => opt.value === this.service.videoSettingsValues.baseRes,
+    ),
+    customOutputRes: !this.outputResOptions.find(
+      opt => opt.value === this.service.videoSettingsValues.outputRes,
+    ),
+    customBaseResValue: this.service.videoSettingsValues.baseRes,
+    customOutputResValue: this.service.videoSettingsValues.outputRes,
+    fpsNum: this.service.videoSettingsValues.fpsNum,
+    fpsDen: this.service.videoSettingsValues.fpsDen,
+    fpsInt: this.service.videoSettingsValues.fpsNum,
+  });
 
   get values(): Dictionary<TInputValue> {
     const vals = this.service.videoSettingsValues;
@@ -69,7 +74,6 @@
     };
   }
 
-<<<<<<< HEAD
   get horizontalValues() {
     return this.service.horizontalSettingsValues;
   }
@@ -77,21 +81,6 @@
   get verticalValues() {
     return this.service.verticalSettingsValues;
   }
-=======
-  state = injectState({
-    customBaseRes: !this.baseResOptions.find(
-      opt => opt.value === this.service.videoSettingsValues.baseRes,
-    ),
-    customOutputRes: !this.outputResOptions.find(
-      opt => opt.value === this.service.videoSettingsValues.outputRes,
-    ),
-    customBaseResValue: this.service.videoSettingsValues.baseRes,
-    customOutputResValue: this.service.videoSettingsValues.outputRes,
-    fpsNum: this.service.videoSettingsValues.fpsNum,
-    fpsDen: this.service.videoSettingsValues.fpsDen,
-    fpsInt: this.service.videoSettingsValues.fpsNum,
-  });
->>>>>>> 9d453df8
 
   get metadata() {
     return this.formatMetadata('default');
@@ -105,75 +94,42 @@
     return this.formatMetadata('vertical');
   }
 
-  get outputResOptions() {
-    const baseRes = `${this.service.state.default.baseWidth}x${this.service.state.default.baseHeight}`;
-    if (!OUTPUT_RES_OPTIONS.find(opt => opt.value === baseRes)) {
-      return [{ label: baseRes, value: baseRes }].concat(OUTPUT_RES_OPTIONS);
-    }
-    return OUTPUT_RES_OPTIONS;
-  }
-
-  get monitorResolutions() {
-    const resOptions: { label: string; value: string }[] = [];
-    const displays = remote.screen.getAllDisplays();
-    displays.forEach(display => {
-      const size = display.size;
-      const res = `${size.width}x${size.height}`;
-      if (!resOptions.find(opt => opt.value === res)) resOptions.push({ label: res, value: res });
-    });
-    return resOptions;
-  }
-
-  get resolutionValidator() {
-    return {
-      message: $t('The resolution must be in the format [width]x[height] (i.e. 1920x1080)'),
-      pattern: /^[0-9]+x[0-9]+$/,
-    };
-  }
+  // @@@ TODO: add formatMetadata for dual output settings separate from single display settings
+  // get dualOutputMetadata() {
+  //   return this.formatMetadata('vertical');
+  // }
 
   formatMetadata(display: TDisplayType) {
     return {
       baseRes: {
-        type: 'list',
+        type: 'autocomplete',
         label: $t('Base (Canvas) Resolution'),
-<<<<<<< HEAD
-        options: CANVAS_RES_OPTIONS.concat(this.monitorResolutions),
-        rules: [this.resolutionValidator],
-        onChange: (val: string) => this.setResolution('baseRes', val, display),
-=======
         options: this.baseResOptions,
-        onChange: (val: string) => this.selectResolution('baseRes', val),
+        onChange: (val: string) => this.selectResolution('baseRes', val, display),
         children: {
           customBaseRes: {
             type: 'text',
             label: $t('Custom Base Resolution'),
             rules: [this.resolutionValidator],
-            onChange: (val: string) => this.setResolution('baseRes', val),
+            onChange: (val: string) => this.setResolution('baseRes', val, display),
             displayed: this.state.customBaseRes,
           },
         },
->>>>>>> 9d453df8
       },
       outputRes: {
-        type: 'list',
+        type: 'autocomplete',
         label: $t('Output (Scaled) Resolution'),
-<<<<<<< HEAD
-        options: OUTPUT_RES_OPTIONS,
-        rules: [this.resolutionValidator],
-        onChange: (val: string) => this.setResolution('outputRes', val, display),
-=======
         options: this.outputResOptions,
-        onChange: (val: string) => this.selectResolution('outputRes', val),
+        onChange: (val: string) => this.selectResolution('outputRes', val, display),
         children: {
           customOutputRes: {
             type: 'text',
             label: $t('Custom Output Resolution'),
             rules: [this.resolutionValidator],
-            onChange: (val: string) => this.setResolution('outputRes', val),
+            onChange: (val: string) => this.setResolution('outputRes', val, display),
             displayed: this.state.customOutputRes,
           },
         },
->>>>>>> 9d453df8
       },
       scaleType: {
         type: 'list',
@@ -208,18 +164,14 @@
           fpsInt: {
             type: 'number',
             label: $t('FPS Value'),
-<<<<<<< HEAD
             onChange: (val: string) => this.setIntegerFPS(val, display),
-=======
-            onChange: (val: string) => this.setIntegerFPS(val),
             rules: [{ max: 1000, min: 1, message: $t('FPS Value must be between 1 and 1000') }],
->>>>>>> 9d453df8
             displayed: this.values.fpsType === obs.EFPSType.Integer,
           },
           fpsNum: {
             type: 'number',
             label: $t('FPS Numerator'),
-            onChange: (val: string) => this.setFPS('fpsNum', val),
+            onChange: (val: string) => this.setFPS('fpsNum', val, display),
             rules: [
               { validator: this.fpsNumValidator.bind(this) },
               {
@@ -234,7 +186,7 @@
           fpsDen: {
             type: 'number',
             label: $t('FPS Denominator'),
-            onChange: (val: string) => this.setFPS('fpsDen', val),
+            onChange: (val: string) => this.setFPS('fpsDen', val, display),
             rules: [
               { validator: this.fpsDenValidator.bind(this) },
               {
@@ -251,13 +203,6 @@
     };
   }
 
-<<<<<<< HEAD
-  setResolution(key: string, value: string, display: TDisplayType) {
-    const [width, height] = value.split('x');
-    const prefix = key === 'baseRes' ? 'base' : 'output';
-    this.service.actions.setVideoSetting(`${prefix}Width`, Number(width), display);
-    this.service.actions.setVideoSetting(`${prefix}Height`, Number(height), display);
-=======
   get baseResOptions() {
     return CANVAS_RES_OPTIONS.concat(this.monitorResolutions).concat([
       { label: $t('Custom'), value: 'custom' },
@@ -265,7 +210,7 @@
   }
 
   get outputResOptions() {
-    const baseRes = `${this.service.state.videoContext.baseWidth}x${this.service.state.videoContext.baseHeight}`;
+    const baseRes = `${this.service.state.default.baseWidth}x${this.service.state.default.baseHeight}`;
     if (!OUTPUT_RES_OPTIONS.find(opt => opt.value === baseRes)) {
       return [{ label: baseRes, value: baseRes }]
         .concat(OUTPUT_RES_OPTIONS)
@@ -297,6 +242,63 @@
     };
   }
 
+  selectResolution(key: string, value: string, display: TDisplayType) {
+    if (value === 'custom') {
+      this.setCustomResolution(key, true);
+      this.setResolution(key, '', display);
+    } else {
+      this.setCustomResolution(key, false);
+      this.setResolution(key, value, display);
+    }
+  }
+
+  setResolution(key: string, value: string, display: TDisplayType) {
+    const [width, height] = value.split('x');
+    const prefix = key === 'baseRes' ? 'base' : 'output';
+    this.service.actions.setVideoSetting(`${prefix}Width`, Number(width), display);
+    this.service.actions.setVideoSetting(`${prefix}Height`, Number(height), display);
+  }
+
+  setCustomResolution(key: string, value: boolean) {
+    if (key === 'baseRes') {
+      this.state.setCustomBaseRes(value);
+    } else {
+      this.state.setCustomOutputRes(value);
+    }
+  }
+
+  setFPSType(value: obs.EFPSType, display: TDisplayType) {
+    this.service.actions.setVideoSetting('fpsType', value, display);
+    this.service.actions.setVideoSetting('fpsNum', 30, display);
+    this.service.actions.setVideoSetting('fpsDen', 1, display);
+  }
+
+  setCommonFPS(value: string, display: TDisplayType) {
+    const [fpsNum, fpsDen] = value.split('-');
+    this.service.actions.setVideoSetting('fpsNum', Number(fpsNum), display);
+    this.service.actions.setVideoSetting('fpsDen', Number(fpsDen), display);
+  }
+
+  setIntegerFPS(value: string, display: TDisplayType) {
+    this.state.setFpsInt(Number(value));
+    if (Number(value) > 0 && Number(value) < 1001) {
+      this.service.actions.setVideoSetting('fpsNum', Number(value), display);
+      this.service.actions.setVideoSetting('fpsDen', 1, display);
+    }
+  }
+
+  setFPS(key: 'fpsNum' | 'fpsDen', value: string, display: TDisplayType) {
+    if (key === 'fpsNum') {
+      this.state.setFpsNum(Number(value));
+    } else {
+      this.state.setFpsDen(Number(value));
+    }
+
+    if (!invalidFps(this.state.fpsNum, this.state.fpsDen) && Number(value) > 0) {
+      this.service.actions.setVideoSetting(key, Number(value), display);
+    }
+  }
+
   fpsNumValidator(rule: unknown, value: string, callback: Function) {
     if (Number(value) / Number(this.values.fpsDen) > 1000) {
       callback(
@@ -321,78 +323,6 @@
     } else {
       callback();
     }
-  }
-
-  setResolution(key: string, value: string) {
-    if (key === 'outputRes') {
-      this.state.setCustomOutputResValue(value);
-    } else if (key === 'baseRes') {
-      this.state.setCustomBaseResValue(value);
-    }
-
-    if (this.resolutionValidator.pattern.test(value)) {
-      const [width, height] = value.split('x');
-      const prefix = key === 'baseRes' ? 'base' : 'output';
-      this.service.actions.setVideoSetting(`${prefix}Width`, Number(width));
-      this.service.actions.setVideoSetting(`${prefix}Height`, Number(height));
-    }
-  }
-
-  selectResolution(key: string, value: string) {
-    if (value === 'custom') {
-      this.setCustomResolution(key, true);
-      this.setResolution(key, '');
-    } else {
-      this.setCustomResolution(key, false);
-      this.setResolution(key, value);
-    }
-  }
-
-  setCustomResolution(key: string, value: boolean) {
-    if (key === 'baseRes') {
-      this.state.setCustomBaseRes(value);
-    } else {
-      this.state.setCustomOutputRes(value);
-    }
->>>>>>> 9d453df8
-  }
-
-  setFPSType(value: obs.EFPSType, display: TDisplayType) {
-    this.service.actions.setVideoSetting('fpsType', value, display);
-    this.service.actions.setVideoSetting('fpsNum', 30, display);
-    this.service.actions.setVideoSetting('fpsDen', 1, display);
-  }
-
-  setCommonFPS(value: string, display: TDisplayType) {
-    const [fpsNum, fpsDen] = value.split('-');
-    this.service.actions.setVideoSetting('fpsNum', Number(fpsNum), display);
-    this.service.actions.setVideoSetting('fpsDen', Number(fpsDen), display);
-  }
-
-<<<<<<< HEAD
-  setIntegerFPS(value: string, display: TDisplayType) {
-    this.service.actions.setVideoSetting('fpsNum', Number(value), display);
-    this.service.actions.setVideoSetting('fpsDen', 1, display);
-=======
-  setIntegerFPS(value: string) {
-    this.state.setFpsInt(Number(value));
-    if (Number(value) > 0 && Number(value) < 1001) {
-      this.service.actions.setVideoSetting('fpsNum', Number(value));
-      this.service.actions.setVideoSetting('fpsDen', 1);
-    }
-  }
-
-  setFPS(key: 'fpsNum' | 'fpsDen', value: string) {
-    if (key === 'fpsNum') {
-      this.state.setFpsNum(Number(value));
-    } else {
-      this.state.setFpsDen(Number(value));
-    }
-
-    if (!invalidFps(this.state.fpsNum, this.state.fpsDen) && Number(value) > 0) {
-      this.service.actions.setVideoSetting(key, Number(value));
-    }
->>>>>>> 9d453df8
   }
 
   onChange(key: string, display: TDisplayType) {
@@ -489,39 +419,59 @@
 
 VideoSettings.page = 'Video';
 
-// class VideoSettingsModule {
-//   service = Services.VideoSettingsService;
-
-//   get values() {
-//     return this.service.videoSettingsValues();
-//   }
-
-//   // get horizontalValues() {
-//   //   return this.service.horizontalSettingsValues;
-//   // }
-
-//   // get verticalValues() {
-//   //   return this.service.verticalSettingsValues;
-//   // }
-
-//   get metadata() {
+/**
+ * @@@ The below is the original code from 01/05 merge master into branch
+ *     that was refactored.
+ *     TODO: remove comment once functionality confirmed
+ */
+// <<<<<<< HEAD
+//   setIntegerFPS(value: string, display: TDisplayType) {
+//     this.service.actions.setVideoSetting('fpsNum', Number(value), display);
+//     this.service.actions.setVideoSetting('fpsDen', 1, display);
+// =======
+//   setIntegerFPS(value: string) {
+//     this.state.setFpsInt(Number(value));
+//     if (Number(value) > 0 && Number(value) < 1001) {
+//       this.service.actions.setVideoSetting('fpsNum', Number(value));
+//       this.service.actions.setVideoSetting('fpsDen', 1);
+//     }
+//   }
+
+//   setFPS(key: 'fpsNum' | 'fpsDen', value: string) {
+//     if (key === 'fpsNum') {
+//       this.state.setFpsNum(Number(value));
+//     } else {
+//       this.state.setFpsDen(Number(value));
+//     }
+
+//     if (!invalidFps(this.state.fpsNum, this.state.fpsDen) && Number(value) > 0) {
+//       this.service.actions.setVideoSetting(key, Number(value));
+//     }
+// >>>>>>> master
+// }
+
+/**
+ * @@@ The below is the original code from 01/05 merge master into branch
+ *     that was refactored.
+ *     TODO: remove comment once functionality confirmed
+ */
+
+// <<<<<<< HEAD
+//   formatMetadata(display: TDisplayType) {
 //     return {
 //       baseRes: {
 //         type: 'autocomplete',
 //         label: $t('Base (Canvas) Resolution'),
 //         options: CANVAS_RES_OPTIONS.concat(this.monitorResolutions),
 //         rules: [this.resolutionValidator],
-//         onChange: (val: string) => this.setResolution('baseRes', val),
-
-//         // onChange: (val: string, display?: string) => this.setResolution('baseRes', val, display),
+//         onChange: (val: string) => this.setResolution('baseRes', val, display),
 //       },
 //       outputRes: {
 //         type: 'autocomplete',
 //         label: $t('Output (Scaled) Resolution'),
 //         options: OUTPUT_RES_OPTIONS,
 //         rules: [this.resolutionValidator],
-//         // onChange: (val: string, display?: string) => this.setResolution('outputRes', val, display),
-//         onChange: (val: string) => this.setResolution('outputRes', val),
+//         onChange: (val: string) => this.setResolution('outputRes', val, display),
 //       },
 //       scaleType: {
 //         type: 'list',
@@ -538,9 +488,7 @@
 //       fpsType: {
 //         type: 'list',
 //         label: $t('FPS Type'),
-//         onChange: (val: obs.EFPSType) => this.setFPSType(val),
-
-//         // onChange: (val: obs.EFPSType, display?: string) => this.setFPSType(val, display),
+//         onChange: (val: obs.EFPSType) => this.setFPSType(val, display),
 //         options: [
 //           { label: $t('Common FPS Values'), value: obs.EFPSType.Common },
 //           { label: $t('Integer FPS Values'), value: obs.EFPSType.Integer },
@@ -552,17 +500,13 @@
 //             type: 'list',
 //             label: $t('Common FPS Values'),
 //             options: FPS_OPTIONS,
-//             onChange: (val: string) => this.setCommonFPS(val),
-
-//             // onChange: (val: string, display?: string) => this.setCommonFPS(val, display),
+//             onChange: (val: string) => this.setCommonFPS(val, display),
 //             displayed: this.values.fpsType === obs.EFPSType.Common,
 //           },
 //           fpsInt: {
 //             type: 'number',
 //             label: $t('FPS Value'),
-//             onChange: (val: string) => this.setIntegerFPS(val),
-
-//             // onChange: (val: string, display?: string) => this.setIntegerFPS(val, display),
+//             onChange: (val: string) => this.setIntegerFPS(val, display),
 //             displayed: this.values.fpsType === obs.EFPSType.Integer,
 //           },
 //           fpsNum: {
@@ -580,212 +524,310 @@
 //     };
 //   }
 
-//   // get horizontalMetadata() {
-//   //   const children = {
-//   //     fpsCom: {
-//   //       type: 'list',
-//   //       label: $t('Common FPS Values'),
-//   //       options: FPS_OPTIONS,
-//   //       onChange: (val: string, display?: string) => this.setCommonFPS(val, display),
-//   //       displayed: this.horizontalValues.fpsType === obs.EFPSType.Common,
-//   //     },
-//   //     fpsInt: {
-//   //       type: 'number',
-//   //       label: $t('FPS Value'),
-//   //       onChange: (val: string, display?: string) => this.setIntegerFPS(val, display),
-//   //       displayed: this.horizontalValues.fpsType === obs.EFPSType.Integer,
-//   //     },
-//   //     fpsNum: {
-//   //       type: 'number',
-//   //       label: $t('FPS Numerator'),
-//   //       displayed: this.horizontalValues.fpsType === obs.EFPSType.Fractional,
-//   //     },
-//   //     fpsDen: {
-//   //       type: 'number',
-//   //       label: $t('FPS Denominator'),
-//   //       displayed: this.horizontalValues.fpsType === obs.EFPSType.Fractional,
-//   //     },
-//   //   };
-//   //   const fpsType = { ...this.metadata.fpsType, children };
-//   //   return { ...this.metadata, fpsType };
-//   // }
-
-//   // get verticalMetadata() {
-//   //   const children = {
-//   //     fpsCom: {
-//   //       type: 'list',
-//   //       label: $t('Common FPS Values'),
-//   //       options: FPS_OPTIONS,
-//   //       onChange: (val: string, display?: string) => this.setCommonFPS(val, display),
-//   //       displayed: this.verticalValues.fpsType === obs.EFPSType.Common,
-//   //     },
-//   //     fpsInt: {
-//   //       type: 'number',
-//   //       label: $t('FPS Value'),
-//   //       onChange: (val: string, display?: string) => this.setIntegerFPS(val, display),
-//   //       displayed: this.verticalValues.fpsType === obs.EFPSType.Integer,
-//   //     },
-//   //     fpsNum: {
-//   //       type: 'number',
-//   //       label: $t('FPS Numerator'),
-//   //       displayed: this.verticalValues.fpsType === obs.EFPSType.Fractional,
-//   //     },
-//   //     fpsDen: {
-//   //       type: 'number',
-//   //       label: $t('FPS Denominator'),
-//   //       displayed: this.verticalValues.fpsType === obs.EFPSType.Fractional,
-//   //     },
-//   //   };
-//   //   const fpsType = { ...this.metadata.fpsType, children };
-//   //   return { ...this.metadata, fpsType };
-//   // }
-
-//   get outputResOptions() {
-//     const baseRes = `${this.service.state.default.baseWidth}x${this.service.state.default.baseHeight}`;
-//     if (!OUTPUT_RES_OPTIONS.find(opt => opt.value === baseRes)) {
-//       return [{ label: baseRes, value: baseRes }].concat(OUTPUT_RES_OPTIONS);
-//     }
-//     return OUTPUT_RES_OPTIONS;
-//   }
-
-//   get monitorResolutions() {
-//     const resOptions: { label: string; value: string }[] = [];
-//     const displays = remote.screen.getAllDisplays();
-//     displays.forEach(display => {
-//       const size = display.size;
-//       const res = `${size.width}x${size.height}`;
-//       if (!resOptions.find(opt => opt.value === res)) resOptions.push({ label: res, value: res });
-//     });
-//     return resOptions;
-//   }
-
-//   get resolutionValidator() {
-//     return {
-//       message: $t('The resolution must be in the format [width]x[height] (i.e. 1920x1080)'),
-//       pattern: /^[0-9]+x[0-9]+$/,
-//     };
-//   }
-
-//   setResolution(key: string, value: string, display?: string) {
+//   setResolution(key: string, value: string, display: TDisplayType) {
 //     const [width, height] = value.split('x');
 //     const prefix = key === 'baseRes' ? 'base' : 'output';
 //     this.service.actions.setVideoSetting(`${prefix}Width`, Number(width), display);
 //     this.service.actions.setVideoSetting(`${prefix}Height`, Number(height), display);
-//   }
-
-//   setFPSType(value: obs.EFPSType, display?: string) {
-//     this.service.actions.setVideoSetting('fpsType', value, display);
-//     this.service.actions.setVideoSetting('fpsNum', 30, display);
-//     this.service.actions.setVideoSetting('fpsDen', 1, display);
-//   }
-
-//   setCommonFPS(value: string, display?: string) {
-//     const [fpsNum, fpsDen] = value.split('-');
-//     this.service.actions.setVideoSetting('fpsNum', Number(fpsNum), display);
-//     this.service.actions.setVideoSetting('fpsDen', Number(fpsDen), display);
-//   }
-
-//   setIntegerFPS(value: string, display?: string) {
-//     this.service.actions.setVideoSetting('fpsNum', Number(value), display);
-//     this.service.actions.setVideoSetting('fpsDen', 1, display);
-//   }
-
-//   onChange(key: string, display?: string) {
-//     return (val: unknown) => this.service.actions.setVideoSetting(key, val, display);
-//   }
-// }
-
-// export function VideoSettings() {
-//   const {
-//     values,
-//     // horizontalValues,
-//     // verticalValues,
-//     metadata,
-//     // horizontalMetadata,
-//     // verticalMetadata,
-//     onChange,
-//   } = useModule(VideoSettingsModule);
-
-//   const [orientation, setOrientation] = useState('default');
-
-//   const orientationOptions = [
-//     {
-//       value: 'horizontal',
-//       label: $t('Horizontal'),
+// =======
+// get metadata() {
+//   return {
+//     baseRes: {
+//       type: 'list',
+//       label: $t('Base (Canvas) Resolution'),
+//       options: this.baseResOptions,
+//       onChange: (val: string) => this.selectResolution('baseRes', val),
+//       children: {
+//         customBaseRes: {
+//           type: 'text',
+//           label: $t('Custom Base Resolution'),
+//           rules: [this.resolutionValidator],
+//           onChange: (val: string) => this.setResolution('baseRes', val),
+//           displayed: this.state.customBaseRes,
+//         },
+//       },
 //     },
-//     {
-//       value: 'vertical',
-//       label: $t('Vertical'),
+//     outputRes: {
+//       type: 'list',
+//       label: $t('Output (Scaled) Resolution'),
+//       options: this.outputResOptions,
+//       onChange: (val: string) => this.selectResolution('outputRes', val),
+//       children: {
+//         customOutputRes: {
+//           type: 'text',
+//           label: $t('Custom Output Resolution'),
+//           rules: [this.resolutionValidator],
+//           onChange: (val: string) => this.setResolution('outputRes', val),
+//           displayed: this.state.customOutputRes,
+//         },
+//       },
 //     },
-//     {
-//       value: 'default',
-//       label: $t('Dual Output (Simultaneous Horizontal and Vertical Outputs)'),
+//     scaleType: {
+//       type: 'list',
+//       label: $t('Downscale Filter'),
+//       options: [
+//         {
+//           label: $t('Bilinear (Fastest, but blurry if scaling)'),
+//           value: obs.EScaleType.Bilinear,
+//         },
+//         { label: $t('Bicubic (Sharpened scaling, 16 samples)'), value: obs.EScaleType.Bicubic },
+//         { label: $t('Lanczos (Sharpened scaling, 32 samples)'), value: obs.EScaleType.Lanczos },
+//       ],
 //     },
-//   ];
-
-//   return (
-//     <div className={styles.videoSettings}>
-//       <div className={styles.videoSettingsHeader}>
-//         <div className={styles.headingWrapper}>
-//           <h3>{$t('Video Output Orientation')}</h3>
-//           <Tooltip
-//             title={$t('Dual Output can be enabled in the Multistreaming settings tab.')}
-//             placement="right"
-//             lightShadow
-//           >
-//             <i className="icon-information" />
-//           </Tooltip>
-//         </div>
-
-//         <Select
-//           defaultValue="default"
-//           style={{ width: '100%' }}
-//           onChange={value => setOrientation(value)}
-//           options={orientationOptions}
-//         />
-//       </div>
-
-//       {['horizontal', 'default'].includes(orientation) && (
-//         <>
-//           <div className={styles.outputHeader}>
-//             <i className="icon-phone-case" />
-//             <h1>{$t('Horizontal Output')}</h1>
-//           </div>
-//           <div className={styles.formSection}>
-//             <FormFactory
-//               values={values}
-//               metadata={metadata}
-//               onChange={onChange}
-//               // values={'default' ? values : horizontalValues}
-//               // metadata={'default' ? metadata : horizontalMetadata}
-//               // onChange={(val: string) => onChange(val, orientation)}
-//               formOptions={{ layout: 'vertical' }}
-//             />
-//           </div>
-//         </>
-//       )}
-
-//       {['vertical', 'default'].includes(orientation) && (
-//         <>
-//           <div className={styles.outputHeader}>
-//             <i className="icon-desktop" />
-//             <h1>{$t('Vertical Output')}</h1>
-//           </div>
-//           <div className={styles.formSection}>
-//             <FormFactory
-//               values={values}
-//               metadata={metadata}
-//               onChange={onChange}
-//               // values={'default' ? values : verticalValues}
-//               // metadata={'default' ? metadata : verticalMetadata}
-//               // onChange={(val: string) => onChange(val, orientation)}
-//               formOptions={{ layout: 'vertical' }}
-//             />
-//           </div>
-//         </>
-//       )}
-//     </div>
-//   );
-// }
-
-// VideoSettings.page = 'Video';+//     fpsType: {
+//       type: 'list',
+//       label: $t('FPS Type'),
+//       onChange: (val: obs.EFPSType) => this.setFPSType(val),
+//       options: [
+//         { label: $t('Common FPS Values'), value: obs.EFPSType.Common },
+//         { label: $t('Integer FPS Values'), value: obs.EFPSType.Integer },
+//         { label: $t('Fractional FPS Values'), value: obs.EFPSType.Fractional },
+//       ],
+
+//       children: {
+//         fpsCom: {
+//           type: 'list',
+//           label: $t('Common FPS Values'),
+//           options: FPS_OPTIONS,
+//           onChange: (val: string) => this.setCommonFPS(val),
+//           displayed: this.values.fpsType === obs.EFPSType.Common,
+//         },
+//         fpsInt: {
+//           type: 'number',
+//           label: $t('FPS Value'),
+//           onChange: (val: string) => this.setIntegerFPS(val),
+//           rules: [{ max: 1000, min: 1, message: $t('FPS Value must be between 1 and 1000') }],
+//           displayed: this.values.fpsType === obs.EFPSType.Integer,
+//         },
+//         fpsNum: {
+//           type: 'number',
+//           label: $t('FPS Numerator'),
+//           onChange: (val: string) => this.setFPS('fpsNum', val),
+//           rules: [
+//             { validator: this.fpsNumValidator.bind(this) },
+//             {
+//               min: 1,
+//               message: $t('%{fieldName} must be greater than 0', {
+//                 fieldName: $t('FPS Numerator'),
+//               }),
+//             },
+//           ],
+//           displayed: this.values.fpsType === obs.EFPSType.Fractional,
+//         },
+//         fpsDen: {
+//           type: 'number',
+//           label: $t('FPS Denominator'),
+//           onChange: (val: string) => this.setFPS('fpsDen', val),
+//           rules: [
+//             { validator: this.fpsDenValidator.bind(this) },
+//             {
+//               min: 1,
+//               message: $t('%{fieldName} must be greater than 0', {
+//                 fieldName: $t('FPS Denominator'),
+//               }),
+//             },
+//           ],
+//           displayed: this.values.fpsType === obs.EFPSType.Fractional,
+//         },
+//       },
+//     },
+//   };
+
+//   fpsNumValidator(rule: unknown, value: string, callback: Function) {
+//     if (Number(value) / Number(this.values.fpsDen) > 1000) {
+//       callback(
+//         $t(
+//           'This number is too large for a FPS Denominator of %{fpsDen}, please decrease it or increase the Denominator',
+//           { fpsDen: this.values.fpsDen },
+//         ),
+//       );
+//     } else {
+//       callback();
+//     }
+//   }
+
+//   fpsDenValidator(rule: unknown, value: string, callback: Function) {
+//     if (Number(this.values.fpsNum) / Number(value) < 1) {
+//       callback(
+//         $t(
+//           'This number is too large for a FPS Numerator of %{fpsNum}, please decrease it or increase the Numerator',
+//           { fpsNum: this.values.fpsNum },
+//         ),
+//       );
+//     } else {
+//       callback();
+//     }
+//   }
+
+//   setResolution(key: string, value: string) {
+//     if (key === 'outputRes') {
+//       this.state.setCustomOutputResValue(value);
+//     } else if (key === 'baseRes') {
+//       this.state.setCustomBaseResValue(value);
+//     }
+
+//     if (this.resolutionValidator.pattern.test(value)) {
+//       const [width, height] = value.split('x');
+//       const prefix = key === 'baseRes' ? 'base' : 'output';
+//       this.service.actions.setVideoSetting(`${prefix}Width`, Number(width));
+//       this.service.actions.setVideoSetting(`${prefix}Height`, Number(height));
+//     }
+//   }
+
+//   selectResolution(key: string, value: string) {
+//     if (value === 'custom') {
+//       this.setCustomResolution(key, true);
+//       this.setResolution(key, '');
+//     } else {
+//       this.setCustomResolution(key, false);
+//       this.setResolution(key, value);
+//     }
+//   }
+
+//   setCustomResolution(key: string, value: boolean) {
+//     if (key === 'baseRes') {
+//       this.state.setCustomBaseRes(value);
+//     } else {
+//       this.state.setCustomOutputRes(value);
+//     }
+//   }
+// >>>>>>> master
+
+/**
+ * @@@ The below is the original code from 01/05 merge master into branch
+ *     that was refactored.
+ *     TODO: remove comment once functionality confirmed
+ */
+
+//   <<<<<<< HEAD
+//   formatMetadata(display: TDisplayType) {
+//     return {
+//       baseRes: {
+//         type: 'autocomplete',
+//         label: $t('Base (Canvas) Resolution'),
+//         options: CANVAS_RES_OPTIONS.concat(this.monitorResolutions),
+//         rules: [this.resolutionValidator],
+//         onChange: (val: string) => this.setResolution('baseRes', val, display),
+//       },
+//       outputRes: {
+//         type: 'autocomplete',
+//         label: $t('Output (Scaled) Resolution'),
+//         options: OUTPUT_RES_OPTIONS,
+//         rules: [this.resolutionValidator],
+//         onChange: (val: string) => this.setResolution('outputRes', val, display),
+//       },
+//       scaleType: {
+//         type: 'list',
+//         label: $t('Downscale Filter'),
+//         options: [
+//           {
+//             label: $t('Bilinear (Fastest, but blurry if scaling)'),
+//             value: obs.EScaleType.Bilinear,
+//           },
+//           { label: $t('Bicubic (Sharpened scaling, 16 samples)'), value: obs.EScaleType.Bicubic },
+//           { label: $t('Lanczos (Sharpened scaling, 32 samples)'), value: obs.EScaleType.Lanczos },
+//         ],
+//       },
+//       fpsType: {
+//         type: 'list',
+//         label: $t('FPS Type'),
+//         onChange: (val: obs.EFPSType) => this.setFPSType(val, display),
+//         options: [
+//           { label: $t('Common FPS Values'), value: obs.EFPSType.Common },
+//           { label: $t('Integer FPS Values'), value: obs.EFPSType.Integer },
+//           { label: $t('Fractional FPS Values'), value: obs.EFPSType.Fractional },
+//         ],
+
+//         children: {
+//           fpsCom: {
+//             type: 'list',
+//             label: $t('Common FPS Values'),
+//             options: FPS_OPTIONS,
+//             onChange: (val: string) => this.setCommonFPS(val, display),
+//             displayed: this.values.fpsType === obs.EFPSType.Common,
+//           },
+//           fpsInt: {
+//             type: 'number',
+//             label: $t('FPS Value'),
+//             onChange: (val: string) => this.setIntegerFPS(val, display),
+//             displayed: this.values.fpsType === obs.EFPSType.Integer,
+//           },
+//           fpsNum: {
+//             type: 'number',
+//             label: $t('FPS Numerator'),
+//             displayed: this.values.fpsType === obs.EFPSType.Fractional,
+//           },
+//           fpsDen: {
+//             type: 'number',
+//             label: $t('FPS Denominator'),
+//             displayed: this.values.fpsType === obs.EFPSType.Fractional,
+//           },
+//         },
+//       },
+//     };
+//   }
+
+//   setResolution(key: string, value: string, display: TDisplayType) {
+//     const [width, height] = value.split('x');
+//     const prefix = key === 'baseRes' ? 'base' : 'output';
+//     this.service.actions.setVideoSetting(`${prefix}Width`, Number(width), display);
+//     this.service.actions.setVideoSetting(`${prefix}Height`, Number(height), display);
+// =======
+//   fpsNumValidator(rule: unknown, value: string, callback: Function) {
+//     if (Number(value) / Number(this.values.fpsDen) > 1000) {
+//       callback(
+//         $t(
+//           'This number is too large for a FPS Denominator of %{fpsDen}, please decrease it or increase the Denominator',
+//           { fpsDen: this.values.fpsDen },
+//         ),
+//       );
+//     } else {
+//       callback();
+//     }
+//   }
+
+//   fpsDenValidator(rule: unknown, value: string, callback: Function) {
+//     if (Number(this.values.fpsNum) / Number(value) < 1) {
+//       callback(
+//         $t(
+//           'This number is too large for a FPS Numerator of %{fpsNum}, please decrease it or increase the Numerator',
+//           { fpsNum: this.values.fpsNum },
+//         ),
+//       );
+//     } else {
+//       callback();
+//     }
+//   }
+
+//   setResolution(key: string, value: string) {
+//     if (key === 'outputRes') {
+//       this.state.setCustomOutputResValue(value);
+//     } else if (key === 'baseRes') {
+//       this.state.setCustomBaseResValue(value);
+//     }
+
+//     if (this.resolutionValidator.pattern.test(value)) {
+//       const [width, height] = value.split('x');
+//       const prefix = key === 'baseRes' ? 'base' : 'output';
+//       this.service.actions.setVideoSetting(`${prefix}Width`, Number(width));
+//       this.service.actions.setVideoSetting(`${prefix}Height`, Number(height));
+//     }
+//   }
+
+//   selectResolution(key: string, value: string) {
+//     if (value === 'custom') {
+//       this.setCustomResolution(key, true);
+//       this.setResolution(key, '');
+//     } else {
+//       this.setCustomResolution(key, false);
+//       this.setResolution(key, value);
+//     }
+//   }
+
+//   setCustomResolution(key: string, value: boolean) {
+//     if (key === 'baseRes') {
+//       this.state.setCustomBaseRes(value);
+//     } else {
+//       this.state.setCustomOutputRes(value);
+//     }
+// >>>>>>> master