--- conflicted
+++ resolved
@@ -2,11 +2,8 @@
 import { WIDGET_INITIAL_STATE } from './widget-settings';
 import { InheritMutations } from 'services/stateful-service';
 import { authorizedHeaders } from 'util/requests';
-<<<<<<< HEAD
-=======
 import { formMetadata, metadata, IListOption } from 'components/shared/inputs';
 import { $t } from 'services/i18n';
->>>>>>> a42ff3be
 
 export interface ICreditsSettings extends IWidgetSettings {
   theme: string;
