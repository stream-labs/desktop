import Vue from 'vue';
import { Component, Prop } from 'vue-property-decorator';
import { Inject } from 'util/injector';
import { NavigationService } from 'services/navigation';
import { PlatformAppsService, EAppPageSlot, ILoadedApp } from 'services/platform-apps';
import VueResize from 'vue-resize';
import HScroll, { IHScrollModel } from './shared/HScroll.vue';
Vue.use(VueResize);

@Component({
  components: { HScroll }
})
export default class AppsNav extends Vue {
  @Inject()
  platformAppsService: PlatformAppsService;
  @Inject()
  navigationService: NavigationService;

  scrollModel: IHScrollModel = {
    canScroll: false,
    canScrollLeft: false,
    canScrollRight: false
  };

<<<<<<< HEAD
=======
  isMounted = false;

  appTabsContainer: HTMLDivElement = null;
  canScroll = false;
  hasNext = false;
  hasPrev = false;

  private scrollIncrement = 100;

  mounted() {
    this.isMounted = true;
    this.appTabsContainer = this.$refs.app_tabs;
  }

  scrollLeft() {
    this.appTabsContainer.scrollLeft = this.appTabsContainer.scrollLeft - this.scrollIncrement;
  }

  scrollRight() {
    this.appTabsContainer.scrollLeft = this.appTabsContainer.scrollLeft + this.scrollIncrement;
  }

  handleResize() {
    if (!this.isMounted) return false;

    this.canScroll = this.appTabsContainer.scrollWidth > this.appTabsContainer.clientWidth;
    this.hasPrev = this.appTabsContainer.scrollLeft > 0;
    const scrollRight =
      this.appTabsContainer.scrollWidth -
      (this.appTabsContainer.scrollLeft + this.appTabsContainer.clientWidth);

    this.hasNext = scrollRight > 0;
  }
>>>>>>> ccd10243

  isSelectedApp(appId: string) {
    return (
      this.page === 'PlatformAppContainer' && this.navigationService.state.params.appId === appId
    );
  }

  get topNavApps() {
    return this.platformAppsService.enabledApps.filter(app => {
      return !!app.manifest.pages.find(page => {
        return page.slot === EAppPageSlot.TopNav;
      });
    });
  }

  isPopOutAllowed(app: ILoadedApp) {
    const topNavPage = app.manifest.pages.find(page => page.slot === EAppPageSlot.TopNav);
    if (!topNavPage) return false;

    // Default result is true
    return topNavPage.allowPopout == null ? true : topNavPage.allowPopout;
  }

  popOut(appId: string) {
    this.platformAppsService.popOutAppPage(appId, EAppPageSlot.TopNav);
  }

  refreshApp(appId: string) {
    this.platformAppsService.reloadApp(appId);
  }

  get page() {
    return this.navigationService.state.currentPage;
  }

  navigateApp(appId: string) {
    this.navigationService.navigate('PlatformAppContainer', { appId });
  }
}<|MERGE_RESOLUTION|>--- conflicted
+++ resolved
@@ -21,43 +21,6 @@
     canScrollLeft: false,
     canScrollRight: false
   };
-
-<<<<<<< HEAD
-=======
-  isMounted = false;
-
-  appTabsContainer: HTMLDivElement = null;
-  canScroll = false;
-  hasNext = false;
-  hasPrev = false;
-
-  private scrollIncrement = 100;
-
-  mounted() {
-    this.isMounted = true;
-    this.appTabsContainer = this.$refs.app_tabs;
-  }
-
-  scrollLeft() {
-    this.appTabsContainer.scrollLeft = this.appTabsContainer.scrollLeft - this.scrollIncrement;
-  }
-
-  scrollRight() {
-    this.appTabsContainer.scrollLeft = this.appTabsContainer.scrollLeft + this.scrollIncrement;
-  }
-
-  handleResize() {
-    if (!this.isMounted) return false;
-
-    this.canScroll = this.appTabsContainer.scrollWidth > this.appTabsContainer.clientWidth;
-    this.hasPrev = this.appTabsContainer.scrollLeft > 0;
-    const scrollRight =
-      this.appTabsContainer.scrollWidth -
-      (this.appTabsContainer.scrollLeft + this.appTabsContainer.clientWidth);
-
-    this.hasNext = scrollRight > 0;
-  }
->>>>>>> ccd10243
 
   isSelectedApp(appId: string) {
     return (
