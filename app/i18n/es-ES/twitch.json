--- conflicted
+++ resolved
@@ -1,13 +1,7 @@
 {
   "Twitch Category": "Categoría de Twitch",
   "Twitch Tags": "Etiquetas de Twitch",
-<<<<<<< HEAD
-  "You need to re-login to access Twitch tags": "You need to re-login to access Twitch tags",
-  "Do not include special characters or spaces in your tag": "Do not include special characters or spaces in your tag",
-  "For example: \"Speedrunning\" or \"FirstPlaythrough\"": "For example: \"Speedrunning\" or \"FirstPlaythrough\""
-=======
   "You need to re-login to access Twitch tags": "Debes reiniciar sesión para acceder a las etiquetas de Twitch",
   "Do not include special characters or spaces in your tag": "No incluyas caracteres especiales ni espacios en la etiqueta",
   "For example: \"Speedrunning\" or \"FirstPlaythrough\"": "Por ejemplo: \"Pruebadevelocidad\" o \"PrimerJuego\""
->>>>>>> 672fd52e
 }