import { ServiceHelper } from 'services/stateful-service';
import { SceneItem as InternalSceneItem } from 'services/scenes';
import { InjectFromExternalApi, Fallback } from 'services/api/external-api';
import { Source, SourcesService } from 'services/api/external-api/sources';
import { ISceneNodeModel, SceneNode } from './scene-node';

export interface ISceneItemModel extends ISceneItemSettings, ISceneNodeModel {
  sceneItemId: string;
  sourceId: string;
  name: string;
}

export interface ISceneItemSettings {
  transform: ITransform;
  visible: boolean;
  locked: boolean;
}

interface ICrop {
  top: number;
  bottom: number;
  left: number;
  right: number;
}

export interface ITransform {
  position: IVec2;
  scale: IVec2;
  crop: ICrop;
  rotation: number;
}

export interface IPartialTransform {
  position?: Partial<IVec2>;
  scale?: Partial<IVec2>;
  crop?: Partial<ICrop>;
  rotation?: number;
}

export interface ISceneItemActions {
  setSettings(settings: Partial<ISceneItemSettings>): void;
  setVisibility(visible: boolean): void;
  setTransform(transform: IPartialTransform): void;
  resetTransform(): void;
  flipX(): void;
  flipY(): void;
  stretchToScreen(): void;
  fitToScreen(): void;
  centerOnScreen(): void;
  rotate(deg: number): void;
  remove(): void;

  /**
   * only for scene sources
   */
  setContentCrop(): void;
}

/**
 * API for scene-items
 */
@ServiceHelper()
export class SceneItem extends SceneNode implements ISceneItemActions {
  @Fallback() private sceneItem: InternalSceneItem;
  @InjectFromExternalApi() private sourcesService: SourcesService;

  constructor(public sceneId: string, public nodeId: string, sourceId: string) {
    super(sceneId, nodeId);
    this.sceneItem = this.internalScenesService.getSceneItem(this.nodeId);
  }

  /**
   * Returns the related source for the current item
   */
  getSource(): Source {
    return this.sourcesService.getSource(this.sceneItem.sourceId);
  }

  /**
   * returns serialized representation of scene-item
   */
<<<<<<< HEAD
  getModel(): ISceneItemModel {
=======
  getModel(): ISceneItem {
    const sourceModel = this.getSource().getModel();
>>>>>>> 64ef7c28
    return {
      ...super.getModel(),
      sourceId: this.getSource().sourceId,
      sceneItemId: this.sceneItem.sceneItemId,
      name: sourceModel.name,
      transform: this.sceneItem.transform,
      visible: this.sceneItem.visible,
      locked: this.sceneItem.locked,
    };
  }

  setSettings(settings: Partial<ISceneItemSettings>): void {
    return this.sceneItem.setSettings(settings);
  }

  setVisibility(visible: boolean): void {
    return this.sceneItem.setVisibility(visible);
  }

  setTransform(transform: IPartialTransform): void {
    return this.sceneItem.setTransform(transform);
  }

  resetTransform(): void {
    return this.sceneItem.resetTransform();
  }

  flipX(): void {
    return this.sceneItem.flipX();
  }

  flipY(): void {
    return this.sceneItem.flipY();
  }

  stretchToScreen(): void {
    return this.sceneItem.stretchToScreen();
  }

  fitToScreen(): void {
    return this.sceneItem.fitToScreen();
  }

  centerOnScreen(): void {
    return this.sceneItem.centerOnScreen();
  }

  rotate(deg: number): void {
    return this.sceneItem.rotate(deg);
  }

  remove(): void {
    return this.sceneItem.remove();
  }

  /**
   * set scale and adjust the item position according to the origin parameter
   */
  setScale(newScaleModel: IVec2, origin?: IVec2) {
    return this.sceneItem.setScale(newScaleModel, origin);
  }

  /**
   * only for scene sources
   */
  setContentCrop(): void {
    return this.setContentCrop();
  }
}<|MERGE_RESOLUTION|>--- conflicted
+++ resolved
@@ -79,12 +79,8 @@
   /**
    * returns serialized representation of scene-item
    */
-<<<<<<< HEAD
   getModel(): ISceneItemModel {
-=======
-  getModel(): ISceneItem {
     const sourceModel = this.getSource().getModel();
->>>>>>> 64ef7c28
     return {
       ...super.getModel(),
       sourceId: this.getSource().sourceId,
