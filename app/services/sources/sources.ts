import * as fs from 'fs';
import Vue from 'vue';
import { Subject } from 'rxjs/Subject';
import { IObsListOption, setupConfigurableDefaults, TObsValue } from 'components/obs/inputs/ObsInput';
import { StatefulService, mutation } from 'services/stateful-service';
import * as obs from '../../../obs-api';
import electron from 'electron';
import { Inject } from 'util/injector';
import namingHelpers from 'util/NamingHelpers';
import { WindowsService } from 'services/windows';
import { WidgetsService, WidgetType, WidgetDisplayData } from 'services/widgets';
import { DefaultManager } from './properties-managers/default-manager';
import { WidgetManager } from './properties-managers/widget-manager';
import { ScenesService, ISceneItem } from 'services/scenes';
import { StreamlabelsManager } from './properties-managers/streamlabels-manager';
import { PlatformAppManager } from './properties-managers/platform-app-manager';
import { UserService } from 'services/user';
import {
  IActivePropertyManager, ISource, ISourceCreateOptions, ISourcesServiceApi, ISourcesState,
  TSourceType,
  Source,
  TPropertiesManager,
  ISourceAddOptions
} from './index';
import uuid from 'uuid/v4';
import { $t } from 'services/i18n';
import { SourceDisplayData } from './sources-data';
import { NavigationService } from 'services/navigation';
import { PlatformAppsService } from 'services/platform-apps';


const SOURCES_UPDATE_INTERVAL = 1000;

const { ipcRenderer } = electron;

const AudioFlag = obs.ESourceOutputFlags.Audio;
const VideoFlag = obs.ESourceOutputFlags.Video;
const AsyncFlag = obs.ESourceOutputFlags.Async;
const DoNotDuplicateFlag = obs.ESourceOutputFlags.DoNotDuplicate;

export const PROPERTIES_MANAGER_TYPES = {
  default: DefaultManager,
  widget: WidgetManager,
  streamlabels: StreamlabelsManager,
  platformApp: PlatformAppManager
};

export class SourcesService extends StatefulService<ISourcesState> implements ISourcesServiceApi {

  static initialState = {
    sources: {},
    temporarySources: {} // don't save temporarySources in the config file
  } as ISourcesState;

  sourceAdded = new Subject<ISource>();
  sourceUpdated = new Subject<ISource>();
  sourceRemoved = new Subject<ISource>();

  @Inject() private scenesService: ScenesService;
  @Inject() private windowsService: WindowsService;
  @Inject() private widgetsService: WidgetsService;
  @Inject() private userService: UserService;
  @Inject() private navigationService: NavigationService;
  @Inject() private platformAppsService: PlatformAppsService;

  /**
   * Maps a source id to a property manager
   */
  propertiesManagers: Dictionary<IActivePropertyManager> = {};


  protected init() {
    setInterval(() => this.requestSourceSizes(), SOURCES_UPDATE_INTERVAL);

    ipcRenderer.on('notifySourceAttributes', (e: Electron.Event, data: obs.ISourceSize[]) => {
      data.forEach(update => {
        const source = this.getSource(update.name);

        if (!source) return;

        if ((source.width !== update.width) || (source.height !== update.height)) {
          const size = { id: source.sourceId, width: update.width,
            height: update.height };
          this.UPDATE_SOURCE(size);
        }
        this.updateSourceFlags(source, update.outputFlags);
      });
    });

    this.scenesService.itemRemoved.subscribe(
      (sceneSourceModel) => this.onSceneItemRemovedHandler(sceneSourceModel)
    );

    this.scenesService.sceneRemoved.subscribe(
      (sceneModel) => this.removeSource(sceneModel.id)
    );
  }

  @mutation()
  private RESET_SOURCES() {
    this.state.sources = {};
  }

  @mutation()
  private ADD_SOURCE(id: string, name: string, type: TSourceType, channel?: number, isTemporary?: boolean) {
    const sourceModel: ISource = {
      sourceId: id,
      name,
      type,

      // Whether the source has audio and/or video
      // Will be updated periodically
      audio: false,
      video: false,
      async: false,
      doNotDuplicate: false,

      // Unscaled width and height
      width: 0,
      height: 0,

      muted: false,
      resourceId: 'Source' + JSON.stringify([id]),
      channel
    };

    if (isTemporary) {
      Vue.set(this.state.temporarySources, id, sourceModel);
    } else {
      Vue.set(this.state.sources, id, sourceModel);
    }
  }

  @mutation()
  private REMOVE_SOURCE(id: string) {
    Vue.delete(this.state.sources, id);
  }

  @mutation()
  private UPDATE_SOURCE(sourcePatch: TPatch<ISource>) {
    Object.assign(this.state.sources[sourcePatch.id], sourcePatch);
  }


  createSource(
    name: string,
    type: TSourceType,
    settings: Dictionary<any> = {},
    options: ISourceCreateOptions = {}
  ): Source {
    


    const id: string = options.sourceId || `${type}_${uuid()}`;

    if (type === 'browser_source') {
      if (settings.shutdown === void 0) settings.shutdown = true;
      if (settings.url === void 0) settings.url = 'https://streamlabs.com/browser-source';
    }

    if (type === 'text_gdiplus') {
      if (settings.text === void 0) settings.text = name;
    }

    const obsInput = obs.InputFactory.create(type, id, settings);

    this.addSource(obsInput, name, options);

    return this.getSource(id);
  }

  addSource(obsInput: obs.IInput, name: string, options: ISourceCreateOptions = {}) {
<<<<<<< HEAD
    
=======

>>>>>>> b20810d0
    if (options.channel !== void 0) {
      obs.Global.setOutputSource(options.channel, obsInput);
    }
    const id = obsInput.name;
    const type: TSourceType = obsInput.id as TSourceType;
    this.ADD_SOURCE(id, name, type, options.channel, options.isTemporary);
    const source = this.getSource(id);
    const muted = obsInput.muted;
    this.UPDATE_SOURCE({ id, muted });
    this.updateSourceFlags(source.sourceState, obsInput.outputFlags, true);

    const managerType = options.propertiesManager || 'default';
    const managerKlass = PROPERTIES_MANAGER_TYPES[managerType];
    this.propertiesManagers[id] = {
      manager: new managerKlass(obsInput, options.propertiesManagerSettings),
      type: managerType
    };

    if (source.hasProps()) setupConfigurableDefaults(obsInput);
    this.sourceAdded.next(source.sourceState);
  }

  removeSource(id: string) {
    const source = this.getSource(id);

    if (!source) throw  new Error(`Source ${id} not found`);

    /* When we release sources, we need to make
     * sure we reset the channel it's set to,
     * otherwise OBS thinks it's still attached
     * and won't release it. */
    if (source.channel !== void 0) {
      obs.Global.setOutputSource(source.channel, null);
    }

    this.REMOVE_SOURCE(id);
    this.propertiesManagers[id].manager.destroy();
    delete this.propertiesManagers[id];
    this.sourceRemoved.next(source.sourceState);
    source.getObsInput().release();
  }

  addFile(path: string): Source {
    const SUPPORTED_EXT = {
      image_source: ['png', 'jpg', 'jpeg', 'tga', 'bmp'],
      ffmpeg_source: ['mp4', 'ts', 'mov', 'flv', 'mkv', 'avi', 'mp3', 'ogg', 'aac', 'wav', 'gif', 'webm'],
      browser_source: ['html'],
      text_gdiplus: ['txt']
    };
    let ext = path.split('.').splice(-1)[0];
    if (!ext) return null;
    ext = ext.toLowerCase();
    const filename = path.split('\\').splice(-1)[0];

    const types = Object.keys(SUPPORTED_EXT);
    for (const type of types) {
      if (!SUPPORTED_EXT[type].includes(ext)) continue;
      let settings: Dictionary<TObsValue>;
      if (type === 'image_source') {
        settings = { file: path };
      } else if (type === 'browser_source') {
        settings = {
          is_local_file: true,
          local_file: path
        };
      } else if (type === 'ffmpeg_source') {
        settings = {
          is_local_file: true,
          local_file: path,
          looping: true
        };
      } else if (type === 'text_gdiplus') {
        settings = { text: fs.readFileSync(path).toString() };
      }
      return this.createSource(filename, type as TSourceType, settings);
    }
    return null;
  }

  suggestName(name: string): string {
    return namingHelpers.suggestName(name, (name: string) => this.getSourcesByName(name).length);
  }

  private onSceneItemRemovedHandler(sceneItemState: ISceneItem) {
    // remove source if it has been removed from the all scenes
    const source = this.getSource(sceneItemState.sourceId);

    if (source.type === 'scene') return;

    if (this.scenesService.getSourceScenes(source.sourceId).length > 0) return;
    this.removeSource(source.sourceId);
  }


  getAvailableSourcesTypesList(): IObsListOption<TSourceType>[] {
    const obsAvailableTypes = obs.InputFactory.types();
    const whitelistedTypes: IObsListOption<TSourceType>[] = [
      { description: 'Image', value: 'image_source' },
      { description: 'Color Source', value: 'color_source' },
      { description: 'Browser Source', value: 'browser_source' },
      { description: 'Media Source', value: 'ffmpeg_source' },
      { description: 'Image Slide Show', value: 'slideshow' },
      { description: 'Text (GDI+)', value: 'text_gdiplus' },
      { description: 'Text (FreeType 2)', value: 'text_ft2_source' },
      { description: 'Display Capture', value: 'monitor_capture' },
      { description: 'Window Capture', value: 'window_capture' },
      { description: 'Game Capture', value: 'game_capture' },
      { description: 'Video Capture Device', value: 'dshow_input' },
      { description: 'Audio Input Capture', value: 'wasapi_input_capture' },
      { description: 'Audio Output Capture', value: 'wasapi_output_capture' },
      { description: 'Blackmagic Device', value: 'decklink-input' },
      { description: 'NDI Source', value: 'ndi_source' },
      { description: 'OpenVR Capture', value: 'openvr_capture' },
      { description: 'LIV Client Capture', value: 'liv_capture' },
      { description: 'OvrStream', value: 'ovrstream_dc_source' }
    ];

    const availableWhitelistedType = whitelistedTypes.filter(type => obsAvailableTypes.includes(type.value));
    // 'scene' is not an obs input type so we have to set it manually
    availableWhitelistedType.push({ description: 'Scene', value: 'scene' });

    return availableWhitelistedType;
  }

  getAvailableSourcesTypes(): TSourceType[] {
    return this.getAvailableSourcesTypesList().map(listItem => listItem.value);
  }

  refreshSourceAttributes() {
    const activeItems = this.scenesService.activeScene.getItems();
    const sourcesNames: string[] = [];

    activeItems.forEach(activeItem => {
      sourcesNames.push(activeItem.name);
    });

    const sourcesSize = obs.getSourcesSize(sourcesNames);

    activeItems.forEach((item, index) => {
      const source = this.state.sources[item.sourceId];

      if ((source.width !== sourcesSize[index].width) || (source.height !== sourcesSize[index].height)) {
        const size = { id: item.sourceId, width: sourcesSize[index].width,
          height: sourcesSize[index].height };
        this.UPDATE_SOURCE(size);
      }
      this.updateSourceFlags(source, sourcesSize[index].outputFlags);
    });
  }

  requestSourceSizes() {
    const activeScene = this.scenesService.activeScene;
    if (activeScene) {
      const activeItems = activeScene.getItems();
      const sourcesNames: string[] = [];

      activeItems.forEach(activeItem => {
        sourcesNames.push(activeItem.sourceId);
      });
      ipcRenderer.send('requestSourceAttributes', sourcesNames);
    }
  }

  private updateSourceFlags(source: ISource, flags: number, doNotEmit? : boolean) {
    const audio = !!(AudioFlag & flags);
    const video = !!(VideoFlag & flags);
    const async = !!(AsyncFlag & flags);
    const doNotDuplicate = !!(DoNotDuplicateFlag & flags);

    if ((source.audio !== audio) || (source.video !== video)) {
      this.UPDATE_SOURCE({ id: source.sourceId, audio, video, async, doNotDuplicate });

      if (!doNotEmit) this.sourceUpdated.next(source);
    }
  }


  setMuted(id: string, muted: boolean) {
    const source = this.getSource(id);
    source.getObsInput().muted = muted;
    this.UPDATE_SOURCE({ id, muted });
    this.sourceUpdated.next(source.sourceState);
  }


  reset() {
    this.RESET_SOURCES();
  }

  // Utility functions / getters

  getSourceById(id: string): Source {
    return this.getSource(id);
  }


  getSourcesByName(name: string): Source[] {
    const sourceModels = Object.values(this.state.sources).filter(source => {
      return source.name === name;
    });
    return sourceModels.map(sourceModel => this.getSource(sourceModel.sourceId));
  }


  get sources(): Source[] {
    return Object.values(this.state.sources).map(sourceModel => this.getSource(sourceModel.sourceId));
  }


  getSource(id: string): Source {
    return this.state.sources[id] || this.state.temporarySources[id] ? new Source(id) : void 0;
  }


  getSources() {
    return this.sources;
  }


  showSourceProperties(sourceId: string) {
    const source = this.getSource(sourceId);
    const propertiesManagerType = source.getPropertiesManagerType();
    const isWidget = propertiesManagerType === 'widget';

    // show a custom component for widgets below
    const widgetsWhitelist = [
      WidgetType.BitGoal,
      WidgetType.DonationGoal,
      WidgetType.FollowerGoal,
      WidgetType.ChatBox,
      WidgetType.ViewerCount,
      WidgetType.DonationTicker,
      WidgetType.Credits,
      WidgetType.EventList,
      WidgetType.StreamBoss,
      WidgetType.TipJar,
      WidgetType.SubGoal,
      WidgetType.MediaShare,
      WidgetType.SponsorBanner
    ];

    if (isWidget && this.userService.isLoggedIn()) {
      const widgetType = source.getPropertiesManagerSettings().widgetType;
      if (widgetsWhitelist.includes(widgetType)) {
        const componentName = this.widgetsService.getWidgetComponent(widgetType);

        this.windowsService.showWindow({
          componentName,
          title: $t('Settings for ') + WidgetDisplayData()[widgetType].name,
          queryParams: { sourceId },
          size: {
            width: 900,
            height: 1024
          }
        });

        return;
      }
    }

    // Figure out if we should redirect to settings
    if (propertiesManagerType === 'platformApp') {
      const settings = source.getPropertiesManagerSettings();
      const app = this.platformAppsService.getApp(settings.appId);

      if (app) {
        const page = app.manifest.sources.find(appSource => {
          return appSource.id === settings.appSourceId;
        });

        if (page && page.redirectPropertiesToTopNavSlot) {
          this.navigationService.navigate('PlatformAppContainer', {
            appId: app.id,
            sourceId: source.sourceId
          });

          // If we navigated, we don't want to open source properties,
          // and should close any open child windows instead
          this.windowsService.closeChildWindow();
          return;
        }
      }
    }

    this.windowsService.showWindow({
      componentName: 'SourceProperties',
      title: $t('Settings for ') + SourceDisplayData()[source.type].name,
      queryParams: { sourceId },
      size: {
        width: 600,
        height: 800
      }
    });
  }


  showShowcase() {
    this.windowsService.showWindow({
      componentName: 'SourcesShowcase',
      title: $t('Add Source'),
      size: {
        width: 1000,
        height: 650
      }
    });
  }


  showAddSource(sourceType: TSourceType, sourceAddOptions?: ISourceAddOptions) {
    this.windowsService.showWindow({
      componentName: 'AddSource',
      title: $t('Add Source'),
      queryParams: { sourceType, sourceAddOptions },
      size: {
        width: 600,
        height: 540
      }
    });
  }

  showRenameSource(sourceId: string) {
    this.windowsService.showWindow({
      componentName: 'RenameSource',
      title: $t('Rename Source'),
      queryParams: { sourceId },
      size: {
        width: 400,
        height: 250
      }
    });
  }

}<|MERGE_RESOLUTION|>--- conflicted
+++ resolved
@@ -148,8 +148,6 @@
     settings: Dictionary<any> = {},
     options: ISourceCreateOptions = {}
   ): Source {
-    
-
 
     const id: string = options.sourceId || `${type}_${uuid()}`;
 
@@ -170,11 +168,6 @@
   }
 
   addSource(obsInput: obs.IInput, name: string, options: ISourceCreateOptions = {}) {
-<<<<<<< HEAD
-    
-=======
-
->>>>>>> b20810d0
     if (options.channel !== void 0) {
       obs.Global.setOutputSource(options.channel, obsInput);
     }
