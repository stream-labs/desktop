import { AnchorPoint } from '../../util/ScalableRectangle';
import { $t } from '../i18n';
import { TAlertType } from './alerts-config';
import { WidgetType } from './widgets-data';

<<<<<<< HEAD
export type TWidgetType = 'AlertBox' | 'ViewerCount' | 'EmoteWall';
=======
export type TWidgetType = WidgetType.AlertBox | WidgetType.ViewerCount | WidgetType.GameWidget;
>>>>>>> 2f61123b

export interface IWidgetConfig {
  type: TWidgetType;

  // Default transform for the widget
  defaultTransform: {
    width: number;
    height: number;

    // These are relative, so they will adjust to the
    // canvas resolution.  Valid values are between 0 and 1.
    x: number;
    y: number;

    // An anchor (origin) point can be specified for the x&y positions
    anchor: AnchorPoint;
  };

  url: string;
  dataFetchUrl: string;
  settingsSaveUrl: string;
  previewUrl: string;
  settingsUpdateEvent: string;
  testers?: TAlertType[];
  customCodeAllowed?: boolean;
  customFieldsAllowed?: boolean;

  // the settings window size
  // the default size is 600x800
  settingsWindowSize?: {
    width: number;
    height: number;
  };
}

export function getWidgetsConfig(host: string, token: string): Record<TWidgetType, IWidgetConfig> {
  return {
    [WidgetType.AlertBox]: {
      type: WidgetType.AlertBox,

      defaultTransform: {
        width: 800,
        height: 600,
        x: 0.5,
        y: 0,
        anchor: AnchorPoint.North,
      },

      settingsWindowSize: {
        width: 850,
        height: 940,
      },

      url: `https://${host}/alert-box/v3/${token}`,
      previewUrl: `https://${host}}/alert-box/v3/${token}`,
      dataFetchUrl: `https://${host}/api/v5/slobs/widget/alertbox?include_linked_integrations_only=true&primary_only=false`,
      settingsSaveUrl: `https://${host}/api/v5/slobs/widget/alertbox`,
      settingsUpdateEvent: 'filteredAlertBoxSettingsUpdate',
      customCodeAllowed: true,
      customFieldsAllowed: false,
    },

    [WidgetType.ViewerCount]: {
      type: WidgetType.ViewerCount,

      defaultTransform: {
        width: 600,
        height: 200,
        x: 0,
        y: 1,
        anchor: AnchorPoint.SouthWest,
      },

      settingsWindowSize: {
        width: 600,
        height: 900,
      },

      url: `https://${host}/widgets/viewer-count?token=${token}`,
      previewUrl: `https://${host}/widgets/viewer-count?token=${token}&simulate=1`,
      dataFetchUrl: `https://${host}/api/v5/slobs/widget/viewercount`,
      settingsSaveUrl: `https://${host}/api/v5/slobs/widget/viewercount`,
      settingsUpdateEvent: 'viewerCountSettingsUpdate',
      customCodeAllowed: true,
      customFieldsAllowed: true,
    },

<<<<<<< HEAD
=======
    [WidgetType.GameWidget]: {
      type: WidgetType.GameWidget,

      defaultTransform: {
        width: 400,
        height: 450,
        x: 0.5,
        y: 0,
        anchor: AnchorPoint.North,
      },

      settingsWindowSize: {
        width: 850,
        height: 700,
      },

      url: `https://${host}/widgets/game-widget?token=${token}`,
      previewUrl: `https://${host}/widgets/game-widget?token=${token}&simulate=1`,
      dataFetchUrl: `https://${host}/api/v5/slobs/widget/game-widget`,
      settingsSaveUrl: `https://${host}/api/v5/slobs/widget/game-widget`,
      settingsUpdateEvent: 'gameWidgetSettingsUpdate',
      customCodeAllowed: false,
      customFieldsAllowed: false,
    },
>>>>>>> 2f61123b
    // TODO:
    // BitGoal: {
    //
    // },

    // DonationGoal: {
    //
    // },

    // CharityGoal: {
    //
    // },

    // FollowerGoal: {
    //
    // },

    // StarsGoal: {
    //
    // },

    // SubGoal: {
    //
    // },

    // SubscriberGoal: {
    //
    // },

    // ChatBox: {
    //
    // },

    // ChatHighlight: {
    //
    // },

    // Credits: {
    //
    // },

    // DonationTicker: {
    //
    //  },

    EmoteWall: {
      type: 'EmoteWall',
      name: $t('Emote Wall'),
      description: $t(
        'Display and animate emotes that are seen in chat, improving chat participation via positive feedback.',
      ),
      demoVideo: false,
      demoFilename: 'emote-wall.gif',
      supportList: ['Twitch'],
      url: `https://${host}/widgets/emote-wall?token=${token}`,

      defaultTransform: {
        width: 1280,
        height: 720,
        x: 0,
        y: 1,
        anchor: AnchorPoint.Center,
      },

      settingsWindowSize: {
        width: 600,
        height: 900,
      },

      previewUrl: `https://${host}/widgets/emote-wall?token=${token}&simulate=1`,
      dataFetchUrl: `https://${host}/api/v5/slobs/widget/emote-wall`,
      settingsSaveUrl: `https://${host}/api/v5/slobs/widget/emote-wall`,
      settingsUpdateEvent: 'emoteWallSettingsUpdate',
      customCodeAllowed: true,
      customFieldsAllowed: true,
    },

    // EventList: {
    //
    // },

    // MediaShare: {
    //
    //  },

    // Poll: {
    //
    //  },

    // SpinWheel: {
    //
    // },

    // SponsorBanner: {
    //
    // },

    // StreamBoss: {
    //
    //  },

    // TipJar: {
    //
    // },
  };
}<|MERGE_RESOLUTION|>--- conflicted
+++ resolved
@@ -1,13 +1,10 @@
+import { url } from 'inspector';
 import { AnchorPoint } from '../../util/ScalableRectangle';
 import { $t } from '../i18n';
 import { TAlertType } from './alerts-config';
 import { WidgetType } from './widgets-data';
 
-<<<<<<< HEAD
-export type TWidgetType = 'AlertBox' | 'ViewerCount' | 'EmoteWall';
-=======
-export type TWidgetType = WidgetType.AlertBox | WidgetType.ViewerCount | WidgetType.GameWidget;
->>>>>>> 2f61123b
+export type TWidgetType = WidgetType.AlertBox | WidgetType.ViewerCount | WidgetType.GameWidget | WidgetType.EmoteWall;
 
 export interface IWidgetConfig {
   type: TWidgetType;
@@ -95,8 +92,6 @@
       customFieldsAllowed: true,
     },
 
-<<<<<<< HEAD
-=======
     [WidgetType.GameWidget]: {
       type: WidgetType.GameWidget,
 
@@ -121,62 +116,9 @@
       customCodeAllowed: false,
       customFieldsAllowed: false,
     },
->>>>>>> 2f61123b
-    // TODO:
-    // BitGoal: {
-    //
-    // },
-
-    // DonationGoal: {
-    //
-    // },
-
-    // CharityGoal: {
-    //
-    // },
-
-    // FollowerGoal: {
-    //
-    // },
-
-    // StarsGoal: {
-    //
-    // },
-
-    // SubGoal: {
-    //
-    // },
-
-    // SubscriberGoal: {
-    //
-    // },
-
-    // ChatBox: {
-    //
-    // },
-
-    // ChatHighlight: {
-    //
-    // },
-
-    // Credits: {
-    //
-    // },
-
-    // DonationTicker: {
-    //
-    //  },
-
-    EmoteWall: {
-      type: 'EmoteWall',
-      name: $t('Emote Wall'),
-      description: $t(
-        'Display and animate emotes that are seen in chat, improving chat participation via positive feedback.',
-      ),
-      demoVideo: false,
-      demoFilename: 'emote-wall.gif',
-      supportList: ['Twitch'],
-      url: `https://${host}/widgets/emote-wall?token=${token}`,
+
+    [WidgetType.EmoteWall]: {
+      type: WidgetType.EmoteWall,
 
       defaultTransform: {
         width: 1280,
@@ -191,6 +133,7 @@
         height: 900,
       },
 
+      url: `https://${host}/widgets/emote-wall?token=${token}`,
       previewUrl: `https://${host}/widgets/emote-wall?token=${token}&simulate=1`,
       dataFetchUrl: `https://${host}/api/v5/slobs/widget/emote-wall`,
       settingsSaveUrl: `https://${host}/api/v5/slobs/widget/emote-wall`,
@@ -199,6 +142,51 @@
       customFieldsAllowed: true,
     },
 
+    // TODO:
+    // BitGoal: {
+    //
+    // },
+
+    // DonationGoal: {
+    //
+    // },
+
+    // CharityGoal: {
+    //
+    // },
+
+    // FollowerGoal: {
+    //
+    // },
+
+    // StarsGoal: {
+    //
+    // },
+
+    // SubGoal: {
+    //
+    // },
+
+    // SubscriberGoal: {
+    //
+    // },
+
+    // ChatBox: {
+    //
+    // },
+
+    // ChatHighlight: {
+    //
+    // },
+
+    // Credits: {
+    //
+    // },
+
+    // DonationTicker: {
+    //
+    //  },
+
     // EventList: {
     //
     // },
