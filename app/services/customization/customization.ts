import { Subject } from 'rxjs';
import { PersistentStatefulService } from '../core/persistent-stateful-service';
import { mutation } from '../core/stateful-service';
import {
  ICustomizationServiceApi,
  ICustomizationServiceState,
  ICustomizationSettings,
} from './customization-api';
import {
  IObsInput,
  IObsListInput,
  IObsNumberInputValue,
  TObsFormData,
} from 'components/obs/inputs/ObsInput';
import Utils from 'services/utils';
import { $t } from 'services/i18n';
import { Global } from '../../../obs-api';

// Maps to --background
const THEME_BACKGROUNDS = {
  'night-theme': { r: 9, g: 22, b: 29 },
  'day-theme': { r: 247, g: 249, b: 249 },
};

// Maps to --section
const DISPLAY_BACKGROUNDS = {
  'night-theme': { r: 11, g: 22, b: 28 },
  'day-theme': { r: 245, g: 248, b: 250 },
};

/**
 * This class is used to store general UI behavior flags
 * that are sticky across application runtimes.
 */
export class CustomizationService extends PersistentStatefulService<ICustomizationServiceState>
  implements ICustomizationServiceApi {
  static get migrations() {
    return [
      {
        oldKey: 'nightMode',
        newKey: 'theme',
        transform: (val: boolean) => (val ? 'night-theme' : 'day-theme'),
      },
    ];
  }

  static defaultState: ICustomizationServiceState = {
    theme: 'night-theme',
    updateStreamInfoOnLive: true,
    livePreviewEnabled: true,
    leftDock: false,
    hideViewerCount: false,
    livedockCollapsed: true,
    livedockSize: 0,
    eventsSize: 156,
    controlsSize: 240,
    performanceMode: false,
    chatZoomFactor: 1,
    enableBTTVEmotes: false,
    enableFFZEmotes: false,
    mediaBackupOptOut: false,
    folderSelection: false,
<<<<<<< HEAD
    navigateToLiveOnStreamStart: true,
    selectiveRecordingEnabled: false,
=======
    legacyEvents: false,
>>>>>>> 8417aa19
    experimental: {
      // put experimental features here
    },
  };

  settingsChanged = new Subject<Partial<ICustomizationSettings>>();

  init() {
    super.init();
    this.setSettings(this.runMigrations(this.state, CustomizationService.migrations));
    this.setLiveDockCollapsed(true); // livedock is always collapsed on app start
  }

  initializeMultiRendering() {
    Global.multipleRendering = this.state.selectiveRecordingEnabled;
  }

  setSettings(settingsPatch: Partial<ICustomizationSettings>) {
    // tslint:disable-next-line:no-parameter-reassignment TODO
    settingsPatch = Utils.getChangedParams(this.state, settingsPatch);
    this.SET_SETTINGS(settingsPatch);
    this.settingsChanged.next(settingsPatch);
  }

  getSettings(): ICustomizationSettings {
    return this.state;
  }

  get currentTheme() {
    return this.state.theme;
  }

  setTheme(theme: string) {
    return this.setSettings({ theme });
  }

  get themeBackground() {
    return THEME_BACKGROUNDS[this.currentTheme];
  }

  get displayBackground() {
    return DISPLAY_BACKGROUNDS[this.currentTheme];
  }

  get isDarkTheme() {
    return ['night-theme'].includes(this.currentTheme);
  }

  setUpdateStreamInfoOnLive(update: boolean) {
    this.setSettings({ updateStreamInfoOnLive: update });
  }

  setLivePreviewEnabled(enabled: boolean) {
    this.setSettings({ livePreviewEnabled: enabled });
  }

  setLeftDock(enabled: boolean) {
    this.setSettings({ leftDock: enabled });
  }

  setLiveDockCollapsed(collapsed: boolean) {
    this.setSettings({ livedockCollapsed: collapsed });
  }

  setHiddenViewerCount(hidden: boolean) {
    this.setSettings({ hideViewerCount: hidden });
  }

  setMediaBackupOptOut(optOut: boolean) {
    this.setSettings({ mediaBackupOptOut: optOut });
  }

<<<<<<< HEAD
  setNavigateToLive(enabled: boolean) {
    this.setSettings({ navigateToLiveOnStreamStart: enabled });
  }

  toggleSelectiveRecording() {
    this.setSettings({ selectiveRecordingEnabled: !Global.multipleRendering });
    Global.multipleRendering = !Global.multipleRendering;
  }

=======
>>>>>>> 8417aa19
  getSettingsFormData(): TObsFormData {
    const settings = this.getSettings();

    return [
      <IObsListInput<string>>{
        value: settings.theme,
        name: 'theme',
        description: $t('Theme'),
        type: 'OBS_PROPERTY_LIST',
        options: [
          { value: 'night-theme', description: $t('Night (Classic)') },
          { value: 'day-theme', description: $t('Day (Classic)') },
        ],
        visible: true,
        enabled: true,
      },

      <IObsListInput<boolean>>{
        value: settings.folderSelection,
        name: 'folderSelection',
        description: $t('Scene item selection mode'),
        type: 'OBS_PROPERTY_LIST',
        options: [
          { value: true, description: $t('Single click selects group. Double click selects item') },
          {
            value: false,
            description: $t('Double click selects group. Single click selects item'),
          },
        ],
        visible: true,
        enabled: true,
      },

      <IObsInput<boolean>>{
        value: settings.leftDock,
        name: 'leftDock',
        description: $t('Show the live dock (chat) on the left side'),
        type: 'OBS_PROPERTY_BOOL',
        visible: true,
        enabled: true,
      },

      <IObsNumberInputValue>{
        value: settings.chatZoomFactor,
        name: 'chatZoomFactor',
        description: $t('Chat Text Size'),
        type: 'OBS_PROPERTY_SLIDER',
        minVal: 0.25,
        maxVal: 2,
        stepVal: 0.25,
        visible: true,
        enabled: true,
        usePercentages: true,
      },

      <IObsInput<boolean>>{
        value: settings.enableBTTVEmotes,
        name: 'enableBTTVEmotes',
        description: $t('Enable BetterTTV emotes for Twitch'),
        type: 'OBS_PROPERTY_BOOL',
        visible: true,
        enabled: true,
      },

      <IObsInput<boolean>>{
        value: settings.enableFFZEmotes,
        name: 'enableFFZEmotes',
        description: $t('Enable FrankerFaceZ emotes for Twitch'),
        type: 'OBS_PROPERTY_BOOL',
        visible: true,
        enabled: true,
      },
    ];
  }

  getExperimentalSettingsFormData(): TObsFormData {
    return [];
  }

  restoreDefaults() {
    this.setSettings(CustomizationService.defaultState);
  }

  @mutation()
  private SET_SETTINGS(settingsPatch: Partial<ICustomizationSettings>) {
    Object.assign(this.state, settingsPatch);
  }
}<|MERGE_RESOLUTION|>--- conflicted
+++ resolved
@@ -60,12 +60,9 @@
     enableFFZEmotes: false,
     mediaBackupOptOut: false,
     folderSelection: false,
-<<<<<<< HEAD
     navigateToLiveOnStreamStart: true,
     selectiveRecordingEnabled: false,
-=======
     legacyEvents: false,
->>>>>>> 8417aa19
     experimental: {
       // put experimental features here
     },
@@ -138,7 +135,6 @@
     this.setSettings({ mediaBackupOptOut: optOut });
   }
 
-<<<<<<< HEAD
   setNavigateToLive(enabled: boolean) {
     this.setSettings({ navigateToLiveOnStreamStart: enabled });
   }
@@ -148,8 +144,6 @@
     Global.multipleRendering = !Global.multipleRendering;
   }
 
-=======
->>>>>>> 8417aa19
   getSettingsFormData(): TObsFormData {
     const settings = this.getSettings();
 
