--- conflicted
+++ resolved
@@ -204,14 +204,8 @@
 async function getLatestVersionInfo(info: IUpdateInfo): Promise<ILatestVersionInfo | null> {
   const response = await fetch(`${info.baseUrl}/${info.versionFileName}`);
 
-<<<<<<< HEAD
   if (response.status !== 200) {
-    log.info(`Failed to fetch version information - ${response.status}`);
-=======
-  if (response.statusCode !== 200) {
-    console.log(`Failed to fetch version information - ${response.statusCode}`);
->>>>>>> 9941ebc5
-
+    console.log(`Failed to fetch version information - ${response.status}`);
     return null;
   }
 
@@ -249,12 +243,7 @@
  * should exit or continue with its startup procedure.
  */
 async function entry(info: IUpdateInfo) {
-<<<<<<< HEAD
-  log.info('Starting update check:', info);
-  log.info('check vers');
-=======
   console.log('Starting update check:', info);
->>>>>>> 9941ebc5
 
   const latestVersion = await getLatestVersionInfo(info);
   console.log('latestVersion', latestVersion);
