--- conflicted
+++ resolved
@@ -6,15 +6,8 @@
   "Streamlabs needs additional permissions. Grant permissions in the pop-up dialogs to continue.": "Streamlabs 需要额外的权限。请在弹出对话框中授予权限以继续。",
   "Microphone": "麦克风",
   "Webcam": "网络摄像头",
-<<<<<<< HEAD
-  "You've merged a Streamlabs ID to your account, please log back in to ensure you have the right credentials.": "You've merged a Streamlabs ID to your account, please log back in to ensure you have the right credentials.",
-  "Enable Live Streaming?": "启用直播?",
-  "Streamlabs is currently in recording mode, which hides live streaming features. Would you like to enable live streaming features? You can disable them again in General settings.": "Streamlabs is currently in recording mode, which hides live streaming features. Would you like to enable live streaming features? You can disable them again in General settings.",
-  "Enable Streaming": "Enable Streaming"
-=======
   "You've merged a Streamlabs ID to your account, please log back in to ensure you have the right credentials.": "您已将 Streamlabs ID 合并到您的帐户，请重新登录以确保您拥有正确的凭据。",
   "Enable Live Streaming?": "启用直播？",
   "Streamlabs is currently in recording mode, which hides live streaming features. Would you like to enable live streaming features? You can disable them again in General settings.": "Streamlabs 目前处于录制模式，已隐藏直播功能。是否启用直播功能？您可以在常规设置中再次禁用这些功能。",
   "Enable Streaming": "启用直播"
->>>>>>> 672fd52e
 }