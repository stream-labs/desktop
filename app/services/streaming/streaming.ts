import { StatefulService, mutation } from 'services/core/stateful-service';
import * as obs from '../../../obs-api';
import { Inject } from 'services/core/injector';
import moment from 'moment';
import padStart from 'lodash/padStart';
import { IOutputSettings, OutputSettingsService } from 'services/settings';
import { WindowsService } from 'services/windows';
import { Subject } from 'rxjs';
import electron from 'electron';
import {
  IStreamingServiceApi,
  IStreamingServiceState,
  EStreamingState,
  ERecordingState,
  EReplayBufferState,
} from './streaming-api';
import { UsageStatisticsService } from 'services/usage-statistics';
import { $t } from 'services/i18n';
import { StreamInfoService } from 'services/stream-info';
import { getPlatformService, TStartStreamOptions, TPlatform } from 'services/platforms';
import { UserService } from 'services/user';
import {
  NotificationsService,
  ENotificationType,
  INotification,
  ENotificationSubType,
} from 'services/notifications';
import { VideoEncodingOptimizationService } from 'services/video-encoding-optimizations';
import { NavigationService } from 'services/navigation';
import { CustomizationService } from 'services/customization';
import { IncrementalRolloutService, EAvailableFeatures } from 'services/incremental-rollout';
import { StreamSettingsService } from '../settings/streaming';
import { RestreamService } from 'services/restream';
import { ITwitchStartStreamOptions } from 'services/platforms/twitch';
import { IFacebookStartStreamOptions } from 'services/platforms/facebook';
import Utils from 'services/utils';

enum EOBSOutputType {
  Streaming = 'streaming',
  Recording = 'recording',
  ReplayBuffer = 'replay-buffer',
}

enum EOBSOutputSignal {
  Starting = 'starting',
  Start = 'start',
  Stopping = 'stopping',
  Stop = 'stop',
  Reconnect = 'reconnect',
  ReconnectSuccess = 'reconnect_success',
  Wrote = 'wrote',
  WriteError = 'writing_error',
}

interface IOBSOutputSignalInfo {
  type: EOBSOutputType;
  signal: EOBSOutputSignal;
  code: obs.EOutputCode;
  error: string;
}

export class StreamingService extends StatefulService<IStreamingServiceState>
  implements IStreamingServiceApi {
  @Inject() streamSettingsService: StreamSettingsService;
  @Inject() outputSettingsService: OutputSettingsService;
  @Inject() windowsService: WindowsService;
  @Inject() usageStatisticsService: UsageStatisticsService;
  @Inject() streamInfoService: StreamInfoService;
  @Inject() notificationsService: NotificationsService;
  @Inject() userService: UserService;
  @Inject() incrementalRolloutService: IncrementalRolloutService;
  @Inject() private videoEncodingOptimizationService: VideoEncodingOptimizationService;
  @Inject() private navigationService: NavigationService;
  @Inject() private customizationService: CustomizationService;
  @Inject() private restreamService: RestreamService;

  streamingStatusChange = new Subject<EStreamingState>();
  recordingStatusChange = new Subject<ERecordingState>();
  replayBufferStatusChange = new Subject<EReplayBufferState>();
  replayBufferFileWrite = new Subject<string>();

  // Dummy subscription for stream deck
  streamingStateChange = new Subject<void>();

  powerSaveId: number;

  static initialState = {
    streamingStatus: EStreamingState.Offline,
    streamingStatusTime: new Date().toISOString(),
    recordingStatus: ERecordingState.Offline,
    recordingStatusTime: new Date().toISOString(),
    replayBufferStatus: EReplayBufferState.Offline,
    replayBufferStatusTime: new Date().toISOString(),
    selectiveRecording: false,
  };

  init() {
    obs.NodeObs.OBS_service_connectOutputSignals((info: IOBSOutputSignalInfo) => {
      this.handleOBSOutputSignal(info);
    });
  }

  getModel() {
    return this.state;
  }

  get isStreaming() {
    return this.state.streamingStatus !== EStreamingState.Offline;
  }

  get isRecording() {
    return this.state.recordingStatus !== ERecordingState.Offline;
  }

  get isReplayBufferActive() {
    return this.state.replayBufferStatus !== EReplayBufferState.Offline;
  }

  get isIdle(): boolean {
    return !this.isStreaming && !this.isRecording;
  }

  setSelectiveRecording(enabled: boolean) {
    // Selective recording cannot be toggled while live
    if (this.state.streamingStatus !== EStreamingState.Offline) return;

    this.SET_SELECTIVE_RECORDING(enabled);
    obs.Global.multipleRendering = enabled;
  }

  /**
   * @deprecated Use toggleStreaming instead
   */
  startStreaming() {
    this.toggleStreaming();
  }

  /**
   * @deprecated Use toggleStreaming instead
   */
  stopStreaming() {
    this.toggleStreaming();
  }

  private async finishStartStreaming() {
    const shouldConfirm = this.streamSettingsService.settings.warnBeforeStartingStream;

    if (shouldConfirm) {
      const goLive = await electron.remote.dialog.showMessageBox(Utils.getMainWindow(), {
        title: $t('Go Live'),
        type: 'warning',
        message: $t('Are you sure you want to start streaming?'),
        buttons: [$t('Cancel'), $t('Go Live')],
      });

      if (!goLive) return;
    }

    this.powerSaveId = electron.remote.powerSaveBlocker.start('prevent-display-sleep');

    obs.NodeObs.OBS_service_startStreaming();

    const recordWhenStreaming = this.streamSettingsService.settings.recordWhenStreaming;

    if (recordWhenStreaming && this.state.recordingStatus === ERecordingState.Offline) {
      this.toggleRecording();
    }

    const replayWhenStreaming = this.streamSettingsService.settings.replayBufferWhileStreaming;

    if (replayWhenStreaming && this.state.replayBufferStatus === EReplayBufferState.Offline) {
      this.startReplayBuffer();
    }
  }

  async toggleStreaming(options?: TStartStreamOptions, force = false) {
    if (this.state.streamingStatus === EStreamingState.Offline) {
      // in the "force" mode just try to start streaming without updating channel info
      if (force) {
        await this.finishStartStreaming();
        return Promise.resolve();
      }
      try {
        if (this.userService.isLoggedIn && this.userService.platform) {
          const service = getPlatformService(this.userService.platform.type);

          // Twitch is special cased because we can safely call beforeGoLive and it will
          // not touch the stream settings if protected mode is off. This is to retain
          // compatibility with some legacy use cases.
          if (
            this.streamSettingsService.protectedModeEnabled ||
            this.userService.platformType === 'twitch'
          ) {
            if (this.restreamService.shouldGoLiveWithRestream) {
              if (!this.restreamService.allPlatformsStaged) {
                // We don't have enough information to go live with multistream.
                // We should gather the information in the edit stream info window.
                this.showEditStreamInfo(this.restreamService.platforms, 0);
                return;
              }

              let ready: boolean;

              try {
                ready = await this.restreamService.checkStatus();
              } catch (e) {
                // Assume restream is down
                console.error('Error fetching restreaming service', e);
                ready = false;
              }

              if (ready) {
                // Restream service is up and accepting connections
                await this.restreamService.beforeGoLive();
              } else {
                // Restream service is down, just go live to Twitch for now

                electron.remote.dialog.showMessageBox(Utils.getMainWindow(), {
                  type: 'error',
                  message: $t(
                    'Multistream is temporarily unavailable. Your stream is being sent to Twitch only.',
                  ),
                  buttons: [$t('OK')],
                });

                const platform = this.userService.platformType;
                await service.beforeGoLive(this.restreamService.state.platforms[platform].options);
              }
            } else {
              await service.beforeGoLive(options);
            }
          }
        }
        await this.finishStartStreaming();
        return Promise.resolve();
      } catch (e) {
        return Promise.reject(e);
      }
    }

    if (
      this.state.streamingStatus === EStreamingState.Starting ||
      this.state.streamingStatus === EStreamingState.Live ||
      this.state.streamingStatus === EStreamingState.Reconnecting
    ) {
      const shouldConfirm = this.streamSettingsService.settings.warnBeforeStoppingStream;

      if (shouldConfirm) {
        const endStream = await electron.remote.dialog.showMessageBox(Utils.getMainWindow(), {
          title: $t('End Stream'),
          type: 'warning',
          message: $t('Are you sure you want to stop streaming?'),
          buttons: [$t('Cancel'), $t('End Stream')],
        });

        if (!endStream) return;
      }

      if (this.powerSaveId) {
        electron.remote.powerSaveBlocker.stop(this.powerSaveId);
      }

      obs.NodeObs.OBS_service_stopStreaming(false);

      const keepRecording = this.streamSettingsService.settings.keepRecordingWhenStreamStops;
      if (!keepRecording && this.state.recordingStatus === ERecordingState.Recording) {
        this.toggleRecording();
      }

      const keepReplaying = this.streamSettingsService.settings.keepReplayBufferStreamStops;
      if (!keepReplaying && this.state.replayBufferStatus === EReplayBufferState.Running) {
        this.stopReplayBuffer();
      }

      return Promise.resolve();
    }

    if (this.state.streamingStatus === EStreamingState.Ending) {
      obs.NodeObs.OBS_service_stopStreaming(true);
      return Promise.resolve();
    }
  }

  /**
   * @deprecated Use toggleRecording instead
   */
  startRecording() {
    this.toggleRecording();
  }

  /**
   * @deprecated Use toggleRecording instead
   */
  stopRecording() {
    this.toggleRecording();
  }

  toggleRecording() {
    if (this.state.recordingStatus === ERecordingState.Recording) {
      obs.NodeObs.OBS_service_stopRecording();
      return;
    }

    if (this.state.recordingStatus === ERecordingState.Offline) {
      obs.NodeObs.OBS_service_startRecording();
      return;
    }
  }

  startReplayBuffer() {
    if (this.state.replayBufferStatus !== EReplayBufferState.Offline) return;

    obs.NodeObs.OBS_service_startReplayBuffer();
  }

  stopReplayBuffer() {
    if (this.state.replayBufferStatus === EReplayBufferState.Running) {
      obs.NodeObs.OBS_service_stopReplayBuffer(false);
    } else if (this.state.replayBufferStatus === EReplayBufferState.Stopping) {
      obs.NodeObs.OBS_service_stopReplayBuffer(true);
    }
  }

  saveReplay() {
    if (this.state.replayBufferStatus === EReplayBufferState.Running) {
      this.SET_REPLAY_BUFFER_STATUS(EReplayBufferState.Saving);
      this.replayBufferStatusChange.next(EReplayBufferState.Saving);
      obs.NodeObs.OBS_service_processReplayBufferHotkey();
    }
  }

  /**
   * Opens the "go live" window. Platform is not required to be passed
   * in unless restream is enabled and info is needed for multiple platforms.
   * @param platforms The platforms to set up
   * @param platformStep The current index in the platforms array
   */
  showEditStreamInfo(platforms?: TPlatform[], platformStep = 0) {
    const height = this.twitterIsEnabled ? 620 : 550;
    this.windowsService.showWindow({
      componentName: 'EditStreamInfo',
      title: $t('Update Stream Info'),
      queryParams: { platforms, platformStep },
      size: {
        height,
        width: 600,
      },
    });
  }

  openShareStream() {
    this.windowsService.showWindow({
      componentName: 'ShareStream',
      title: $t('Share Your Stream'),
      size: {
        height: 450,
        width: 520,
      },
    });
  }

  get twitterIsEnabled() {
    return this.incrementalRolloutService.featureIsEnabled(EAvailableFeatures.twitter);
  }

  get delayEnabled() {
    return this.streamSettingsService.settings.delayEnable;
  }

  get delaySeconds() {
    return this.streamSettingsService.settings.delaySec;
  }

  get delaySecondsRemaining() {
    if (!this.delayEnabled) return 0;

    if (
      this.state.streamingStatus === EStreamingState.Starting ||
      this.state.streamingStatus === EStreamingState.Ending
    ) {
      const elapsedTime = moment().unix() - this.streamingStateChangeTime.unix();
      return Math.max(this.delaySeconds - elapsedTime, 0);
    }

    return 0;
  }

  /**
   * Gives a formatted time that the streaming output has been in
   * its current state.
   */
  get formattedDurationInCurrentStreamingState() {
    const formattedTime = this.formattedDurationSince(this.streamingStateChangeTime);
    if (formattedTime === '07:50:00' && this.userService?.platform?.type === 'facebook') {
      const msg = $t('You are 10 minutes away from the 8 hour stream limit');
      const existingTimeupNotif = this.notificationsService.views
        .getUnread()
        .filter((notice: INotification) => notice.message === msg);
      if (existingTimeupNotif.length !== 0) return formattedTime;
      this.notificationsService.push({
        type: ENotificationType.INFO,
        lifeTime: 600000,
        showTime: true,
        message: msg,
      });
    }
    return formattedTime;
  }

  get formattedDurationInCurrentRecordingState() {
    return this.formattedDurationSince(moment(this.state.recordingStatusTime));
  }

  get streamingStateChangeTime() {
    return moment(this.state.streamingStatusTime);
  }

  private sendReconnectingNotification() {
    const msg = $t('Stream has disconnected, attempting to reconnect.');
    const existingReconnectNotif = this.notificationsService.views
      .getUnread()
      .filter((notice: INotification) => notice.message === msg);
    if (existingReconnectNotif.length !== 0) return;
    this.notificationsService.push({
      type: ENotificationType.WARNING,
      subType: ENotificationSubType.DISCONNECTED,
      lifeTime: -1,
      showTime: true,
      message: msg,
    });
  }

  private clearReconnectingNotification() {
    const notice = this.notificationsService.views
      .getAll()
      .find(
        (notice: INotification) =>
          notice.message === $t('Stream has disconnected, attempting to reconnect.'),
      );
    if (!notice) return;
    this.notificationsService.markAsRead(notice.id);
  }

  private formattedDurationSince(timestamp: moment.Moment) {
    const duration = moment.duration(moment().diff(timestamp));
    const seconds = padStart(duration.seconds().toString(), 2, '0');
    const minutes = padStart(duration.minutes().toString(), 2, '0');
    const dayHours = duration.days() * 24;
    const hours = padStart((dayHours + duration.hours()).toString(), 2, '0');

    return `${hours}:${minutes}:${seconds}`;
  }

  private outputErrorOpen = false;

  private handleOBSOutputSignal(info: IOBSOutputSignalInfo) {
    console.debug('OBS Output signal: ', info);

    const time = new Date().toISOString();

    if (info.type === EOBSOutputType.Streaming) {
      if (info.signal === EOBSOutputSignal.Start) {
        this.SET_STREAMING_STATUS(EStreamingState.Live, time);
        this.streamingStatusChange.next(EStreamingState.Live);
        if (this.streamSettingsService.protectedModeEnabled) this.runPlatformAfterGoLiveHook();

        let streamEncoderInfo: Partial<IOutputSettings> = {};
        let game: string = '';

        try {
          streamEncoderInfo = this.outputSettingsService.getSettings();
          game = this.streamInfoService.state.game;
        } catch (e) {
          console.error('Error fetching stream encoder info: ', e);
        }

        const eventMetadata: Dictionary<any> = {
          ...streamEncoderInfo,
          game,
        };

        if (this.videoEncodingOptimizationService.state.useOptimizedProfile) {
          eventMetadata.useOptimizedProfile = true;
        }

        const streamSettings = this.streamSettingsService.settings;

        eventMetadata.streamType = streamSettings.streamType;
        eventMetadata.platform = streamSettings.platform;
        eventMetadata.server = streamSettings.server;

        this.usageStatisticsService.recordEvent('stream_start', eventMetadata);
      } else if (info.signal === EOBSOutputSignal.Starting) {
        this.SET_STREAMING_STATUS(EStreamingState.Starting, time);
        this.streamingStatusChange.next(EStreamingState.Starting);
      } else if (info.signal === EOBSOutputSignal.Stop) {
        this.SET_STREAMING_STATUS(EStreamingState.Offline, time);
        this.streamingStatusChange.next(EStreamingState.Offline);
        if (this.streamSettingsService.protectedModeEnabled) this.runPlaformAfterStopStreamHook();
      } else if (info.signal === EOBSOutputSignal.Stopping) {
        this.SET_STREAMING_STATUS(EStreamingState.Ending, time);
        this.streamingStatusChange.next(EStreamingState.Ending);
        this.usageStatisticsService.recordEvent('stream_end');
      } else if (info.signal === EOBSOutputSignal.Reconnect) {
        this.SET_STREAMING_STATUS(EStreamingState.Reconnecting);
        this.streamingStatusChange.next(EStreamingState.Reconnecting);
        this.sendReconnectingNotification();
      } else if (info.signal === EOBSOutputSignal.ReconnectSuccess) {
        this.SET_STREAMING_STATUS(EStreamingState.Live);
        this.streamingStatusChange.next(EStreamingState.Live);
        this.clearReconnectingNotification();
      }
    } else if (info.type === EOBSOutputType.Recording) {
      const nextState: ERecordingState = {
        [EOBSOutputSignal.Start]: ERecordingState.Recording,
        [EOBSOutputSignal.Starting]: ERecordingState.Starting,
        [EOBSOutputSignal.Stop]: ERecordingState.Offline,
        [EOBSOutputSignal.Stopping]: ERecordingState.Stopping,
      }[info.signal];

      this.SET_RECORDING_STATUS(nextState, time);
      this.recordingStatusChange.next(nextState);
    } else if (info.type === EOBSOutputType.ReplayBuffer) {
      const nextState: EReplayBufferState = {
        [EOBSOutputSignal.Start]: EReplayBufferState.Running,
        [EOBSOutputSignal.Stopping]: EReplayBufferState.Stopping,
        [EOBSOutputSignal.Stop]: EReplayBufferState.Offline,
        [EOBSOutputSignal.Wrote]: EReplayBufferState.Running,
        [EOBSOutputSignal.WriteError]: EReplayBufferState.Running,
      }[info.signal];

      if (nextState) {
        this.SET_REPLAY_BUFFER_STATUS(nextState, time);
        this.replayBufferStatusChange.next(nextState);
      }

      if (info.signal === EOBSOutputSignal.Wrote) {
        this.replayBufferFileWrite.next(obs.NodeObs.OBS_service_getLastReplay());
      }
    }

    if (info.code) {
      if (this.outputErrorOpen) {
        console.warn('Not showing error message because existing window is open.', info);
        return;
      }

      let errorText = '';
      let linkToDriverInfo = false;

      if (info.code === obs.EOutputCode.BadPath) {
        errorText = $t(
          'Invalid Path or Connection URL.  Please check your settings to confirm that they are valid.',
        );
      } else if (info.code === obs.EOutputCode.ConnectFailed) {
        errorText = $t(
          'Failed to connect to the streaming server.  Please check your internet connection.',
        );
      } else if (info.code === obs.EOutputCode.Disconnected) {
        errorText = $t(
          'Disconnected from the streaming server.  Please check your internet connection.',
        );
      } else if (info.code === obs.EOutputCode.InvalidStream) {
        errorText = $t(
          'Could not access the specified channel or stream key. Please log out and back in to refresh your credentials. If the problem persists, there may be a problem connecting to the server.',
        );
      } else if (info.code === obs.EOutputCode.NoSpace) {
        errorText = $t('There is not sufficient disk space to continue recording.');
      } else if (info.code === obs.EOutputCode.Unsupported) {
        errorText =
          $t(
            'The output format is either unsupported or does not support more than one audio track.  ',
          ) + $t('Please check your settings and try again.');
      } else {
        // -4 is used for generic unknown messages in OBS. Both -4 and any other code
        // we don't recognize should fall into this branch and show a generic error.
        if (info.error) {
          errorText = info.error;
        } else {
          linkToDriverInfo = true;
          errorText = $t(
            'An error occurred with the output. This is usually caused by out of date video drivers. Please ensure your Nvidia or AMD drivers are up to date and try again.',
          );
        }
      }

      const buttons = [$t('OK')];
      const title = {
        [EOBSOutputType.Streaming]: $t('Streaming Error'),
        [EOBSOutputType.Recording]: $t('Recording Error'),
        [EOBSOutputType.ReplayBuffer]: $t('Replay Buffer Error'),
      }[info.type];

      if (linkToDriverInfo) buttons.push($t('Learn More'));

      this.outputErrorOpen = true;

      electron.remote.dialog
        .showMessageBox(Utils.getMainWindow(), {
          buttons,
          title,
          type: 'error',
          message: errorText,
        })
        .then(({ response }) => {
          this.outputErrorOpen = false;

          if (linkToDriverInfo && response === 1) {
            electron.remote.shell.openExternal(
              'https://howto.streamlabs.com/streamlabs-obs-19/nvidia-graphics-driver-clean-install-tutorial-7000',
            );
          }
        })
        .catch(() => {
          this.outputErrorOpen = false;
        });
    }
  }

  @mutation()
  private SET_STREAMING_STATUS(status: EStreamingState, time?: string) {
    this.state.streamingStatus = status;
    if (time) this.state.streamingStatusTime = time;
  }

  @mutation()
  private SET_RECORDING_STATUS(status: ERecordingState, time: string) {
    this.state.recordingStatus = status;
    this.state.recordingStatusTime = time;
  }

  @mutation()
  private SET_REPLAY_BUFFER_STATUS(status: EReplayBufferState, time?: string) {
    this.state.replayBufferStatus = status;
    if (time) this.state.replayBufferStatusTime = time;
  }

  @mutation()
  private SET_SELECTIVE_RECORDING(enabled: boolean) {
    this.state.selectiveRecording = enabled;
  }

  private async runPlatformAfterGoLiveHook() {
    if (this.userService.isLoggedIn && this.userService.platform) {
      const service = getPlatformService(this.userService.platform.type);
      if (typeof service.afterGoLive === 'function') {
        await service.afterGoLive();
      }
    }
  }

  private async runPlaformAfterStopStreamHook() {
<<<<<<< HEAD
    if (!this.userService.isLoggedIn()) return;
    const service = getPlatformService(this.userService!.platform!.type);
=======
    if (!this.userService.isLoggedIn) return;
    const service = getPlatformService(this.userService.platform.type);
>>>>>>> d821d2b2
    if (typeof service.afterStopStream === 'function') {
      await service.afterStopStream();
    }
  }
}<|MERGE_RESOLUTION|>--- conflicted
+++ resolved
@@ -650,13 +650,8 @@
   }
 
   private async runPlaformAfterStopStreamHook() {
-<<<<<<< HEAD
-    if (!this.userService.isLoggedIn()) return;
+    if (!this.userService.isLoggedIn) return;
     const service = getPlatformService(this.userService!.platform!.type);
-=======
-    if (!this.userService.isLoggedIn) return;
-    const service = getPlatformService(this.userService.platform.type);
->>>>>>> d821d2b2
     if (typeof service.afterStopStream === 'function') {
       await service.afterStopStream();
     }
