{
  "We are improving our backend systems. As part of the migration process, we will need to you log in again. If you have any questions, you can": "Nous améliorons nos systèmes principaux. Dans le cadre du processus de migration, vous devez vous authentifier à nouveau. Si vous avez des questions, vous pouvez",
<<<<<<< HEAD
  "contact support.": "contacter l'assistance.",
  "Sign in with your content platform to get started with Streamlabs": "Sign in with your content platform to get started with Streamlabs",
=======
  "contact support.": "Contacter l'assistance",
  "Sign in with your content platform to get started with Streamlabs": "Connectez-vous avec votre plate-forme de contenu pour commencer à utiliser Streamlabs",
>>>>>>> 672fd52e
  "Select an OBS profile to import": "Sélectionnez un profil OBS à importer",
  "Import from OBS Studio": "Importer depuis OBS Studio",
  "Start Fresh": "Commencer de zéro",
  "Importing": "En cours d'importation",
  "Successfully Imported": "Importation réussie",
  "Importing your scenes and sources": "Scènes et sources en cours d'importation",
  "All scenes, sources and settings have been imported.": "Tous les paramètres, scènes et sources ont été importés.",
  "Import your scenes and your settings from OBS with a simple click, or start fresh.": "Importez vos scènes et paramètres depuis OBS en un simple clic ou bien commencez de zéro.",
  "Click below and we'll analyze your internet speed and computer hardware to give you the best settings possible.": "Cliquez ci-dessous pour que nous analysions votre connexion Internet et votre ordinateur afin d'appliquer les meilleurs paramètres possibles.",
  "Start": "Commencer",
  "Rather do this manually?": "Vous préférez le faire manuellement?",
  "Setup later": "Configurer plus tard",
  "Detecting your location...": "Détection de votre position…",
  "Performing bandwidth test...": "Test de bande passante en cours…",
  "Testing streaming encoder...": "Test de l'encodeur de streaming en cours…",
  "Testing recording encoder...": "Test de l'encodeur d'enregistrement en cours…",
  "Attempting stream...": "Tentative de stream…",
  "Reverting to defaults...": "Retour à la version par défaut…",
  "Applying stream settings...": "Application des paramètres de stream en cours…",
  "Applying general settings...": "Application des paramètres généraux en cours…",
  "Optimizing...": "Optimisation en cours…",
  "Optimize": "Optimiser",
  "We're connecting to OBS and pulling your previous settings for a seamless conversion.": "Nous nous connectons à OBS afin de récupérer vos paramètres précédents pour une conversion rapide.",
  "Initialzing ...": "Initialisation …",
  "Connecting to OBS ...": "Connexion à OBS …",
  "Pulling settings ...": "Récupération des paramètres …",
  "Starting import ...": "Démarrage de l'importation …",
  "Finalizing ...": "Finalisation …",
  "We're analyzing your internet speed and computer hardware to give you the best settings possible.": "Nous analysons votre connexion Internet et votre ordinateur afin d'appliquer les meilleurs paramètres possibles.",
  "Done!": "Terminé!",
  "Next": "Suivant",
  "Scene Collections Import": "Importation des collections de scènes",
  "The following scene collections have been imported from your Streamlabs account": "Les collections de scènes suivantes ont été importées depuis votre compte Streamlabs",
  "Continue": "Continuer",
  "Collecting some information about your PC...": "Collecte d'informations sur votre PC en cours…",
  "We found optimized settings for your PC": "Nous avons trouvé des paramètres optimisés pour votre PC",
  "Something went wrong": "Un problème est survenu",
  "Download and Apply": "Télécharger et appliquer",
  "This device is not available": "Ce dispositif n'est pas disponible",
  "Set Up Mic and Webcam": "Configuration du micro et de la webcam",
  "Welcome to Streamlabs": "Bienvenue sur Streamlabs",
  "Import your existing settings from OBS in less than a minute and go live": "Importez vos paramètres existants depuis OBS en moins d'une minute et passez au direct",
  "We import all of your settings, including scenes, output, configurations, and much more": "Nous importons tous vos réglages, notamment vos scènes, vos sorties et vos configurations",
  "Start with a clean copy of Streamlabs Desktop and configure your settings from scratch": "Repartez de zéro et configurez vos paramètres avec l’interface Streamlabs Desktop",
  "Add a Theme": "Ajouter un thème",
  "Not seeing a theme that catches your eye? Our theme library has hundreds of free choices available": "Aucun thème ne vous plaît? Notre bibliothèque inclut des milliers de thèmes gratuits",
  "Something went wrong.": "Une erreur est survenue.",
  "In-game Overlay": "Superposition dans le jeu",
  "Optimized Video Encoding": "Encodage vidéo optimisé",
  "Some exclusive features we recommend to take your stream to the next level": "Quelques fonctions exclusives que nous vous recommandons pour optimiser votre stream",
  "Detected %{continent}": "%{continent} détectée",
  "Check out 50+ amazing apps from independent developers, ranging from DMCA-compliant music to stunning overlays to more tools to engage with your community. Head over to the app store in the left navigation to browse our selection of free and paid apps.": "Découvrez plus de 50 applications étonnantes de développeurs indépendants, allant de musiques compatibles DMCA à des superpositions impressionnantes pour vous engager dans votre communauté. Rendez-vous sur l’App Store grâce au volet de navigation de gauche pour parcourir notre sélection d’applications gratuites et payantes.",
  "Only have one screen? Perfect! Enable our in-game overlay to make sure you catch every chat message and stream event that happens while you get your game on. You can enable this feature in the ‘Game Overlay’ tab of the settings menu.": "Vous n’avez qu’un seul écran? Parfait! Activez notre fonction de superposition dans le jeu pour ne manquer aucun message ni aucun stream pendant que vous jouez. Vous pouvez l’activer dans l’onglet \"Superposition de jeu\" du menu des paramètres.",
  "Re-Authorize": "Réautoriser",
  "or select another platform": "ou sélectionner une autre plateforme",
  "Connect to %{platform}": "Se connecter à %{platform}",
  "View help docs": "Afficher la documentation d'aide",
  "Enter your stream key.": "Saisir votre clé de stream.",
  "Select platform": "Sélectionner la plateforme",
  "No webcam detected": "Aucune webcam détectée",
  "Enable multistream to grow your audience, build your brand, and earn great prizes - with no extra effort. Available for Facebook today, and other platforms coming soon.": "Permettez au multistream d'élargir votre public, de construire votre marque et de gagner de superbes prix, sans effort supplémentaire. Disponible pour Facebook aujourd'hui et bientôt sur d'autres plates-formes.",
  "Enable multistream": "Activer le multistream",
  "Enable multistream to get started.": "Permettre le lancement du multistream.",
  "Merge your account with your new page. We can then track your progress so you can start earning great rewards!": "Fusionnez votre compte avec votre nouvelle page. Nous pourrons alors suivre vos progrès afin que vous puissiez commencer à gagner de belles récompenses!",
  "A Facebook Gaming Page is required to multistream to Facebook.": "Une page de jeu Facebook est nécessaire pour permettre le multistream vers Facebook.",
  "Create Facebook Gaming Page": "Créer une page de jeu Facebook",
  "Create Gaming Video Creator Page": "Créer une page de créateur de vidéos de jeux",
  "Merge your Facebook Gaming Page": "Fusionner votre page de jeu Facebook",
  "Merge with Facebook": "Fusionner avec Facebook",
  "primeTitle": "Rejoignez <prime-title>Ultra</prime-title> pour bénéficier de fonctions exclusives",
  "Overlay, Widget & Site Themes": "Superpositions, widget et thèmes de site",
  "Custom Domain + Website": "Domaine personnalisé + site Web",
  "More Than 40 FREE Apps": "Plus de 40 applications GRATUITES",
  "Custom Merch Store": "Boutique en ligne personnalisée",
  "Stream on Mobile": "Stream sur mobile",
  "Gold Status + FREE T-shirt": "État Gold + T-shirt GRATUIT",
  "Go Ultra": "Se lancer sur Ultra",
  "Import": "Importer",
  "While we import your settings and scenes from OBS Studio, check out these great features unique to Streamlabs": "Pendant que nous importons vos paramètres et vos scènes depuis OBS Studio, découvrez les incroyables fonctionnalités exclusives de Streamlabs",
  "Importing Your Existing Settings From OBS": "Importation de vos paramètres existants depuis OBS",
  "Everything you need to go live. Always and forever free.": "Tout ce dont vous avez besoin pour streamer, disponible gratuitement.",
  "Go live to one platform": "Streamez sur une plateforme",
  "Tipping (no Streamlabs fee)": "Pourboire (pas de frais Streamlabs)",
  "Alerts & other Widgets": "Alertes et autres widgets",
  "Selective Recording": "Enregistrement sélectif",
  "And many more free features": "Et bien d'autres fonctionnalités gratuites",
  "All free features": "Toutes les fonctionnalités gratuites",
  "Multistream to multiple platforms": "Streamez sur plusieurs plateformes",
  "Premium Stream Overlays": "Superpositions de stream premium",
  "Alert Box and Widget Themes": "Fenêtre d'alerte et thèmes de widget",
  "Access to all App Store Apps": "Accédez à toutes les applications de l'App Store",
  "Ultra Web Suite": "Suite Web Ultra",
<<<<<<< HEAD
  "Choose Free": "Choisissez Gratuit",
=======
  "Choose Free": "Choisissez",
>>>>>>> 672fd52e
  "Pro features to take your stream and channel to the next level.": "des fonctionnalités Pro gratuites pour faire passer vos streams à la vitesse supérieure.",
  "Something went wrong while importing from OBS Studio. Please try again or skip to the next step.": "Une erreur est survenue lors de l’importation depuis OBS Studio. Veuillez réessayer ou passer à l’étape suivante.",
  "Visual Preset": "Préréglage visuel",
  "Installing theme...": "Installation du thème en cours...",
  "How do you plan to use Streamlabs Desktop?": "Comment prévoyez-vous d’utiliser Streamlabs Desktop?",
  "Live Streaming": "Streaming en direct",
  "Recording Only": "Enregistrement uniquement",
  "I want to live stream to a platform. I may also want to record my live streams.": "Je souhaite streamer en direct sur une plate-forme. Je souhaite aussi pouvoir enregistrer mes streams en direct.",
  "I want to record my screen or camera. I will not be live streaming.": "Je souhaite enregistrer mon écran ou ma caméra. Je ne ferai pas de stream en direct.",
  "Streamlabs will be optimized for recording": "Streamlabs sera optimisé pour l’enregistrement",
  "Certain features related to live streaming will be hidden. If you would like to enable these features in the future, you can disable Recording Mode in the application settings.": "Certaines fonctionnalités liées au streaming en direct seront masquées. Si vous souhaitez activer ces fonctionnalités ultérieurement, vous pouvez désactiver le mode enregistrement dans les paramètres de l’application.",
  "Looking to stream?": "Vous voulez streamer?",
  "Screen Capture (Double-click to select)": "Capture d’écran (cliquez deux fois pour sélectionner)",
  "1-Click Import from OBS": "Importation depuis OBS en 1 clic",
  "Gain access to additional features by logging in with your preferred streaming platform.": "Obtenez un accès à de nouvelles fonctionnalités en vous connectant depuis votre plate-forme de streaming préférée",
  "Themes and Overlays": "Thèmes et superpositions",
<<<<<<< HEAD
  "Alerts and Widgets": "Messages d'alerte et widgets",
=======
  "Alerts and Widgets": "Alertes et modules",
>>>>>>> 672fd52e
  "Streamlabs Desktop": "Streamlabs Desktop",
  "Desktop App Store": "Boutique d'applications pour ordinateur de bureau",
  "Tips": "Dons",
  "Storage": "Stockage",
  "All Streamlabs Pro Tools": "Tous les outils de Streamlabs Pro",
<<<<<<< HEAD
  "Console, Cross Clip, Oslo, Willow & Melon": "Console, Cross Clip, Oslo, Willow & Melon",
=======
  "Console, Cross Clip, Oslo, Willow & Melon": "Console, Cross Clip, Oslo, Willow et Melon",
>>>>>>> 672fd52e
  "Access to Free Overlays and Themes": "Accédez à des superpositions et des thèmes gratuits",
  "Add 1 Guest": "Ajouter 1 invité",
  "Limited Free Apps": "Applications gratuites limitées",
  "No-fee Tipping": "Dons sans frais",
  "Basic Chatbot": "Chatbot de base",
  "Basic Features": "Fonctionnalités de base",
  "Access to All Overlays and Themes (%{themeNumber})": "Accès à toutes les superpositions et thèmes (%{themeNumber})",
<<<<<<< HEAD
  "Add Up To 4 Guests or Cameras": "Ajoutez jusqu'à 4 invités ou caméras",
=======
  "Add Up To 11 Guests or Cameras": "Add Up To 11 Guests or Cameras",
>>>>>>> 672fd52e
  "Access Full App Library (%{appNumber})": "Accès complet à la bibliothèque d'applications (%{appNumber})",
  "Custom Tip Page and Domain": "Page de dons et domaine personnalisés",
  "Custom Named Chatbot": "Chatbot au nom personnalisé",
  "Pro Upgrade": "Mise à niveau vers Pro",
  "Current Plan": "Forfait actuel",
  "Includes everything in Starter plus:": "Inclut l'ensemble du contenu disponible dans Starter, ainsi que:",
  "Your login has expired. Please reauthenticate to continue using Streamlabs Desktop.": "Votre connexion a expiré. Veuillez vous reconnecter pour continuer d'utiliser Streamlabs Desktop.",
<<<<<<< HEAD
  "Select a Primary Platform": "Select a Primary Platform",
  "Connect a Content Platform": "Connect a Content Platform",
  "Streamlabs Desktop requires that you have a connected platform account in order to use all of its features. By skipping this step, you will be logged out and some features may be unavailable.": "Streamlabs Desktop requires that you have a connected platform account in order to use all of its features. By skipping this step, you will be logged out and some features may be unavailable.",
  "Your Streamlabs account has multiple connected content platforms. Please select the primary platform you will be streaming to using Streamlabs Desktop.": "Your Streamlabs account has multiple connected content platforms. Please select the primary platform you will be streaming to using Streamlabs Desktop.",
  "Streamlabs Desktop requires you to connect a content platform to your Streamlabs account": "Streamlabs Desktop requires you to connect a content platform to your Streamlabs account"
=======
  "Select a Primary Platform": "Sélectionner une plate-forme principale",
  "Connect a Content Platform": "Connecter une plate-forme de contenu",
  "Streamlabs Desktop requires that you have a connected platform account in order to use all of its features. By skipping this step, you will be logged out and some features may be unavailable.": "Pour pouvoir utiliser toutes les fonctionnalités de Streamlabs Desktop, vous devez connecter un compte de plate-forme. Si vous ignorez cette étape, vous serez déconnecté et certaines fonctionnalités pourront ne pas être disponibles.",
  "Your Streamlabs account has multiple connected content platforms. Please select the primary platform you will be streaming to using Streamlabs Desktop.": "Plusieurs plates-formes de contenu sont connectées à votre compte Streamlabs. Sélectionnez la plate-forme principale sur laquelle vous diffuserez à l’aide de Streamlabs Desktop.",
  "Streamlabs Desktop requires you to connect a content platform to your Streamlabs account": "Pour utiliser Streamlabs Desktop, vous devez connecter une plate-forme de contenu à votre compte Streamlabs."
>>>>>>> 672fd52e
}<|MERGE_RESOLUTION|>--- conflicted
+++ resolved
@@ -1,12 +1,7 @@
 {
   "We are improving our backend systems. As part of the migration process, we will need to you log in again. If you have any questions, you can": "Nous améliorons nos systèmes principaux. Dans le cadre du processus de migration, vous devez vous authentifier à nouveau. Si vous avez des questions, vous pouvez",
-<<<<<<< HEAD
-  "contact support.": "contacter l'assistance.",
-  "Sign in with your content platform to get started with Streamlabs": "Sign in with your content platform to get started with Streamlabs",
-=======
   "contact support.": "Contacter l'assistance",
   "Sign in with your content platform to get started with Streamlabs": "Connectez-vous avec votre plate-forme de contenu pour commencer à utiliser Streamlabs",
->>>>>>> 672fd52e
   "Select an OBS profile to import": "Sélectionnez un profil OBS à importer",
   "Import from OBS Studio": "Importer depuis OBS Studio",
   "Start Fresh": "Commencer de zéro",
@@ -17,7 +12,7 @@
   "Import your scenes and your settings from OBS with a simple click, or start fresh.": "Importez vos scènes et paramètres depuis OBS en un simple clic ou bien commencez de zéro.",
   "Click below and we'll analyze your internet speed and computer hardware to give you the best settings possible.": "Cliquez ci-dessous pour que nous analysions votre connexion Internet et votre ordinateur afin d'appliquer les meilleurs paramètres possibles.",
   "Start": "Commencer",
-  "Rather do this manually?": "Vous préférez le faire manuellement?",
+  "Rather do this manually?": "Vous préférez définir les paramètres manuellement?",
   "Setup later": "Configurer plus tard",
   "Detecting your location...": "Détection de votre position…",
   "Performing bandwidth test...": "Test de bande passante en cours…",
@@ -36,7 +31,7 @@
   "Starting import ...": "Démarrage de l'importation …",
   "Finalizing ...": "Finalisation …",
   "We're analyzing your internet speed and computer hardware to give you the best settings possible.": "Nous analysons votre connexion Internet et votre ordinateur afin d'appliquer les meilleurs paramètres possibles.",
-  "Done!": "Terminé!",
+  "Done!": "Terminé",
   "Next": "Suivant",
   "Scene Collections Import": "Importation des collections de scènes",
   "The following scene collections have been imported from your Streamlabs account": "Les collections de scènes suivantes ont été importées depuis votre compte Streamlabs",
@@ -99,11 +94,7 @@
   "Alert Box and Widget Themes": "Fenêtre d'alerte et thèmes de widget",
   "Access to all App Store Apps": "Accédez à toutes les applications de l'App Store",
   "Ultra Web Suite": "Suite Web Ultra",
-<<<<<<< HEAD
-  "Choose Free": "Choisissez Gratuit",
-=======
   "Choose Free": "Choisissez",
->>>>>>> 672fd52e
   "Pro features to take your stream and channel to the next level.": "des fonctionnalités Pro gratuites pour faire passer vos streams à la vitesse supérieure.",
   "Something went wrong while importing from OBS Studio. Please try again or skip to the next step.": "Une erreur est survenue lors de l’importation depuis OBS Studio. Veuillez réessayer ou passer à l’étape suivante.",
   "Visual Preset": "Préréglage visuel",
@@ -120,21 +111,13 @@
   "1-Click Import from OBS": "Importation depuis OBS en 1 clic",
   "Gain access to additional features by logging in with your preferred streaming platform.": "Obtenez un accès à de nouvelles fonctionnalités en vous connectant depuis votre plate-forme de streaming préférée",
   "Themes and Overlays": "Thèmes et superpositions",
-<<<<<<< HEAD
-  "Alerts and Widgets": "Messages d'alerte et widgets",
-=======
   "Alerts and Widgets": "Alertes et modules",
->>>>>>> 672fd52e
   "Streamlabs Desktop": "Streamlabs Desktop",
   "Desktop App Store": "Boutique d'applications pour ordinateur de bureau",
   "Tips": "Dons",
   "Storage": "Stockage",
   "All Streamlabs Pro Tools": "Tous les outils de Streamlabs Pro",
-<<<<<<< HEAD
-  "Console, Cross Clip, Oslo, Willow & Melon": "Console, Cross Clip, Oslo, Willow & Melon",
-=======
   "Console, Cross Clip, Oslo, Willow & Melon": "Console, Cross Clip, Oslo, Willow et Melon",
->>>>>>> 672fd52e
   "Access to Free Overlays and Themes": "Accédez à des superpositions et des thèmes gratuits",
   "Add 1 Guest": "Ajouter 1 invité",
   "Limited Free Apps": "Applications gratuites limitées",
@@ -142,11 +125,7 @@
   "Basic Chatbot": "Chatbot de base",
   "Basic Features": "Fonctionnalités de base",
   "Access to All Overlays and Themes (%{themeNumber})": "Accès à toutes les superpositions et thèmes (%{themeNumber})",
-<<<<<<< HEAD
-  "Add Up To 4 Guests or Cameras": "Ajoutez jusqu'à 4 invités ou caméras",
-=======
   "Add Up To 11 Guests or Cameras": "Add Up To 11 Guests or Cameras",
->>>>>>> 672fd52e
   "Access Full App Library (%{appNumber})": "Accès complet à la bibliothèque d'applications (%{appNumber})",
   "Custom Tip Page and Domain": "Page de dons et domaine personnalisés",
   "Custom Named Chatbot": "Chatbot au nom personnalisé",
@@ -154,17 +133,9 @@
   "Current Plan": "Forfait actuel",
   "Includes everything in Starter plus:": "Inclut l'ensemble du contenu disponible dans Starter, ainsi que:",
   "Your login has expired. Please reauthenticate to continue using Streamlabs Desktop.": "Votre connexion a expiré. Veuillez vous reconnecter pour continuer d'utiliser Streamlabs Desktop.",
-<<<<<<< HEAD
-  "Select a Primary Platform": "Select a Primary Platform",
-  "Connect a Content Platform": "Connect a Content Platform",
-  "Streamlabs Desktop requires that you have a connected platform account in order to use all of its features. By skipping this step, you will be logged out and some features may be unavailable.": "Streamlabs Desktop requires that you have a connected platform account in order to use all of its features. By skipping this step, you will be logged out and some features may be unavailable.",
-  "Your Streamlabs account has multiple connected content platforms. Please select the primary platform you will be streaming to using Streamlabs Desktop.": "Your Streamlabs account has multiple connected content platforms. Please select the primary platform you will be streaming to using Streamlabs Desktop.",
-  "Streamlabs Desktop requires you to connect a content platform to your Streamlabs account": "Streamlabs Desktop requires you to connect a content platform to your Streamlabs account"
-=======
   "Select a Primary Platform": "Sélectionner une plate-forme principale",
   "Connect a Content Platform": "Connecter une plate-forme de contenu",
   "Streamlabs Desktop requires that you have a connected platform account in order to use all of its features. By skipping this step, you will be logged out and some features may be unavailable.": "Pour pouvoir utiliser toutes les fonctionnalités de Streamlabs Desktop, vous devez connecter un compte de plate-forme. Si vous ignorez cette étape, vous serez déconnecté et certaines fonctionnalités pourront ne pas être disponibles.",
   "Your Streamlabs account has multiple connected content platforms. Please select the primary platform you will be streaming to using Streamlabs Desktop.": "Plusieurs plates-formes de contenu sont connectées à votre compte Streamlabs. Sélectionnez la plate-forme principale sur laquelle vous diffuserez à l’aide de Streamlabs Desktop.",
   "Streamlabs Desktop requires you to connect a content platform to your Streamlabs account": "Pour utiliser Streamlabs Desktop, vous devez connecter une plate-forme de contenu à votre compte Streamlabs."
->>>>>>> 672fd52e
 }