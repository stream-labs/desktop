import { ServiceHelper } from 'services/stateful-service';
<<<<<<< HEAD
import { Fallback, InjectFromExternalApi } from '../../external-api';
import { Source, SourcesService } from '../sources/sources';
import { Inject } from '../../../../util/injector';
=======
import { InjectFromExternalApi } from 'services/api/external-api';
import { Source, SourcesService } from 'services/api/external-api/sources/sources';
import { Inject } from 'util/injector';
>>>>>>> 18dca631
import { Scene as InternalScene, ScenesService as InternalScenesService } from 'services/scenes';
import { TSourceType } from 'services/sources';
import { Selection } from './selection';
import { ISceneNodeAddOptions, ScenesService } from './scenes';
import { ISceneNode, SceneNode } from './scene-node';
import { SceneItem } from './scene-item';
import { SceneItemFolder } from './scene-folder';

export interface IScene {
  id: string;
  name: string;
  nodes: ISceneNode[];
}

@ServiceHelper()
export class Scene {
  @InjectFromExternalApi() private scenesService: ScenesService;
  @InjectFromExternalApi() private sourcesService: SourcesService;
  @Inject('ScenesService')
  private internalScenesService: InternalScenesService;

  @Fallback()
  private scene: InternalScene;

  constructor(private sceneId: string) {
    this.scene = this.internalScenesService.getScene(sceneId);
  }

  getModel(): IScene {
    return {
      id: this.scene.id,
      name: this.scene.name,
      nodes: this.getNodes().map(node => node.getModel()),
    };
  }

  getNode(sceneNodeId: string): SceneNode {
    const node = this.scene.getNode(sceneNodeId);
    return node.sceneNodeType === 'folder'
      ? this.getFolder(sceneNodeId)
      : this.getItem(sceneNodeId);
  }

  getNodeByName(name: string): SceneNode {
    const node = this.scene.getNodeByName(name);
    return node ? this.getNode(node.id) : null;
  }

  getItem(sceneItemId: string): SceneItem {
    const item = this.scene.getItem(sceneItemId);
    if (!item) return null;
    return item ? new SceneItem(item.sceneId, item.id, item.sourceId) : null;
  }

  getFolder(sceneFolderId: string): SceneItemFolder {
    const folder = this.scene.getFolder(sceneFolderId);
    if (!folder) return null;
    return folder ? new SceneItemFolder(folder.sceneId, folder.id) : null;
  }

  getNodes(): SceneNode[] {
    return this.scene.getNodes().map(node => this.getNode(node.id));
  }

  getRootNodes(): SceneNode[] {
    return this.scene.getRootNodes().map(node => this.getNode(node.id));
  }

  getItems(): SceneItem[] {
    return this.scene.getItems().map(item => this.getItem(item.id));
  }

  getFolders(): SceneItemFolder[] {
    return this.scene.getFolders().map(folder => this.getFolder(folder.id));
  }

  /**
   * returns scene items of scene + scene items of nested scenes
   */
  getNestedItems(): SceneItem[] {
    return this.scene.getNestedItems().map(item => this.getItem(item.id));
  }

  /**
   * returns sources of scene + sources of nested scenes
   * result also includes nested scenes
   */
  getNestedSources(): Source[] {
    return this.scene
      .getNestedSources()
      .map(source => this.sourcesService.getSource(source.sourceId));
  }

  /**
   * return nested scenes in the safe-to-add order
   */
  getNestedScenes(): Scene[] {
    return this.scene.getNestedScenes().map(scene => this.scenesService.getScene(scene.id));
  }

  /**
   * returns the source linked to scene
   */
  getSource(): Source {
    return this.sourcesService.getSource(this.scene.id);
  }

  addSource(sourceId: string, options?: ISceneNodeAddOptions): SceneItem {
    const newItem = this.scene.addSource(sourceId, options);
    return newItem ? this.getItem(newItem.sceneItemId) : null;
  }

  createAndAddSource(name: string, type: TSourceType): SceneItem {
    const newItem = this.scene.createAndAddSource(name, type);
    return newItem ? this.getItem(newItem.sceneItemId) : null;
  }

  createFolder(name: string): SceneItemFolder {
    return this.getFolder(this.scene.createFolder(name).id);
  }

  /**
   * creates sources from file system folders and files
   * source type depends on the file extension
   */
  addFile(path: string, folderId?: string): SceneNode {
    const newNode = this.scene.addFile(path, folderId);
    return newNode ? this.getNode(newNode.id) : null;
  }

  /**
   * removes all nodes from the scene
   */
  // clear(): void {
  //   return this.scene.clear();
  // }

  removeFolder(folderId: string): void {
    return this.removeFolder(folderId);
  }

  removeItem(sceneItemId: string): void {
    return this.scene.removeItem(sceneItemId);
  }

  remove(): void {
    this.scene.remove();
  }

  canAddSource(sourceId: string): boolean {
    return this.scene.canAddSource(sourceId);
  }

  setName(newName: string): void {
    return this.scene.setName(newName);
  }

  makeActive(): void {
    return this.scene.makeActive();
  }

  getSelection(ids?: string[]): Selection {
    return new Selection(this.sceneId, ids);
  }
}<|MERGE_RESOLUTION|>--- conflicted
+++ resolved
@@ -1,13 +1,7 @@
 import { ServiceHelper } from 'services/stateful-service';
-<<<<<<< HEAD
-import { Fallback, InjectFromExternalApi } from '../../external-api';
-import { Source, SourcesService } from '../sources/sources';
-import { Inject } from '../../../../util/injector';
-=======
-import { InjectFromExternalApi } from 'services/api/external-api';
+import { InjectFromExternalApi, Fallback } from 'services/api/external-api';
 import { Source, SourcesService } from 'services/api/external-api/sources/sources';
 import { Inject } from 'util/injector';
->>>>>>> 18dca631
 import { Scene as InternalScene, ScenesService as InternalScenesService } from 'services/scenes';
 import { TSourceType } from 'services/sources';
 import { Selection } from './selection';
@@ -141,9 +135,9 @@
   /**
    * removes all nodes from the scene
    */
-  // clear(): void {
-  //   return this.scene.clear();
-  // }
+  clear(): void {
+    return this.scene.clear();
+  }
 
   removeFolder(folderId: string): void {
     return this.removeFolder(folderId);
