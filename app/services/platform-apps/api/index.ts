--- conflicted
+++ resolved
@@ -1,10 +1,5 @@
-<<<<<<< HEAD
-import { Observable } from 'rxjs';
-import { Module, TApiModule, IApiContext, IWebviewTransform } from './modules/module';
-=======
 import { BehaviorSubject } from 'rxjs';
 import { Module, TApiModule, IApiContext, IBrowserViewTransform } from './modules/module';
->>>>>>> a42ff3be
 import { SourcesModule } from './modules/sources';
 import { ScenesModule } from './modules/scenes';
 import { ObsSettingsModule } from './modules/obs-settings';
@@ -20,11 +15,8 @@
 import { ObsPluginsModule } from './modules/obs-plugins';
 import { DisplayModule } from './modules/display';
 import { SceneTransitionsModule } from './modules/scene-transitions';
-<<<<<<< HEAD
-=======
 import { ReplayModule } from './modules/replay';
 import { StreamlabelsModule } from './modules/streamlabels';
->>>>>>> a42ff3be
 
 export class PlatformAppsApi {
   modules: Dictionary<Module> = {};
@@ -45,11 +37,8 @@
     this.registerModule(new ObsPluginsModule());
     this.registerModule(new DisplayModule());
     this.registerModule(new SceneTransitionsModule());
-<<<<<<< HEAD
-=======
     this.registerModule(new ReplayModule());
     this.registerModule(new StreamlabelsModule());
->>>>>>> a42ff3be
   }
 
   private registerModule(module: Module) {
@@ -65,26 +54,14 @@
   getApi(
     app: ILoadedApp,
     webContentsId: number,
-<<<<<<< HEAD
-    electronWindowId: number,
-    slobsWindowId: string,
-    webviewTransform: Observable<IWebviewTransform>,
-=======
     pageTransform: BehaviorSubject<IBrowserViewTransform>,
->>>>>>> a42ff3be
   ) {
     const api: Dictionary<TApiModule> = {};
 
     const context: IApiContext = {
       app,
       webContentsId,
-<<<<<<< HEAD
-      electronWindowId,
-      slobsWindowId,
-      webviewTransform,
-=======
       pageTransform,
->>>>>>> a42ff3be
     };
 
     Object.keys(this.modules).forEach(moduleName => {
