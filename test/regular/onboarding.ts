--- conflicted
+++ resolved
@@ -221,10 +221,6 @@
   // t.true(await (await app.client.$('button=Start')).isExisting());
   // await (await app.client.$('button=Start')).click();
 
-<<<<<<< HEAD
-=======
-  // await (await t.context.app.client.$('div=Choose Starter')).waitForDisplayed({ timeout: 60000 });
->>>>>>> 9e7f030f
   // Skip purchasing prime
   // TODO: is this timeout because of autoconfig?
   await waitForDisplayed('div=Choose Starter', { timeout: 60000 });
