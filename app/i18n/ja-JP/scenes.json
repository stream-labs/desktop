{
  "Please enter the name of the Scenes Collection": "シーンコレクションの名前を入力してください",
  "The scene name is required": "シーン名は必須です",
  "Please enter the name of the scene": "シーンの名前を入力してください",
  "Manage Scene Collections": "シーンコレクションの管理",
<<<<<<< HEAD
  "Create Scene Collection": "Create Scene Collection",
=======
  "Create Scene Collection": "シーンコレクションを作成",
>>>>>>> 3aa441c9
  "There needs to be at least one scene.": "少なくとも 1 つのシーンが必要です。",
  "Projector:": "プロジェクター：",
  "Projector: Output": "プロジェクター：出力",
  "This is where your Scene Collections live. Clicking the title will dropdown a menu where you can view & manage.": "これはシーンコレクション用の場所です。タイトルをクリックすると、ドロップダウンメニューが表示され、そこで表示と管理を行うことができます。",
  "Are you sure you want to remove %{collectionName}?": "%{collectionName} を削除してよろしいですか?",
  "Create Scene Projector": "シーンプロジェクターを作成",
  "Preview is disabled in performance mode": "パフォーマンスモードではプレビューは無効になります",
  "Your preview is currently disabled": "プレビューは現在無効になっています",
  "Are you sure you want to remove %sceneName%?": "%sceneName% を削除してよろしいですか?",
  "Performance Mode": "パフォーマンス モード",
  "Create Output Projector": "出力プロジェクターを作成",
  "Studio Mode": "スタジオモード",
  "Are you sure you want to remove %{sceneName}?": "%{sceneName} を削除してよろしいですか?",
  "Are you sure you want to remove these %{count} items?": "これらの %{count} アイテムを削除してよろしいですか?",
  "Disable Performance Mode": "パフォーマンスモードを無効化",
  "Scene Collections": "シーンコレクション",
  "The building blocks of your scene. Also contains widgets.": "シーンのビルディングブロックです。ウィジェットも含まれます。",
  "Add a new Source to your Scene. Includes widgets.": "新しいソースをシーンに追加します。ウィジェットが含まれます。",
  "Remove Sources from your Scene.": "シーンからソースを削除します。",
  "Open the Source Properties.": "ソースプロパティを開きます。",
  "Add a Group so you can move multiple Sources at the same time.": "複数のソースを同時に移動できるように、グループを追加します。",
  "Cloud Backup": "クラウド バックアップ",
  "Your media files are currently being synced with the cloud. ": "メディア ファイルは現在、クラウドと同期しています。 ",
  "It is recommended that you wait until this finishes before going live.": "これが終了するのを待ってからライブ配信を開始することをお勧めします。",
  "Go Live Anyway": "ライブ配信を開始",
  "Wait": "待機する",
  "Add a new Scene.": "新しいシーンを追加します。",
  "Remove Scene.": "シーンを削除します。",
  "Edit Scene Transitions.": "シーンのトランジションを編集します。",
  "Rename Scene": "シーン名を変更",
  "Name Scene": "シーンに名前を付ける",
  "Rename Folder": "フォルダー名を変更",
  "Name Folder": "フォルダーに名前を付ける",
  "Switch Scenes": "シーンを切り替える",
  "Failed to load scene collection.  A new one will be created instead.": "シーンコレクションを読み込めませんでした。代わりに新しいシーンコレクションが作成されます。",
  "New Scene": "新しいシーン",
  "Projector": "プロジェクター",
  "Your Scene Collections:": "あなたのシーンコレクション：",
  "Add New Scene Collection:": "新しいシーンコレクションを追加",
  "Search Scene Collections": "シーンコレクションの検索",
  "Start fresh and build from scratch": "やり直して最初から作る",
  "Load existing scenes from OBS": "OBS から既存のシーンを読み込む",
  "Template": "テンプレート",
  "Choose a template from our theme library": "当社のテーマライブラリからテンプレートを選択",
  "Enter a Scene Collection Name": "シーンコレクション名を入力",
  "Copy of %{collectionName}": "%{collectionName} のコピー",
  "Your Scene Collections": "あなたのシーンコレクション",
  "Dual Output Mode": "Dual Output モード",
  "Horizontal Output": "横方向出力",
  "Vertical Output": "縦方向出力",
  "Arrange sources here for a vertical scene layout.": "縦方向シーンレイアウト用のソースをここに配置します。",
  "Arrange sources here for a horizontal scene layout.": "横方向シーンレイアウト用のソースをここに配置します。",
  "Toggle Dual Output Mode.": "Dual Output モードを切り替えます。",
  "Cannot hide dual output toggles in dual output mode.": "Dual Output モードでは Dual Output トグルを非表示にできません。",
  "Choose a template from our overlay library": "オーバーレイライブラリからテンプレートを選択する",
  "Log in to choose a template from our overlay library": "ログインしてオーバーレイライブラリからテンプレートを選択する",
  "Loading scene...": "シーンをロード中...",
  "Import from OBS": "OBS からインポート",
  "Import from Twitch": "Twitchからインポート",
<<<<<<< HEAD
  "Import from Twitch Studio": "Import from Twitch Studio",
  "Load existing scenes from Twitch Studio": "Twitch Studioから既存のシーンを読み込む",
  "Start Fresh": "Start Fresh"
=======
  "Import from Twitch Studio": "Twitch Studioからインポート",
  "Load existing scenes from Twitch Studio": "Twitch Studioから既存のシーンを読み込む",
  "Start Fresh": "やり直す"
>>>>>>> 3aa441c9
}<|MERGE_RESOLUTION|>--- conflicted
+++ resolved
@@ -3,11 +3,7 @@
   "The scene name is required": "シーン名は必須です",
   "Please enter the name of the scene": "シーンの名前を入力してください",
   "Manage Scene Collections": "シーンコレクションの管理",
-<<<<<<< HEAD
-  "Create Scene Collection": "Create Scene Collection",
-=======
   "Create Scene Collection": "シーンコレクションを作成",
->>>>>>> 3aa441c9
   "There needs to be at least one scene.": "少なくとも 1 つのシーンが必要です。",
   "Projector:": "プロジェクター：",
   "Projector: Output": "プロジェクター：出力",
@@ -67,13 +63,7 @@
   "Loading scene...": "シーンをロード中...",
   "Import from OBS": "OBS からインポート",
   "Import from Twitch": "Twitchからインポート",
-<<<<<<< HEAD
-  "Import from Twitch Studio": "Import from Twitch Studio",
-  "Load existing scenes from Twitch Studio": "Twitch Studioから既存のシーンを読み込む",
-  "Start Fresh": "Start Fresh"
-=======
   "Import from Twitch Studio": "Twitch Studioからインポート",
   "Load existing scenes from Twitch Studio": "Twitch Studioから既存のシーンを読み込む",
   "Start Fresh": "やり直す"
->>>>>>> 3aa441c9
 }