--- conflicted
+++ resolved
@@ -180,15 +180,12 @@
   },
 })
 export class AdvancedStatistics extends ReactComponent {}
-<<<<<<< HEAD
 @Component({ props: { name: { default: 'StudioFooter' } } })
 export class StudioFooter extends ReactComponent {}
-=======
 
 @Component({ props: { name: { default: 'StreamScheduler' } } })
 export class StreamScheduler extends ReactComponent {}
 
->>>>>>> 2e82ffe7
 @Component({ props: { name: { default: 'StartStreamingButton' } } })
 export class StartStreamingButton extends ReactComponent {}
 @Component({
