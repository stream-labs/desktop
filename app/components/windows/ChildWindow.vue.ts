--- conflicted
+++ resolved
@@ -1,12 +1,7 @@
 import Vue from 'vue';
 import electron from 'electron';
-<<<<<<< HEAD
 import { Component, Watch } from 'vue-property-decorator';
 import { Inject } from 'services/core/injector';
-=======
-import { Component } from 'vue-property-decorator';
-import { Inject } from 'util/injector';
->>>>>>> 73b7502c
 import { getComponents, IWindowOptions, WindowsService } from 'services/windows';
 import { CustomizationService } from 'services/customization';
 import TitleBar from '../TitleBar.vue';
