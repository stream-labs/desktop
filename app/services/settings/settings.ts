import cloneDeep from 'lodash/cloneDeep';
import { StatefulService, mutation, ViewHandler } from 'services/core/stateful-service';
import {
  inputValuesToObsValues,
  obsValuesToInputValues,
  TObsFormData,
  IObsListInput,
  IObsInput,
  TObsValue,
} from 'components/obs/inputs/ObsInput';
import * as obs from '../../../obs-api';
import { SourcesService } from 'services/sources';
import { Inject } from '../core/injector';
import { AudioService, E_AUDIO_CHANNELS } from 'services/audio';
import { WindowsService } from 'services/windows';
import Utils from '../utils';
import { AppService } from 'services/app';
import { $t } from 'services/i18n';
import { encoderFieldsMap, obsEncoderToEncoderFamily } from './output';
import { VideoEncodingOptimizationService } from 'services/video-encoding-optimizations';
import { PlatformAppsService } from 'services/platform-apps';
import { EDeviceType } from 'services/hardware';
import { StreamingService } from 'services/streaming';
import { byOS, OS } from 'util/operating-systems';
import { FacemasksService } from 'services/facemasks';

export interface ISettingsValues {
  General: {
    KeepRecordingWhenStreamStops: boolean;
    RecordWhenStreaming: boolean;
    WarnBeforeStartingStream: boolean;
    WarnBeforeStoppingStream: boolean;
    SnappingEnabled: boolean;
    SnapDistance: number;
    ScreenSnapping: boolean;
    SourceSnapping: boolean;
    CenterSnapping: boolean;
    ReplayBufferWhileStreaming: boolean;
    KeepReplayBufferStreamStops: boolean;
  };
  Stream: {
    key: string;
    streamType: string;
    service: string;
    server: string;
  };
  Output: {
    RecRB?: boolean;
    RecRBTime?: number;
  };
  Video: {
    Base: string;
  };
  Audio: Dictionary<TObsValue>;
  Advanced: {
    DelayEnable: boolean;
    DelaySec: number;
  };
}

export interface ISettingsSubCategory {
  nameSubCategory: string;
  codeSubCategory?: string;
  parameters: TObsFormData;
}

declare type TSettingsFormData = Dictionary<ISettingsSubCategory[]>;

export enum ESettingsCategoryType {
  Untabbed = 0,
  Tabbed = 1,
}

interface ISettingsCategory {
  type: ESettingsCategoryType;
  formData: ISettingsSubCategory[];
}

interface ISettingsServiceState {
  [categoryName: string]: ISettingsCategory;
}

class SettingsViews extends ViewHandler<ISettingsServiceState> {
  get values() {
    const settingsValues: Partial<ISettingsValues> = {};

    for (const groupName in this.state) {
      this.state[groupName].formData.forEach(subGroup => {
        subGroup.parameters.forEach(parameter => {
          settingsValues[groupName] = settingsValues[groupName] || {};
          settingsValues[groupName][parameter.name] = parameter.value;
        });
      });
    }

    return settingsValues as ISettingsValues;
  }
}

export class SettingsService extends StatefulService<ISettingsServiceState> {
  static initialState = {};

  @Inject() private sourcesService: SourcesService;
  @Inject() private audioService: AudioService;
  @Inject() private windowsService: WindowsService;
  @Inject() private appService: AppService;
  @Inject() private platformAppsService: PlatformAppsService;
  @Inject() private streamingService: StreamingService;
  @Inject() private facemasksService: FacemasksService;

  @Inject()
  private videoEncodingOptimizationService: VideoEncodingOptimizationService;

  get views() {
    return new SettingsViews(this.state);
  }

  init() {
    this.loadSettingsIntoStore();
  }

  private fetchSettingsFromObs(categoryName: string): ISettingsCategory {
    const settingsMetadata = obs.NodeObs.OBS_settings_getSettings(categoryName);
    let settings = settingsMetadata.data;
    if (!settings) settings = [];

    // Names of settings that are disabled because we
    // have not implemented them yet.
    const BLACK_LIST_NAMES = [
      'SysTrayMinimizeToTray',
      'SysTrayEnabled',
      'CenterSnapping',
      'HideProjectorCursor',
      'ProjectorAlwaysOnTop',
      'SaveProjectors',
      'SysTrayWhenStarted',
    ];

    for (const group of settings) {
      group.parameters = obsValuesToInputValues(group.parameters, {
        disabledFields: BLACK_LIST_NAMES,
        transformListOptions: true,
      });
    }

    if (categoryName === 'Audio') {
      return {
        type: ESettingsCategoryType.Untabbed,
        formData: this.getAudioSettingsFormData(settings[0]),
      };
    }

    // We hide the encoder preset and settings if the optimized ones are in used
    if (
      categoryName === 'Output' &&
      !this.streamingService.isIdle &&
      this.videoEncodingOptimizationService.state.useOptimizedProfile
    ) {
      const encoder = obsEncoderToEncoderFamily(
        this.findSettingValue(settings, 'Streaming', 'Encoder') ||
          this.findSettingValue(settings, 'Streaming', 'StreamEncoder'),
      );
      // Setting preset visibility
      settings = this.patchSetting(settings, encoderFieldsMap[encoder].preset, { visible: false });
      // Setting encoder settings visibility
      if (encoder === 'x264') {
        settings = this.patchSetting(settings, encoderFieldsMap[encoder].encoderOptions, {
          visible: false,
        });
      }
    }

    return {
      type: settingsMetadata.type,
      formData: settings,
    };
  }

  /**
   * Can be called externally to ensure that you have the absolute latest settings
   * fetched from OBS directly.
   */
  loadSettingsIntoStore() {
    // load configuration from nodeObs to state
    const settingsFormData = {};
    this.getCategories().forEach(categoryName => {
      settingsFormData[categoryName] = this.fetchSettingsFromObs(categoryName);
    });
    this.SET_SETTINGS(settingsFormData);
  }

  showSettings(categoryName?: string) {
    this.windowsService.showWindow({
      componentName: 'Settings',
      title: $t('Settings'),
      queryParams: { categoryName },
      size: {
        width: 830,
        height: 800,
      },
    });
  }

  advancedSettingEnabled(): boolean {
    return Utils.isDevMode() || this.appService.state.argv.includes('--adv-settings');
  }

  getCategories(): string[] {
    let categories: string[] = obs.NodeObs.OBS_settings_getListCategories();
    categories = categories.concat([
      'Scene Collections',
      'Notifications',
      'Appearance',
      'Remote Control',
      'Virtual Webcam',
    ]);

    // Platform-specific categories
    byOS({
      [OS.Mac]: () => {},
      [OS.Windows]: () => {
        categories = categories.concat(['Game Overlay']);

        if (this.facemasksService.state.active) {
          categories = categories.concat(['Face Masks']);
        }
      },
    });

    if (this.advancedSettingEnabled() || this.platformAppsService.state.devMode) {
      categories = categories.concat('Developer');
      categories = categories.concat(['Experimental']);
    }

    if (this.platformAppsService.state.loadedApps.filter(app => !app.unpacked).length > 0) {
      categories = categories.concat('Installed Apps');
    }

    return categories;
  }

<<<<<<< HEAD
=======
  isTabbedForm(categoryName: string) {
    if (!categoryName) return false;
    return obs.NodeObs.OBS_settings_getSettings(categoryName).type === 1;
  }

  getSettingsFormData(categoryName: string): ISettingsSubCategory[] {
    let settings = obs.NodeObs.OBS_settings_getSettings(categoryName).data;
    if (!settings) settings = [];

    // Names of settings that are disabled because we
    // have not implemented them yet.
    const DENY_LIST_NAMES = [
      'SysTrayMinimizeToTray',
      'SysTrayEnabled',
      'CenterSnapping',
      'HideProjectorCursor',
      'ProjectorAlwaysOnTop',
      'SaveProjectors',
      'SysTrayWhenStarted',
    ];

    for (const group of settings) {
      group.parameters = obsValuesToInputValues(group.parameters, {
        disabledFields: DENY_LIST_NAMES,
        transformListOptions: true,
      });
    }

    if (categoryName === 'Audio') return this.getAudioSettingsFormData(settings[0]);
    // We hide the encoder preset and settings if the optimized ones are in used
    if (
      categoryName === 'Output' &&
      !this.streamingService.isIdle &&
      this.videoEncodingOptimizationService.state.useOptimizedProfile
    ) {
      const encoder = obsEncoderToEncoderFamily(
        this.findSettingValue(settings, 'Streaming', 'Encoder') ||
          this.findSettingValue(settings, 'Streaming', 'StreamEncoder'),
      );
      // Setting preset visibility
      settings = this.patchSetting(settings, encoderFieldsMap[encoder].preset, { visible: false });
      // Setting encoder settings visibility
      if (encoder === 'x264') {
        settings = this.patchSetting(settings, encoderFieldsMap[encoder].encoderOptions, {
          visible: false,
        });
      }
    }

    return settings;
  }

>>>>>>> 820fdc9f
  findSetting(settings: ISettingsSubCategory[], category: string, setting: string) {
    let inputModel: any;
    settings.find(subCategory => {
      if (subCategory.nameSubCategory === category) {
        subCategory.parameters.find(param => {
          if (param.name === setting) {
            inputModel = param;
            return true;
          }
        });

        return true;
      }
    });

    return inputModel;
  }

  findSettingValue(settings: ISettingsSubCategory[], category: string, setting: string) {
    const formModel = this.findSetting(settings, category, setting);
    if (!formModel) return;
    return formModel.value !== void 0
      ? formModel.value
      : (formModel as IObsListInput<string>).options[0].value;
  }

  findValidListValue(settings: ISettingsSubCategory[], category: string, setting: string) {
    const formModel = this.findSetting(settings, category, setting);
    if (!formModel) return;
    const options = (formModel as IObsListInput<string>).options;
    const option = options.find(option => option.value === formModel.value);
    return option ? option.value : options[0].value;
  }

  private patchSetting(
    settingsFormData: ISettingsSubCategory[],
    name: string,
    patch: Partial<IObsInput<TObsValue>>,
  ) {
    // tslint:disable-next-line
    settingsFormData = cloneDeep(settingsFormData);
    for (const subcategory of settingsFormData) {
      for (const field of subcategory.parameters) {
        if (field.name !== name) continue;
        Object.assign(field, patch);
      }
    }
    return settingsFormData;
  }

  setSettingValue(category: string, name: string, value: TObsValue) {
    const newSettings = this.patchSetting(this.fetchSettingsFromObs(category).formData, name, {
      value,
    });
    this.setSettings(category, newSettings);
  }

  private getAudioSettingsFormData(OBSsettings: ISettingsSubCategory): ISettingsSubCategory[] {
    const audioDevices = this.audioService.getDevices();
    const sourcesInChannels = this.sourcesService.views
      .getSources()
      .filter(source => source.channel !== void 0);

    const parameters: TObsFormData = [];

    // collect output channels info
    for (let channel = E_AUDIO_CHANNELS.OUTPUT_1; channel <= E_AUDIO_CHANNELS.OUTPUT_2; channel++) {
      const source = sourcesInChannels.find(source => source.channel === channel);
      const deviceInd = channel;

      parameters.push({
        value: source ? source.getObsInput().settings['device_id'] : null,
        description: `${$t('Desktop Audio Device')} ${deviceInd}`,
        name: `Desktop Audio ${deviceInd > 1 ? deviceInd : ''}`,
        type: 'OBS_PROPERTY_LIST',
        enabled: true,
        visible: true,
        options: [{ description: 'Disabled', value: null }].concat(
          audioDevices
            .filter(device => device.type === EDeviceType.audioOutput)
            .map(device => {
              return { description: device.description, value: device.id };
            }),
        ),
      });
    }

    // collect input channels info
    for (let channel = E_AUDIO_CHANNELS.INPUT_1; channel <= E_AUDIO_CHANNELS.INPUT_3; channel++) {
      const source = sourcesInChannels.find(source => source.channel === channel);
      const deviceInd = channel - 2;

      parameters.push({
        value: source ? source.getObsInput().settings['device_id'] : null,
        description: `${$t('Mic/Auxiliary Device')} ${deviceInd}`,
        name: `Mic/Aux ${deviceInd > 1 ? deviceInd : ''}`,
        type: 'OBS_PROPERTY_LIST',
        enabled: true,
        visible: true,
        options: [{ description: 'Disabled', value: null }].concat(
          audioDevices
            .filter(device => device.type === EDeviceType.audioInput)
            .map(device => {
              return { description: device.description, value: device.id };
            }),
        ),
      });
    }

    return [
      OBSsettings,
      {
        parameters,
        nameSubCategory: 'Untitled',
      },
    ];
  }

  setSettings(categoryName: string, settingsData: ISettingsSubCategory[]) {
    if (categoryName === 'Audio') this.setAudioSettings([settingsData.pop()]);

    const dataToSave = [];

    for (const subGroup of settingsData) {
      dataToSave.push({
        ...subGroup,
        parameters: inputValuesToObsValues(subGroup.parameters, {
          valueToCurrentValue: true,
        }),
      });
    }

    obs.NodeObs.OBS_settings_saveSettings(categoryName, dataToSave);
    this.loadSettingsIntoStore();
  }

  setSettingsPatch(patch: Partial<ISettingsValues>) {
    // Tech Debt: This is a product of the node-obs settings API.
    // This function represents a cleaner API we would like to have
    // in the future.

    Object.keys(patch).forEach(categoryName => {
      const category: Dictionary<any> = patch[categoryName];
      const formSubCategories = this.fetchSettingsFromObs(categoryName).formData;

      Object.keys(category).forEach(paramName => {
        formSubCategories.forEach(subCategory => {
          subCategory.parameters.forEach(subCategoryParam => {
            if (subCategoryParam.name === paramName) {
              subCategoryParam.value = category[paramName];
            }
          });
        });
      });

      this.setSettings(categoryName, formSubCategories);
    });
  }

  private setAudioSettings(settingsData: ISettingsSubCategory[]) {
    const audioDevices = this.audioService.getDevices();

    settingsData[0].parameters.forEach((deviceForm, ind) => {
      const channel = ind + 1;
      const isOutput = [E_AUDIO_CHANNELS.OUTPUT_1, E_AUDIO_CHANNELS.OUTPUT_2].includes(channel);
      const device = audioDevices.find(device => device.id === deviceForm.value);
      let source = this.sourcesService.views
        .getSources()
        .find(source => source.channel === channel);

      if (source && deviceForm.value === null) {
        this.sourcesService.removeSource(source.sourceId);
        return;
      } else if (device && deviceForm.value !== null) {
        const displayName = device.id === 'default' ? deviceForm.name : device.description;

        if (!source) {
          source = this.sourcesService.createSource(
            displayName,
            byOS({
              [OS.Windows]: isOutput ? 'wasapi_output_capture' : 'wasapi_input_capture',
              [OS.Mac]: isOutput ? 'coreaudio_output_capture' : 'coreaudio_input_capture',
            }),
            { device_id: deviceForm.value },
            { channel },
          );
        } else {
          source.updateSettings({ device_id: deviceForm.value });
        }

        source.setName(displayName);
      }
    });
  }

  @mutation()
  SET_SETTINGS(settingsData: ISettingsServiceState) {
    this.state = Object.assign({}, this.state, settingsData);
  }
}<|MERGE_RESOLUTION|>--- conflicted
+++ resolved
@@ -126,7 +126,7 @@
 
     // Names of settings that are disabled because we
     // have not implemented them yet.
-    const BLACK_LIST_NAMES = [
+    const DENY_LIST_NAMES = [
       'SysTrayMinimizeToTray',
       'SysTrayEnabled',
       'CenterSnapping',
@@ -138,7 +138,7 @@
 
     for (const group of settings) {
       group.parameters = obsValuesToInputValues(group.parameters, {
-        disabledFields: BLACK_LIST_NAMES,
+        disabledFields: DENY_LIST_NAMES,
         transformListOptions: true,
       });
     }
@@ -239,61 +239,6 @@
     return categories;
   }
 
-<<<<<<< HEAD
-=======
-  isTabbedForm(categoryName: string) {
-    if (!categoryName) return false;
-    return obs.NodeObs.OBS_settings_getSettings(categoryName).type === 1;
-  }
-
-  getSettingsFormData(categoryName: string): ISettingsSubCategory[] {
-    let settings = obs.NodeObs.OBS_settings_getSettings(categoryName).data;
-    if (!settings) settings = [];
-
-    // Names of settings that are disabled because we
-    // have not implemented them yet.
-    const DENY_LIST_NAMES = [
-      'SysTrayMinimizeToTray',
-      'SysTrayEnabled',
-      'CenterSnapping',
-      'HideProjectorCursor',
-      'ProjectorAlwaysOnTop',
-      'SaveProjectors',
-      'SysTrayWhenStarted',
-    ];
-
-    for (const group of settings) {
-      group.parameters = obsValuesToInputValues(group.parameters, {
-        disabledFields: DENY_LIST_NAMES,
-        transformListOptions: true,
-      });
-    }
-
-    if (categoryName === 'Audio') return this.getAudioSettingsFormData(settings[0]);
-    // We hide the encoder preset and settings if the optimized ones are in used
-    if (
-      categoryName === 'Output' &&
-      !this.streamingService.isIdle &&
-      this.videoEncodingOptimizationService.state.useOptimizedProfile
-    ) {
-      const encoder = obsEncoderToEncoderFamily(
-        this.findSettingValue(settings, 'Streaming', 'Encoder') ||
-          this.findSettingValue(settings, 'Streaming', 'StreamEncoder'),
-      );
-      // Setting preset visibility
-      settings = this.patchSetting(settings, encoderFieldsMap[encoder].preset, { visible: false });
-      // Setting encoder settings visibility
-      if (encoder === 'x264') {
-        settings = this.patchSetting(settings, encoderFieldsMap[encoder].encoderOptions, {
-          visible: false,
-        });
-      }
-    }
-
-    return settings;
-  }
-
->>>>>>> 820fdc9f
   findSetting(settings: ISettingsSubCategory[], category: string, setting: string) {
     let inputModel: any;
     settings.find(subCategory => {
