--- conflicted
+++ resolved
@@ -39,17 +39,12 @@
 
   .fa,
   i {
-<<<<<<< HEAD
-    margin-left: 6px;
+    margin-left: 8px;
     font-size: 10px;
 
     &.icon-down {
       font-size: 6px;
     }
-=======
-    margin-left: 8px;
-    font-size: 6px;
->>>>>>> c04f30ac
   }
 
   &:focus {
