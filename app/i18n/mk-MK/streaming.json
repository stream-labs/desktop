{
  "Are you sure you want to stop streaming?": "Are you sure you want to stop streaming?",
  "Invalid Path or Connection URL.  Please check your settings to confirm that they are valid.": "Invalid Path or Connection URL.  Please check your settings to confirm that they are valid.",
  "Failed to connect to the streaming server.  Please check your internet connection.": "Failed to connect to the streaming server.  Please check your internet connection.",
  "Disconnected from the streaming server.  Please check your internet connection.": "Disconnected from the streaming server.  Please check your internet connection.",
  "Could not access the specified channel or stream key. Please log out and back in to refresh your credentials. If the problem persists, there may be a problem connecting to the server.": "Could not access the specified channel or stream key. Please log out and back in to refresh your credentials. If the problem persists, there may be a problem connecting to the server.",
  "There is not sufficient disk space to continue recording.": "There is not sufficient disk space to continue recording.",
  "The output format is either unsupported or does not support more than one audio track.  ": "The output format is either unsupported or does not support more than one audio track.  ",
  "Please check your settings and try again.": "Please check your settings and try again.",
  "An unexpected error occurred:": "An unexpected error occurred:",
  "Title": "Title",
  "Game": "Game",
  "Do not show this message when going live": "Do not show this message when going live",
  "You will not be asked again to update your stream info when going live.  ": "You will not be asked again to update your stream info when going live.  ",
  "You can re-enable this from the settings.": "You can re-enable this from the settings.",
  "Confirm & Go Live": "Confirm & Go Live",
  "Update Stream Info": "Update Stream Info",
  "Use optimized encoder settings": "Use optimized encoder settings",
  "Optimized encoder gives equivalent quality while reducing usage. Game specific encoders for Fortnite, PUBG, Destiny 2, and League Of Legends": "Optimized encoder gives equivalent quality while reducing usage. Game specific encoders for Fortnite, PUBG, Destiny 2, and League Of Legends",
  "Something went wrong while updating your stream info.  Please try again.": "Something went wrong while updating your stream info.  Please try again.",
  "Something went wrong while updating your stream info. You can try again, or you can": "Something went wrong while updating your stream info. You can try again, or you can",
  "just go live": "just go live",
  "Optimized profile for average CPUs": "Optimized profile for average CPUs",
  "Optimized profile for weak CPUs": "Optimized profile for weak CPUs",
  "YouTube account not enabled for live streaming": "YouTube account not enabled for live streaming",
  "Fix": "Fix",
  "I'm set up": "I'm set up",
  "End Stream": "End Stream",
  "Starting": "Starting",
  "Ending": "Ending",
  "Reconnecting": "Reconnecting",
  "Go Live": "Go Live",
  "Stop": "Stop",
  "Save Replay": "Save Replay",
  "Schedule Stream": "Schedule Stream",
  "View your live stream in a web browser": "View your live stream in a web browser",
  "Edit your stream title and description": "Edit your stream title and description",
  "Go to Live Dashboard": "Go to Live Dashboard",
  "Are you sure you want to exit while live?": "Are you sure you want to exit while live?",
  "Enable the preview stream": "Enable the preview stream",
  "Disable the preview stream, can help with CPU": "Disable the preview stream, can help with CPU",
  "viewers": "viewers",
  "Refresh Chat": "Refresh Chat",
  "Your chat is currently offline": "Your chat is currently offline",
  "Set path in Settings > Output.": "Set path in Settings > Output.",
  "Open Performance Window": "Open Performance Window",
  "Start Replay Buffer": "Start Replay Buffer",
  "Stop Replay Buffer": "Stop Replay Buffer",
  "Stopping...": "Stopping...",
  "Your stream has been scheduled for %{time} from now. If you'd like to make another schedule please enter a different time": "Your stream has been scheduled for %{time} from now. If you'd like to make another schedule please enter a different time",
  "Stop streaming to access these controls:": "Stop streaming to access these controls:",
  "Tags": "Tags",
  "Select stream tags": "Select stream tags",
  "You can now edit your channel tags from this screen.": "You can now edit your channel tags from this screen.",
  "Log out and back in to reauthorize additional permissions.": "Log out and back in to reauthorize additional permissions.",
  "Are you sure you want to start streaming?": "Are you sure you want to start streaming?",
  "Please enable account for streaming to recieve a stream key": "Please enable account for streaming to recieve a stream key",
  "You must create a Facebook gaming page to go live.": "You must create a Facebook gaming page to go live.",
  "Create Page": "Create Page",
  "Facebook Page": "Facebook Page",
  "Description": "Description",
  "Checking optimized setting for": "Checking optimized setting for",
  "You will not be asked again to update your stream info when going live. ": "You will not be asked again to update your stream info when going live. ",
  "Schedule": "Schedule",
  "No matching game(s) found.": "No matching game(s) found.",
  "Use optimized encoder settings ": "Use optimized encoder settings ",
  "Use optimized encoder settings for %{game}": "Use optimized encoder settings for %{game}",
  "Scheduled Date": "Scheduled Date",
  "Scheduled Time": "Scheduled Time",
  "You are 10 minutes away from the 8 hour stream limit": "You are 10 minutes away from the 8 hour stream limit",
  "Stream has disconnected, attempting to reconnect.": "Stream has disconnected, attempting to reconnect.",
  "Start typing to search": "Start typing to search",
  "Twitch requires two factor authentication to be enabled on your account in order to stream to Twitch. Please enable two factor authentication and try again.": "Twitch requires two factor authentication to be enabled on your account in order to stream to Twitch. Please enable two factor authentication and try again.",
  "Twitch Authentication Error": "Twitch Authentication Error",
  "Enable Two Factor Authentication": "Enable Two Factor Authentication",
  "Dismiss": "Dismiss",
  "It looks like you haven't added any video sources yet, so you will only be outputting a black screen.": "It looks like you haven't added any video sources yet, so you will only be outputting a black screen.",
  "Are you sure you want to do this?": "Are you sure you want to do this?",
  "You can add sources by clicking the + icon near the Sources box at any time": "You can add sources by clicking the + icon near the Sources box at any time",
  "Tweet to let your followers know you're going live": "Tweet to let your followers know you're going live",
  "Optimized encoding provides better quality and/or lower cpu/gpu usage. Depending on the game, resolution may be changed for a better quality of experience": "Optimized encoding provides better quality and/or lower cpu/gpu usage. Depending on the game, resolution may be changed for a better quality of experience",
  "An error occurred with the output. This is usually caused by out of date video drivers. Please ensure your Nvidia or AMD drivers are up to date and try again.": "An error occurred with the output. This is usually caused by out of date video drivers. Please ensure your Nvidia or AMD drivers are up to date and try again.",
  "An error occurred with the output. Please check and switch encoders in your streaming and recording Output settings.": "An error occurred with the output. Please check and switch encoders in your streaming and recording Output settings.",
  "OK": "OK",
  "Streaming Error": "Streaming Error",
  "Recording Error": "Recording Error",
  "Replay Buffer Error": "Replay Buffer Error",
  "Learn More": "Learn More",
  "More": "More",
  "System error message:": "System error message:",
  "Something went wrong while going live, please try again.": "Something went wrong while going live, please try again.",
  "Your stream has started, but there were issues with other actions taken": "Your stream has started, but there were issues with other actions taken",
  "You must select a game": "You must select a game",
  "Please schedule no further than 7 days in advance and no sooner than 10 minutes in advance.": "Please schedule no further than 7 days in advance and no sooner than 10 minutes in advance.",
  "No Sources": "No Sources",
  "Enable Multistream": "Enable Multistream",
  "Multistream allows you to stream to multiple platforms simultaneously.": "Multistream allows you to stream to multiple platforms simultaneously.",
  "Multistream": "Multistream",
  "Your Twitch login is expired. Please log in again to continue using Streamlabs": "Your Twitch login is expired. Please log in again to continue using Streamlabs",
  "Refresh Login": "Refresh Login",
  "%{platform} Settings": "%{platform} Settings",
  "Update settings for %{platform}": "Update settings for %{platform}",
  "Link to the %{platform} page has been copied to your clipboard": "Link to the %{platform} page has been copied to your clipboard",
  "Failed to fetch settings from %{platformName}": "Failed to fetch settings from %{platformName}",
  "Failed to update settings for %{platformName}": "Failed to update settings for %{platformName}",
  "prepopulateStreamSettingsError": "There was an error fetching your channel information. You can try <fetch-again-link>fetching the information again</fetch-again-link> or you can <just-go-live-link>just go live</just-go-live-link>. If this error persists, you can try logging out and back in.",
  "updateStreamSettingsError": "Something went wrong while updating your stream info. You can <try-again-link>try again</try-again-link>, or you can <just-go-live-link>just go live</just-go-live-link>. If this error persists, you can try logging out and back in.",
  "twitchMissedScopeError": "<p>It looks like you connected your Twitch account on the streamlabs.com website. To start streaming you should connect it again via Streamlabs Desktop</p><connect-button>Connect Twitch</connect-button>",
  "tiktokReAuthError": "<p>There was an authentication error with TikTok. Please re-login with TikTok.</p><connect-button>Connect TikTok</connect-button>",
  "Multistreaming to these platforms requires Ultra": "Multistreaming to these platforms requires Ultra",
  "Become a Ultra member": "Become a Ultra member",
  "You must select a game for %{platformName}": "You must select a game for %{platformName}",
  "Connect %{platformName} to Streamlabs.": "Connect %{platformName} to Streamlabs.",
  "Connect %{platformName}": "Connect %{platformName}",
  "Stream to %{platformName}": "Stream to %{platformName}",
  "Schedule to %{platformName}": "Schedule to %{platformName}",
  "Use different title, game and description": "Use different title, game and description",
  "Use different title and description": "Use different title and description",
  "Use different title and game": "Use different title and game",
  "Use different title": "Use different title",
  "Search tags": "Search tags",
  "Successfully updated": "Successfully updated",
  "Go back": "Go back",
  "Show Advanced Settings": "Show Advanced Settings",
  "Configure the Multistream service": "Configure the Multistream service",
  "Configure the Dual Output service": "Configure the Dual Output service",
  "Apply optimized settings": "Apply optimized settings",
  "Start video transmission": "Start video transmission",
  "Publish Youtube broadcast": "Publish Youtube broadcast",
  "Post a tweet": "Post a tweet",
  "You could try reducing the number of your destinations to one for direct streaming.": "You could try reducing the number of your destinations to one for direct streaming.",
  "Add Destination": "Add Destination",
  "Extras": "Extras",
  "Go back to settings": "Go back to settings",
  "Select at least one destination": "Select at least one destination",
  "You cannot unlink the platform you used to sign in to Streamlabs Desktop. If you want to unlink this platform, please sign in with a different platform.": "You cannot unlink the platform you used to sign in to Streamlabs Desktop. If you want to unlink this platform, please sign in with a different platform.",
  "You cannot disable the platform you used to sign in to Streamlabs Desktop. Please sign in with a different platform to disable streaming to this destination.": "You cannot disable the platform you used to sign in to Streamlabs Desktop. Please sign in with a different platform to disable streaming to this destination.",
  "Checking optimized setting for %{game}": "Checking optimized setting for %{game}",
  "There was an error starting the output. Check your settings and try again. If this issue persists, please contact Streamlabs support.": "There was an error starting the output. Check your settings and try again. If this issue persists, please contact Streamlabs support.",
  "Contact Support": "Contact Support",
  "The request to the platform failed": "The request to the platform failed",
  "No Facebook pages were found": "No Facebook pages were found",
  "Missing required oauth scope": "Missing required oauth scope",
  "Failed to fetch platform settings": "Failed to fetch platform settings",
  "Failed to update platform settings": "Failed to update platform settings",
  "The Multistream server is temporarily unavailable": "The Multistream server is temporarily unavailable",
  "Failed to configure the Multistream server": "Failed to configure the Multistream server",
  "Failed to configure the Dual Output service": "Failed to configure the Dual Output service",
  "The Multistream server is temporarily unavailable for Dual Output": "The Multistream server is temporarily unavailable for Dual Output",
  "Your YouTube account is not enabled for live streaming": "Your YouTube account is not enabled for live streaming",
  "Failed to publish the YouTube broadcast": "Failed to publish the YouTube broadcast",
  "Failed to post the Tweet": "Failed to post the Tweet",
  "This feature is for Ultra members only": "This feature is for Ultra members only",
  "An unknown error occurred": "An unknown error occurred",
  "Please enable your account for live streaming, and wait 24 hours before attempting to stream.": "Please enable your account for live streaming, and wait 24 hours before attempting to stream.",
  "Please try again. If the issue persists, you can stream directly to a single platform instead.": "Please try again. If the issue persists, you can stream directly to a single platform instead.",
  "Enable Live Streaming": "Enable Live Streaming",
  "Destination": "Destination",
  "You cannot disable the platform you used to sign in to Streamlabs Desktop. Please sign in with a different platform to disable streaming to this destinationType.": "You cannot disable the platform you used to sign in to Streamlabs Desktop. Please sign in with a different platform to disable streaming to this destinationType.",
  "canNotDisablePrimaryPlatform": "You cannot disable the platform you logged in with.<br/> Do you want to <switch-account-link>log in to another account</switch-account-link> instead?",
  "Your stream title or description contain banned words": "Your stream title or description contain banned words",
  "Platform": "Platform",
  "Update scheduled event": "Update scheduled event",
  "Schedule new stream": "Schedule new stream",
  "Stream scheduled": "Stream scheduled",
  "Invalid settings. Please check the form": "Invalid settings. Please check the form",
  "Common Stream Settings": "Common Stream Settings",
  "Schedule Stream for %{formattedDate}": "Schedule Stream for %{formattedDate}",
  "Update Scheduled Stream for %{formattedDate}": "Update Scheduled Stream for %{formattedDate}",
  "You can not schedule to a past date": "You can not schedule to a past date",
  "Streamlabs requires additional permissions from your Twitch account. Please log in with Twitch to continue.": "Streamlabs requires additional permissions from your Twitch account. Please log in with Twitch to continue.",
  "Can not schedule the stream for the given date/time": "Can not schedule the stream for the given date/time",
  "Failed to load YouTube events": "Failed to load YouTube events",
  "Failed to load Facebook events": "Failed to load Facebook events",
  "Stream to multiple platforms with Prime": "Stream to multiple platforms with Prime",
  "Go live on multiple platforms at once with Multistreaming.": "Go live on multiple platforms at once with Multistreaming.",
  "Step 1: Connect your streaming accounts in the <stream>Stream</stream> settings.": "Step 1: Connect your streaming accounts in the <stream>Stream</stream> settings.",
  "Step 2: Ensure the \"Confirm stream title and game before going live\" option is checked in the <general>General</general> settings tab.": "Step 2: Ensure the \"Confirm stream title and game before going live\" option is checked in the <general>General</general> settings tab.",
  "Step 3: Select which platforms you are streaming to when you hit \"Go Live\".": "Step 3: Select which platforms you are streaming to when you hit \"Go Live\".",
  "New features coming soon!": "New features coming soon!",
  "Stream to multiple platforms at once with <ultra>Streamlabs Ultra</ultra>.": "Stream to multiple platforms at once with <ultra>Streamlabs Ultra</ultra>.",
  "Dual Output": "Dual Output",
  "Stream to horizontal and vertical platforms simultaneously. Recordings will be in horizontal only.": "Stream to horizontal and vertical platforms simultaneously. Recordings will be in horizontal only.",
  "Dual Output Settings": "Dual Output Settings",
  "Enable Dual Output": "Enable Dual Output",
  "Set your default output mode for each platform.": "Set your default output mode for each platform.",
  "Set Dual Output Settings": "Set Dual Output Settings",
  "Mode:": "Mode:",
  "Horizontal": "Horizontal",
  "You can select which one to stream with in the Go Live window.": "You can select which one to stream with in the Go Live window.",
  "Video Output Orientation": "Video Output Orientation",
  "Show horizontal display.": "Show horizontal display.",
  "Show vertical display.": "Show vertical display.",
  "Hide horizontal display.": "Hide horizontal display.",
  "Hide vertical display.": "Hide vertical display.",
  "Upgrade your stream with premium themes with <ultra>Streamlabs Ultra</ultra>.": "Upgrade your stream with premium themes with <ultra>Streamlabs Ultra</ultra>.",
  "You cannot change these settings when you're live.": "You cannot change these settings when you're live.",
  "<dualoutput>Dual Output</dualoutput> is enabled - you must stream to one horizontal and one vertical platform.": "<dualoutput>Dual Output</dualoutput> is enabled - you must stream to one horizontal and one vertical platform.",
  "Other": "Other",
  "Add Destination with Ultra": "Add Destination with Ultra",
  "Please log in to enable dual output. Would you like to log in now?": "Please log in to enable dual output. Would you like to log in now?",
  "To use Dual Output you must stream to at least one horizontal and one vertical platform.": "To use Dual Output you must stream to at least one horizontal and one vertical platform.",
  "Cannot toggle Dual Output while live.": "Cannot toggle Dual Output while live.",
  "Cannot toggle Dual Output while in Studio Mode.": "Cannot toggle Dual Output while in Studio Mode.",
  "Dual Output can’t be displayed - Selective Recording only works with horizontal sources and disables editing the vertical output scene. Please disable selective recording from Sources to set up Dual Output.": "Dual Output can’t be displayed - Selective Recording only works with horizontal sources and disables editing the vertical output scene. Please disable selective recording from Sources to set up Dual Output.",
  "Selective Recording can only be used with horizontal sources.": "Selective Recording can only be used with horizontal sources.",
  "Set up Go Live Settings for Dual Output Mode in the Go Live window.": "Set up Go Live Settings for Dual Output Mode in the Go Live window.",
  "Cannot toggle Studio Mode in Dual Output Mode.": "Cannot toggle Studio Mode in Dual Output Mode.",
  "Upgrade your stream with premium overlays with <ultra>Streamlabs Ultra</ultra>.": "Upgrade your stream with premium overlays with <ultra>Streamlabs Ultra</ultra>.",
  "Instagram Stream Key": "Instagram Stream Key",
  "Instagram Stream URL": "Instagram Stream URL",
  "Remember to open Instagram in browser and click \"Go Live\" to start streaming!": "Remember to open Instagram in browser and click \"Go Live\" to start streaming!",
  "Remember to update your Stream Key": "Remember to update your Stream Key",
  "Stream URL": "Stream URL",
  "Tweet": "Tweet",
  "Viewers Hidden": "Viewers Hidden",
  "Failed to upload the thumbnail": "Failed to upload the thumbnail",
  "Failed to authenticate with TikTok": "Failed to authenticate with TikTok",
  "Your TikTok account is not enabled for live streaming": "Your TikTok account is not enabled for live streaming",
  "Error generating TikTok stream credentials": "Error generating TikTok stream credentials",
  "You are already live on a another device": "You are already live on a another device",
  "Connect your TikTok account to stream to TikTok and one additional platform for free.": "Connect your TikTok account to stream to TikTok and one additional platform for free.",
  "While updating your Twitch channel info, some tags were removed due to moderation rules: %{tags}": "While updating your Twitch channel info, some tags were removed due to moderation rules: %{tags}",
  "Content Classification": "Content Classification",
  "Stream features branded content": "Stream features branded content",
  "Streaming to %{platform} is temporary unavailable": "Streaming to %{platform} is temporary unavailable",
  "Code:": "Code:",
  "request rejected by streaming platform with no other details provided. Confirm go live settings, streaming approval status and output settings": "request rejected by streaming platform with no other details provided. Confirm go live settings, streaming approval status and output settings",
  "request rejected by streaming platform. If error shows the user is blocked, do not say that they are blocked but instead ask them to confirm their streaming status with the platform": "request rejected by streaming platform. If error shows the user is blocked, do not say that they are blocked but instead ask them to confirm their streaming status with the platform",
  "escalate to the engineering team": "escalate to the engineering team",
  "confirm streaming approval status with TikTok": "confirm streaming approval status with TikTok",
  "end stream on other device to start": "end stream on other device to start",
  "confirm Live Access status with TikTok": "confirm Live Access status with TikTok",
  "unlink and re-merge TikTok account, then restart Desktop": "unlink and re-merge TikTok account, then restart Desktop",
  "re-login or re-merge TikTok account": "re-login or re-merge TikTok account",
  "Streaming to platform is temporarily not available, confirm streaming approval and output settings.": "Streaming to platform is temporarily not available, confirm streaming approval and output settings.",
  "Failed to update %{platform} account. Please relogin to your %{platform} account.": "Failed to update %{platform} account. Please relogin to your %{platform} account.",
  "Failed to update %{platform} account. Please unlink and reconnect your %{platform} account.": "Failed to update %{platform} account. Please unlink and reconnect your %{platform} account.",
  "Failed to update %{platform} account": "Failed to update %{platform} account",
  "<unlink>Unlink here</unlink>": "<unlink>Unlink here</unlink>",
  "Primary Chat": "Primary Chat",
  "Go to Settings -> Output -> Recording -> Recording Path if you need to change this location.": "Go to Settings -> Output -> Recording -> Recording Path if you need to change this location.",
  "An error occurred with the output. Please check your streaming and recording settings.": "An error occurred with the output. Please check your streaming and recording settings.",
  "JSON returned, escalate to the engineering team.": "JSON returned, escalate to the engineering team.",
  "error most likely occurred before going live": "error most likely occurred before going live",
  "You're not eligible to Go Live, your profile needs to be at least 60 days old, or your page needs to have at least 100 followers": "You're not eligible to Go Live, your profile needs to be at least 60 days old, or your page needs to have at least 100 followers",
  "Are you sure you want to start multistreaming with errors?": "Are you sure you want to start multistreaming with errors?",
  "Unknown error with no further details, please contact support": "Unknown error with no further details, please contact support",
  "You are currently logged out. Please log in or confirm your server url and stream key": "You are currently logged out. Please log in or confirm your server url and stream key",
  "user probably has an invalid server url or stream key": "user probably has an invalid server url or stream key",
  "Your computer is locked": "Your computer is locked",
  "Please try again. If the issue persists, you can stream in single output mode instead.": "Please try again. If the issue persists, you can stream in single output mode instead.",
  "Enable Dual Output to stream to horizontal & vertical platforms simultaneously": "Enable Dual Output to stream to horizontal & vertical platforms simultaneously",
  "Disable Dual Output": "Disable Dual Output",
  "You can now reply to Twitch, YouTube and Facebook messages in Multistream chat. Click to learn more.": "You can now reply to Twitch, YouTube and Facebook messages in Multistream chat. Click to learn more.",
  "Multistream Chat Platform Support": "Multistream Chat Platform Support",
<<<<<<< HEAD
  "You have selected %{colorFormat} as Color Format. Formats other than NV12 and P010 are commonly used for recording, and might incur high CPU usage or the streaming platform might not support it. Go to Settings -> Advanced -> Video to review.": "You have selected %{colorFormat} as Color Format. Formats other than NV12 and P010 are commonly used for recording, and might incur high CPU usage or the streaming platform might not support it. Go to Settings -> Advanced -> Video to review."
=======
  "You have selected %{colorFormat} as Color Format. Formats other than NV12 and P010 are commonly used for recording, and might incur high CPU usage or the streaming platform might not support it. Go to Settings -> Advanced -> Video to review.": "You have selected %{colorFormat} as Color Format. Formats other than NV12 and P010 are commonly used for recording, and might incur high CPU usage or the streaming platform might not support it. Go to Settings -> Advanced -> Video to review.",
  "TikTok Audience": "TikTok Audience"
>>>>>>> 39843688
}<|MERGE_RESOLUTION|>--- conflicted
+++ resolved
@@ -254,10 +254,6 @@
   "Disable Dual Output": "Disable Dual Output",
   "You can now reply to Twitch, YouTube and Facebook messages in Multistream chat. Click to learn more.": "You can now reply to Twitch, YouTube and Facebook messages in Multistream chat. Click to learn more.",
   "Multistream Chat Platform Support": "Multistream Chat Platform Support",
-<<<<<<< HEAD
-  "You have selected %{colorFormat} as Color Format. Formats other than NV12 and P010 are commonly used for recording, and might incur high CPU usage or the streaming platform might not support it. Go to Settings -> Advanced -> Video to review.": "You have selected %{colorFormat} as Color Format. Formats other than NV12 and P010 are commonly used for recording, and might incur high CPU usage or the streaming platform might not support it. Go to Settings -> Advanced -> Video to review."
-=======
   "You have selected %{colorFormat} as Color Format. Formats other than NV12 and P010 are commonly used for recording, and might incur high CPU usage or the streaming platform might not support it. Go to Settings -> Advanced -> Video to review.": "You have selected %{colorFormat} as Color Format. Formats other than NV12 and P010 are commonly used for recording, and might incur high CPU usage or the streaming platform might not support it. Go to Settings -> Advanced -> Video to review.",
   "TikTok Audience": "TikTok Audience"
->>>>>>> 39843688
 }