--- conflicted
+++ resolved
@@ -1,29 +1,12 @@
 {
   "Successfully saved %{filename}": "%{filename} is opgeslagen",
-<<<<<<< HEAD
-  "Successfully converted %{filename}": "Successfully converted %{filename}",
-  "Successfully saved %{filename} to %{filepath}": "Successfully saved %{filename} to %{filepath}",
-=======
   "Successfully converted %{filename}": "%{filename} is geconverteerd",
   "Successfully saved %{filename} to %{filepath}": "%{filename} is opgeslagen naar %{filepath}",
->>>>>>> 698c85dc
   "Successfully loaded %{filename}.overlay": "%{filename}.overlay is geladen",
   "This is an experimental feature.  Use at your own risk.": "Dit is een experimentele functie.  Op eigen risico gebruiken.",
   "Export Overlay File": "Overlaybestand exporteren",
   "Import Overlay File": "Overlaybestand importeren",
   "Import Widget File in Current Scene": "Widgetbestand importeren in huidige scène",
-<<<<<<< HEAD
-  "The active scene collection is not a dual output scene collection.": "The active scene collection is not a dual output scene collection.",
-  "Convert to Vanilla Scene": "Convert to Vanilla Scene",
-  "Convert": "Convert",
-  "Convert and Export Overlay": "Convert and Export Overlay",
-  "Assign": "Assign",
-  "Assign and Export Overlay": "Assign and Export Overlay",
-  "Assign Vertical Sources to Horizontal Display": "Assign Vertical Sources to Horizontal Display",
-  "The below will create a copy of the active scene collection, set the copy as the active collection, and then apply the function.": "The below will create a copy of the active scene collection, set the copy as the active collection, and then apply the function.",
-  "Manage Dual Output Scene": "Manage Dual Output Scene",
-  "Unable to convert dual output collection.": "Unable to convert dual output collection."
-=======
   "The active scene collection is not a dual output scene collection.": "De actieve scèneverzameling is geen Dual Output-scèneverzameling.",
   "Convert to Vanilla Scene": "Converteren naar lege scène",
   "Convert": "Converteren",
@@ -34,5 +17,4 @@
   "The below will create a copy of the active scene collection, set the copy as the active collection, and then apply the function.": "Hiermee wordt een kopie van de actieve scèneverzameling gemaakt, de kopie ingesteld als de actieve verzameling en de functie toegepast.",
   "Manage Dual Output Scene": "Dual Output-scène beheren",
   "Unable to convert dual output collection.": "Kan Dual Output-verzameling niet converteren."
->>>>>>> 698c85dc
 }