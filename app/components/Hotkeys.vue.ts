--- conflicted
+++ resolved
@@ -1,12 +1,7 @@
 import Vue from 'vue';
 import { Component } from 'vue-property-decorator';
-<<<<<<< HEAD
-import { Inject } from '../services/core/injector';
-import { HotkeysService, IHotkeysSet } from '../services/hotkeys';
-=======
-import { Inject } from '../util/injector';
-import { HotkeysService, IHotkeysSet, IHotkey } from '../services/hotkeys';
->>>>>>> 13654f02
+import { Inject } from 'services';
+import { HotkeysService, IHotkeysSet, IHotkey } from 'services/hotkeys';
 import { ScenesService } from '../services/scenes';
 import { SourcesService } from '../services/sources';
 import HotkeyGroup from './HotkeyGroup';
