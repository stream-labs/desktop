--- conflicted
+++ resolved
@@ -6,12 +6,6 @@
       :options="fonts">
     </multiselect>
   </div>
-<<<<<<< HEAD
-  <div class="w-tooltip">
-    <i class="icon-question icon-btn" :v-tooltip="tooltipText" />
-  </div>
-=======
->>>>>>> 503a8e22
 </div>
 </template>
 
