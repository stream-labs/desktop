--- conflicted
+++ resolved
@@ -25,14 +25,11 @@
 import StudioEditor from './root/StudioEditor';
 import SharedComponentsLibrary from './windows/sharedComponentsLibrary/SharedComponentsLibrary';
 import { ObsSettings } from './windows/settings/ObsSettings';
-<<<<<<< HEAD
-=======
 import ThemeAudit from './pages/ThemeAudit';
 import { WidgetWindow } from './widgets/common/WidgetWindow';
 import SafeMode from './windows/SafeMode';
 import AdvancedAudio from './windows/advanced-audio';
 import { CustomCodeWindow } from './widgets/common/CustomCode';
->>>>>>> d83e0ad9
 
 // list of React components to be used inside Vue components
 export const components = {
@@ -60,11 +57,8 @@
   RenameSource,
   NotificationsArea,
   ObsSettings: createRoot(ObsSettings),
-<<<<<<< HEAD
-=======
   ThemeAudit,
   AppsNav,
->>>>>>> d83e0ad9
   StudioEditor,
   WidgetWindow: createRoot(WidgetWindow),
   CustomCodeWindow: createRoot(CustomCodeWindow),
