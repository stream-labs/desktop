--- conflicted
+++ resolved
@@ -37,13 +37,8 @@
   color: @text-primary;
 
   i {
-<<<<<<< HEAD
     color: @text-primary;
-    .transition;
-=======
-    color: @grey;
     .transition();
->>>>>>> c6d357dc
   }
 
   &:hover, &:focus {
