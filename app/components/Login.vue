<template>
  <div>
    <div class="login__status" v-if="loggedIn">
      <a
        @click="openUserpage"
        class="link user__profile">
          <img class="user__thumbnail" :src="userIcon">
          <span class="user__name">{{ username }}</span>
      </a>
      <a class="link" @click="logout">
        <i class="icon-log-out"/> {{ $t('common.logout') }}
      </a>
    </div>
    <div
      v-else>
      <a class="link" @click="login">
        <i class="icon-log-in" /> {{ $t('common.login') }}
      </a>
    </div>
  </div>
</template>

<script lang="ts" src="./Login.vue.ts"></script>

<style lang="less" scoped>
@import "../styles/_colors";
@import "../styles/mixins";

.login__status {
  display: flex;
  align-items: center;

}
.user__profile {
  margin-right: 8px;
  display: flex;
  align-items: center;

  .user__thumbnail {
    display: flex;
    align-items: center;
    width: 22px;
    height: 22px;
    border-radius: 50%;
    margin-right: 4px;
    opacity: .8;
    background-color: @text-secondary;
  }

<<<<<<< HEAD
  .user__name {
    display: inline-block;
    max-width: 160px;
    text-align: left;
    text-decoration: none;
    overflow: hidden;
    text-overflow: ellipsis;
    white-space: nowrap;
    .semibold;
=======
.user__name {
  .weight--medium();
>>>>>>> 895112d1

  }
}
</style><|MERGE_RESOLUTION|>--- conflicted
+++ resolved
@@ -47,7 +47,6 @@
     background-color: @text-secondary;
   }
 
-<<<<<<< HEAD
   .user__name {
     display: inline-block;
     max-width: 160px;
@@ -57,11 +56,6 @@
     text-overflow: ellipsis;
     white-space: nowrap;
     .semibold;
-=======
-.user__name {
-  .weight--medium();
->>>>>>> 895112d1
-
   }
 }
 </style>