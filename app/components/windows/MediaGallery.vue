<template>
<modal-layout
  :title="$t('Media Gallery')"
  :doneHandler="handleSelect">

  <div slot="content">
    <div class="container" @dragenter.prevent="onDragEnter" @dragover.prevent="onDragOver" @drop.prevent="handleFileDrop($event)">
      <input type="file" id="media-gallery-input" @change="handleUploadClick($event)" accept=".webm,.gif,.jpg,.png,.mp3,.ogg,.wav,.svg,.eps,.ai,.psd" multiple="multiple" style="display: none;">
      <div class="flex">
        <div class="left-panel">
          <div class="dropzone" @click="openFilePicker">
            <i class="icon-cloud-backup"></i>{{ $t('Drag & Drop Upload') }}
          </div>
          <ul v-for="(category) in ['uploads', 'stock']" :key="category" class="nav-list">
            <div>
<<<<<<< HEAD
              <div class="bold">{{ category === 'stock' ? $t('Stock Files') : $t('My Uploads') }}</div>
              <li class="list__item semibold" @click="handleTypeFilter(null, category)">
=======
              <div class="bold">{{ category ? $t('Stock Files') : $t('My Uploads') }}</div>
              <li class="list__item" @click="handleTypeFilter(null, category)">
>>>>>>> 38dc7bd3
                <i class="fa fa-file"></i>{{ $t('All Files') }}
              </li>
              <li class="list__item" @click="handleTypeFilter('image', category)">
                <i class="icon-image"></i>{{ $t('Images') }}
              </li>
              <li class="list__item" @click="handleTypeFilter('audio', category)">
                <i class="icon-music"></i>{{ $t('Sounds') }}
              </li>
            </div>
          </ul>
          <div>
            <div>{{ totalUsageLabel }} / {{ maxUsageLabel }}</div>
            <div class="progress-slider radius">
              <div :style="'width: ' + (usagePct * 100) + '%'" class="progress-slider__fill radius"></div>
            </div>
          </div>
        </div>
        <div class="right-panel">
          <h4>{{ title }}</h4>
          <div class="toolbar">
            <i class="icon-cloud-backup" @click="openFilePicker"></i>
            <i class="icon-trash"
               :class="{ disabled: !selectedFile || selectedFile && selectedFile.isStock }"
               @click="handleDelete"
            ></i>
            <i class="fa fa-download" :class="[!selectedFile ? 'disabled' : '']" @click="handleDownload"></i>
          </div>
          <div>
            <div v-if="dragOver" @dragover.prevent="onDragOver" @dragleave.prevent="onDragLeave" class="drag-overlay radius"></div>
            <div v-if="busy" class="busy-overlay"></div>
            <ul v-if="files.length" class="uploads-manager__list">
              <li v-for="file in files" :key="file.href" :class="[selectedFile && selectedFile.href === file.href ? 'selected' : '']" class="uploads-manager__item radius" @click.prevent="selectFile(file)" @dblclick.prevent="selectFile(file, true)">
                <div>
                  <div v-if="file.type == 'image' && /\.webm$/.test(file.href)">
                    <video loop :src="file.href" style="height: 100%; width: 100%"></video>
                  </div>
                  <div v-if="file.type == 'image' && !/\.webm$/.test(file.href)" class="image-preview" :style="'background-image: url(' + file.href + ')'" ></div>
                  <div v-if="file.type == 'audio'" style="height: 132">
                    <i class="icon-music" style="line-height: 132px; fontSize: 28px; textAlign: center; display: block"></i>
                  </div>
                  <button class="copy-button button button--action" :key="i" @click="handleCopy(file.href)">
                    <i class="icon-copy"></i> {{ $t('Copy URL') }}
                  </button>
                  <div class="upload__footer" :class="[file.type === 'image' ? 'image' : '']">
                    <div class="upload__size">{{ file.size ? formatBytes(file.size) : ' ' }}</div>
                    <div class="upload__title">{{ file.fileName }}</div>
                  </div>
                </div>
              </li>
            </ul>

            <div v-if="!files.length" class="empty-box">
              <div>{{ noFilesCopy }}</div>
              <div>
                <button @click="openFilePicker">{{ noFilesBtn }}</button>
                <button @click="handleBrowseGalleryClick">{{ $t('Browse the Gallery') }}</button>
              </div>
            </div>
          </div>
        </div>
      </div>
    </div>
  </div>

</modal-layout>
</template>

<script lang="ts" src="./MediaGallery.vue.ts"></script>

<style lang="less" scoped>
@import "../../styles/index";

.container {
  display: block;
  position: relative;
  top: 0;
  left: 0;
  padding: 30px;
  width: 100%;
  font-family: Roboto;
}

.header {
  font-size: 16px;
  letter-spacing: 0;
  margin-bottom: 30px;
  color: @white;
}

.left-panel {
  width: 180px;
}

.dropzone {
  border: 2px dashed @teal-med-opac;
  color: @teal-med-opac;
  text-align: center;
  padding: 10px 20px;
  font-size: 12px;
  margin-bottom: 20px;

  i {
    display: block;
    font-size: 24px;
  }

  &:hover {
    background-color: @teal-light-opac;
    color: @teal;
    border-color: @teal;
    cursor: pointer;
  }
}

.nav-list {
  list-style: none;
  margin-left: 0;
}

.list__item {
  padding: 3px 0;
  color: @white;
  .weight--medium();

  i {
    color: @grey;
    padding-right: 6px;
  }

  &:hover {
    cursor: pointer;
  }
}

.progress-slider {
  position: relative;
  width: 100%;
  height: 6px;
  margin-bottom: 0;
  margin-top: 6px;
  background-color: @night-slider-bg;
}

.progress-slider__fill {
  background-color: @night-text;
  height: 6px;
  position: absolute;
  top: 0;
  left: 0;
}

.right-panel {
  width: 100%;
  padding-left: 30px;
}

.toolbar {
  border: 1px solid @night-accent-light;
  padding: 8px;
  border-radius: 3px;
  background: @night-secondary;
  width: 100%;

  i {
    font-size: 20px;
    color: @teal-med-opac;
    margin-right: 8px;

    &:hover {
      color: @teal;
      cursor: pointer;
    }
  }

  i.disabled {
    color: @night-accent-light;

    &:hover {
      cursor: default;
    }
  }
}

.empty-box {
  text-align: center;
  margin-top: 160px;
}

.submit-container {
  display: flex;
  justify-content: flex-end;
  position: relative;
  left: 0;
  right: 0;
  padding-right: 30px;

  button {
    margin: 6px;
  }
}

.drag-overlay {
  border: 1px solid @yellow;
  background: rgba(255, 200, 0, 0.15);
  z-index: 100000;
  box-sizing: border-box;
  position: absolute;
  top: 0px;
  left: 0px;
  height: 100%;
  width: 100%;
}

.busy-overlay {
  position: absolute;
  top: 0px;
  left: 0px;
  width: 100%;
  height: 100%;
  border: 1px solid @night-secondary;
  background: @shadow;
  z-index: 99999;
  border-radius: 3px;
}

.uploads-manager__list {
  padding: 0;
  margin: 0;
  list-style: none;
  height: 400px;
  display: inline-block;
  width: 100%;
  overflow-y: scroll;
  display: flex;
  margin-top: 10px;
  flex-wrap: wrap;
}

.copy-button {
  display: none;
  position: absolute;
  top: 50%;
  left: 50%;
  transform: translate(-50%, -50%);
}

.uploads-manager__item {
  border: 1px solid @night-border;
  width: 23%;
  margin: 0 14px 14px 0;
  height: 170px;
  cursor: default;
  position: relative;
  overflow: hidden;

  &:hover {
    border-color: @teal-med-opac;
    background-color: @teal-light-opac;

    .copy-button {
      display: inline-block;
    }
  }

  &.selected {
    border-color: @teal;
    background-color: @teal-light-opac;
  }
}

.image-preview {
  height: 132px;
  background-size: contain;
  background-position: center;
  background-repeat: no-repeat;
}

.upload__size {
  color: @white;
  text-transform: uppercase;
  font-size: 12px;
}

.upload__footer {
  position: absolute;
  bottom: 0;
  display: inline-block;
  width: 100%;
  padding: 24px 10px 10px 10px;
  border-bottom-left-radius: 3px;
  border-bottom-right-radius: 3px;

  &.image {
    background: linear-gradient(rgba(55, 71, 79, 0), rgba(55, 71, 79, 0.3), rgba(55, 71, 79, 0.6), rgba(55, 71, 79, 0.9));
    .upload__title {
      color: @white;
    }
    .upload__size {
      color: @grey;
    }
  }
}
</style><|MERGE_RESOLUTION|>--- conflicted
+++ resolved
@@ -13,13 +13,8 @@
           </div>
           <ul v-for="(category) in ['uploads', 'stock']" :key="category" class="nav-list">
             <div>
-<<<<<<< HEAD
               <div class="bold">{{ category === 'stock' ? $t('Stock Files') : $t('My Uploads') }}</div>
-              <li class="list__item semibold" @click="handleTypeFilter(null, category)">
-=======
-              <div class="bold">{{ category ? $t('Stock Files') : $t('My Uploads') }}</div>
               <li class="list__item" @click="handleTypeFilter(null, category)">
->>>>>>> 38dc7bd3
                 <i class="fa fa-file"></i>{{ $t('All Files') }}
               </li>
               <li class="list__item" @click="handleTypeFilter('image', category)">
