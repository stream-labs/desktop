--- conflicted
+++ resolved
@@ -6,9 +6,5 @@
   "Port": "Port",
   "IP addresses": "IP-Adressen",
   "Click to show": "Zum Anzeigen klicken",
-<<<<<<< HEAD
-  "The free Streamlabs Controller app allows you to control Streamlabs Desktop from your iOS or Android device. Scan the QR code below to begin.": "The free Streamlabs Controller app allows you to control Streamlabs Desktop from your iOS or Android device. Scan the QR code below to begin."
-=======
   "The free Streamlabs Controller app allows you to control Streamlabs Desktop from your iOS or Android device. Scan the QR code below to begin.": "Die kostenlose Streamlabs Controller App ermöglicht die Steuerung von Streamlabs Desktop über dein iOS- oder Android-Gerät. Scanne den QR-Code unten, um zu beginnen."
->>>>>>> 16a9e1ec
 }