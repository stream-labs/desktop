--- conflicted
+++ resolved
@@ -163,14 +163,11 @@
 import { SpinWheelService } from 'services/widgets/settings/spin-wheel';
 import { LayoutService } from './services/layout';
 import { ProjectorService } from './services/projector';
-<<<<<<< HEAD
 import { ObsImporterService } from 'services/obs-importer';
 import { DefaultHardwareService } from 'services/hardware';
 import { AutoConfigService } from 'services/auto-config';
 import { MacPermissionsService } from 'services/mac-permissions';
-=======
 import { IncrementalRolloutService } from './services/incremental-rollout';
->>>>>>> 6e6c76e9
 
 export const AppServices = {
   AppService,
@@ -223,12 +220,9 @@
   SpinWheelService,
   LayoutService,
   ProjectorService,
-<<<<<<< HEAD
   ObsImporterService,
   DefaultHardwareService,
   AutoConfigService,
   MacPermissionsService,
-=======
   IncrementalRolloutService,
->>>>>>> 6e6c76e9
 };