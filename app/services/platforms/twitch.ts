import { Service } from 'services/service';
import { IPlatformService, IPlatformAuth, IChannelInfo, IGame } from '.';
import { HostsService } from 'services/hosts';
import { SettingsService } from 'services/settings';
import { Inject } from 'util/injector';
import { handleResponse, requiresToken, authorizedHeaders } from 'util/requests';
import { UserService } from 'services/user';

export class TwitchService extends Service implements IPlatformService {
  @Inject() hostsService: HostsService;
  @Inject() settingsService: SettingsService;
  @Inject() userService: UserService;

  authWindowOptions: Electron.BrowserWindowConstructorOptions = {
    width: 600,
    height: 800,
  };

  // Streamlabs Production Twitch OAuth Client ID
  clientId = '8bmp6j83z5w4mepq0dn0q1a7g186azi';

  get authUrl() {
    const host = this.hostsService.streamlabs;
    const query =
      `_=${Date.now()}&skip_splash=true&external=electron&twitch&force_verify&` +
      'scope=channel_read,channel_editor&origin=slobs';
    return `https://${host}/slobs/login?${query}`;
  }

  get oauthToken() {
    return this.userService.platform.token;
  }

  get twitchId() {
    return this.userService.platform.id;
  }

  getHeaders(authorized = false): Headers {
    const headers = new Headers();

    headers.append('Client-Id', this.clientId);
    headers.append('Accept', 'application/vnd.twitchtv.v5+json');
    headers.append('Content-Type', 'application/json');

    if (authorized) headers.append('Authorization', `OAuth ${this.oauthToken}`);

    return headers;
  }

  // TODO: Some of this code could probably eventually be
  // shared with the Youtube platform.
  setupStreamSettings(auth: IPlatformAuth) {
    this.fetchStreamKey().then(key => {
      const settings = this.settingsService.getSettingsFormData('Stream');

      settings.forEach(subCategory => {
        subCategory.parameters.forEach(parameter => {
          if (parameter.name === 'service') {
            parameter.value = 'Twitch';
          }

          if (parameter.name === 'key') {
            parameter.value = key;
          }
        });
      });

      this.settingsService.setSettings('Stream', settings);
    });
  }

  fetchNewToken(): Promise<void> {
    const host = this.hostsService.streamlabs;
    const url = `https://${host}/api/v5/slobs/twitch/refresh`;
    const headers = authorizedHeaders(this.userService.apiToken);
    const request = new Request(url, { headers });

    return fetch(request)
<<<<<<< HEAD
      .then(handleResponse)
=======
      .then(handleErrors)
      .then(response => response.json())
>>>>>>> b94f0b5b
      .then(response => this.userService.updatePlatformToken(response.access_token));
  }

  @requiresToken()
  fetchRawChannelInfo() {
    const headers = this.getHeaders(true);
    const request = new Request('https://api.twitch.tv/kraken/channel', { headers });

    return fetch(request).then(handleResponse)
  }

  fetchStreamKey(): Promise<string> {
    return this.fetchRawChannelInfo().then(json => json.stream_key);
  }

  fetchChannelInfo(): Promise<IChannelInfo> {
    return this.fetchRawChannelInfo().then(json => {
      return {
        title: json.status,
        game: json.game,
      };
    });
  }

  @requiresToken()
  fetchUserInfo() {
    const headers = this.getHeaders();
    const request = new Request(`https://api.twitch.tv/helix/users?id=${this.twitchId}`, {
      headers,
    });

    return fetch(request)
<<<<<<< HEAD
      .then(handleResponse)
      .then(json => (json[0] && json[0].login) ? { username: (json[0].login as string) } : {});
=======
      .then(handleErrors)
      .then(response => response.json())
      .then(json => {
        if (json[0] && json[0].login) {
          return { username: json[0].login as string };
        }

        return {};
      });
>>>>>>> b94f0b5b
  }

  fetchViewerCount(): Promise<number> {
    const headers = this.getHeaders();
    const request = new Request(`https://api.twitch.tv/kraken/streams/${this.twitchId}`, {
      headers,
    });

    return fetch(request)
<<<<<<< HEAD
      .then(handleResponse)
      .then(json => json.stream ? json.stream.viewers : 0);
=======
      .then(handleErrors)
      .then(response => response.json())
      .then(json => (json.stream ? json.stream.viewers : 0));
>>>>>>> b94f0b5b
  }

  @requiresToken()
  putChannelInfo({ title, game }: IChannelInfo): Promise<boolean> {
    const headers = this.getHeaders(true);
    const data = { channel: { game, status: title } };
    const request = new Request(`https://api.twitch.tv/kraken/channels/${this.twitchId}`, {
      headers,
      method: 'PUT',
      body: JSON.stringify(data),
    });

    return fetch(request).then(handleResponse).then(() => true);
  }

  searchGames(searchString: string): Promise<IGame[]> {
    const headers = this.getHeaders();
    const request = new Request(`https://api.twitch.tv/kraken/search/games?query=${searchString}`, {
      headers,
    });

    return fetch(request).then(handleResponse).then(json => json.games);
  }

  getChatUrl(mode: string) {
    const nightMode = mode === 'day' ? 'popout' : 'darkpopout';
    return Promise.resolve(
      `https://twitch.tv/popout/${this.userService.platform.username}/chat?${nightMode}`,
    );
  }

  searchCommunities(searchString: string) {
    const headers = this.getHeaders();

    const data = {
      requests: [
        {
          indexName: 'community',
          params: `query=${searchString}&page=0&hitsPerPage=50&numericFilters=&facets=*&facetFilters=`,
        },
      ],
    };

    const communitySearchUrl =
      'https://xluo134hor-dsn.algolia.net/1/indexes/*/queries' +
      '?x-algolia-application-id=XLUO134HOR&x-algolia-api-key=d157112f6fc2cab93ce4b01227c80a6d';

    const request = new Request(communitySearchUrl, {
      headers,
      method: 'POST',
      body: JSON.stringify(data),
    });

    return fetch(request).then(handleResponse).then(json => json.results[0].hits);
  }

  beforeGoLive() {
    return Promise.resolve();
  }
}<|MERGE_RESOLUTION|>--- conflicted
+++ resolved
@@ -76,12 +76,7 @@
     const request = new Request(url, { headers });
 
     return fetch(request)
-<<<<<<< HEAD
       .then(handleResponse)
-=======
-      .then(handleErrors)
-      .then(response => response.json())
->>>>>>> b94f0b5b
       .then(response => this.userService.updatePlatformToken(response.access_token));
   }
 
@@ -114,20 +109,8 @@
     });
 
     return fetch(request)
-<<<<<<< HEAD
       .then(handleResponse)
       .then(json => (json[0] && json[0].login) ? { username: (json[0].login as string) } : {});
-=======
-      .then(handleErrors)
-      .then(response => response.json())
-      .then(json => {
-        if (json[0] && json[0].login) {
-          return { username: json[0].login as string };
-        }
-
-        return {};
-      });
->>>>>>> b94f0b5b
   }
 
   fetchViewerCount(): Promise<number> {
@@ -137,14 +120,8 @@
     });
 
     return fetch(request)
-<<<<<<< HEAD
       .then(handleResponse)
-      .then(json => json.stream ? json.stream.viewers : 0);
-=======
-      .then(handleErrors)
-      .then(response => response.json())
       .then(json => (json.stream ? json.stream.viewers : 0));
->>>>>>> b94f0b5b
   }
 
   @requiresToken()
