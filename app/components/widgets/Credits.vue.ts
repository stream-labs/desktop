import { Component } from 'vue-property-decorator';
import {
  CreditsService,
  ICreditsData
} from 'services/widgets/settings/credits';

import { inputComponents } from 'components/widgets/inputs';
import WidgetEditor from 'components/windows/WidgetEditor.vue';
import WidgetSettings from './WidgetSettings.vue';
import VFormGroup from 'components/shared/inputs/VFormGroup.vue';
<<<<<<< HEAD
import HFormGroup from 'components/shared/inputs/HFormGroup.vue';
=======
>>>>>>> 06edf144
import { $t } from 'services/i18n/index';
import CodeEditor from './CodeEditor.vue';
import ValidatedForm from 'components/shared/inputs/ValidatedForm.vue';

@Component({
  components: {
    WidgetEditor,
    VFormGroup,
<<<<<<< HEAD
    HFormGroup,
=======
>>>>>>> 06edf144
    CodeEditor,
    ValidatedForm,
    ...inputComponents
  }
})
export default class Credits extends WidgetSettings<ICreditsData, CreditsService> {
  get themeMetadata() {
    return Object.keys(this.wData.themes).map((theme) => ({
      title: this.wData.themes[theme].label,
      value: theme
    }));
  }

  textColorTooltip = $t('A hex code for the base text color.');
  delayTimeTooltip = $t('Wait time before rerunning the credit reel.');
  rollSpeedTooltip = $t('Speed of the rolling credits.');
  rollTimeTooltip = $t('Duration of the rolling credits.');
  creditsSubtitleTooltip = $t('When the credits roll, this will be the format of the subtitle. Available tokens:') +
    ' {total_donated_amount}, {total_cheer_amount}, {top_donor}, {top_donated_amount}, {top_cheer_donor}, {username},' +
    ' {top_cheer_amount}, {new_subscriber_count}, {new_follower_count}.';

<<<<<<< HEAD
  navItems = [
=======
  settings = [
>>>>>>> 06edf144
    { value: 'manage-credits', label: $t('Manage Credits') },
    { value: 'visual', label: $t('Visual Settings') },
    { value: 'source', label: $t('Source') }
  ];
}<|MERGE_RESOLUTION|>--- conflicted
+++ resolved
@@ -8,10 +8,6 @@
 import WidgetEditor from 'components/windows/WidgetEditor.vue';
 import WidgetSettings from './WidgetSettings.vue';
 import VFormGroup from 'components/shared/inputs/VFormGroup.vue';
-<<<<<<< HEAD
-import HFormGroup from 'components/shared/inputs/HFormGroup.vue';
-=======
->>>>>>> 06edf144
 import { $t } from 'services/i18n/index';
 import CodeEditor from './CodeEditor.vue';
 import ValidatedForm from 'components/shared/inputs/ValidatedForm.vue';
@@ -20,10 +16,6 @@
   components: {
     WidgetEditor,
     VFormGroup,
-<<<<<<< HEAD
-    HFormGroup,
-=======
->>>>>>> 06edf144
     CodeEditor,
     ValidatedForm,
     ...inputComponents
@@ -45,11 +37,7 @@
     ' {total_donated_amount}, {total_cheer_amount}, {top_donor}, {top_donated_amount}, {top_cheer_donor}, {username},' +
     ' {top_cheer_amount}, {new_subscriber_count}, {new_follower_count}.';
 
-<<<<<<< HEAD
   navItems = [
-=======
-  settings = [
->>>>>>> 06edf144
     { value: 'manage-credits', label: $t('Manage Credits') },
     { value: 'visual', label: $t('Visual Settings') },
     { value: 'source', label: $t('Source') }
