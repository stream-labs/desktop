import electron from 'electron';
import Vue from 'vue';
import { Component, Watch } from 'vue-property-decorator';
import { Inject } from 'services/core/injector';
import ModalLayout from 'components/ModalLayout.vue';
import NavMenu from 'components/shared/NavMenu.vue';
import NavItem from 'components/shared/NavItem.vue';
import GenericFormGroups from 'components/obs/inputs/GenericFormGroups.vue';
import { WindowsService } from 'services/windows';
import { ISettingsSubCategory, SettingsService } from 'services/settings/index';
import DeveloperSettings from './DeveloperSettings';
import InstalledApps from 'components/InstalledApps.vue';
import Hotkeys from './Hotkeys.vue';
import OverlaySettings from './OverlaySettings';
<<<<<<< HEAD
import AppearanceSettings from './AppearanceSettings';
=======
import NotificationsSettings from './NotificationsSettings.vue';
>>>>>>> c602721c
import ExperimentalSettings from './ExperimentalSettings.vue';
import RemoteControlSettings from './RemoteControlSettings.vue';
import GameOverlaySettings from './GameOverlaySettings';
import SearchablePages from 'components/shared/SearchablePages';
import FormInput from 'components/shared/inputs/FormInput.vue';
import StreamSettings from './StreamSettings';
import VirtualWebcamSettings from './VirtualWebcamSettings';
import { MagicLinkService } from 'services/magic-link';
import { UserService } from 'services/user';
import Scrollable from 'components/shared/Scrollable';
import { ObsSettings, PlatformLogo } from 'components/shared/ReactComponent';
import { $t } from 'services/i18n';
import { debounce } from 'lodash-decorators';

@Component({
  components: {
    ModalLayout,
    SearchablePages,
    GenericFormGroups,
    NavMenu,
    NavItem,
    Hotkeys,
    DeveloperSettings,
    OverlaySettings,
<<<<<<< HEAD
    AppearanceSettings,
=======
    NotificationsSettings,
>>>>>>> c602721c
    RemoteControlSettings,
    ExperimentalSettings,
    InstalledApps,
    GameOverlaySettings,
    FormInput,
    StreamSettings,
    VirtualWebcamSettings,
    Scrollable,
    PlatformLogo,
    ObsSettings,
  },
})
export default class Settings extends Vue {
  @Inject() settingsService: SettingsService;
  @Inject() windowsService: WindowsService;
  @Inject() magicLinkService: MagicLinkService;
  @Inject() userService: UserService;

  $refs: { settingsContainer: HTMLElement & SearchablePages };

  searchStr = '';
  searchResultPages: string[] = [];
  icons: Dictionary<string> = {
    General: 'icon-overview',
    Stream: 'fas fa-globe',
    Output: 'fas fa-microchip',
    Video: 'fas fa-film',
    Audio: 'icon-audio',
    Hotkeys: 'icon-settings',
    'Game Overlay': 'icon-full-screen',
    'Virtual Webcam': 'fas fa-camera',
    Advanced: 'fas fa-cogs',
    Developer: 'far fa-file-code',
    'Scene Collections': 'icon-themes',
    Notifications: 'icon-notifications',
    Appearance: 'icon-settings-3-1',
    'Face Masks': 'icon-face-masks-3',
    'Remote Control': 'fas fa-play-circle',
    Experimental: 'fas fa-flask',
    'Installed Apps': 'icon-store',
  };

  internalCategoryName: string = null;

  created() {
    // Make sure we have the latest settings
    this.settingsService.actions.loadSettingsIntoStore();
  }

  /**
   * Whether we have built a cache of searchable pages already.
   * If we havne't - we should debounce the user input.
   * If we have - no need to debounce and we should preserve a snappy experience
   */
  scanningDone = false;

  get categoryName() {
    if (this.internalCategoryName == null) {
      this.internalCategoryName = this.getInitialCategoryName();
    }

    return this.internalCategoryName;
  }

  get settingsData() {
    return this.settingsService.state[this.categoryName]?.formData ?? [];
  }

  set categoryName(val: string) {
    if (val === 'Prime') {
      this.magicLinkService.actions.linkToPrime('slobs-settings');
    } else {
      this.internalCategoryName = val;
    }
  }

  get isPrime() {
    return this.userService.views.isPrime;
  }

  get isLoggedIn() {
    return this.userService.views.isLoggedIn;
  }

  /**
   * returns the list of the pages ported to React
   */
  get reactPages() {
<<<<<<< HEAD
    return ['General', 'Notifications'];
=======
    return ['General', 'Appearance'];
>>>>>>> c602721c
  }

  get shouldShowReactPage() {
    return this.reactPages.includes(this.categoryName);
  }

  get shouldShowVuePage() {
    if (this.reactPages.includes(this.categoryName)) return false;
    return ![
      'Hotkeys',
      'Stream',
      'API',
      'Overlays',
      'Notifications',
      'Appearance',
      'Experimental',
      'Remote Control',
      'Installed Apps',
      'Virtual Webcam',
      'Developer',
    ].includes(this.categoryName);
  }

  getInitialCategoryName() {
    if (this.windowsService.state.child.queryParams) {
      return this.windowsService.state.child.queryParams.categoryName || 'General';
    }
    return 'General';
  }

  get categoryNames() {
    return this.settingsService.getCategories();
  }

  save(settingsData: ISettingsSubCategory[]) {
    this.settingsService.setSettings(this.categoryName, settingsData);
  }

  done() {
    this.windowsService.closeChildWindow();
  }

  @Watch('categoryName')
  onCategoryNameChangedHandler(categoryName: string) {
    this.$refs.settingsContainer.scrollTop = 0;
  }

  originalCategory: string = null;

  onBeforePageScanHandler(page: string) {
    if (this.originalCategory == null) {
      this.originalCategory = this.categoryName;
    }

    this.categoryName = page;
  }

  onScanCompletedHandler() {
    this.scanningDone = true;
    this.categoryName = this.originalCategory;
    this.originalCategory = null;
  }

  onPageRenderHandler(page: string) {
    // hotkeys.vue has a delayed rendering, we have to wait before scanning
    if (page === 'Hotkeys') return new Promise(r => setTimeout(r, 500));
  }

  onSearchCompletedHandler(foundPages: string[]) {
    this.searchResultPages = foundPages;
    // if there are not search results for the current page than switch to the first found page
    if (foundPages.length && !foundPages.includes(this.categoryName)) {
      this.categoryName = foundPages[0];
    }
  }

  onSearchInput(str: string) {
    if (this.scanningDone) {
      this.searchStr = str;
    } else {
      this.debouncedSearchInput(str);
    }
  }

  @debounce(300)
  debouncedSearchInput(str: string) {
    this.searchStr = str;
  }

  highlightSearch(searchStr: string) {
    this.$refs.settingsContainer.highlightPage(searchStr);
  }

  handleAuth() {
    if (this.userService.isLoggedIn) {
      electron.remote.dialog
        .showMessageBox({
          title: $t('Confirm'),
          message: $t('Are you sure you want to log out?'),
          buttons: [$t('Yes'), $t('No')],
        })
        .then(({ response }) => {
          if (response === 0) {
            this.userService.logOut();
          }
        });
    } else {
      this.windowsService.closeChildWindow();
      this.userService.showLogin();
    }
  }
}<|MERGE_RESOLUTION|>--- conflicted
+++ resolved
@@ -12,11 +12,6 @@
 import InstalledApps from 'components/InstalledApps.vue';
 import Hotkeys from './Hotkeys.vue';
 import OverlaySettings from './OverlaySettings';
-<<<<<<< HEAD
-import AppearanceSettings from './AppearanceSettings';
-=======
-import NotificationsSettings from './NotificationsSettings.vue';
->>>>>>> c602721c
 import ExperimentalSettings from './ExperimentalSettings.vue';
 import RemoteControlSettings from './RemoteControlSettings.vue';
 import GameOverlaySettings from './GameOverlaySettings';
@@ -41,11 +36,6 @@
     Hotkeys,
     DeveloperSettings,
     OverlaySettings,
-<<<<<<< HEAD
-    AppearanceSettings,
-=======
-    NotificationsSettings,
->>>>>>> c602721c
     RemoteControlSettings,
     ExperimentalSettings,
     InstalledApps,
@@ -134,11 +124,7 @@
    * returns the list of the pages ported to React
    */
   get reactPages() {
-<<<<<<< HEAD
-    return ['General', 'Notifications'];
-=======
-    return ['General', 'Appearance'];
->>>>>>> c602721c
+    return ['General', 'Appearance', 'Notifications'];
   }
 
   get shouldShowReactPage() {
