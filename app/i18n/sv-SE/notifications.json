--- conflicted
+++ resolved
@@ -23,10 +23,6 @@
   "A new Recording has been completed. Click for more info": "A new Recording has been completed. Click for more info",
   "Recording History": "Recording History",
   "Show in folder": "Show in folder",
-<<<<<<< HEAD
-  "Recordings": "Recordings"
-=======
   "Recordings": "Recordings",
   "Marker %{label} added at %{timestamp}": "Marker %{label} added at %{timestamp}"
->>>>>>> a65fe2a6
 }