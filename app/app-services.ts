--- conflicted
+++ resolved
@@ -158,12 +158,9 @@
 import { RecentEventsService } from 'services/recent-events';
 import { AudioService } from './services/audio';
 import { SourceFiltersService } from './services/source-filters';
-<<<<<<< HEAD
 import { DiagnosticsService } from './services/diagnostics';
-=======
 import { WebsocketService } from './services/websocket';
 import { SpinWheelService } from 'services/widgets/settings/spin-wheel';
->>>>>>> 9a01fabf
 import { LayoutService } from './services/layout';
 
 export const AppServices = {
@@ -211,11 +208,8 @@
   PlatformAppsService,
   AudioService,
   SourceFiltersService,
-<<<<<<< HEAD
   DiagnosticsService,
-=======
   WebsocketService,
   SpinWheelService,
->>>>>>> 9a01fabf
   LayoutService,
 };