--- conflicted
+++ resolved
@@ -22,13 +22,4 @@
   get windowId() {
     return Util.getCurrentUrlParams().windowId;
   }
-
-<<<<<<< HEAD
-  get isFullScreen() {
-    return electron.remote.getCurrentWindow().isFullScreen();
-=======
-  get nightTheme() {
-    return this.customizationService.nightMode;
->>>>>>> 48137b3e
-  }
 }