{
  "Show details": "Pokaż szczegóły",
  "Hide details": "Ukryj szczegóły",
<<<<<<< HEAD
  "API Token": "API Token",
  "Generate new": "Generuj nowy",
  "Port": "Port",
  "IP Addresses": "IP Addresses",
  "Click to show": "Kliknij, aby wyświetlić",
  "The free Streamlabs Controller app allows you to control Streamlabs Desktop from your iOS or Android device. You must be logged in to use this feature.": "The free Streamlabs Controller app allows you to control Streamlabs Desktop from your iOS or Android device. You must be logged in to use this feature.",
  "Allow Controller app connections": "Allow Controller app connections",
  "Connected Devices": "Connected Devices",
  "Disconnect": "Disconnect",
  "No devices connected": "No devices connected",
  "Some third party applications connect to Streamlabs Desktop via websockets connection. Toggle this to allow such connections and display connection info.": "Some third party applications connect to Streamlabs Desktop via websockets connection. Toggle this to allow such connections and display connection info.",
  "Warning: Displaying this portion on stream may leak sensitive information.": "Warning: Displaying this portion on stream may leak sensitive information.",
  "Allow third party connections": "Allow third party connections",
=======
  "API Token": "Token API",
  "Generate new": "Generuj nowy",
  "Port": "Port",
  "IP Addresses": "Adresy IP",
  "Click to show": "Kliknij, aby wyświetlić",
  "The free Streamlabs Controller app allows you to control Streamlabs Desktop from your iOS or Android device. You must be logged in to use this feature.": "Bezpłatna aplikacja Streamlabs Controller umożliwia sterowanie pulpitem Streamlabs Desktop z urządzenia z systemem iOS lub Android. Aby skorzystać z tej funkcji, musisz być zalogowany.",
  "Allow Controller app connections": "Zezwalaj na połączenia aplikacji sterownika",
  "Connected Devices": "Połączone urządzenia",
  "Disconnect": "Rozłącz",
  "No devices connected": "Brak podłączonych urządzeń",
  "Some third party applications connect to Streamlabs Desktop via websockets connection. Toggle this to allow such connections and display connection info.": "Niektóre aplikacje innych dostawców łączą się z oprogramowaniem Streamlabs Desktop za pośrednictwem połączeń WebSocket. Przełącz tę opcję, aby zezwolić na takie połączenia i wyświetlać informacje o połączeniach.",
  "Warning: Displaying this portion on stream may leak sensitive information.": "Ostrzeżenie: wyświetlenie tego fragmentu podczas transmisji może spowodować wyciek poufnych informacji.",
  "Allow third party connections": "Zezwalaj na połączenia zewnętrzne",
>>>>>>> 3aa441c9
  "Host": "Host"
}<|MERGE_RESOLUTION|>--- conflicted
+++ resolved
@@ -1,21 +1,6 @@
 {
   "Show details": "Pokaż szczegóły",
   "Hide details": "Ukryj szczegóły",
-<<<<<<< HEAD
-  "API Token": "API Token",
-  "Generate new": "Generuj nowy",
-  "Port": "Port",
-  "IP Addresses": "IP Addresses",
-  "Click to show": "Kliknij, aby wyświetlić",
-  "The free Streamlabs Controller app allows you to control Streamlabs Desktop from your iOS or Android device. You must be logged in to use this feature.": "The free Streamlabs Controller app allows you to control Streamlabs Desktop from your iOS or Android device. You must be logged in to use this feature.",
-  "Allow Controller app connections": "Allow Controller app connections",
-  "Connected Devices": "Connected Devices",
-  "Disconnect": "Disconnect",
-  "No devices connected": "No devices connected",
-  "Some third party applications connect to Streamlabs Desktop via websockets connection. Toggle this to allow such connections and display connection info.": "Some third party applications connect to Streamlabs Desktop via websockets connection. Toggle this to allow such connections and display connection info.",
-  "Warning: Displaying this portion on stream may leak sensitive information.": "Warning: Displaying this portion on stream may leak sensitive information.",
-  "Allow third party connections": "Allow third party connections",
-=======
   "API Token": "Token API",
   "Generate new": "Generuj nowy",
   "Port": "Port",
@@ -29,6 +14,5 @@
   "Some third party applications connect to Streamlabs Desktop via websockets connection. Toggle this to allow such connections and display connection info.": "Niektóre aplikacje innych dostawców łączą się z oprogramowaniem Streamlabs Desktop za pośrednictwem połączeń WebSocket. Przełącz tę opcję, aby zezwolić na takie połączenia i wyświetlać informacje o połączeniach.",
   "Warning: Displaying this portion on stream may leak sensitive information.": "Ostrzeżenie: wyświetlenie tego fragmentu podczas transmisji może spowodować wyciek poufnych informacji.",
   "Allow third party connections": "Zezwalaj na połączenia zewnętrzne",
->>>>>>> 3aa441c9
   "Host": "Host"
 }