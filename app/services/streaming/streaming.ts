import Vue from 'vue';
import { mutation, StatefulService } from 'services/core/stateful-service';
import * as obs from '../../../obs-api';
import { Inject } from 'services/core/injector';
import moment from 'moment';
import padStart from 'lodash/padStart';
import { IOutputSettings, OutputSettingsService } from 'services/settings';
import { WindowsService } from 'services/windows';
import { Subject } from 'rxjs';
import electron from 'electron';
import {
  ERecordingState,
  EReplayBufferState,
  EStreamingState,
  IGoLiveSettings,
  IStreamInfo,
  IStreamingServiceApi,
  IStreamingServiceState,
  IStreamSettings,
  TGoLiveChecklistItemState,
} from './streaming-api';
import { UsageStatisticsService } from 'services/usage-statistics';
import { $t } from 'services/i18n';
import { getPlatformService, TPlatform, TStartStreamOptions } from 'services/platforms';
import { UserService } from 'services/user';
import {
  ENotificationSubType,
  ENotificationType,
  INotification,
  NotificationsService,
} from 'services/notifications';
import { VideoEncodingOptimizationService } from 'services/video-encoding-optimizations';
import { NavigationService } from 'services/navigation';
import { CustomizationService } from 'services/customization';
import { EAvailableFeatures, IncrementalRolloutService } from 'services/incremental-rollout';
import { StreamSettingsService } from '../settings/streaming';
import { RestreamService } from 'services/restream';
import {
  FacebookService,
  IFacebookLiveVideo,
  IFacebookLiveVideoExtended,
  TDestinationType,
} from 'services/platforms/facebook';
import Utils from 'services/utils';
import cloneDeep from 'lodash/cloneDeep';
import isEqual from 'lodash/isEqual';
import { createStreamError, IStreamError, StreamError, TStreamErrorType } from './stream-error';
import { authorizedHeaders } from 'util/requests';
import { HostsService } from '../hosts';
import { TwitterService } from '../integrations/twitter';
import { assertIsDefined } from 'util/properties-type-guards';
import { IYoutubeLiveBroadcast, YoutubeService } from '../platforms/youtube';
import { StreamInfoView } from './streaming-view';
import Vue from 'vue';

enum EOBSOutputType {
  Streaming = 'streaming',
  Recording = 'recording',
  ReplayBuffer = 'replay-buffer',
}

enum EOBSOutputSignal {
  Starting = 'starting',
  Start = 'start',
  Stopping = 'stopping',
  Stop = 'stop',
  Reconnect = 'reconnect',
  ReconnectSuccess = 'reconnect_success',
  Wrote = 'wrote',
  WriteError = 'writing_error',
}

interface IOBSOutputSignalInfo {
  type: EOBSOutputType;
  signal: EOBSOutputSignal;
  code: obs.EOutputCode;
  error: string;
}

<<<<<<< HEAD
export interface IStreamEvent {
  id: string;
  platform: TPlatform;
  status: 'completed' | 'scheduled';
  title: string;
  date: number;
  /**
   * We need additional fields for FB
   */
  facebook?: {
    destinationType: TDestinationType;
    destinationId: string;
  };
}

export class StreamingService extends StatefulService<IStreamingServiceState>
=======
export class StreamingService
  extends StatefulService<IStreamingServiceState>
>>>>>>> 0b76b1e7
  implements IStreamingServiceApi {
  @Inject() private streamSettingsService: StreamSettingsService;
  @Inject() private outputSettingsService: OutputSettingsService;
  @Inject() private windowsService: WindowsService;
  @Inject() private usageStatisticsService: UsageStatisticsService;
  @Inject() private notificationsService: NotificationsService;
  @Inject() private userService: UserService;
  @Inject() private incrementalRolloutService: IncrementalRolloutService;
  @Inject() private videoEncodingOptimizationService: VideoEncodingOptimizationService;
  @Inject() private navigationService: NavigationService;
  @Inject() private customizationService: CustomizationService;
  @Inject() private restreamService: RestreamService;
  @Inject() private hostsService: HostsService;
  @Inject() private facebookService: FacebookService;
  @Inject() private youtubeService: YoutubeService;
  @Inject() private twitterService: TwitterService;

  streamingStatusChange = new Subject<EStreamingState>();
  recordingStatusChange = new Subject<ERecordingState>();
  replayBufferStatusChange = new Subject<EReplayBufferState>();
  replayBufferFileWrite = new Subject<string>();
  streamInfoChanged = new Subject<StreamInfoView>();

  // Dummy subscription for stream deck
  streamingStateChange = new Subject<void>();

  powerSaveId: number;

  private resolveStartStreaming: Function = () => {};
  private rejectStartStreaming: Function = () => {};

  static initialState: IStreamingServiceState = {
    streamingStatus: EStreamingState.Offline,
    streamingStatusTime: new Date().toISOString(),
    recordingStatus: ERecordingState.Offline,
    recordingStatusTime: new Date().toISOString(),
    replayBufferStatus: EReplayBufferState.Offline,
    replayBufferStatusTime: new Date().toISOString(),
    selectiveRecording: false,
    info: {
      settings: null,
      lifecycle: 'empty',
      error: null,
      warning: '',
      checklist: {
        applyOptimizedSettings: 'not-started',
        twitch: 'not-started',
        youtube: 'not-started',
        facebook: 'not-started',
        tiktok: 'not-started',
        setupMultistream: 'not-started',
        startVideoTransmission: 'not-started',
        postTweet: 'not-started',
      },
    },
    streamEventsLoaded: false,
    streamEvents: [],
  };

  init() {
    obs.NodeObs.OBS_service_connectOutputSignals((info: IOBSOutputSignalInfo) => {
      this.handleOBSOutputSignal(info);
    });

    // watch for StreamInfoView at emit `streamInfoChanged` event if something has been hanged there
    this.store.watch(
      () => {
        this.views.chatUrl; // read `chatUrl` to tell vuex that this computed property is reactive
        return this.views;
      },
      val => {
        // show the error if child window is closed
        if (
          val.info.error &&
          !this.windowsService.state.child.isShown &&
          this.streamSettingsService.protectedModeEnabled
        ) {
          this.showGoLiveWindow();
        }
        this.streamInfoChanged.next(val);
      },
      {
        deep: true,
      },
    );

    // sync scheduled streams with store
    this.youtubeService.streamScheduled.subscribe(scheduledLiveStream =>
      this.onStreamScheduledHandler('youtube', scheduledLiveStream),
    );
    this.facebookService.streamScheduled.subscribe(scheduledLiveStream =>
      this.onStreamScheduledHandler('facebook', scheduledLiveStream),
    );
    this.youtubeService.streamRemoved.subscribe(id => this.REMOVE_STREAM_EVENT(id));
    this.facebookService.streamRemoved.subscribe(id => this.REMOVE_STREAM_EVENT(id));
  }

  private onStreamScheduledHandler(
    platform: TPlatform,
    scheduledLiveStream: IYoutubeLiveBroadcast | IFacebookLiveVideo,
  ) {
    const event =
      platform === 'youtube'
        ? this.convertYTBroadcastToEvent(scheduledLiveStream as IYoutubeLiveBroadcast)
        : this.convertFBLiveVideoToEvent(scheduledLiveStream as IFacebookLiveVideoExtended);

    this.REMOVE_STREAM_EVENT(event.id);
    this.SET_STREAM_EVENTS(true, [...this.state.streamEvents, event]);
  }

  get views(): StreamInfoView {
    return new StreamInfoView(this.state);
  }

  /**
   * sync the settings from platforms with the local state
   */
  async prepopulateInfo(platforms?: TPlatform[]) {
    platforms = platforms || this.views.enabledPlatforms;
    this.UPDATE_STREAM_INFO({ lifecycle: 'prepopulate', error: null });

    // prepopulate settings for all platforms in parallel mode
    await Promise.all(
      platforms.map(async platform => {
        const service = getPlatformService(platform);

        // check eligibility for restream
        // primary platform is always available to stream into
        // prime users are eligeble for streaming to any platform
        let primeRequired = false;
        if (!this.views.checkPrimaryPlatform(platform) && !this.userService.isPrime) {
          const primaryPlatform = this.userService.state.auth?.primaryPlatform;

          // grandfathared users allowed to stream primary + FB
          if (!this.restreamService.state.grandfathered) {
            primeRequired = true;
          } else if (
            isEqual([primaryPlatform, platform], ['twitch', 'facebook']) ||
            isEqual([primaryPlatform, platform], ['youtube', 'facebook'])
          ) {
            primeRequired = false;
          } else {
            primeRequired = true;
          }
          if (primeRequired) {
            this.setError('PRIME_REQUIRED');
            this.UPDATE_STREAM_INFO({ lifecycle: 'empty' });
            return;
          }
        }

        try {
          await service.prepopulateInfo();
        } catch (e: unknown) {
          // cast all PLATFORM_REQUEST_FAILED errors to PREPOPULATE_FAILED
          if (e instanceof StreamError) {
            e.type =
              (e.type as TStreamErrorType) === 'PLATFORM_REQUEST_FAILED'
                ? 'PREPOPULATE_FAILED'
                : e.type || 'UNKNOWN_ERROR';

            this.setError(e, platform);
          } else {
            this.setError('PREPOPULATE_FAILED', platform);
          }

          this.UPDATE_STREAM_INFO({ lifecycle: 'empty' });
          return;
        }
      }),
    );

    // prepopulate Twitter
    try {
      if (this.twitterService.state.linked && this.twitterService.state.tweetWhenGoingLive) {
        await this.twitterService.getTwitterStatus();
      }
    } catch (e: unknown) {
      // do not block streaming if something is wrong on the Twitter side
      console.error('Error fetching Twitter status', e);
    }

    // successfully prepopulated
    this.UPDATE_STREAM_INFO({ lifecycle: 'waitForNewSettings' });
  }

  /**
   * Make a transition to Live
   */
  async goLive(newSettings?: IGoLiveSettings) {
    // don't interact with API in loged out mode and when protected mode is disabled
    if (
      !this.userService.isLoggedIn ||
      (!this.streamSettingsService.state.protectedModeEnabled &&
        this.userService.state.auth?.primaryPlatform !== 'twitch') // twitch is a special case
    ) {
      this.finishStartStreaming();
      return;
    }

    // clear the current stream info
    this.RESET_STREAM_INFO();

    // if settings are not provided then GoLive window has been not shown
    // consider this as unattendedMode
    const unattendedMode = !newSettings;

    // use default settings if no new settings provided
    const settings = newSettings || cloneDeep(this.views.savedSettings);

    // save enabled platforms to reuse setting with the next app start
    this.streamSettingsService.setSettings({ goLiveSettings: settings });

    // save current settings in store so we can re-use them if something will go wrong
    this.SET_GO_LIVE_SETTINGS(settings);

    // show the GoLive checklist
    this.UPDATE_STREAM_INFO({ lifecycle: 'runChecklist' });

    // update channel settings for each platform
    const platforms = this.views.enabledPlatforms;
    for (const platform of platforms) {
      const service = getPlatformService(platform);
      try {
        // don't update settings for twitch in unattendedMode
        const settingsForPlatform = platform === 'twitch' && unattendedMode ? undefined : settings;
        await this.runCheck(platform, () => service.beforeGoLive(settingsForPlatform));
      } catch (e: unknown) {
        console.error('Error running beforeGoLive for plarform', e);
        // cast all PLATFORM_REQUEST_FAILED errors to SETTINGS_UPDATE_FAILED
        if (e instanceof StreamError) {
          e.type =
            (e.type as TStreamErrorType) === 'PLATFORM_REQUEST_FAILED'
              ? 'SETTINGS_UPDATE_FAILED'
              : e.type || 'UNKNOWN_ERROR';
          this.setError(e, platform);
        } else {
          this.setError('SETTINGS_UPDATE_FAILED', platform);
        }
        return;
      }
    }

    // setup restream
    if (this.views.isMultiplatformMode) {
      // check the Restream service is available
      let ready = false;
      try {
        await this.runCheck(
          'setupMultistream',
          async () => (ready = await this.restreamService.checkStatus()),
        );
      } catch (e: unknown) {
        console.error('Error fetching restreaming service', e);
      }
      // Assume restream is down
      if (!ready) {
        this.setError('RESTREAM_DISABLED');
        return;
      }

      // update restream settings
      try {
        await this.runCheck('setupMultistream', async () => {
          // enable restream on the backend side
          if (!this.restreamService.state.enabled) await this.restreamService.setEnabled(true);
          await this.restreamService.beforeGoLive();
        });
      } catch (e: unknown) {
        console.error('Failed to setup restream', e);
        this.setError('RESTREAM_SETUP_FAILED');
        return;
      }
    }

    // apply optimized settings
    const optimizer = this.videoEncodingOptimizationService;
    if (optimizer.state.useOptimizedProfile && settings.optimizedProfile) {
      if (unattendedMode && optimizer.canApplyProfileFromCache()) {
        optimizer.applyProfileFromCache();
      } else {
        optimizer.applyProfile(settings.optimizedProfile);
      }
      await this.runCheck('applyOptimizedSettings');
    }

    // start video transmission
    try {
      await this.runCheck('startVideoTransmission', () => this.finishStartStreaming());
    } catch (e: unknown) {
      return;
    }

    // check if we should show the waring about the disabled Auto-start
    if (settings.platforms.youtube?.enabled && !settings.platforms.youtube.enableAutoStart) {
      this.SET_WARNING('YT_AUTO_START_IS_DISABLED');
    }

    // tweet
    if (
      settings.tweetText &&
      this.twitterService.state.linked &&
      this.twitterService.state.tweetWhenGoingLive
    ) {
      try {
        await this.runCheck('postTweet', () => this.twitterService.postTweet(settings.tweetText!));
      } catch (e: unknown) {
        console.error('unable to post a tweet', e);
        if (e instanceof StreamError) {
          this.setError(e);
        } else {
          this.setError('TWEET_FAILED');
        }
        return;
      }
    }

    // all done
    if (this.state.streamingStatus === EStreamingState.Live) {
      this.UPDATE_STREAM_INFO({ lifecycle: 'live' });
      this.createGameAssociation(this.views.commonFields.game);
      this.recordAfterStreamStartAnalytics(settings);
    }
  }

  private recordAfterStreamStartAnalytics(settings: IGoLiveSettings) {
    if (settings.customDestinations.filter(dest => dest.enabled).length) {
      this.usageStatisticsService.recordFeatureUsage('CustomStreamDestination');
    }

    // send analytics for Facebook
    if (settings.platforms.facebook?.enabled) {
      const fbSettings = settings.platforms.facebook;
      this.usageStatisticsService.recordFeatureUsage('StreamToFacebook');
      if (fbSettings.game) {
        this.usageStatisticsService.recordFeatureUsage('StreamToFacebookGaming');
      }
      if (fbSettings.liveVideoId) {
        this.usageStatisticsService.recordFeatureUsage('StreamToFacebookScheduledVideo');
      }
      if (fbSettings.destinationType === 'me') {
        this.usageStatisticsService.recordFeatureUsage('StreamToFacebookTimeline');
      } else if (fbSettings.destinationType === 'group') {
        this.usageStatisticsService.recordFeatureUsage('StreamToFacebookGroup');
      } else {
        this.usageStatisticsService.recordFeatureUsage('StreamToFacebookPage');
      }
    }

    // send analytics for TikTok
    if (settings.platforms.tiktok?.enabled) {
      this.usageStatisticsService.recordFeatureUsage('StreamToTikTok');
    }
  }

  /**
   * Update stream stetting while being live
   */
  async updateStreamSettings(settings: IGoLiveSettings): Promise<boolean> {
    const lifecycle = this.state.info.lifecycle;

    // save current settings in store so we can re-use them if something will go wrong
    this.SET_GO_LIVE_SETTINGS(settings);

    // run checklist
    this.UPDATE_STREAM_INFO({ lifecycle: 'runChecklist' });

    // call putChannelInfo for each platform
    const platforms = this.views.getEnabledPlatforms(settings.platforms);

    platforms.forEach(platform => {
      this.UPDATE_STREAM_INFO({
        checklist: { ...this.state.info.checklist, [platform]: 'not-started' },
      });
    });

    for (const platform of platforms) {
      const service = getPlatformService(platform);
      const newSettings = settings.platforms[platform];
      try {
        await this.runCheck(platform, () => service.putChannelInfo(newSettings));
      } catch (e: unknown) {
        console.error('Error running putChannelInfo for platform', e);
        // cast all PLATFORM_REQUEST_FAILED errors to SETTINGS_UPDATE_FAILED
        if (e instanceof StreamError) {
          e.type =
            (e.type as TStreamErrorType) === 'PLATFORM_REQUEST_FAILED'
              ? 'SETTINGS_UPDATE_FAILED'
              : e.type || 'UNKNOWN_ERROR';
          this.setError(e, platform);
        } else {
          this.setError('SETTINGS_UPDATE_FAILED', platform);
        }
        return false;
      }
    }

    // save updated settings locally
    this.streamSettingsService.setSettings({ goLiveSettings: settings });
    // finish the 'runChecklist' step
    this.UPDATE_STREAM_INFO({ lifecycle });
    return true;
  }

  /**
   * Schedule stream for eligible platforms
   */
  async scheduleStream(settings: IStreamSettings, time: number) {
    const destinations = settings.platforms;
    const platforms = (Object.keys(destinations) as TPlatform[]).filter(
      dest => destinations[dest].enabled && this.views.supports('stream-schedule', [dest]),
    ) as ('facebook' | 'youtube')[];
    for (const platform of platforms) {
      const service = getPlatformService(platform);
      assertIsDefined(service.scheduleStream);
      await service.scheduleStream(time, destinations[platform]);
    }
  }

  /**
   * Run task and update the checklist item status based on task result
   */
  private async runCheck(
    checkName: keyof IStreamInfo['checklist'],
    cb?: (...args: unknown[]) => Promise<unknown>,
  ) {
    this.SET_CHECKLIST_ITEM(checkName, 'pending');
    try {
      if (cb) await cb();
      this.SET_CHECKLIST_ITEM(checkName, 'done');
    } catch (e: unknown) {
      this.SET_CHECKLIST_ITEM(checkName, 'failed');
      throw e;
    }
  }

  @mutation()
  private UPDATE_STREAM_INFO(infoPatch: Partial<IStreamInfo>) {
    this.state.info = { ...this.state.info, ...infoPatch };
  }

  /**
   * Set the error state for the GoLive window
   */
  private setError(errorTypeOrError?: TStreamErrorType | StreamError, platform?: TPlatform) {
    if (typeof errorTypeOrError === 'object') {
      // an error object has been passed as a first arg
      if (platform) errorTypeOrError.platform = platform;
      this.SET_ERROR(errorTypeOrError);
    } else {
      // an error type has been passed as a first arg
      const errorType = errorTypeOrError as TStreamErrorType;
      const error = createStreamError(errorType);
      if (platform) error.platform = platform;
      this.SET_ERROR(error);
    }
    const error = this.state.info.error;
    assertIsDefined(error);
    console.error(`Streaming Error: ${error.message}`, error);
  }

  resetInfo() {
    this.RESET_STREAM_INFO();
  }

  resetError() {
    this.RESET_ERROR();
    if (this.state.info.checklist.startVideoTransmission === 'done') {
      this.UPDATE_STREAM_INFO({ lifecycle: 'live' });
    }
  }

  resetStreamInfo() {
    this.RESET_STREAM_INFO();
  }

  @mutation()
  private SET_ERROR(error: IStreamError) {
    this.state.info.error = error;
  }

  @mutation()
  private RESET_ERROR() {
    this.state.info.error = null;
  }

  @mutation()
  private SET_CHECKLIST_ITEM(
    itemName: keyof IStreamInfo['checklist'],
    state: TGoLiveChecklistItemState,
  ) {
    Vue.set(this.state.info, 'checklist', { ...this.state.info.checklist, [itemName]: state });
  }

  @mutation()
  private RESET_STREAM_INFO() {
    this.state.info = cloneDeep(StreamingService.initialState.info);
  }

  getModel() {
    return this.state;
  }

  get isStreaming() {
    return this.state.streamingStatus !== EStreamingState.Offline;
  }

  get isRecording() {
    return this.state.recordingStatus !== ERecordingState.Offline;
  }

  get isReplayBufferActive() {
    return this.state.replayBufferStatus !== EReplayBufferState.Offline;
  }

  get isIdle(): boolean {
    return !this.isStreaming && !this.isRecording;
  }

  setSelectiveRecording(enabled: boolean) {
    // Selective recording cannot be toggled while live
    if (this.state.streamingStatus !== EStreamingState.Offline) return;

    if (enabled) this.usageStatisticsService.recordFeatureUsage('SelectiveRecording');

    this.SET_SELECTIVE_RECORDING(enabled);
    obs.Global.multipleRendering = enabled;
  }

  /**
   * @deprecated Use toggleStreaming instead
   */
  startStreaming() {
    this.toggleStreaming();
  }

  /**
   * @deprecated Use toggleStreaming instead
   */
  stopStreaming() {
    this.toggleStreaming();
  }

  async finishStartStreaming(): Promise<unknown> {
    // register a promise that we should reject or resolve in the `handleObsOutputSignal`
    const startStreamingPromise = new Promise((resolve, reject) => {
      this.resolveStartStreaming = resolve;
      this.rejectStartStreaming = reject;
    });

    const shouldConfirm = this.streamSettingsService.settings.warnBeforeStartingStream;

    if (shouldConfirm) {
      const goLive = await electron.remote.dialog.showMessageBox(Utils.getMainWindow(), {
        title: $t('Go Live'),
        type: 'warning',
        message: $t('Are you sure you want to start streaming?'),
        buttons: [$t('Cancel'), $t('Go Live')],
      });

      if (!goLive.response) {
        return Promise.reject();
      }
    }

    this.powerSaveId = electron.remote.powerSaveBlocker.start('prevent-display-sleep');

    obs.NodeObs.OBS_service_startStreaming();

    const recordWhenStreaming = this.streamSettingsService.settings.recordWhenStreaming;

    if (recordWhenStreaming && this.state.recordingStatus === ERecordingState.Offline) {
      this.toggleRecording();
    }

    const replayWhenStreaming = this.streamSettingsService.settings.replayBufferWhileStreaming;

    if (replayWhenStreaming && this.state.replayBufferStatus === EReplayBufferState.Offline) {
      this.startReplayBuffer();
    }

    startStreamingPromise
      .then(() => {
        // run afterGoLive hooks
        try {
          this.views.enabledPlatforms.forEach(platform => {
            getPlatformService(platform).afterGoLive();
          });
        } catch (e: unknown) {
          console.error('Error running afterGoLive for platform', e);
        }
      })
      .catch(() => {
        console.warn('startStreamingPromise was rejected');
      });

    return startStreamingPromise;
  }

  async toggleStreaming(options?: TStartStreamOptions, force = false) {
    if (this.state.streamingStatus === EStreamingState.Offline) {
      // in the "force" mode just try to start streaming without updating channel info
      if (force) {
        await this.finishStartStreaming();
        return Promise.resolve();
      }
      try {
        await this.goLive();
        return Promise.resolve();
      } catch (e: unknown) {
        return Promise.reject(e);
      }
    }

    if (
      this.state.streamingStatus === EStreamingState.Starting ||
      this.state.streamingStatus === EStreamingState.Live ||
      this.state.streamingStatus === EStreamingState.Reconnecting
    ) {
      const shouldConfirm = this.streamSettingsService.settings.warnBeforeStoppingStream;

      if (shouldConfirm) {
        const endStream = await electron.remote.dialog.showMessageBox(Utils.getMainWindow(), {
          title: $t('End Stream'),
          type: 'warning',
          message: $t('Are you sure you want to stop streaming?'),
          buttons: [$t('Cancel'), $t('End Stream')],
        });

        if (!endStream.response) return;
      }

      if (this.powerSaveId) {
        electron.remote.powerSaveBlocker.stop(this.powerSaveId);
      }

      obs.NodeObs.OBS_service_stopStreaming(false);

      const keepRecording = this.streamSettingsService.settings.keepRecordingWhenStreamStops;
      if (!keepRecording && this.state.recordingStatus === ERecordingState.Recording) {
        this.toggleRecording();
      }

      const keepReplaying = this.streamSettingsService.settings.keepReplayBufferStreamStops;
      if (!keepReplaying && this.state.replayBufferStatus === EReplayBufferState.Running) {
        this.stopReplayBuffer();
      }

      this.windowsService.closeChildWindow();
      this.views.enabledPlatforms.forEach(platform => {
        const service = getPlatformService(platform);
        if (service.afterStopStream) service.afterStopStream();
      });
      this.UPDATE_STREAM_INFO({ lifecycle: 'empty' });
      return Promise.resolve();
    }

    if (this.state.streamingStatus === EStreamingState.Ending) {
      obs.NodeObs.OBS_service_stopStreaming(true);
      return Promise.resolve();
    }
  }

  /**
   * @deprecated Use toggleRecording instead
   */
  startRecording() {
    this.toggleRecording();
  }

  /**
   * @deprecated Use toggleRecording instead
   */
  stopRecording() {
    this.toggleRecording();
  }

  toggleRecording() {
    if (this.state.recordingStatus === ERecordingState.Recording) {
      obs.NodeObs.OBS_service_stopRecording();
      return;
    }

    if (this.state.recordingStatus === ERecordingState.Offline) {
      obs.NodeObs.OBS_service_startRecording();
      return;
    }
  }

  startReplayBuffer() {
    if (this.state.replayBufferStatus !== EReplayBufferState.Offline) return;
    this.usageStatisticsService.recordFeatureUsage('ReplayBuffer');
    obs.NodeObs.OBS_service_startReplayBuffer();
  }

  stopReplayBuffer() {
    if (this.state.replayBufferStatus === EReplayBufferState.Running) {
      obs.NodeObs.OBS_service_stopReplayBuffer(false);
    } else if (this.state.replayBufferStatus === EReplayBufferState.Stopping) {
      obs.NodeObs.OBS_service_stopReplayBuffer(true);
    }
  }

  saveReplay() {
    if (this.state.replayBufferStatus === EReplayBufferState.Running) {
      this.SET_REPLAY_BUFFER_STATUS(EReplayBufferState.Saving);
      this.replayBufferStatusChange.next(EReplayBufferState.Saving);
      obs.NodeObs.OBS_service_processReplayBufferHotkey();
    }
  }

  showGoLiveWindow() {
    const height = this.views.linkedPlatforms.length > 1 ? 750 : 650;
    const width = 900;

    const isLegacy =
      !this.incrementalRolloutService.views.featureIsEnabled(EAvailableFeatures.reactGoLive) ||
      this.customizationService.state.experimental?.legacyGoLive;

    const componentName = isLegacy ? 'GoLiveWindowDeprecated' : 'GoLiveWindow';

    this.windowsService.showWindow({
      componentName,
      title: $t('Go Live'),
      size: {
        height,
        width,
      },
    });
  }

  showEditStream() {
    const height = 750;
    const width = 900;

    const isLegacy =
      !this.incrementalRolloutService.views.featureIsEnabled(EAvailableFeatures.reactGoLive) ||
      this.customizationService.state.experimental?.legacyGoLive;

    const componentName = isLegacy ? 'EditStreamWindowDeprecated' : 'EditStreamWindow';

    this.windowsService.showWindow({
      componentName,
      title: $t('Update Stream Info'),
      size: {
        height,
        width,
      },
    });
  }

  get delayEnabled() {
    return this.streamSettingsService.settings.delayEnable;
  }

  get delaySeconds() {
    return this.streamSettingsService.settings.delaySec;
  }

  get delaySecondsRemaining() {
    if (!this.delayEnabled) return 0;

    if (
      this.state.streamingStatus === EStreamingState.Starting ||
      this.state.streamingStatus === EStreamingState.Ending
    ) {
      const elapsedTime = moment().unix() - this.streamingStateChangeTime.unix();
      return Math.max(this.delaySeconds - elapsedTime, 0);
    }

    return 0;
  }

  /**
   * Gives a formatted time that the streaming output has been in
   * its current state.
   */
  get formattedDurationInCurrentStreamingState() {
    const formattedTime = this.formattedDurationSince(this.streamingStateChangeTime);
    if (formattedTime === '07:50:00' && this.userService?.platform?.type === 'facebook') {
      const msg = $t('You are 10 minutes away from the 8 hour stream limit');
      const existingTimeupNotif = this.notificationsService.views
        .getUnread()
        .filter((notice: INotification) => notice.message === msg);
      if (existingTimeupNotif.length !== 0) return formattedTime;
      this.notificationsService.push({
        type: ENotificationType.INFO,
        lifeTime: 600000,
        showTime: true,
        message: msg,
      });
    }
    return formattedTime;
  }

  get formattedDurationInCurrentRecordingState() {
    return this.formattedDurationSince(moment(this.state.recordingStatusTime));
  }

  get streamingStateChangeTime() {
    return moment(this.state.streamingStatusTime);
  }

  private sendReconnectingNotification() {
    const msg = $t('Stream has disconnected, attempting to reconnect.');
    const existingReconnectNotif = this.notificationsService.views
      .getUnread()
      .filter((notice: INotification) => notice.message === msg);
    if (existingReconnectNotif.length !== 0) return;
    this.notificationsService.push({
      type: ENotificationType.WARNING,
      subType: ENotificationSubType.DISCONNECTED,
      lifeTime: -1,
      showTime: true,
      message: msg,
    });
  }

  private clearReconnectingNotification() {
    const notice = this.notificationsService.views
      .getAll()
      .find(
        (notice: INotification) =>
          notice.message === $t('Stream has disconnected, attempting to reconnect.'),
      );
    if (!notice) return;
    this.notificationsService.markAsRead(notice.id);
  }

  private formattedDurationSince(timestamp: moment.Moment) {
    const duration = moment.duration(moment().diff(timestamp));
    const seconds = padStart(duration.seconds().toString(), 2, '0');
    const minutes = padStart(duration.minutes().toString(), 2, '0');
    const dayHours = duration.days() * 24;
    const hours = padStart((dayHours + duration.hours()).toString(), 2, '0');

    return `${hours}:${minutes}:${seconds}`;
  }

  private outputErrorOpen = false;

  private handleOBSOutputSignal(info: IOBSOutputSignalInfo) {
    console.debug('OBS Output signal: ', info);

    const time = new Date().toISOString();

    if (info.type === EOBSOutputType.Streaming) {
      if (info.signal === EOBSOutputSignal.Start) {
        this.SET_STREAMING_STATUS(EStreamingState.Live, time);
        this.resolveStartStreaming();
        this.streamingStatusChange.next(EStreamingState.Live);

        let streamEncoderInfo: Partial<IOutputSettings> = {};
        let game: string = '';

        try {
          streamEncoderInfo = this.outputSettingsService.getSettings();
          game = this.views.commonFields.game;
        } catch (e: unknown) {
          console.error('Error fetching stream encoder info: ', e);
        }

        const eventMetadata: Dictionary<any> = {
          ...streamEncoderInfo,
          game,
        };

        if (this.videoEncodingOptimizationService.state.useOptimizedProfile) {
          eventMetadata.useOptimizedProfile = true;
        }

        const streamSettings = this.streamSettingsService.settings;

        eventMetadata.streamType = streamSettings.streamType;
        eventMetadata.platform = streamSettings.platform;
        eventMetadata.server = streamSettings.server;

        this.usageStatisticsService.recordEvent('stream_start', eventMetadata);
        this.usageStatisticsService.recordAnalyticsEvent('StreamingStatus', {
          code: info.code,
          status: EStreamingState.Live,
        });
        this.usageStatisticsService.recordFeatureUsage('Streaming');
      } else if (info.signal === EOBSOutputSignal.Starting) {
        this.SET_STREAMING_STATUS(EStreamingState.Starting, time);
        this.streamingStatusChange.next(EStreamingState.Starting);
      } else if (info.signal === EOBSOutputSignal.Stop) {
        this.SET_STREAMING_STATUS(EStreamingState.Offline, time);
        this.RESET_STREAM_INFO();
        this.rejectStartStreaming();
        this.streamingStatusChange.next(EStreamingState.Offline);
        this.usageStatisticsService.recordAnalyticsEvent('StreamingStatus', {
          code: info.code,
          status: EStreamingState.Offline,
        });
      } else if (info.signal === EOBSOutputSignal.Stopping) {
        this.sendStreamEndEvent();
        this.SET_STREAMING_STATUS(EStreamingState.Ending, time);
        this.streamingStatusChange.next(EStreamingState.Ending);
      } else if (info.signal === EOBSOutputSignal.Reconnect) {
        this.SET_STREAMING_STATUS(EStreamingState.Reconnecting);
        this.streamingStatusChange.next(EStreamingState.Reconnecting);
        this.sendReconnectingNotification();
      } else if (info.signal === EOBSOutputSignal.ReconnectSuccess) {
        this.SET_STREAMING_STATUS(EStreamingState.Live);
        this.streamingStatusChange.next(EStreamingState.Live);
        this.clearReconnectingNotification();
      }
    } else if (info.type === EOBSOutputType.Recording) {
      const nextState: ERecordingState = ({
        [EOBSOutputSignal.Start]: ERecordingState.Recording,
        [EOBSOutputSignal.Starting]: ERecordingState.Starting,
        [EOBSOutputSignal.Stop]: ERecordingState.Offline,
        [EOBSOutputSignal.Stopping]: ERecordingState.Stopping,
      } as Dictionary<ERecordingState>)[info.signal];

      if (info.signal === EOBSOutputSignal.Start) {
        this.usageStatisticsService.recordFeatureUsage('Recording');
        this.usageStatisticsService.recordAnalyticsEvent('RecordingStatus', {
          status: nextState,
          code: info.code,
        });
      }

      this.SET_RECORDING_STATUS(nextState, time);
      this.recordingStatusChange.next(nextState);
    } else if (info.type === EOBSOutputType.ReplayBuffer) {
      const nextState: EReplayBufferState = ({
        [EOBSOutputSignal.Start]: EReplayBufferState.Running,
        [EOBSOutputSignal.Stopping]: EReplayBufferState.Stopping,
        [EOBSOutputSignal.Stop]: EReplayBufferState.Offline,
        [EOBSOutputSignal.Wrote]: EReplayBufferState.Running,
        [EOBSOutputSignal.WriteError]: EReplayBufferState.Running,
      } as Dictionary<EReplayBufferState>)[info.signal];

      if (nextState) {
        this.SET_REPLAY_BUFFER_STATUS(nextState, time);
        this.replayBufferStatusChange.next(nextState);
      }

      if (info.signal === EOBSOutputSignal.Wrote) {
        this.usageStatisticsService.recordAnalyticsEvent('ReplayBufferStatus', {
          status: 'wrote',
          code: info.code,
        });
        this.replayBufferFileWrite.next(obs.NodeObs.OBS_service_getLastReplay());
      }
    }

    if (info.code) {
      if (this.outputErrorOpen) {
        console.warn('Not showing error message because existing window is open.', info);
        return;
      }

      let errorText = '';
      let extendedErrorText = '';
      let linkToDriverInfo = false;
      let showNativeErrorMessage = false;

      if (info.code === obs.EOutputCode.BadPath) {
        errorText = $t(
          'Invalid Path or Connection URL.  Please check your settings to confirm that they are valid.',
        );
      } else if (info.code === obs.EOutputCode.ConnectFailed) {
        errorText = $t(
          'Failed to connect to the streaming server.  Please check your internet connection.',
        );
      } else if (info.code === obs.EOutputCode.Disconnected) {
        errorText = $t(
          'Disconnected from the streaming server.  Please check your internet connection.',
        );
      } else if (info.code === obs.EOutputCode.InvalidStream) {
        errorText = $t(
          'Could not access the specified channel or stream key. Please log out and back in to refresh your credentials. If the problem persists, there may be a problem connecting to the server.',
        );
      } else if (info.code === obs.EOutputCode.NoSpace) {
        errorText = $t('There is not sufficient disk space to continue recording.');
      } else if (info.code === obs.EOutputCode.Unsupported) {
        errorText =
          $t(
            'The output format is either unsupported or does not support more than one audio track.  ',
          ) + $t('Please check your settings and try again.');
      } else if (info.code === obs.EOutputCode.OutdatedDriver) {
        linkToDriverInfo = true;
        errorText = $t(
          'An error occurred with the output. This is usually caused by out of date video drivers. Please ensure your Nvidia or AMD drivers are up to date and try again.',
        );
      } else {
        // -4 is used for generic unknown messages in OBS. Both -4 and any other code
        // we don't recognize should fall into this branch and show a generic error.
        errorText = $t(
          'An error occurred with the output. Please check your streaming and recording settings.',
        );
        if (info.error) {
          showNativeErrorMessage = true;
          extendedErrorText = errorText + '\n\n' + $t('System error message:') + info.error + '"';
        }
      }
      const buttons = [$t('OK')];

      const title = {
        [EOBSOutputType.Streaming]: $t('Streaming Error'),
        [EOBSOutputType.Recording]: $t('Recording Error'),
        [EOBSOutputType.ReplayBuffer]: $t('Replay Buffer Error'),
      }[info.type];

      if (linkToDriverInfo) buttons.push($t('Learn More'));
      if (showNativeErrorMessage) buttons.push($t('More'));

      this.outputErrorOpen = true;
      const errorType = 'error';
      electron.remote.dialog
        .showMessageBox(Utils.getMainWindow(), {
          buttons,
          title,
          type: errorType,
          message: errorText,
        })
        .then(({ response }) => {
          if (linkToDriverInfo && response === 1) {
            this.outputErrorOpen = false;
            electron.remote.shell.openExternal(
              'https://howto.streamlabs.com/streamlabs-obs-19/nvidia-graphics-driver-clean-install-tutorial-7000',
            );
          } else {
            let expectedResponse = 1;
            if (linkToDriverInfo) {
              expectedResponse = 2;
            }
            if (showNativeErrorMessage && response === expectedResponse) {
              const buttons = [$t('OK')];
              electron.remote.dialog
                .showMessageBox({
                  buttons,
                  title,
                  type: errorType,
                  message: extendedErrorText,
                })
                .then(({ response }) => {
                  this.outputErrorOpen = false;
                })
                .catch(() => {
                  this.outputErrorOpen = false;
                });
            } else {
              this.outputErrorOpen = false;
            }
          }
        })
        .catch(() => {
          this.outputErrorOpen = false;
        });
      this.windowsService.actions.closeChildWindow();
    }
  }

<<<<<<< HEAD
  async loadStreamEvents() {
    // load fb and yt events simultaneously
    this.SET_STREAM_EVENTS(false);
    await this.prepopulateInfo();
    const events: IStreamEvent[] = [];
    const [fbEvents, ytEvents] = await Promise.all([this.loadFbEvents(), this.loadYTBEvents()]);

    // convert fb and yt events to the unified IStreamEvent format
    ytEvents.forEach(ytEvent => {
      events.push(this.convertYTBroadcastToEvent(ytEvent));
    });

    fbEvents.forEach(fbEvent => {
      events.push(this.convertFBLiveVideoToEvent(fbEvent));
    });

    this.SET_STREAM_EVENTS(true, events);
  }

  private convertYTBroadcastToEvent(ytBroadcast: IYoutubeLiveBroadcast): IStreamEvent {
    return {
      platform: 'youtube',
      id: ytBroadcast.id,
      date: new Date(
        ytBroadcast.snippet.scheduledStartTime || ytBroadcast.snippet.actualStartTime,
      ).valueOf(),
      title: ytBroadcast.snippet.title,
      status: ytBroadcast.status.lifeCycleStatus === 'complete' ? 'completed' : 'scheduled',
    };
  }

  private convertFBLiveVideoToEvent(fbLiveVideo: IFacebookLiveVideoExtended): IStreamEvent {
    return {
      platform: 'facebook',
      id: fbLiveVideo.id,
      date: new Date(fbLiveVideo.planned_start_time || fbLiveVideo.broadcast_start_time).valueOf(),
      title: fbLiveVideo.title,
      status: 'scheduled',
      facebook: {
        destinationType: fbLiveVideo.destinationType,
        destinationId: fbLiveVideo.destinationId,
      },
    };
  }

  private async loadYTBEvents() {
    if (!this.views.isPlatformLinked('youtube')) return [];
    return await this.youtubeService.fetchBroadcasts();
  }

  private async loadFbEvents() {
    if (!this.views.isPlatformLinked('facebook')) return [];
    return await this.facebookService.fetchAllVideos();
=======
  private sendStreamEndEvent() {
    const data: Dictionary<any> = {};
    data.viewerCounts = {};
    data.duration = Math.round(moment().diff(moment(this.state.streamingStatusTime)) / 1000);

    if (this.views.protectedModeEnabled) {
      data.platforms = this.views.enabledPlatforms;

      this.views.customDestinations.forEach(() => {
        data.platforms.push('custom_rtmp');
      });

      this.views.enabledPlatforms.forEach(platform => {
        const service = getPlatformService(platform);

        if (service.hasCapability('viewerCount')) {
          data.viewerCounts[platform] = {
            average: service.averageViewers,
            peak: service.peakViewers,
          };
        }
      });
    } else {
      data.platforms = ['custom_rtmp'];
    }

    this.usageStatisticsService.recordEvent('stream_end', data);
>>>>>>> 0b76b1e7
  }

  /**
   * Used to track in aggregate which overlays streamers are using
   * most often for which games, in order to offer a better search
   * experience in the overlay library.
   * @param game the name of the game
   */
  createGameAssociation(game: string) {
    const url = `https://${this.hostsService.overlays}/api/overlay-games-association`;

    const headers = authorizedHeaders(this.userService.apiToken);
    headers.append('Content-Type', 'application/x-www-form-urlencoded');

    const body = `game=${encodeURIComponent(game)}`;
    const request = new Request(url, { headers, body, method: 'POST' });

    // This is best effort data gathering, don't explicitly handle errors
    return fetch(request);
  }

  @mutation()
  private SET_STREAMING_STATUS(status: EStreamingState, time?: string) {
    this.state.streamingStatus = status;
    if (time) this.state.streamingStatusTime = time;
  }

  @mutation()
  private SET_RECORDING_STATUS(status: ERecordingState, time: string) {
    this.state.recordingStatus = status;
    this.state.recordingStatusTime = time;
  }

  @mutation()
  private SET_REPLAY_BUFFER_STATUS(status: EReplayBufferState, time?: string) {
    this.state.replayBufferStatus = status;
    if (time) this.state.replayBufferStatusTime = time;
  }

  @mutation()
  private SET_SELECTIVE_RECORDING(enabled: boolean) {
    this.state.selectiveRecording = enabled;
  }

  @mutation()
  private SET_WARNING(warningType: 'YT_AUTO_START_IS_DISABLED') {
    this.state.info.warning = warningType;
  }

  @mutation()
  private SET_STREAM_EVENTS(loaded: boolean, events?: IStreamEvent[]) {
    if (!loaded) this.state.streamEvents = [];
    this.state.streamEventsLoaded = loaded;
    if (events) this.state.streamEvents = events;
  }

  @mutation()
  private REMOVE_STREAM_EVENT(eventId: string) {
    const ind = this.state.streamEvents.findIndex(ev => ev.id === eventId);
    if (ind === -1) return;
    Vue.delete(this.state.streamEvents, ind);
  }

  @mutation()
  private SET_GO_LIVE_SETTINGS(settings: IGoLiveSettings) {
    this.state.info.settings = settings;
  }
}<|MERGE_RESOLUTION|>--- conflicted
+++ resolved
@@ -1,4 +1,3 @@
-import Vue from 'vue';
 import { mutation, StatefulService } from 'services/core/stateful-service';
 import * as obs from '../../../obs-api';
 import { Inject } from 'services/core/injector';
@@ -77,7 +76,6 @@
   error: string;
 }
 
-<<<<<<< HEAD
 export interface IStreamEvent {
   id: string;
   platform: TPlatform;
@@ -93,11 +91,9 @@
   };
 }
 
-export class StreamingService extends StatefulService<IStreamingServiceState>
-=======
+
 export class StreamingService
   extends StatefulService<IStreamingServiceState>
->>>>>>> 0b76b1e7
   implements IStreamingServiceApi {
   @Inject() private streamSettingsService: StreamSettingsService;
   @Inject() private outputSettingsService: OutputSettingsService;
@@ -1155,7 +1151,6 @@
     }
   }
 
-<<<<<<< HEAD
   async loadStreamEvents() {
     // load fb and yt events simultaneously
     this.SET_STREAM_EVENTS(false);
@@ -1209,7 +1204,8 @@
   private async loadFbEvents() {
     if (!this.views.isPlatformLinked('facebook')) return [];
     return await this.facebookService.fetchAllVideos();
-=======
+  }
+
   private sendStreamEndEvent() {
     const data: Dictionary<any> = {};
     data.viewerCounts = {};
@@ -1237,7 +1233,6 @@
     }
 
     this.usageStatisticsService.recordEvent('stream_end', data);
->>>>>>> 0b76b1e7
   }
 
   /**
