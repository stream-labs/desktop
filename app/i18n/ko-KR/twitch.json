{
  "Twitch Category": "Twitch 카테고리",
  "Twitch Tags": "Twitch 태그",
<<<<<<< HEAD
  "You need to re-login to access Twitch tags": "You need to re-login to access Twitch tags",
  "Do not include special characters or spaces in your tag": "Do not include special characters or spaces in your tag",
  "For example: \"Speedrunning\" or \"FirstPlaythrough\"": "For example: \"Speedrunning\" or \"FirstPlaythrough\""
=======
  "You need to re-login to access Twitch tags": "Twitch 태그를 이용하려면 다시 로그인",
  "Do not include special characters or spaces in your tag": "태그에 특수문자 또는 띄어쓰기 사용 불가",
  "For example: \"Speedrunning\" or \"FirstPlaythrough\"": "예시: \"Speedrunning\" 또는 \"FirstPlaythrough\""
>>>>>>> 672fd52e
}<|MERGE_RESOLUTION|>--- conflicted
+++ resolved
@@ -1,13 +1,7 @@
 {
   "Twitch Category": "Twitch 카테고리",
   "Twitch Tags": "Twitch 태그",
-<<<<<<< HEAD
-  "You need to re-login to access Twitch tags": "You need to re-login to access Twitch tags",
-  "Do not include special characters or spaces in your tag": "Do not include special characters or spaces in your tag",
-  "For example: \"Speedrunning\" or \"FirstPlaythrough\"": "For example: \"Speedrunning\" or \"FirstPlaythrough\""
-=======
   "You need to re-login to access Twitch tags": "Twitch 태그를 이용하려면 다시 로그인",
   "Do not include special characters or spaces in your tag": "태그에 특수문자 또는 띄어쓰기 사용 불가",
   "For example: \"Speedrunning\" or \"FirstPlaythrough\"": "예시: \"Speedrunning\" 또는 \"FirstPlaythrough\""
->>>>>>> 672fd52e
 }