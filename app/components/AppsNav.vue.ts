--- conflicted
+++ resolved
@@ -7,14 +7,11 @@
 import HScroll, { IHScrollModel } from './shared/HScroll.vue';
 Vue.use(VueResize);
 
-<<<<<<< HEAD
-=======
 /**
  * The default amount the nav bar should scroll when clicking the scroll arrow buttons.
  */
 const DEFAULT_SCROLL_DELTA = 250;
 
->>>>>>> a42ff3be
 @Component({
   components: { HScroll },
 })
@@ -30,11 +27,6 @@
     canScrollRight: false,
   };
 
-<<<<<<< HEAD
-  isSelectedApp(appId: string) {
-    return (
-      this.page === 'PlatformAppContainer' && this.navigationService.state.params.appId === appId
-=======
   $refs: {
     scroll: HScroll;
   };
@@ -42,7 +34,6 @@
   isSelectedApp(appId: string) {
     return (
       this.page === 'PlatformAppMainPage' && this.navigationService.state.params.appId === appId
->>>>>>> a42ff3be
     );
   }
 
