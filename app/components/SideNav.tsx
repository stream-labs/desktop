import Vue from 'vue';
import cx from 'classnames';
import { Component, Prop } from 'vue-property-decorator';
import { Inject } from 'services/core/injector';
import { CustomizationService } from 'services/customization';
import { NavigationService, TAppPage } from 'services/navigation';
import { UserService } from 'services/user';
import AppsNav from 'components/AppsNav';
import { WindowsService } from 'services/windows';
import { PlatformAppsService } from 'services/platform-apps';
import { IncrementalRolloutService, EAvailableFeatures } from 'services/incremental-rollout';
import { AppService } from '../services/app';
import { $t } from 'services/i18n';
import { NavTools } from 'components/shared/ReactComponent';
import styles from './SideNav.m.less';
import { LayoutService } from 'services/layout';
import { getPlatformService } from '../services/platforms';

interface IPageData {
  target: TAppPage;
  icon: string;
  title: string;
  trackingTarget: string;
  newBadge?: boolean;
}

@Component({})
export default class SideNav extends Vue {
  @Inject() appService: AppService;
  @Inject() customizationService: CustomizationService;
  @Inject() navigationService: NavigationService;
  @Inject() layoutService: LayoutService;
  @Inject() userService: UserService;
  @Inject() windowsService: WindowsService;
  @Inject() platformAppsService: PlatformAppsService;
  @Inject() incrementalRolloutService: IncrementalRolloutService;

  showTabDropdown = false;

  get availableFeatures() {
    return EAvailableFeatures;
  }

  @Prop() locked: boolean;

  navigate(page: TAppPage) {
    if (!this.userService.isLoggedIn && page !== 'Studio') return;

    this.navigationService.actions.navigate(page);
  }

  navigateToStudioTab(tabId: string) {
    this.navigate('Studio');
    this.layoutService.setCurrentTab(tabId);
  }

  featureIsEnabled(feature: EAvailableFeatures) {
    return this.incrementalRolloutService.views.featureIsEnabled(feature);
  }

  get page() {
    return this.navigationService.state.currentPage;
  }

  get leftDock() {
    return this.customizationService.state.leftDock;
  }

  get appStoreVisible() {
    return this.userService.isLoggedIn && this.platformAppsService.state.storeVisible;
  }

  get studioTabs() {
    return Object.keys(this.layoutService.state.tabs).map(tab => ({
      target: tab,
      title: this.layoutService.state.tabs[tab].name || $t('Editor'),
      icon: this.layoutService.state.tabs[tab].icon,
      trackingTarget: tab === 'default' ? 'editor' : 'custom',
    }));
  }

  get loading() {
    return this.appService.state.loading;
  }

  get pageData() {
    const pageData: IPageData[] = [];
    const hasThemes =
      this.userService.isLoggedIn &&
      getPlatformService(this.userService.platform.type).capabilities.has('themes');

    if (this.userService.isLoggedIn) {
      pageData.push({
        target: 'AlertboxLibrary',
        icon: 'icon-alert-box',
        title: $t('Alertbox Library'),
        trackingTarget: 'alertbox-library',
        newBadge: true,
      });
    }

    if (hasThemes) {
      pageData.push({
        target: 'BrowseOverlays',
        icon: 'icon-themes',
        title: $t('Themes'),
        trackingTarget: 'themes',
      });
    }

    if (this.appStoreVisible) {
      pageData.push({
        target: 'PlatformAppStore',
        icon: 'icon-store',
        title: $t('App Store'),
        trackingTarget: 'app-store',
      });
    }

    if (this.userService.isLoggedIn) {
      pageData.push({
        target: 'Grow',
        icon: 'icon-graph',
        title: $t('Grow'),
        trackingTarget: 'grow-tab',
      });
    }

    return pageData;
  }

  get primaryStudioTab() {
    return (
      <div
        onMouseenter={() => (this.showTabDropdown = true)}
        onMouseleave={() => (this.showTabDropdown = false)}
      >
        <div
          class={cx(styles.primaryTab, {
            [styles.active]:
              this.page === 'Studio' && this.layoutService.state.currentTab === 'default',
          })}
        >
          {this.studioTab(this.studioTabs[0])}
          {this.studioTabs.length > 1 && this.userService.isPrime && (
            <i
              class={cx('icon-down', styles.studioDropdown, {
                [styles.studioDropdownActive]: this.layoutService.state.currentTab !== 'default',
              })}
            />
          )}
        </div>
        {this.additionalStudioTabs}
      </div>
    );
  }

  get additionalStudioTabs() {
    return (
      <transition name="sidenav-slide">
        {this.showTabDropdown && (
          <div class={styles.studioTabs}>
            {this.studioTabs.slice(1).map(page => this.studioTab(page))}
          </div>
        )}
      </transition>
    );
  }

  studioTab(page: { target: string; title: string; icon: string; trackingTarget: string }) {
    return (
      <div
        class={cx(styles.mainCell, {
          [styles.active]:
            this.page === 'Studio' && this.layoutService.state.currentTab === page.target,
        })}
        onClick={() => this.navigateToStudioTab(page.target)}
        vTrackClick={{ component: 'SideNav', target: page.trackingTarget }}
        title={page.title}
      >
        <i class={page.icon} />
      </div>
    );
  }

  render() {
<<<<<<< HEAD
=======
    const pageData: IPageData[] = [];
    const hasThemes =
      this.userService.isLoggedIn &&
      getPlatformService(this.userService.platform.type).hasCapability('themes');

    if (this.userService.isLoggedIn) {
      pageData.push({
        target: 'AlertboxLibrary',
        icon: 'icon-alert-box',
        title: $t('Alertbox Library'),
        trackingTarget: 'alertbox-library',
        newBadge: true,
      });
    }

    if (hasThemes) {
      pageData.push({
        target: 'BrowseOverlays',
        icon: 'icon-themes',
        title: $t('Themes'),
        trackingTarget: 'themes',
      });
    }

    if (this.appStoreVisible) {
      pageData.push({
        target: 'PlatformAppStore',
        icon: 'icon-store',
        title: $t('App Store'),
        trackingTarget: 'app-store',
      });
    }

>>>>>>> c2a98a19
    return (
      <div class={cx('side-nav', styles.container, { [styles.leftDock]: this.leftDock })}>
        {this.primaryStudioTab}
        {this.pageData.map(page => (
          <div
            class={cx(styles.mainCell, {
              [styles.active]: this.page === page.target,
              [styles.disabled]: !this.userService.isLoggedIn && page.target !== 'Studio',
            })}
            onClick={() => this.navigate(page.target as TAppPage)}
            vTrackClick={{ component: 'SideNav', target: page.trackingTarget }}
            title={page.title}
          >
            <i class={page.icon} />
            {page.newBadge && <div class={cx(styles.badge, styles.newBadge)}>{$t('New')}</div>}
          </div>
        ))}
        {this.platformAppsService.enabledApps.length > 0 && <AppsNav />}
        <NavTools />
      </div>
    );
  }
}<|MERGE_RESOLUTION|>--- conflicted
+++ resolved
@@ -87,7 +87,7 @@
     const pageData: IPageData[] = [];
     const hasThemes =
       this.userService.isLoggedIn &&
-      getPlatformService(this.userService.platform.type).capabilities.has('themes');
+      getPlatformService(this.userService.platform.type).hasCapability('themes');
 
     if (this.userService.isLoggedIn) {
       pageData.push({
@@ -184,42 +184,6 @@
   }
 
   render() {
-<<<<<<< HEAD
-=======
-    const pageData: IPageData[] = [];
-    const hasThemes =
-      this.userService.isLoggedIn &&
-      getPlatformService(this.userService.platform.type).hasCapability('themes');
-
-    if (this.userService.isLoggedIn) {
-      pageData.push({
-        target: 'AlertboxLibrary',
-        icon: 'icon-alert-box',
-        title: $t('Alertbox Library'),
-        trackingTarget: 'alertbox-library',
-        newBadge: true,
-      });
-    }
-
-    if (hasThemes) {
-      pageData.push({
-        target: 'BrowseOverlays',
-        icon: 'icon-themes',
-        title: $t('Themes'),
-        trackingTarget: 'themes',
-      });
-    }
-
-    if (this.appStoreVisible) {
-      pageData.push({
-        target: 'PlatformAppStore',
-        icon: 'icon-store',
-        title: $t('App Store'),
-        trackingTarget: 'app-store',
-      });
-    }
-
->>>>>>> c2a98a19
     return (
       <div class={cx('side-nav', styles.container, { [styles.leftDock]: this.leftDock })}>
         {this.primaryStudioTab}
