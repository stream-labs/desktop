--- conflicted
+++ resolved
@@ -358,9 +358,6 @@
   globalSearchStr: string;
   highlightSearch: (searchStr: string) => void;
   scanning: boolean;
-<<<<<<< HEAD
-}> {}
-=======
 }> {}
 
 @Component({
@@ -381,5 +378,4 @@
     },
   },
 })
-export class MultistreamChatInfo extends ReactComponent {}
->>>>>>> ef0dea81
+export class MultistreamChatInfo extends ReactComponent {}