import { StreamingService } from 'services/streaming';
import { ScenesService } from 'services/scenes';
import { SourcesService, TSourceType } from 'services/sources';
import { TransitionsService } from 'services/transitions';
import { KeyListenerService } from 'services/key-listener';
import { MarkersService } from 'services/markers';
import { Inject } from 'services/core/injector';
import { StatefulService, mutation, ServiceHelper } from 'services';
import defer from 'lodash/defer';
import mapValues from 'lodash/mapValues';
import { $t } from 'services/i18n';
import * as obs from '../../obs-api';
import { GameOverlayService } from './game-overlay';
import { CustomizationService } from './customization';
import { RecentEventsService } from './recent-events';
import { UsageStatisticsService } from './usage-statistics';
import { getOS, OS } from 'util/operating-systems';
import { VirtualWebcamService } from 'app-services';

function getScenesService(): ScenesService {
  return ScenesService.instance;
}

function getSourcesService(): SourcesService {
  return SourcesService.instance;
}

function getStreamingService(): StreamingService {
  return StreamingService.instance;
}

function getTransitionsService(): TransitionsService {
  return TransitionsService.instance;
}

function getGameOverlayService(): GameOverlayService {
  return GameOverlayService.instance;
}

function getCustomizationService(): CustomizationService {
  return CustomizationService.instance;
}

function getRecentEventsService(): RecentEventsService {
  return RecentEventsService.instance;
}

<<<<<<< HEAD
function getVirtualCameraService(): VirtualWebcamService {
  return VirtualWebcamService.instance;
=======
function getMarkersService(): MarkersService {
  return MarkersService.instance;
>>>>>>> 2729433a
}

const isAudio = (sourceId: string) => {
  const source = getSourcesService().views.getSource(sourceId);

  return source ? source.audio : false;
};

const isSourceType = (type: TSourceType) => (sourceId: string) => {
  const source = getSourcesService().views.getSource(sourceId);

  return source ? source.type === type : false;
};

function getHotkeyHash(hotkey: IHotkey): string {
  return `${hotkey.actionName}/${hotkey.sceneId || ''}${hotkey.sourceId || ''}/${
    hotkey.sceneItemId || ''
  }`;
}

/**
 * Process a hotkey by sending it directly to OBS backend
 *
 * @param isKeyDown Whether the key was pressed or released
 */
const processObsHotkey = (isKeyDown: boolean) => (itemId: string, hotkeyId: number): void => {
  obs.NodeObs.OBS_API_ProcessHotkeyStatus(hotkeyId, isKeyDown);
};

type THotkeyType = 'GENERAL' | 'SCENE' | 'SCENE_ITEM' | 'SOURCE' | 'MARKER';

/**
 * Represents the key bound to a hotkey action
 */
export interface IBinding {
  key: string; // Is key code
  modifiers: {
    alt: boolean;
    ctrl: boolean;
    shift: boolean;
    meta: boolean;
  };
}

interface IHotkeyAction {
  name: string;
  description(entityId: string): string;

  down(entityId: string, hotkeyId?: number): void;

  isActive?(entityId: string): boolean;
  shouldApply?(entityId: string): boolean;

  up?(entityId: string, hotkeyId?: number): void;

  // These are injected dynamically
  downHandler?(): void;
  upHandler?(): void;
}

type HotkeyGroup = {
  [actionName: string]: IHotkeyAction;
};

const GENERAL_ACTIONS: HotkeyGroup = {
  TOGGLE_START_STREAMING: {
    name: 'TOGGLE_START_STREAMING',
    description: () => $t('Start Streaming'),
    down: () => getStreamingService().toggleStreaming(),
    isActive: () => {
      const streamingService = getStreamingService();
      return streamingService.isStreaming;
    },
  },
  TOGGLE_STOP_STREAMING: {
    name: 'TOGGLE_STOP_STREAMING',
    description: () => $t('Stop Streaming'),
    down: () => {
      const streamingService = getStreamingService();
      streamingService.toggleStreaming();
    },
    isActive: () => {
      const streamingService = getStreamingService();
      return !streamingService.isStreaming;
    },
  },
  TOGGLE_START_RECORDING: {
    name: 'TOGGLE_START_RECORDING',
    description: () => $t('Start Recording'),
    down: () => getStreamingService().toggleRecording(),
    isActive: () => getStreamingService().isRecording,
  },
  TOGGLE_STOP_RECORDING: {
    name: 'TOGGLE_STOP_RECORDING',
    description: () => $t('Stop Recording'),
    down: () => getStreamingService().toggleRecording(),
    isActive: () => !getStreamingService().isRecording,
  },
  ENABLE_STUDIO_MODE: {
    name: 'ENABLE_STUDIO_MODE',
    description: () => $t('Enable Studio Mode'),
    down: () => getTransitionsService().enableStudioMode(),
    isActive: () => getTransitionsService().state.studioMode,
  },
  DISABLE_STUDIO_MODE: {
    name: 'DISABLE_STUDIO_MODE',
    description: () => $t('Disable Studio Mode'),
    down: () => getTransitionsService().disableStudioMode(),
    isActive: () => !getTransitionsService().state.studioMode,
  },
  TRANSITION_STUDIO_MODE: {
    name: 'TRANSITION_STUDIO_MODE',
    description: () => $t('Transition (Studio Mode)'),
    down: () => getTransitionsService().executeStudioModeTransition(),
  },
  SAVE_REPLAY: {
    name: 'SAVE_REPLAY',
    description: () => $t('Save Replay'),
    down: () => getStreamingService().saveReplay(),
  },
  SPLIT_FILE: {
    name: 'SPLIT_FILE',
    description: () => $t('Split Recording File'),
    down: () => getStreamingService().splitFile(),
  },
  TOGGLE_OVERLAY: {
    name: 'TOGGLE_OVERLAY',
    description: () => $t('Toggle in-game overlay'),
    down: () => getGameOverlayService().toggleOverlay(),
    shouldApply: () => getOS() === OS.Windows,
  },
  TOGGLE_OVERLAY_POSITIONING: {
    name: 'TOGGLE_OVERLAY_POSITIONING',
    description: () => $t('Toggle overlay positioning mode'),
    down: () => getGameOverlayService().setPreviewMode(!getGameOverlayService().state.previewMode),
    shouldApply: () => getOS() === OS.Windows,
  },
  TOGGLE_PERFORMANCE_MODE: {
    name: 'TOGGLE_PERFORMANCE_MODE',
    description: () => $t('Toggle Performance Mode'),
    down: () => getCustomizationService().togglePerformanceMode(),
  },
  SKIP_ALERT: {
    name: 'SKIP_ALERT',
    description: () => $t('Skip Alert'),
    down: () => getRecentEventsService().skipAlert(),
  },
  TOGGLE_VIRTUAL_CAMERA_ON: {
    name: 'TOGGLE_VIRTUAL_CAMERA_ON',
    description: () => $t('Start Virtual Camera'),
    down: () => getVirtualCameraService().start(),
    isActive: () => getVirtualCameraService().state.running,
  },
  TOGGLE_VIRTUAL_CAMERA_OFF: {
    name: 'TOGGLE_VIRTUAL_CAMERA_OFF',
    description: () => $t('Stop Virtual Camera'),
    down: () => getVirtualCameraService().stop(),
    isActive: () => !getVirtualCameraService().state.running,
  },
};

const SOURCE_ACTIONS: HotkeyGroup = {
  TOGGLE_MUTE: {
    name: 'TOGGLE_MUTE',
    description: () => $t('Mute'),
    down: sourceId => getSourcesService().setMuted(sourceId, true),
    isActive: sourceId => !!getSourcesService().views.getSource(sourceId)?.muted,
    shouldApply: isAudio,
  },
  TOGGLE_UNMUTE: {
    name: 'TOGGLE_UNMUTE',
    description: () => $t('Unmute'),
    down: sourceId => getSourcesService().setMuted(sourceId, false),
    isActive: sourceId => getSourcesService().views.getSource(sourceId)?.muted === false,
    shouldApply: isAudio,
  },
  PUSH_TO_MUTE: {
    name: 'PUSH_TO_MUTE',
    description: () => $t('Push to Mute'),
    down: sourceId => getSourcesService().setMuted(sourceId, true),
    up: sourceId => getSourcesService().setMuted(sourceId, false),
    shouldApply: isAudio,
  },
  PUSH_TO_TALK: {
    name: 'PUSH_TO_TALK',
    description: () => $t('Push to Talk'),
    down: sourceId => getSourcesService().setMuted(sourceId, false),
    up: sourceId => getSourcesService().setMuted(sourceId, true),
    shouldApply: isAudio,
  },
  GAME_CAPTURE_HOTKEY_START: {
    name: 'GAME_CAPTURE_HOTKEY_START',
    description: () => $t('Capture Foreground Window'),
    up: processObsHotkey(false),
    down: processObsHotkey(true),
    shouldApply: isSourceType('game_capture'),
  },
  GAME_CAPTURE_HOTKEY_STOP: {
    name: 'GAME_CAPTURE_HOTKEY_STOP',
    description: () => $t('Deactivate Capture'),
    up: processObsHotkey(false),
    down: processObsHotkey(true),
    shouldApply: isSourceType('game_capture'),
  },
  SLIDESHOW_PLAYPAUSE: {
    name: 'SLIDESHOW_PLAYPAUSE',
    description: () => $t('Play/Pause'),
    down: processObsHotkey(true),
    up: processObsHotkey(false),
    shouldApply: isSourceType('slideshow'),
  },
  SLIDESHOW_RESTART: {
    name: 'SLIDESHOW_RESTART',
    description: () => $t('Restart'),
    down: processObsHotkey(true),
    up: processObsHotkey(false),
    shouldApply: isSourceType('slideshow'),
  },
  SLIDESHOW_STOP: {
    name: 'SLIDESHOW_STOP',
    description: () => $t('Stop'),
    down: processObsHotkey(true),
    up: processObsHotkey(false),
    shouldApply: isSourceType('slideshow'),
  },
  SLIDESHOW_NEXTSLIDE: {
    name: 'SLIDESHOW_NEXTSLIDE',
    description: () => $t('Next Slide'),
    down: processObsHotkey(true),
    up: processObsHotkey(false),
    shouldApply: isSourceType('slideshow'),
  },
  SLIDESHOW_PREVIOUSSLIDE: {
    name: 'SLIDESHOW_PREVIOUSSLIDE',
    description: () => $t('Previous Slide'),
    down: processObsHotkey(true),
    up: processObsHotkey(false),
    shouldApply: isSourceType('slideshow'),
  },
  FFMPEG_SOURCE_RESTART: {
    name: 'FFMPEG_SOURCE_RESTART',
    description: () => $t('Restart'),
    down: processObsHotkey(true),
    up: processObsHotkey(false),
    shouldApply: isSourceType('ffmpeg_source'),
  },
};

const SCENE_ACTIONS: HotkeyGroup = {
  SWITCH_TO_SCENE: {
    name: 'SWITCH_TO_SCENE',
    description: () => $t('Switch to scene'),
    down: sceneId => getScenesService().makeSceneActive(sceneId),
  },
};

const SCENE_ITEM_ACTIONS: HotkeyGroup = {
  TOGGLE_SOURCE_VISIBILITY_SHOW: {
    name: 'TOGGLE_SOURCE_VISIBILITY_SHOW',
    description: sceneItemId => {
      const sceneItem = getScenesService().views.getSceneItem(sceneItemId);
      return $t('Show %{sourcename}', { sourcename: sceneItem?.source.name });
    },
    shouldApply: sceneItemId => !!getScenesService().views.getSceneItem(sceneItemId)?.video,
    isActive: sceneItemId => !!getScenesService().views.getSceneItem(sceneItemId)?.visible,
    down: sceneItemId => getScenesService().views.getSceneItem(sceneItemId)?.setVisibility(true),
  },
  TOGGLE_SOURCE_VISIBILITY_HIDE: {
    name: 'TOGGLE_SOURCE_VISIBILITY_HIDE',
    description: sceneItemId => {
      const sceneItem = getScenesService().views.getSceneItem(sceneItemId);
      return $t('Hide %{sourcename}', { sourcename: sceneItem?.source.name });
    },
    shouldApply: sceneItemId => !!getScenesService().views.getSceneItem(sceneItemId)?.video,
    isActive: sceneItemId => getScenesService().views.getSceneItem(sceneItemId)?.visible === false,
    down: sceneItemId => getScenesService().views.getSceneItem(sceneItemId)?.setVisibility(false),
  },
  PUSH_TO_SOURCE_SHOW: {
    name: 'PUSH_TO_SOURCE_SHOW',
    description: sceneItemId => {
      const sceneItem = getScenesService().views.getSceneItem(sceneItemId);
      return $t('Push to Show %{sourcename}', { sourcename: sceneItem?.source.name });
    },
    shouldApply: sceneItemId => !!getScenesService().views.getSceneItem(sceneItemId)?.video,
    up: sceneItemId => getScenesService().views.getSceneItem(sceneItemId)?.setVisibility(false),
    down: sceneItemId => getScenesService().views.getSceneItem(sceneItemId)?.setVisibility(true),
  },
  PUSH_TO_SOURCE_HIDE: {
    name: 'PUSH_TO_SOURCE_HIDE',
    description: sceneItemId => {
      const sceneItem = getScenesService().views.getSceneItem(sceneItemId);
      return $t('Push to Hide %{sourcename}', { sourcename: sceneItem?.source.name });
    },
    shouldApply: sceneItemId => !!getScenesService().views.getSceneItem(sceneItemId)?.video,
    up: sceneItemId => getScenesService().views.getSceneItem(sceneItemId)?.setVisibility(true),
    down: sceneItemId => getScenesService().views.getSceneItem(sceneItemId)?.setVisibility(false),
  },
};

const MARKERS_ACTIONS: HotkeyGroup = {
  MARKER_1: {
    name: 'MARKER_1',
    description: () => getMarkersService().views.getLabel('MARKER_1'),
    down: () => getMarkersService().actions.addMarker('MARKER_1'),
  },
  MARKER_2: {
    name: 'MARKER_2',
    description: () => getMarkersService().views.getLabel('MARKER_2'),
    down: () => getMarkersService().actions.addMarker('MARKER_2'),
  },
  MARKER_3: {
    name: 'MARKER_3',
    description: () => getMarkersService().views.getLabel('MARKER_3'),
    down: () => getMarkersService().actions.addMarker('MARKER_3'),
  },
  MARKER_4: {
    name: 'MARKER_4',
    description: () => getMarkersService().views.getLabel('MARKER_4'),
    down: () => getMarkersService().actions.addMarker('MARKER_4'),
  },
};

/**
 * All possible hotkeys should be defined in this object.
 * All information about the hotkey and its behavior is
 * encapsulated within the action definition here.
 *
 * WARNING: Changing the name of existing hotkey actions
 * will cause people to lose their saved keybindings. The
 * name shouldn't really change after it is added.
 */
const ACTIONS: HotkeyGroup = {
  ...GENERAL_ACTIONS,
  ...SOURCE_ACTIONS,
  ...SCENE_ACTIONS,
  ...SCENE_ITEM_ACTIONS,
  ...MARKERS_ACTIONS,
};

/**
 * Represents a serialized Hotkey
 */
export interface IHotkey {
  actionName: string;
  bindings: IBinding[];
  description?: string;
  sceneId?: string;
  sourceId?: string;
  sceneItemId?: string;
  hotkeyId?: number;
  isMarker?: boolean;
}

/**
 * Represents the full set of bindable hotkeys
 * for convenient render inside a component
 */
export interface IHotkeysSet {
  general: IHotkey[];
  sources: Dictionary<IHotkey[]>;
  scenes: Dictionary<IHotkey[]>;
  markers: IHotkey[];
}

interface IHotkeysServiceState {
  hotkeys: IHotkey[]; // only bound hotkeys are stored
}

type OBSHotkey = {
  ObjectName: string;
  ObjectType: obs.EHotkeyObjectType;
  HotkeyName: string;
  HotkeyDesc: string;
  HotkeyId: number;
};

export class HotkeysService extends StatefulService<IHotkeysServiceState> {
  static initialState: IHotkeysServiceState = {
    hotkeys: [],
  };

  @Inject() private scenesService: ScenesService;
  @Inject() private sourcesService: SourcesService;
  @Inject() private keyListenerService: KeyListenerService;
  @Inject() private usageStatisticsService: UsageStatisticsService;

  /**
   * Memoizes the currently registered hotkeys
   */
  private registeredHotkeys: Hotkey[] | null;

  init() {
    this.scenesService.sceneAdded.subscribe(() => this.invalidate());
    this.scenesService.sceneRemoved.subscribe(() => this.invalidate());
    this.scenesService.itemAdded.subscribe(() => this.invalidate());
    this.scenesService.itemRemoved.subscribe(() => this.invalidate());
    this.sourcesService.sourceAdded.subscribe(() => this.invalidate());
    this.sourcesService.sourceRemoved.subscribe(() => this.invalidate());
  }

  addHotkey(hotkeyModel: IHotkey) {
    this.ADD_HOTKEY(hotkeyModel);
  }

  private invalidate() {
    this.registeredHotkeys = null;
  }

  private updateRegisteredHotkeys() {
    const hotkeys: Dictionary<IHotkey> = {};
    /*
     * Since we're hybrid at this point, track already-added hotkeys so OBS
     * hotkeys don't duplicate them
     */
    const addedHotkeys = new Set<string>();

    Object.values(GENERAL_ACTIONS).forEach(action => {
      const hotkey: IHotkey = {
        actionName: action.name,
        bindings: [],
      };
      hotkeys[getHotkeyHash(hotkey)] = hotkey;
      addedHotkeys.add(action.name);
    });

    this.scenesService.views.scenes.forEach(scene => {
      Object.values(SCENE_ACTIONS).forEach(action => {
        const hotkey: IHotkey = {
          actionName: action.name,
          bindings: [],
          sceneId: scene.id,
        };
        hotkeys[getHotkeyHash(hotkey)] = hotkey;
        addedHotkeys.add(`${action.name}-${scene.id}`);
      });

      scene.getItems().forEach(sceneItem => {
        Object.values(SCENE_ITEM_ACTIONS).forEach(action => {
          const hotkey: IHotkey = {
            actionName: action.name,
            bindings: [],
            sceneItemId: sceneItem.sceneItemId,
          };
          hotkeys[getHotkeyHash(hotkey)] = hotkey;
          addedHotkeys.add(`${action.name}-${sceneItem.sceneItemId}`);
        });
      });
    });

    Object.values(MARKERS_ACTIONS).forEach(action => {
      const hotkey: IHotkey = {
        actionName: action.name,
        bindings: [],
        isMarker: true,
      };
      hotkeys[getHotkeyHash(hotkey)] = hotkey;
      addedHotkeys.add(action.name);
    });

    const obsHotkeys: OBSHotkey[] = obs.NodeObs.OBS_API_QueryHotkeys();

    obsHotkeys
      .filter(hotkey => this.isSupportedHotkey(hotkey))
      .forEach(hotkey => {
        const action = this.getActionForHotkey(hotkey);

        if (action && action.name) {
          const hk: IHotkey = {
            sourceId: hotkey.ObjectName,
            actionName: action.name,
            bindings: [] as IBinding[],
            hotkeyId: hotkey.HotkeyId,
          };

          if (!hotkeys[getHotkeyHash(hk)]) {
            hotkeys[getHotkeyHash(hk)] = hk;
          }
        }
      });

    this.state.hotkeys.forEach(savedHotkey => {
      const hotkey = hotkeys[getHotkeyHash(savedHotkey)];
      if (hotkey) hotkey.bindings = [...savedHotkey.bindings];
    });

    this.registeredHotkeys = Object.keys(hotkeys).map(key => this.getHotkey(hotkeys[key]));
  }

  getHotkey(obj: IHotkey): Hotkey {
    return new Hotkey(obj);
  }

  // Only works for general hotkeys for now
  getGeneralHotkeyByName(name: string) {
    return this.getHotkeysSet().general.find(hotkey => hotkey.actionName === name);
  }

  // Only works for general hotkeys for now
  applyGeneralHotkey(hotkey: IHotkey) {
    const set = this.getHotkeysSet();
    set.general.forEach(h => {
      if (h.actionName === hotkey.actionName) {
        h.bindings = hotkey.bindings;
      }
    });
    this.applyHotkeySet(set);
  }

  getHotkeys(): Hotkey[] {
    if (!this.registeredHotkeys) this.updateRegisteredHotkeys();
    return (this.registeredHotkeys ?? []).filter(hotkey => hotkey.shouldApply);
  }

  getHotkeysSet(): IHotkeysSet {
    const sourcesHotkeys: Dictionary<Hotkey[]> = {};
    this.sourcesService.views.getSources().forEach(source => {
      const sourceHotkeys = this.getSourceHotkeys(source.sourceId);
      if (sourceHotkeys.length) sourcesHotkeys[source.sourceId] = sourceHotkeys;
    });

    const scenesHotkeys: Dictionary<Hotkey[]> = {};
    this.scenesService.views.scenes.forEach(scene => {
      const sceneItemsHotkeys = this.getSceneItemsHotkeys(scene.id);
      const sceneHotkeys = sceneItemsHotkeys.concat(this.getSceneHotkeys(scene.id));
      if (sceneHotkeys.length) scenesHotkeys[scene.id] = sceneHotkeys;
    });

    const markersHotkeys = this.getHotkeys().filter(hotkey => hotkey.type === 'MARKER');

    return {
      general: this.serializeHotkeys(this.getGeneralHotkeys()),
      sources: this.serializeHotkeys(sourcesHotkeys),
      scenes: this.serializeHotkeys(scenesHotkeys),
      markers: this.serializeHotkeys(markersHotkeys),
    };
  }

  /**
   * Hotkey service helpers are extremely expensive to create from the
   * child window, so we serialize them here first.
   * @param hotkeys A group of hotkeys, either an array or a dictionary
   */
  private serializeHotkeys(hotkeys: Dictionary<Hotkey[]>): Dictionary<IHotkey[]>;
  private serializeHotkeys(hotkeys: Hotkey[]): IHotkey[];
  private serializeHotkeys(
    hotkeys: Dictionary<Hotkey[]> | Hotkey[],
  ): Dictionary<IHotkey[]> | IHotkey[] {
    if (Array.isArray(hotkeys)) {
      return hotkeys.map(h => ({ ...h.getModel(), description: h.description }));
    }

    return mapValues(hotkeys, h => this.serializeHotkeys(h));
  }

  clearAllHotkeys() {
    this.applyHotkeySet({
      general: [],
      sources: {},
      scenes: {},
      markers: [],
    });
  }

  applyHotkeySet(hotkeySet: IHotkeysSet) {
    const hotkeys: IHotkey[] = [];
    hotkeys.push(...hotkeySet.general);
    Object.keys(hotkeySet.scenes).forEach(sceneId => hotkeys.push(...hotkeySet.scenes[sceneId]));
    Object.keys(hotkeySet.sources).forEach(sourceId =>
      hotkeys.push(...hotkeySet.sources[sourceId]),
    );
    hotkeys.push(...hotkeySet.markers);
    this.setHotkeys(hotkeys);
    this.bindHotkeys();
  }

  getGeneralHotkeys(): Hotkey[] {
    return this.getHotkeys().filter(hotkey => hotkey.type === 'GENERAL');
  }

  getSourceHotkeys(sourceId: string): Hotkey[] {
    return this.getHotkeys().filter(hotkey => hotkey.sourceId === sourceId);
  }

  getSceneHotkeys(sceneId: string): Hotkey[] {
    return this.getHotkeys().filter(hotkey => hotkey.sceneId === sceneId);
  }

  getSceneItemsHotkeys(sceneId: string): Hotkey[] {
    const scene = this.scenesService.views.getScene(sceneId);
    const sceneItemsIds = scene?.nodes.map(item => item.id) ?? [];
    return this.getHotkeys().filter(hotkey => sceneItemsIds.includes(hotkey.sceneItemId ?? ''));
  }

  getSceneItemHotkeys(sceneItemId: string): Hotkey[] {
    return this.getHotkeys().filter(hotkey => hotkey.sceneItemId === sceneItemId);
  }

  getMarkerHotkeys(): Hotkey[] {
    return this.getHotkeys().filter(hotkey => hotkey.type === 'MARKER');
  }

  unregisterAll() {
    this.keyListenerService.unregisterAll();
  }

  private setHotkeys(hotkeys: IHotkey[]) {
    this.CLEAR_HOTKEYS();
    hotkeys.forEach(hotkey => {
      if (hotkey.bindings.length) this.ADD_HOTKEY(hotkey);
    });
    this.invalidate();
  }

  bindHotkeys() {
    this.unregisterAll();

    // Node-libuiohook does not support binding multiple callbacks to
    // a single key event, so we have to group them by binding

    const downBindingMap = new Map<string, Hotkey[]>();
    const upBindingMap = new Map<string, Hotkey[]>();

    this.getHotkeys().forEach(hotkey => {
      hotkey.bindings.forEach(binding => {
        const downHotkeys = downBindingMap.get(JSON.stringify(binding)) || [];
        const upHotkeys = upBindingMap.get(JSON.stringify(binding)) || [];

        if (hotkey.action.downHandler) downHotkeys.push(hotkey);
        if (hotkey.action.upHandler) upHotkeys.push(hotkey);

        downBindingMap.set(JSON.stringify(binding), downHotkeys);
        upBindingMap.set(JSON.stringify(binding), upHotkeys);
      });
    });

    downBindingMap.forEach((hotkeys, bindingStr) => {
      const binding = JSON.parse(bindingStr);

      this.keyListenerService.register({
        ...binding,
        eventType: 'registerKeydown',
        callback: () => {
          this.usageStatisticsService.recordFeatureUsage('HotkeyPress');
          hotkeys.forEach(hotkey => hotkey.action.downHandler && hotkey.action.downHandler());
        },
      });
    });

    upBindingMap.forEach((hotkeys, bindingStr) => {
      const binding = JSON.parse(bindingStr);

      this.keyListenerService.register({
        ...binding,
        eventType: 'registerKeyup',
        callback: () =>
          hotkeys.forEach(hotkey => hotkey.action.upHandler && hotkey.action.upHandler()),
      });
    });
  }

  @mutation()
  private ADD_HOTKEY(hotkeyObj: IHotkey) {
    this.state.hotkeys.push(hotkeyObj);
  }

  @mutation()
  private SET_BINDINGS(hotkeyInd: number, bindings: IBinding[]) {
    this.state.hotkeys[hotkeyInd].bindings = bindings;
  }

  @mutation()
  private CLEAR_HOTKEYS() {
    this.state.hotkeys = [];
  }

  private isSupportedHotkey(hotkey: OBSHotkey) {
    if (hotkey.ObjectType !== obs.EHotkeyObjectType.Source) {
      return false;
    }

    const action = this.getActionForHotkey(hotkey);

    return action && action.name && idPropFor(hotkey);
  }

  private getActionForHotkey(hotkey: OBSHotkey): IHotkeyAction | null {
    const action = getActionFromName(hotkey.HotkeyName);

    // Return the action immediately if there's a 1-1 mapping
    if (action && action.name) {
      return action;
    }

    // Otherwise prefix the hotkey name with its source type
    const source = this.sourcesService.views.getSource(hotkey.ObjectName);

    if (source) {
      return ACTIONS[`${source.type.toUpperCase()}_${hotkey.HotkeyName}`];
    }

    return null;
  }
}

/**
 * Represents a single bindable hotkey
 */
@ServiceHelper('HotkeysService')
export class Hotkey implements IHotkey {
  actionName: string;
  sceneId?: string;
  sourceId?: string;
  sceneItemId?: string;
  isMarker?: boolean;
  bindings: IBinding[];

  type: THotkeyType;
  description: string;
  action: IHotkeyAction;
  shouldApply: boolean;

  private readonly hotkeyModel: IHotkey;

  constructor(hotkeyModel: IHotkey) {
    Object.assign(this, hotkeyModel);
    this.hotkeyModel = hotkeyModel;

    if (this.sourceId) {
      this.type = 'SOURCE';
    } else if (this.sceneItemId) {
      this.type = 'SCENE_ITEM';
    } else if (this.sceneId) {
      this.type = 'SCENE';
    } else if (this.isMarker) {
      this.type = 'MARKER';
    } else {
      this.type = 'GENERAL';
    }

    const entityId = this.sourceId ?? this.sceneId ?? this.sceneItemId ?? 'NO_ENTITY';

    this.action = this.getAction(entityId);
    this.description = this.action.description(entityId);
    this.shouldApply = (this.action.shouldApply && this.action.shouldApply(entityId)) ?? false;
  }

  isDestroyed() {
    return false;
  }

  equals(other: IHotkey) {
    return (
      this.actionName === other.actionName &&
      this.sceneId === other.sceneId &&
      this.sourceId === other.sourceId &&
      this.sceneItemId === other.sceneItemId
    );
  }

  getModel(): IHotkey {
    return { ...this.hotkeyModel };
  }

  private getAction(entityId: string): IHotkeyAction {
    const action = getActionFromName(this.actionName);

    const { up, down } = action;

    // Fill in optional functions with some defaults
    if (!action.isActive) action.isActive = () => false;
    if (!action.shouldApply) action.shouldApply = () => true;

    // We defer the actions until after we've decided whether
    // or not to execute each action.
    if (up) {
      action.upHandler = () => {
        if (action.isActive && !action.isActive(entityId)) {
          defer(() => up(entityId, this.hotkeyModel.hotkeyId));
        }
      };
    }

    if (down) {
      action.downHandler = () => {
        if (action.isActive && !action.isActive(entityId)) {
          defer(() => down(entityId, this.hotkeyModel.hotkeyId));
        }
      };
    }

    return action;
  }
}

const getMigrationMapping = (actionName: string) => {
  return {
    MUTE: 'TOGGLE_MUTE',
    UNMUTE: 'TOGGLE_UNMUTE',
  }[normalizeActionName(actionName)] as string;
};

const getActionFromName = (actionName: string) => ({
  ...(ACTIONS[actionName] || ACTIONS[getMigrationMapping(actionName)]),
});

const isSceneItem = (hotkey: OBSHotkey) =>
  !!getScenesService().views.getSceneItem(hotkey.ObjectName);

const isSource = (hotkey: OBSHotkey) => !!getSourcesService().views.getSource(hotkey.ObjectName);

const isScene = (hotkey: OBSHotkey) => !!getScenesService().views.getScene(hotkey.ObjectName);

const idPropFor = (hotkey: OBSHotkey) => {
  if (isSource(hotkey)) {
    return 'sourceId';
    // tslint:disable-next-line:no-else-after-return false positive
  } else if (isScene(hotkey)) {
    return 'sceneId';
  } else if (isSceneItem(hotkey)) {
    return 'sceneItemId';
  } else {
    return null;
  }
};

const normalizeActionName = (actionName: string) => actionName.split('.')[0];<|MERGE_RESOLUTION|>--- conflicted
+++ resolved
@@ -45,13 +45,12 @@
   return RecentEventsService.instance;
 }
 
-<<<<<<< HEAD
 function getVirtualCameraService(): VirtualWebcamService {
   return VirtualWebcamService.instance;
-=======
+}
+
 function getMarkersService(): MarkersService {
   return MarkersService.instance;
->>>>>>> 2729433a
 }
 
 const isAudio = (sourceId: string) => {
