--- conflicted
+++ resolved
@@ -6,11 +6,7 @@
 interface ISchema {
   scenes: ScenesNode;
   transition?: TransitionNode;
-<<<<<<< HEAD
   nodeMap: NodeMapNode;
-=======
-  nodeMap?: NodeMapNode;
->>>>>>> 219210f5
 }
 
 interface IContext {
