--- conflicted
+++ resolved
@@ -96,12 +96,9 @@
     PerformanceMetrics,
     BrowserSourceInteraction,
     EventFilterMenu,
-<<<<<<< HEAD
     GameOverlayEventFeed,
 
-=======
     AdvancedStatistics,
->>>>>>> 9cfb54aa
     BitGoal,
     DonationGoal,
     FollowerGoal,
