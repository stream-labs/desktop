--- conflicted
+++ resolved
@@ -75,13 +75,10 @@
     numberVal: 0,
     sliderVal: 5,
     imageVal: '',
-<<<<<<< HEAD
-    saveFilePathVal: '',
-=======
     galleryImage: '',
     galleryAudio: '',
     javascript: 'alert("Hello World!")',
->>>>>>> d83e0ad9
+    saveFilePathVal: '',
     checkboxVal: false,
     dateVal: undefined as Date | undefined,
     listVal: 1,
@@ -242,17 +239,16 @@
         <ImageInput label="Basic" maxFileSize={3000000} {...globalProps} {...bind.imageVal} />
       </Example>
 
-<<<<<<< HEAD
       <Example title="File Input">
         <FileInput label="Save As" save={true} {...globalProps} {...bind.saveFilePathVal} />
-=======
+      </Example>
+
       <Example title="Media Gallery">
         <MediaUrlInput label="Image" {...globalProps} {...bind.galleryImage} />
       </Example>
 
       <Example title="Code Input">
         <CodeInput label="javascript" lang="js" {...globalProps} {...bind.javascript} />
->>>>>>> d83e0ad9
       </Example>
 
       <Example title="Buttons">
