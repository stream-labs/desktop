import NameFolder from './windows/NameFolder';
import NameScene from './windows/NameScene';
import GoLiveWindow from './windows/go-live/GoLiveWindow';
import EditStreamWindow from './windows/go-live/EditStreamWindow';
import IconLibraryProperties from './windows/IconLibraryProperties';
import ScreenCaptureProperties from './windows/ScreenCaptureProperties';
import News from './windows/News';
import PerformanceMetrics from './shared/PerformanceMetrics';
import PatchNotes from './pages/PatchNotes';
import Display from './shared/Display';
import TitleBar from './shared/TitleBar';
import Chat from './root/Chat';
import Highlighter from './pages/Highlighter';
import Grow from './pages/grow/Grow';
import Loader from './pages/Loader';
import PlatformLogo from './shared/PlatformLogo';
import Onboarding from './pages/onboarding/Onboarding';
import AdvancedStatistics from './windows/AdvancedStatistics';
import StudioFooter from './root/StudioFooter';
import StreamScheduler from './pages/stream-scheduler/StreamScheduler';
import { createRoot } from './root/ReactRoot';
import StartStreamingButton from './root/StartStreamingButton';
import SourceProperties from './windows/SourceProperties';
import TestWidgets from './root/TestWidgets';
import RenameSource from './windows/RenameSource';
import NotificationsArea from './root/NotificationsArea';
import StudioEditor from './root/StudioEditor';
import SharedComponentsLibrary from './windows/sharedComponentsLibrary/SharedComponentsLibrary';
import { ObsSettings } from './windows/settings/ObsSettings';
import ThemeAudit from './pages/ThemeAudit';
import { WidgetWindow } from './widgets/common/WidgetWindow';
import SafeMode from './windows/SafeMode';
import AdvancedAudio from './windows/advanced-audio';
import { CustomCodeWindow } from './widgets/common/CustomCode';
import SourceShowcase from './windows/source-showcase';
import SourceFilters from './windows/SourceFilters';
import RecentEvents from './editor/elements/RecentEvents';
import MiniFeed from './editor/elements/Minifeed';
import BrowserView from './shared/BrowserView';
import LegacyEvents from './editor/elements/LegacyEvents';
import MediaGallery from './windows/MediaGallery';
import LayoutEditor from './pages/layout-editor/LayoutEditor';
import Projector from './windows/Projector';
import SceneSelector from './editor/elements/SceneSelectorElement';
import AddSource from './windows/AddSource';
import SideNav from './sidebar/SideNav';
<<<<<<< HEAD
import WelcomeToPrime from './windows/WelcomeToPrime';
=======
import AlertboxLibrary from './pages/AlertboxLibrary';
import PlatformAppStore from './pages/PlatformAppStore';
import BrowseOverlays from './pages/BrowseOverlays';
>>>>>>> f5841e03

// list of React components to be used inside Vue components
export const components = {
  AlertboxLibrary,
  BrowseOverlays,
  NameFolder,
  NameScene,
  BrowserView,
  GoLiveWindow: createRoot(GoLiveWindow),
  EditStreamWindow: createRoot(EditStreamWindow),
  IconLibraryProperties,
  ScreenCaptureProperties,
  News,
  PerformanceMetrics,
  PatchNotes,
  Display,
  TitleBar,
  Chat,
  Highlighter,
  Grow,
  Loader,
  PlatformLogo,
  Onboarding: createRoot(Onboarding),
  Projector,
  StreamScheduler: createRoot(StreamScheduler),
  AdvancedStatistics,
  SourceProperties: createRoot(SourceProperties),
  SharedComponentsLibrary: createRoot(SharedComponentsLibrary),
  TestWidgets,
  RenameSource,
  StudioFooter: createRoot(StudioFooter),
  StartStreamingButton,
  NotificationsArea,
  ObsSettings: createRoot(ObsSettings),
  ThemeAudit,
  StudioEditor,
  WidgetWindow: createRoot(WidgetWindow),
  CustomCodeWindow: createRoot(CustomCodeWindow),
  SafeMode,
  AdvancedAudio,
  SourceShowcase: createRoot(SourceShowcase),
  SourceFilters,
  RecentEvents,
  MiniFeed: createRoot(MiniFeed),
  LegacyEvents: createRoot(LegacyEvents),
  MediaGallery,
  LayoutEditor: createRoot(LayoutEditor),
  SceneSelector: createRoot(SceneSelector),
  AddSource,
  SideNav,
<<<<<<< HEAD
  WelcomeToPrime,
=======
  PlatformAppStore,
>>>>>>> f5841e03
};<|MERGE_RESOLUTION|>--- conflicted
+++ resolved
@@ -44,13 +44,10 @@
 import SceneSelector from './editor/elements/SceneSelectorElement';
 import AddSource from './windows/AddSource';
 import SideNav from './sidebar/SideNav';
-<<<<<<< HEAD
 import WelcomeToPrime from './windows/WelcomeToPrime';
-=======
 import AlertboxLibrary from './pages/AlertboxLibrary';
 import PlatformAppStore from './pages/PlatformAppStore';
 import BrowseOverlays from './pages/BrowseOverlays';
->>>>>>> f5841e03
 
 // list of React components to be used inside Vue components
 export const components = {
@@ -101,9 +98,6 @@
   SceneSelector: createRoot(SceneSelector),
   AddSource,
   SideNav,
-<<<<<<< HEAD
   WelcomeToPrime,
-=======
   PlatformAppStore,
->>>>>>> f5841e03
 };