import URI from 'urijs';
import isEqual from 'lodash/isEqual';
import electron from 'electron';
<<<<<<< HEAD
=======
import cloneDeep from 'lodash/cloneDeep';
const BrowserWindow = electron.remote.BrowserWindow;
>>>>>>> 19819870

export const enum EBit {
  ZERO,
  ONE,
}

export interface IEnv {
  NODE_ENV: 'production' | 'development';
  SLOBS_PREVIEW: boolean;
  SLOBS_IPC: boolean;
  SLOBS_USE_LOCAL_HOST: boolean;
  SLOBS_VERSION: string;
  CI: boolean;
}

export default class Utils {
  /**
   * cache env variables
   * since electron.remote.process takes to much time to fetch
   */
  static _env: IEnv;
  static get env() {
    if (!Utils._env) Utils._env = electron.remote.process.env;
    return Utils._env;
  }

  static applyProxy(target: Object, source: Object | Function) {
    // TODO: Figure out why this is happening
    if (!source) return;

    const sourceObj = typeof source === 'function' ? source() : source;

    Object.keys(sourceObj).forEach(propName => {
      Object.defineProperty(target, propName, {
        configurable: true,
        get() {
          return sourceObj[propName];
        },
      });
    });
  }

  static getCurrentUrlParams(): Dictionary<string> {
    return this.getUrlParams(window.location.href);
  }

  static getWindowId(): string {
    return this.getCurrentUrlParams().windowId;
  }

  static getUrlParams(url: string) {
    return URI.parseQuery(URI.parse(url).query) as Dictionary<string>;
  }

  static isWorkerWindow(): boolean {
    return this.getWindowId() === 'worker';
  }

  static isMainWindow(): boolean {
    return this.getWindowId() === 'main';
  }

  static isChildWindow(): boolean {
    return this.getWindowId() === 'child';
  }

  static isOneOffWindow(): boolean {
    return !['worker', 'main', 'child'].includes(this.getWindowId());
  }

  static getMainWindow(): Electron.BrowserWindow {
    return electron.remote.BrowserWindow.getAllWindows().find(
      win => Utils.getUrlParams(win.webContents.getURL()).windowId === 'main',
    );
  }

  static getChildWindow(): Electron.BrowserWindow {
    return electron.remote.BrowserWindow.getAllWindows().find(
      win => Utils.getUrlParams(win.webContents.getURL()).windowId === 'child',
    );
  }

  static isDevMode() {
    return Utils.env.NODE_ENV !== 'production';
  }

  static isPreview(): boolean {
    return Utils.env.SLOBS_PREVIEW as boolean;
  }

  static isIpc(): boolean {
    return Utils.env.SLOBS_IPC as boolean;
  }

  static useLocalHost(): boolean {
    return Utils.env.SLOBS_USE_LOCAL_HOST as boolean;
  }

  /**
   * create an acceptable color value for obs
   */
  static rgbaToInt(r: number, g: number, b: number, a: number): number {
    let value = r;
    value |= g << 8;
    value |= b << 16;
    value |= a << 24;

    return value;
  }

  /**
   * parse obs color tor RGBA
   */
  static intToRgba(value: number) {
    return {
      r: value & 0x000000ff,
      g: (value & 0x0000ff00) >>> 8,
      b: (value & 0x00ff0000) >>> 16,
      a: (value & 0xff000000) >>> 24,
    };
  }

  static numberToBinnaryArray(num: number, size: number): EBit[] {
    const result: EBit[] = [];
    // tslint:disable-next-line:no-parameter-reassignment TODO
    num = Math.round(num);

    // tslint:disable-next-line:no-parameter-reassignment TODO
    size = Math.round(size);

    // tslint:disable-next-line:no-parameter-reassignment TODO
    while (size--) {
      result.unshift(num & 1);
      // tslint:disable-next-line:no-parameter-reassignment TODO
      num = num >> 1;
    }
    return result;
  }

  static binnaryArrayToNumber(arr: EBit[]): number {
    let result = 0;
    let ind = arr.length;
    let pow = 0;
    while (ind--) {
      result += arr[ind] * (1 << pow);
      pow++;
    }
    return result;
  }

  static getChangedParams<T>(obj: T, patch: T): Partial<T> {
    const result: Dictionary<any> = {};
    Object.keys(patch).forEach(key => {
      if (!isEqual(obj[key], patch[key])) result[key] = cloneDeep(patch[key]);
    });
    return result as Partial<T>;
  }

  static getDeepChangedParams<T>(obj: T, patch: T): Partial<T> {
    const result: Dictionary<any> = {};

    if (obj == null) return patch;

    Object.keys(patch).forEach(key => {
      if (!isEqual(obj[key], patch[key])) {
        if (patch[key] && typeof patch[key] === 'object' && !Array.isArray(patch[key])) {
          result[key] = this.getDeepChangedParams(obj[key], patch[key]);
        } else {
          result[key] = patch[key];
        }
      }
    });
    return result as Partial<T>;
  }

  /**
   * @see https://www.typescriptlang.org/docs/handbook/mixins.html
   */
  static applyMixins(derivedCtor: any, baseCtors: any[]) {
    baseCtors.forEach(baseCtor => {
      Object.getOwnPropertyNames(baseCtor.prototype).forEach(name => {
        const baseDescriptor = Object.getOwnPropertyDescriptor(baseCtor.prototype, name);
        const derivedDescriptor = Object.getOwnPropertyDescriptor(derivedCtor.prototype, name);
        // ignore getters
        if (
          (baseDescriptor && baseDescriptor.get) ||
          (derivedDescriptor && derivedDescriptor.get)
        ) {
          return;
        }

        // ignore the property already exist
        if (derivedCtor.prototype[name]) return;
        derivedCtor.prototype[name] = baseCtor.prototype[name];
      });
    });
  }

  /**
   * Measure time in ms between events and print in to the main process stdout
   * It's helpful for measuring the time between events in different windows
   */
  static measure(msg: string, timestamp?: number) {
    electron.ipcRenderer.send('measure-time', msg, timestamp || Date.now());
  }

  static makeChildWindowVisible() {
    const childWindowId: number = electron.ipcRenderer.sendSync('getWindowIds').child;
    const childWindow = electron.remote.BrowserWindow.fromId(childWindowId);
    childWindow.show();
    childWindow.restore();
  }
}<|MERGE_RESOLUTION|>--- conflicted
+++ resolved
@@ -1,11 +1,7 @@
 import URI from 'urijs';
 import isEqual from 'lodash/isEqual';
 import electron from 'electron';
-<<<<<<< HEAD
-=======
 import cloneDeep from 'lodash/cloneDeep';
-const BrowserWindow = electron.remote.BrowserWindow;
->>>>>>> 19819870
 
 export const enum EBit {
   ZERO,
