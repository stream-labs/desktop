import uuid from 'uuid/v4';
import { mutation, StatefulService } from 'services/stateful-service';
import { OnboardingService } from 'services/onboarding';
import { HotkeysService } from 'services/hotkeys';
import { UserService } from 'services/user';
import { ShortcutsService } from 'services/shortcuts';
import { Inject } from 'util/injector';
import electron from 'electron';
import { TransitionsService } from 'services/transitions';
import { SourcesService } from 'services/sources';
import { ScenesService } from 'services/scenes';
import { VideoService } from 'services/video';
import { StreamInfoService } from 'services/stream-info';
import { track } from 'services/usage-statistics';
import { IpcServerService } from 'services/api/ipc-server';
import { TcpServerService } from 'services/api/tcp-server';
import { StreamlabelsService } from 'services/streamlabels';
import { PerformanceMonitorService } from 'services/performance-monitor';
import { SceneCollectionsService } from 'services/scene-collections';
import { FileManagerService } from 'services/file-manager';
import { PatchNotesService } from 'services/patch-notes';
import { ProtocolLinksService } from 'services/protocol-links';
import { WindowsService } from 'services/windows';
import * as obs from '../../../obs-api';
import { EVideoCodes } from 'obs-studio-node/module';
import { FacemasksService } from 'services/facemasks';
import { OutageNotificationsService } from 'services/outage-notifications';
import { CrashReporterService } from 'services/crash-reporter';
import { PlatformAppsService } from 'services/platform-apps';
import { AnnouncementsService } from 'services/announcements';
import { ObsUserPluginsService } from 'services/obs-user-plugins';
import { IncrementalRolloutService } from 'services/incremental-rollout';
import { $t } from '../i18n';
import { RunInLoadingMode } from './app-decorators';
import { CustomizationService } from 'services/customization';
<<<<<<< HEAD
import path from 'path';
=======
import Utils from 'services/utils';
>>>>>>> e1187e75

const crashHandler = window['require']('crash-handler');

interface IAppState {
  loading: boolean;
  argv: string[];
  errorAlert: boolean;
}

/**
 * Performs operations that happen once at startup and shutdown. This service
 * mainly calls into other services to do the heavy lifting.
 */
export class AppService extends StatefulService<IAppState> {
  @Inject() onboardingService: OnboardingService;
  @Inject() sceneCollectionsService: SceneCollectionsService;
  @Inject() hotkeysService: HotkeysService;
  @Inject() userService: UserService;
  @Inject() shortcutsService: ShortcutsService;
  @Inject() streamInfoService: StreamInfoService;
  @Inject() patchNotesService: PatchNotesService;
  @Inject() windowsService: WindowsService;
  @Inject() facemasksService: FacemasksService;
  @Inject() outageNotificationsService: OutageNotificationsService;
  @Inject() platformAppsService: PlatformAppsService;

  static initialState: IAppState = {
    loading: true,
    argv: electron.remote.process.argv,
    errorAlert: false,
  };

  readonly appDataDirectory = electron.remote.app.getPath('userData');

  @Inject() transitionsService: TransitionsService;
  @Inject() sourcesService: SourcesService;
  @Inject() scenesService: ScenesService;
  @Inject() videoService: VideoService;
  @Inject() streamlabelsService: StreamlabelsService;
  @Inject() private ipcServerService: IpcServerService;
  @Inject() private tcpServerService: TcpServerService;
  @Inject() private performanceMonitorService: PerformanceMonitorService;
  @Inject() private fileManagerService: FileManagerService;
  @Inject() private protocolLinksService: ProtocolLinksService;
  @Inject() private crashReporterService: CrashReporterService;
  @Inject() private announcementsService: AnnouncementsService;
  @Inject() private obsUserPluginsService: ObsUserPluginsService;
  @Inject() private incrementalRolloutService: IncrementalRolloutService;
  @Inject() private customizationService: CustomizationService;
  private loadingPromises: Dictionary<Promise<any>> = {};

  private pid = require('process').pid;

  @track('app_start')
  @RunInLoadingMode()
  async load() {
<<<<<<< HEAD
    // This is used for debugging
    window['obs'] = obs;

    // Host a new OBS server instance
    obs.IPC.host(`slobs-${uuid()}`);
    obs.NodeObs.SetWorkingDirectory(
      path.join(
        electron.remote.app.getAppPath().replace('app.asar', 'app.asar.unpacked'),
        'node_modules',
        'obs-studio-node',
      ),
    );
=======
    if (Utils.isDevMode()) {
      electron.ipcRenderer.on('showErrorAlert', () => {
        this.SET_ERROR_ALERT(true);
      });
    }
>>>>>>> e1187e75

    crashHandler.registerProcess(this.pid, false);

    await this.obsUserPluginsService.initialize();

    // Initialize OBS API
    const apiResult = obs.NodeObs.OBS_API_initAPI(
      'en-US',
      this.appDataDirectory,
      electron.remote.process.env.SLOBS_VERSION,
    );

    if (apiResult !== EVideoCodes.Success) {
      const message = apiInitErrorResultToMessage(apiResult);
      showDialog(message);

      crashHandler.unregisterProcess(this.pid);

      obs.NodeObs.StopCrashHandler();
      obs.IPC.disconnect();

      electron.ipcRenderer.send('shutdownComplete');
      return;
    }

    // We want to start this as early as possible so that any
    // exceptions raised while loading the configuration are
    // associated with the user in sentry.
    await this.userService.initialize();

    // Second, we want to start the crash reporter service.  We do this
    // after the user service because we want crashes to be associated
    // with a particular user if possible.
    this.crashReporterService.beginStartup();

    // Initialize any apps before loading the scene collection.  This allows
    // the apps to already be in place when their sources are created.
    await this.platformAppsService.initialize();

    await this.sceneCollectionsService.initialize();

    const onboarded = this.onboardingService.startOnboardingIfRequired();

    electron.ipcRenderer.on('shutdown', () => {
      electron.ipcRenderer.send('acknowledgeShutdown');
      this.shutdownHandler();
    });

    // Eager load services
    const _ = [
      this.facemasksService,

      this.incrementalRolloutService,
      this.shortcutsService,
      this.streamlabelsService,

      // Pre-fetch stream info
      this.streamInfoService,
    ];

    this.performanceMonitorService.start();

    this.ipcServerService.listen();
    this.tcpServerService.listen();

    this.patchNotesService.showPatchNotesIfRequired(onboarded);
    this.announcementsService.updateBanner();

    const _outageService = this.outageNotificationsService;

    this.crashReporterService.endStartup();

    this.protocolLinksService.start(this.state.argv);
  }

  @track('app_close')
  private shutdownHandler() {
    this.START_LOADING();
    obs.NodeObs.StopCrashHandler();

    this.crashReporterService.beginShutdown();

    this.ipcServerService.stopListening();
    this.tcpServerService.stopListening();

    window.setTimeout(async () => {
      await this.userService.flushUserSession();
      await this.sceneCollectionsService.deinitialize();
      this.performanceMonitorService.stop();
      this.transitionsService.shutdown();
      this.windowsService.closeAllOneOffs();
      await this.fileManagerService.flushAll();
      obs.NodeObs.RemoveSourceCallback();
      obs.NodeObs.OBS_service_removeCallback();
      obs.IPC.disconnect();
      this.crashReporterService.endShutdown();
      electron.ipcRenderer.send('shutdownComplete');
    }, 300);
  }

  /**
   * Show loading, block the nav-buttons and disable autosaving
   * If called several times - unlock the screen only after the last function/promise has been finished
   * Should be called for any scene-collections loading operations
   * @see RunInLoadingMode decorator
   */
  async runInLoadingMode(fn: () => Promise<any> | void) {
    if (!this.state.loading) {
      this.customizationService.setSettings({ hideStyleBlockingElements: true });
      this.START_LOADING();

      // The scene collections window is the only one we don't close when
      // switching scene collections, because it results in poor UX.
      if (this.windowsService.state.child.componentName !== 'ManageSceneCollections') {
        this.windowsService.closeChildWindow();
      }

      // wait until all one-offs windows like Projectors will be closed
      await this.windowsService.closeAllOneOffs();

      // This is kind of ugly, but it gives the browser time to paint before
      // we do long blocking operations with OBS.
      await new Promise(resolve => setTimeout(resolve, 200));

      await this.sceneCollectionsService.disableAutoSave();
    }

    let error: Error = null;
    let result: any = null;

    try {
      result = fn();
    } catch (e) {
      error = null;
    }

    let returningValue = result;
    if (result instanceof Promise) {
      const promiseId = uuid();
      this.loadingPromises[promiseId] = result;
      try {
        returningValue = await result;
      } catch (e) {
        error = e;
      }
      delete this.loadingPromises[promiseId];
    }

    if (Object.keys(this.loadingPromises).length > 0) {
      // some loading operations are still in progress
      // don't stop the loading mode
      if (error) throw error;
      return returningValue;
    }

    this.tcpServerService.startRequestsHandling();
    this.sceneCollectionsService.enableAutoSave();
    this.FINISH_LOADING();
    // Set timeout to allow transition animation to play
    setTimeout(
      () => this.customizationService.setSettings({ hideStyleBlockingElements: false }),
      500,
    );
    if (error) throw error;
    return returningValue;
  }

  @mutation()
  private START_LOADING() {
    this.state.loading = true;
  }

  @mutation()
  private FINISH_LOADING() {
    this.state.loading = false;
  }

  @mutation()
  private SET_ERROR_ALERT(errorAlert: boolean) {
    this.state.errorAlert = errorAlert;
  }

  @mutation()
  private SET_ARGV(argv: string[]) {
    this.state.argv = argv;
  }
}

export const apiInitErrorResultToMessage = (resultCode: EVideoCodes) => {
  switch (resultCode) {
    case EVideoCodes.NotSupported: {
      return $t('OBSInit.NotSupportedError');
    }
    case EVideoCodes.ModuleNotFound: {
      return $t('OBSInit.ModuleNotFoundError');
    }
    default: {
      return $t('OBSInit.UnknownError');
    }
  }
};

const showDialog = (message: string): void => {
  electron.remote.dialog.showErrorBox($t('OBSInit.ErrorTitle'), message);
};<|MERGE_RESOLUTION|>--- conflicted
+++ resolved
@@ -33,11 +33,8 @@
 import { $t } from '../i18n';
 import { RunInLoadingMode } from './app-decorators';
 import { CustomizationService } from 'services/customization';
-<<<<<<< HEAD
 import path from 'path';
-=======
 import Utils from 'services/utils';
->>>>>>> e1187e75
 
 const crashHandler = window['require']('crash-handler');
 
@@ -94,7 +91,12 @@
   @track('app_start')
   @RunInLoadingMode()
   async load() {
-<<<<<<< HEAD
+    if (Utils.isDevMode()) {
+      electron.ipcRenderer.on('showErrorAlert', () => {
+        this.SET_ERROR_ALERT(true);
+      });
+    }
+
     // This is used for debugging
     window['obs'] = obs;
 
@@ -107,13 +109,6 @@
         'obs-studio-node',
       ),
     );
-=======
-    if (Utils.isDevMode()) {
-      electron.ipcRenderer.on('showErrorAlert', () => {
-        this.SET_ERROR_ALERT(true);
-      });
-    }
->>>>>>> e1187e75
 
     crashHandler.registerProcess(this.pid, false);
 
