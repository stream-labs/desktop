--- conflicted
+++ resolved
@@ -1,22 +1,6 @@
 {
   "Show details": "詳細を表示",
   "Hide details": "詳細を非表示",
-<<<<<<< HEAD
-  "API Token": "API Token",
-  "Generate new": "新規生成",
-  "Port": "ポート",
-  "IP Addresses": "IP Addresses",
-  "Click to show": "クリックして表示",
-  "The free Streamlabs Controller app allows you to control Streamlabs Desktop from your iOS or Android device. You must be logged in to use this feature.": "The free Streamlabs Controller app allows you to control Streamlabs Desktop from your iOS or Android device. You must be logged in to use this feature.",
-  "Allow Controller app connections": "Allow Controller app connections",
-  "Connected Devices": "Connected Devices",
-  "Disconnect": "Disconnect",
-  "No devices connected": "No devices connected",
-  "Some third party applications connect to Streamlabs Desktop via websockets connection. Toggle this to allow such connections and display connection info.": "Some third party applications connect to Streamlabs Desktop via websockets connection. Toggle this to allow such connections and display connection info.",
-  "Warning: Displaying this portion on stream may leak sensitive information.": "Warning: Displaying this portion on stream may leak sensitive information.",
-  "Allow third party connections": "Allow third party connections",
-  "Host": "Host"
-=======
   "API Token": "API トークン",
   "Generate new": "新規生成",
   "Port": "ポート",
@@ -31,5 +15,4 @@
   "Warning: Displaying this portion on stream may leak sensitive information.": "警告：これをストリームに表示すると、機密情報が漏れる可能性があります。",
   "Allow third party connections": "サードパーティの接続を許可する",
   "Host": "ホスト"
->>>>>>> 3aa441c9
 }