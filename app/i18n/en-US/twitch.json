--- conflicted
+++ resolved
@@ -5,17 +5,13 @@
   "Do not include special characters or spaces in your tag": "Do not include special characters or spaces in your tag",
   "For example: \"Speedrunning\" or \"FirstPlaythrough\"": "For example: \"Speedrunning\" or \"FirstPlaythrough\"",
   "Your Twitch access token has expired. Please log in with Twitch to continue.": "Your Twitch access token has expired. Please log in with Twitch to continue.",
-<<<<<<< HEAD
   "While updating your Twitch channel info, some tags were removed due to moderation rules: %{tags}": "While updating your Twitch channel info, some tags were removed due to moderation rules: %{tags}",
   "Content Classification": "Content Classification",
   "Content classification": "Content classification",
-  "Stream features branded content": "Stream features branded content"
-=======
-  "Content classification": "Content classification",
+  "Stream features branded content": "Stream features branded content",
   "Twitch Studio Import": "Twitch Studio Import",
   "Import from Twitch Studio": "Import from Twitch Studio",
   "Import your scenes and sources from Twitch Studio.": "Import your scenes and sources from Twitch Studio.",
   "Importing Your Existing Settings From Twitch Studio": "Importing Your Existing Settings From Twitch Studio",
   "Importing from Twitch Studio is an experimental feature under active development. Some source types are unable to be imported, and not all settings will be carried over.": "Importing from Twitch Studio is an experimental feature under active development. Some source types are unable to be imported, and not all settings will be carried over."
->>>>>>> 0751e50a
 }