import Vue from 'vue';
import URI from 'urijs';
import defer from 'lodash/defer';
import { PersistentStatefulService } from 'services/core/persistent-stateful-service';
import { Inject } from 'services/core/injector';
import { handleResponse, authorizedHeaders } from 'util/requests';
import { mutation } from 'services/core/stateful-service';
import { Service } from 'services/core';
import electron from 'electron';
import { HostsService } from './hosts';
import { IncrementalRolloutService } from 'services/incremental-rollout';
import { PlatformAppsService } from 'services/platform-apps';
import {
  getPlatformService,
  IPlatformAuth,
  TPlatform,
  IPlatformService,
  EPlatformCallResult,
} from './platforms';
import { CustomizationService } from 'services/customization';
import * as Sentry from '@sentry/browser';
import { RunInLoadingMode } from 'services/app/app-decorators';
import { SceneCollectionsService } from 'services/scene-collections';
import { Subject } from 'rxjs';
import Utils from 'services/utils';
import { WindowsService } from 'services/windows';
import { $t, I18nService } from 'services/i18n';
import uuid from 'uuid/v4';
import { OnboardingService } from './onboarding';
import { NavigationService } from './navigation';
<<<<<<< HEAD
import { SettingsService } from './settings';
=======
import * as obs from '../../obs-api';
>>>>>>> 3feff030

// Eventually we will support authing multiple platforms at once
interface IUserServiceState {
  auth?: IPlatformAuth;
}

export type LoginLifecycleOptions = {
  init: () => Promise<void>;
  destroy: () => Promise<void>;
  context: Service;
};

export type LoginLifecycle = {
  destroy: () => Promise<void>;
};

interface ISentryContext {
  username: string;
  platform: string;
}

export function setSentryContext(ctx: ISentryContext) {
  Sentry.configureScope(scope => {
    scope.setUser({ username: ctx.username });
    scope.setExtra('platform', ctx.platform);
  });

  if (Utils.isMainWindow()) {
    obs.NodeObs.SetUsername(ctx.username);
  }
}

export class UserService extends PersistentStatefulService<IUserServiceState> {
  @Inject() private hostsService: HostsService;
  @Inject() private customizationService: CustomizationService;
  @Inject() private sceneCollectionsService: SceneCollectionsService;
  @Inject() private windowsService: WindowsService;
  @Inject() private onboardingService: OnboardingService;
  @Inject() private navigationService: NavigationService;
  @Inject() private incrementalRolloutService: IncrementalRolloutService;
  @Inject() private settingsService: SettingsService;

  @mutation()
  LOGIN(auth: IPlatformAuth) {
    Vue.set(this.state, 'auth', auth);
  }

  @mutation()
  LOGOUT() {
    Vue.delete(this.state, 'auth');
  }

  @mutation()
  private SET_PLATFORM_TOKEN(token: string) {
    this.state.auth.platform.token = token;
  }

  @mutation()
  private SET_CHANNEL_ID(id: string) {
    this.state.auth.platform.channelId = id;
  }

  @mutation()
  private SET_USERNAME(name: string) {
    this.state.auth.platform.channelId = name;
  }

  userLogin = new Subject<IPlatformAuth>();
  userLogout = new Subject();

  /**
   * Used by child and 1-off windows to update their sentry contexts
   */
  sentryContext = new Subject<ISentryContext>();

  init() {
    super.init();
    this.setSentryContext();
    this.validateLogin();
    this.incrementalRolloutService.fetchAvailableFeatures();
  }

  async initialize() {
    await this.refreshUserInfo();
  }

  mounted() {
    // This is used for faking authentication in tests.  We have
    // to do this because Twitch adds a captcha when we try to
    // actually log in from integration tests.
    electron.ipcRenderer.on(
      'testing-fakeAuth',
      async (e: Electron.Event, auth: IPlatformAuth, isOnboardingTest: boolean) => {
        const service = getPlatformService(auth.platform.type);
        await this.login(service, auth);
        if (!isOnboardingTest) this.onboardingService.finish();
      },
    );
  }

  // Makes sure the user's login is still good
  validateLogin() {
    if (!this.isLoggedIn()) return;

    const host = this.hostsService.streamlabs;
    const headers = authorizedHeaders(this.apiToken);
    const url = `https://${host}/api/v5/slobs/validate`;
    const request = new Request(url, { headers });

    fetch(request)
      .then(res => {
        return res.text();
      })
      .then(valid => {
        if (valid.match(/false/)) this.LOGOUT();
      });
  }

  /**
   * Attempt to update user info via API.  This is mainly
   * to support name changes on Twitch.
   */
  async refreshUserInfo() {
    if (!this.isLoggedIn()) return;

    // Make a best attempt to refresh the user data
    try {
      const service = getPlatformService(this.platform.type);
      const userInfo = await service.fetchUserInfo();

      if (userInfo.username) {
        this.SET_USERNAME(userInfo.username);
      }
    } catch (e) {
      console.error('Error fetching user info', e);
    }
  }

  /**
   * Attempts to flush the user's session to disk if it exists
   */
  flushUserSession(): Promise<void> {
    if (this.isLoggedIn() && this.state.auth.partition) {
      return new Promise(resolve => {
        const session = electron.remote.session.fromPartition(this.state.auth.partition);

        session.flushStorageData();
        session.cookies.flushStore(resolve);
      });
    }

    return Promise.resolve();
  }

  isLoggedIn() {
    return !!(this.state.auth && this.state.auth.widgetToken);
  }

  /**
   * This is a uuid that persists across the application lifetime and uniquely
   * identifies this particular installation of slobs, even when the user is
   * not logged in.
   */
  getLocalUserId() {
    const localStorageKey = 'SlobsLocalUserId';
    let userId = localStorage.getItem(localStorageKey);

    if (!userId) {
      userId = uuid();
      localStorage.setItem(localStorageKey, userId);
    }

    return userId;
  }

  get apiToken() {
    if (this.isLoggedIn()) return this.state.auth.apiToken;
  }

  get widgetToken() {
    if (this.isLoggedIn()) {
      return this.state.auth.widgetToken;
    }
  }

  get platform() {
    if (this.isLoggedIn()) {
      return this.state.auth.platform;
    }
  }

  get username() {
    if (this.isLoggedIn()) {
      return this.state.auth.platform.username;
    }
  }

  get platformId() {
    if (this.isLoggedIn()) {
      return this.state.auth.platform.id;
    }
  }

  get channelId() {
    if (this.isLoggedIn()) {
      return this.state.auth.platform.channelId;
    }
  }

  recentEventsUrl() {
    if (this.isLoggedIn()) {
      const host = this.hostsService.streamlabs;
      const token = this.widgetToken;
      const nightMode = this.customizationService.isDarkTheme ? 'night' : 'day';
      const isMediaShare =
        this.windowsService.state.RecentEvents &&
        this.windowsService.state.RecentEvents.queryParams.isMediaShare
          ? '&view=media-share'
          : '';

      return `https://${host}/dashboard/recent-events?token=${token}&mode=${nightMode}&electron${isMediaShare}`;
    }
  }

  dashboardUrl(subPage: string, hidenav: boolean = false) {
    const token = this.apiToken;
    const nightMode = this.customizationService.isDarkTheme ? 'night' : 'day';
    const hideNav = hidenav ? 'true' : 'false';
    const i18nService = I18nService.instance as I18nService; // TODO: replace with getResource('I18nService')
    const locale = i18nService.state.locale;

    return `https://${
      this.hostsService.streamlabs
    }/slobs/dashboard?oauth_token=${token}&mode=${nightMode}&r=${subPage}&l=${locale}&hidenav=${hideNav}`;
  }

  appStoreUrl(appId?: string) {
    const host = this.hostsService.platform;
    const token = this.apiToken;
    const nightMode = this.customizationService.isDarkTheme ? 'night' : 'day';
    let url = `https://${host}/slobs-store`;

    if (appId) {
      url = `${url}/app/${appId}`;
    }

    return `${url}?token=${token}&mode=${nightMode}`;
  }

  overlaysUrl(type?: 'overlay' | 'widget-theme', id?: string) {
    const uiTheme = this.customizationService.isDarkTheme ? 'night' : 'day';
    let url = `https://${this.hostsService.streamlabs}/library?mode=${uiTheme}&slobs`;

    if (this.isLoggedIn()) {
      url += `&oauth_token=${this.apiToken}`;
    }

    if (type && id) {
      url += `#/?type=${type}&id=${id}`;
    }

    return url;
  }

  getDonationSettings() {
    const host = this.hostsService.streamlabs;
    const url = `https://${host}/api/v5/slobs/donation/settings`;
    const headers = authorizedHeaders(this.apiToken);
    const request = new Request(url, { headers });

    return fetch(request).then(handleResponse);
  }

  getPlatformService(): IPlatformService {
    return getPlatformService(this.platform.type);
  }

  async showLogin() {
    if (this.isLoggedIn()) await this.logOut();
    this.onboardingService.start({ isLogin: true });
  }

  @RunInLoadingMode()
  private async login(service: IPlatformService, auth: IPlatformAuth) {
    this.LOGIN(auth);

    const result = await service.setupStreamSettings();

    // Currently we treat generic errors as success
    if (result === EPlatformCallResult.TwitchTwoFactor) {
      this.LOGOUT();
      return result;
    }

    this.setSentryContext();

    this.userLogin.next(auth);
    await this.sceneCollectionsService.setupNewUser();

    return result;
  }

  @RunInLoadingMode()
  async logOut() {
    // Attempt to sync scense before logging out
    await this.sceneCollectionsService.save();
    await this.sceneCollectionsService.safeSync();
    // Navigate away from disabled tabs on logout
    this.navigationService.navigate('Studio');

    const session = this.state.auth.partition
      ? electron.remote.session.fromPartition(this.state.auth.partition)
      : electron.remote.session.defaultSession;

    session.clearStorageData({ storages: ['cookies'] });
    this.settingsService.setSettingValue('Stream', 'key', '');

    this.LOGOUT();
    this.userLogout.next();
  }

  /**
   * Starts the authentication process.  Multiple callbacks
   * can be passed for various events.
   */
  startAuth(
    platform: TPlatform,
    onWindowShow: () => void,
    onAuthStart: () => void,
    onAuthFinish: (result: EPlatformCallResult) => void,
    merge = false,
  ) {
    const service = getPlatformService(platform);
    const partition = `persist:${uuid()}`;
    const authUrl =
      merge && service.supports('account-merging') ? service.mergeUrl : service.authUrl;

    if (merge && !this.isLoggedIn()) {
      throw new Error('Account merging can only be performed while logged in');
    }

    const authWindow = new electron.remote.BrowserWindow({
      ...service.authWindowOptions,
      alwaysOnTop: false,
      show: false,
      webPreferences: {
        partition,
        nodeIntegration: false,
        nativeWindowOpen: true,
        sandbox: true,
      },
    });

    authWindow.webContents.on('did-navigate', async (e, url) => {
      const parsed = this.parseAuthFromUrl(url, merge);

      if (parsed) {
        // This is a hack to work around the fact that the merge endpoint
        // returns the wrong token.
        if (merge) parsed.apiToken = this.apiToken;
        parsed.partition = partition;
        authWindow.close();
        onAuthStart();
        const result = await this.login(service, parsed);
        defer(() => onAuthFinish(result));
      }
    });

    authWindow.once('ready-to-show', () => {
      authWindow.show();
      defer(onWindowShow);
    });

    authWindow.removeMenu();
    authWindow.loadURL(authUrl);
  }

  updatePlatformToken(token: string) {
    this.SET_PLATFORM_TOKEN(token);
  }

  updatePlatformChannelId(id: string) {
    this.SET_CHANNEL_ID(id);
  }

  /**
   * Parses tokens out of the auth URL
   */
  private parseAuthFromUrl(url: string, merge: boolean) {
    const query = URI.parseQuery(URI.parse(url).query) as Dictionary<string>;
    const requiredFields = ['platform', 'platform_username', 'platform_token', 'platform_id'];

    if (!merge) requiredFields.push('token', 'oauth_token');

    if (requiredFields.every(field => !!query[field])) {
      return {
        widgetToken: merge ? this.widgetToken : query.token,
        apiToken: merge ? this.apiToken : query.oauth_token,
        platform: {
          type: query.platform,
          username: query.platform_username,
          token: query.platform_token,
          id: query.platform_id,
        },
      } as IPlatformAuth;
    }

    return false;
  }

  /**
   * Registers the current user information with Sentry so
   * we can view more detailed information.
   */
  setSentryContext() {
    if (!this.isLoggedIn()) return;

    setSentryContext(this.getSentryContext());

    this.sentryContext.next(this.getSentryContext());
  }

  getSentryContext(): ISentryContext {
    if (!this.isLoggedIn()) return null;

    return {
      username: this.username,
      platform: this.platform.type,
    };
  }

  /**
   * Abstracts a common pattern of performing an action if the user is logged in, listening for user
   * login events to perform that action at the point the user logs in, and doing cleanup on logout.
   *
   * @param init A function to be performed immediately if the user is logged in, and on every login
   * @param destroy A function to be performed when the user logs out
   * @param context `this` binding
   * @returns An object with a `destroy` method that will perform cleanup (including un-subscribing
   * from login events), typically invoked on a Service's `destroyed` method.
   * @example
   * class ChatService extends Service {
   *   @Inject() userService: UserService;
   *
   *   init() {
   *     this.lifecycle = this.userService.withLifecycle({
   *       init: this.initChat,
   *       destroy: this.deinitChat,
   *       context: this,
   *     })
   *   }
   *
   *   async initChat() { ... }
   *   async deinitChat() { ... }
   *
   *   async destroyed() {
   *     this.lifecycle.destroy();
   *   }
   * }
   */
  async withLifecycle({ init, destroy, context }: LoginLifecycleOptions): Promise<LoginLifecycle> {
    const doInit = init.bind(context);
    const doDestroy = destroy.bind(context);

    const userLoginSubscription = this.userLogin.subscribe(() => doInit());
    const userLogoutSubscription = this.userLogout.subscribe(() => doDestroy());

    if (this.isLoggedIn()) {
      await doInit();
    }

    return {
      destroy: async () => {
        userLoginSubscription.unsubscribe();
        userLogoutSubscription.unsubscribe();
        await doDestroy();
      },
    } as LoginLifecycle;
  }
}<|MERGE_RESOLUTION|>--- conflicted
+++ resolved
@@ -28,11 +28,8 @@
 import uuid from 'uuid/v4';
 import { OnboardingService } from './onboarding';
 import { NavigationService } from './navigation';
-<<<<<<< HEAD
 import { SettingsService } from './settings';
-=======
 import * as obs from '../../obs-api';
->>>>>>> 3feff030
 
 // Eventually we will support authing multiple platforms at once
 interface IUserServiceState {
