import React, { useState, useEffect, useCallback, useRef, useContext } from 'react';
import { debounce } from 'lodash';
import { StatefulService } from '../services/core';
import { createBinding, TBindings } from './shared/inputs';
import { useForm } from './shared/inputs/Form';
import { FormInstance } from 'antd/lib/form/hooks/useForm';

/**
 * Creates a reactive state for a React component based on Vuex store
 */
export function useVuex<TReturnValue>(selector: () => TReturnValue): TReturnValue;
export function useVuex<T, TReturnValue>(
  target: T,
  selector: (state: T) => TReturnValue,
): TReturnValue;
export function useVuex(...args: any[]) {
  const selector = args.length === 1 ? args[0] : () => args[1](args[0]);
  const [state, setState] = useState(selector);
  useEffect(() => {
    const unsubscribe = StatefulService.store.watch(
      () => selector(),
      newState => {
        setState(newState);
      },
    );
    return () => {
      unsubscribe();
    };
  }, []);

  return state;
}

/**
 * onCreate shortcut
 * Helpful if you need to calculate an immutable initial state for a component
 */
export function useOnCreate<TReturnValue>(cb: () => TReturnValue) {
  return useState(cb)[0];
}

/**
 * onDestroy shortcut
 */
export function useOnDestroy(cb: () => void) {
  useEffect(() => cb, []);
}

/**
 * Create a debounced version of the function
 */
export function useDebounce<T extends (...args: any[]) => any>(ms = 0, cb: T) {
  return useCallback(debounce(cb, ms), []);
}

/**
 * Init state with an async callback
 * TODO investigate if we can just use a library for the async code https://github.com/slorber/react-async-hook
 */
export function useAsyncState<TStateType>(
  defaultState: TStateType | (() => TStateType),
  asyncCb?: (initialState: TStateType) => Promise<TStateType>,
): [TStateType, (newState: TStateType) => unknown, Promise<TStateType | null> | undefined] {
  // define a state
  const [state, setState] = useState(defaultState);

  let isDestroyed = false;

  // create and save the promise if provided
  const [promise] = useState(() => {
    if (asyncCb) {
      return asyncCb(state).then(newState => {
        // do not update the state if the component has been destroyed
        if (isDestroyed) return null;
        setState(newState);
        return newState;
      });
    }
  });

  useOnDestroy(() => {
    isDestroyed = true;
  });

  return [state, setState, promise];
}

<<<<<<< HEAD
=======
type TUseFormStateResult<TState extends object> = {
  s: TState;
  setState: (p: TState) => unknown;
  updateState: (p: Partial<TState>) => unknown;
  bind: TBindings<TState, keyof TState>;
  stateRef: { current: TState };
  form: FormInstance<TState>;
};

>>>>>>> e5731849
/**
 * Create the state object and return helper methods
 */
export function useFormState<T extends object>(initializer: T | (() => T)): TUseFormStateResult<T> {
  const [s, setStateRaw] = useState<T>(initializer);

  // create a reference to the last actual state
  const stateRef = useRef(s);

  // create a reference to AntForm
  const form = useForm();

  function setState(newState: T) {
    // keep the reference in sync when we update the state
    stateRef.current = newState;
    setStateRaw(newState);
  }

  // create a function for state patching
  function updateState(patch: Partial<T>) {
    setState({ ...stateRef.current, ...patch });
  }

  function setItem<TDict extends keyof T, TKey extends keyof T[TDict]>(
    dictionaryName: TDict,
    key: TKey,
    value: T[TDict][TKey],
  ): void {
    setState({
      ...stateRef.current,
      [dictionaryName]: { ...stateRef.current[dictionaryName], [key]: value },
    });
  }

  return {
    s,
    setState,
    updateState,
    setItem,
    bind: createBinding(s, setState),
    stateRef,
    form,
  };
}

type TUseFormStateResult<TState extends object> = {
  s: TState;
  setState: (p: TState) => unknown;
  updateState: (p: Partial<TState>) => unknown;
  setItem: <TDict extends keyof TState, TKey extends keyof TState[TDict]>(
    dictionaryName: TDict,
    key: TKey,
    value: TState[TDict][TKey],
  ) => unknown;
  bind: TBindings<TState, keyof TState>;
  stateRef: { current: TState };
  form: FormInstance<TState>;
};


/**
 * Returns a function for force updating of the component
 * Use it only for frequently used components for optimization purposes
 *
 * Current implementation from
 * https://github.com/ant-design/ant-design/blob/master/components/_util/hooks/useForceUpdate.ts
 */
export function useForceUpdate() {
  const [, forceUpdate] = React.useReducer(x => x + 1, 0);
  return forceUpdate;
}<|MERGE_RESOLUTION|>--- conflicted
+++ resolved
@@ -85,18 +85,6 @@
   return [state, setState, promise];
 }
 
-<<<<<<< HEAD
-=======
-type TUseFormStateResult<TState extends object> = {
-  s: TState;
-  setState: (p: TState) => unknown;
-  updateState: (p: Partial<TState>) => unknown;
-  bind: TBindings<TState, keyof TState>;
-  stateRef: { current: TState };
-  form: FormInstance<TState>;
-};
-
->>>>>>> e5731849
 /**
  * Create the state object and return helper methods
  */
@@ -156,7 +144,6 @@
   form: FormInstance<TState>;
 };
 
-
 /**
  * Returns a function for force updating of the component
  * Use it only for frequently used components for optimization purposes
